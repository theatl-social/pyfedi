# This file is part of PieFed, which is licensed under the GNU Affero General Public License (AGPL) version 3.0.
# You should have received a copy of the GPL along with this program. If not, see <http://www.gnu.org/licenses/>.
from datetime import datetime
import os

import flask
from flask_babel import get_locale
from flask_login import current_user
from flask_wtf.csrf import generate_csrf

from app import create_app, db, cli
import arrow
from flask import session, g, json, request, current_app
from sqlalchemy import text
from app.constants import (
    POST_TYPE_LINK,
    POST_TYPE_IMAGE,
    POST_TYPE_ARTICLE,
    POST_TYPE_VIDEO,
    POST_TYPE_POLL,
    SUBSCRIPTION_MODERATOR,
    SUBSCRIPTION_MEMBER,
    SUBSCRIPTION_OWNER,
    SUBSCRIPTION_PENDING,
    ROLE_ADMIN,
    VERSION,
    POST_TYPE_EVENT,
)
from app.models import Site
from app.utils import (
    getmtime,
    gibberish,
    shorten_string,
    shorten_url,
    digits,
    user_access,
    community_membership,
    can_create_post,
    can_upvote,
    can_downvote,
    shorten_number,
    ap_datetime,
    current_theme,
    community_link_to_href,
    in_sorted_list,
    role_access,
    first_paragraph,
    person_link_to_href,
    feed_membership,
    html_to_text,
    remove_images,
    notif_id_to_string,
    feed_link_to_href,
    get_setting,
    set_setting,
    show_explore,
    human_filesize,
)

app = create_app()
cli.register(app)


@app.context_processor
def app_context_processor():
    return dict(
        getmtime=getmtime,
        instance_domain=current_app.config["SERVER_NAME"],
        debug_mode=current_app.debug,
        arrow=arrow,
        locale=g.locale if hasattr(g, "locale") else None,
        notif_server=current_app.config["NOTIF_SERVER"],
        site=g.site if hasattr(g, "site") else None,
        nonce=g.nonce if hasattr(g, "nonce") else None,
        admin_ids=g.admin_ids if hasattr(g, "admin_ids") else [],
        low_bandwidth=g.low_bandwidth if hasattr(g, "low_bandwidth") else None,
        can_translate=current_app.config["TRANSLATE_ENDPOINT"] != "",
        POST_TYPE_LINK=POST_TYPE_LINK,
        POST_TYPE_IMAGE=POST_TYPE_IMAGE,
        notif_id_to_string=notif_id_to_string,
        POST_TYPE_ARTICLE=POST_TYPE_ARTICLE,
        POST_TYPE_VIDEO=POST_TYPE_VIDEO,
        POST_TYPE_POLL=POST_TYPE_POLL,
        POST_TYPE_EVENT=POST_TYPE_EVENT,
        SUBSCRIPTION_MODERATOR=SUBSCRIPTION_MODERATOR,
        SUBSCRIPTION_MEMBER=SUBSCRIPTION_MEMBER,
        SUBSCRIPTION_OWNER=SUBSCRIPTION_OWNER,
        SUBSCRIPTION_PENDING=SUBSCRIPTION_PENDING,
        VERSION=VERSION,
    )


@app.shell_context_processor
def make_shell_context():
    return {"db": db, "app": app}


with app.app_context():
    app.jinja_env.globals["len"] = len
    app.jinja_env.globals["digits"] = digits
    app.jinja_env.globals["str"] = str
    app.jinja_env.globals["shorten_number"] = shorten_number
    app.jinja_env.globals["community_membership"] = community_membership
    app.jinja_env.globals["feed_membership"] = feed_membership
    app.jinja_env.globals["json_loads"] = json.loads
    app.jinja_env.globals["user_access"] = user_access
    app.jinja_env.globals["role_access"] = role_access
    app.jinja_env.globals["ap_datetime"] = ap_datetime
    app.jinja_env.globals["can_create"] = can_create_post
    app.jinja_env.globals["can_upvote"] = can_upvote
    app.jinja_env.globals["can_downvote"] = can_downvote
    app.jinja_env.globals["show_explore"] = show_explore
    app.jinja_env.globals["in_sorted_list"] = in_sorted_list
    app.jinja_env.globals["theme"] = current_theme
    app.jinja_env.globals["file_exists"] = os.path.exists
    app.jinja_env.globals["first_paragraph"] = first_paragraph
    app.jinja_env.globals["html_to_text"] = html_to_text
    app.jinja_env.globals["csrf_token"] = generate_csrf
    app.jinja_env.filters["community_links"] = community_link_to_href
    app.jinja_env.filters["feed_links"] = feed_link_to_href
    app.jinja_env.filters["person_links"] = person_link_to_href
    app.jinja_env.filters["shorten"] = shorten_string
    app.jinja_env.filters["shorten_url"] = shorten_url
    app.jinja_env.filters["remove_images"] = remove_images
    app.jinja_env.filters["human_filesize"] = human_filesize


@app.before_request
def before_request():
    # Handle CORS preflight requests for all routes
    if request.method == "OPTIONS":
        return "", 200

    # Store nonce in g (g is per-request, unlike session)
    g.nonce = gibberish()
    g.locale = str(get_locale())
    g.low_bandwidth = request.cookies.get("low_bandwidth", "0") == "1"
    if (
        request.path != "/inbox" and not request.path.startswith("/static/")
    ):  # do not load g.site on shared inbox, to increase chance of duplicate detection working properly
        g.site = Site.query.get(1)
        g.admin_ids = get_setting("admin_ids")  # get_setting is cached in redis
        if g.admin_ids is None:
            g.admin_ids = list(
                db.session.execute(
                    text("""SELECT u.id FROM "user" u WHERE u.id = 1
                        UNION
                        SELECT u.id
                        FROM "user" u
                        JOIN user_role ur ON u.id = ur.user_id AND ur.role_id = :role_admin AND u.deleted = false AND u.banned = false
                        ORDER BY id"""),
                    {"role_admin": ROLE_ADMIN},
                ).scalars()
            )
            set_setting("admin_ids", g.admin_ids)

    if current_user.is_authenticated:
        current_user.last_seen = datetime.utcnow()
        current_user.email_unread_sent = False
    else:
        if "Windows" in request.user_agent.string:
            current_user.font = "inter"
        else:
            current_user.font = ""
        if (
            session.get("Referer") is None
            and request.headers.get("Referer") is not None
            and current_app.config["SERVER_NAME"] not in request.headers.get("Referer")
        ):
            session["Referer"] = request.headers.get("Referer")


@app.after_request
def after_request(response):
    # Add CORS headers to all responses
    response.headers["Access-Control-Allow-Origin"] = current_app.config.get(
        "CORS_ALLOW_ORIGIN", "*"
    )
    response.headers["Access-Control-Allow-Methods"] = "GET, POST, PUT, DELETE, OPTIONS"
    response.headers["Access-Control-Allow-Headers"] = (
        "Content-Type, Authorization, Accept, User-Agent"
    )

    # Don't set cookies for static resources or ActivityPub responses to make them cachable
    if (
        request.path.startswith("/static/")
        or request.path.startswith("/bootstrap/static/")
        or response.content_type == "application/activity+json"
    ):
        # Remove session cookies that mess up caching
<<<<<<< HEAD
        if "Set-Cookie" in response.headers:
            del response.headers["Set-Cookie"]
=======
        if 'session' in dir(flask):
            from flask import session
            session.modified = False
>>>>>>> 0f8a3960
        # Cache headers for static resources
        if request.path.startswith("/static/") or request.path.startswith(
            "/bootstrap/static/"
        ):
            response.headers["Cache-Control"] = "public, max-age=31536000"  # 1 year
    else:
        if not current_app.config["ALLOW_AI_CRAWLERS"]:
            response.headers.add(
                "Link",
                f'<https://{current_app.config["SERVER_NAME"]}/rsl.xml>; rel="license"; type="application/rsl+xml"',
            )
        if "auth/register" not in request.path:
            if hasattr(g, "nonce") and "api/alpha/swagger" not in request.path:
                # Don't set CSP header for htmx fragment requests - they use parent page's CSP
                is_htmx = request.headers.get("HX-Request") == "true"
                if not is_htmx:
                    # strict-dynamic allows scripts dynamically added by nonce-validated scripts (needed for htmx)
<<<<<<< HEAD
                    response.headers["Content-Security-Policy"] = (
                        f"script-src 'self' 'nonce-{g.nonce}' 'strict-dynamic'; object-src 'none'; base-uri 'none';"
                    )
            response.headers["Strict-Transport-Security"] = (
                "max-age=63072000; includeSubDomains; preload"
            )
            response.headers["X-Content-Type-Options"] = "nosniff"
            if "/embed" not in request.path:
                response.headers["X-Frame-Options"] = "DENY"
=======
                    if current_user.is_authenticated:
                        response.headers['Content-Security-Policy'] = f"script-src 'self' 'nonce-{g.nonce}' 'strict-dynamic'; object-src 'none'; base-uri 'none';"
            response.headers['Strict-Transport-Security'] = 'max-age=63072000; includeSubDomains; preload'
            response.headers['X-Content-Type-Options'] = 'nosniff'
            if '/embed' not in request.path:
                response.headers['X-Frame-Options'] = 'DENY'

    # Caching headers for html pages - pages are automatically translated and should not be cached while logged in.
    if response.content_type.startswith('text/html'):
        if current_user.is_authenticated or request.path.startswith('/auth/'):
            response.headers.setdefault(
                'Cache-Control',
                'no-store, no-cache, must-revalidate, private'
            )
            response.headers.setdefault('Vary', 'Accept-Language, Cookie')
        else:
            response.headers.setdefault('Vary', 'Accept-Language, Cookie')
            # Prevent Flask from setting session cookie for anonymous users
            # This must be done by marking session as not modified, since Flask sets
            # the cookie after after_request handlers run
            if 'session' in dir(flask):
                from flask import session
                session.modified = False
>>>>>>> 0f8a3960
    return response


@app.teardown_appcontext
def shutdown_session(exception=None):
    if exception:
        db.session.rollback()
    db.session.remove()<|MERGE_RESOLUTION|>--- conflicted
+++ resolved
@@ -12,50 +12,14 @@
 import arrow
 from flask import session, g, json, request, current_app
 from sqlalchemy import text
-from app.constants import (
-    POST_TYPE_LINK,
-    POST_TYPE_IMAGE,
-    POST_TYPE_ARTICLE,
-    POST_TYPE_VIDEO,
-    POST_TYPE_POLL,
-    SUBSCRIPTION_MODERATOR,
-    SUBSCRIPTION_MEMBER,
-    SUBSCRIPTION_OWNER,
-    SUBSCRIPTION_PENDING,
-    ROLE_ADMIN,
-    VERSION,
-    POST_TYPE_EVENT,
-)
+from app.constants import POST_TYPE_LINK, POST_TYPE_IMAGE, POST_TYPE_ARTICLE, POST_TYPE_VIDEO, POST_TYPE_POLL, \
+    SUBSCRIPTION_MODERATOR, SUBSCRIPTION_MEMBER, SUBSCRIPTION_OWNER, SUBSCRIPTION_PENDING, ROLE_ADMIN, VERSION, \
+    POST_TYPE_EVENT
 from app.models import Site
-from app.utils import (
-    getmtime,
-    gibberish,
-    shorten_string,
-    shorten_url,
-    digits,
-    user_access,
-    community_membership,
-    can_create_post,
-    can_upvote,
-    can_downvote,
-    shorten_number,
-    ap_datetime,
-    current_theme,
-    community_link_to_href,
-    in_sorted_list,
-    role_access,
-    first_paragraph,
-    person_link_to_href,
-    feed_membership,
-    html_to_text,
-    remove_images,
-    notif_id_to_string,
-    feed_link_to_href,
-    get_setting,
-    set_setting,
-    show_explore,
-    human_filesize,
-)
+from app.utils import getmtime, gibberish, shorten_string, shorten_url, digits, user_access, community_membership, \
+    can_create_post, can_upvote, can_downvote, shorten_number, ap_datetime, current_theme, community_link_to_href, \
+    in_sorted_list, role_access, first_paragraph, person_link_to_href, feed_membership, html_to_text, remove_images, \
+    notif_id_to_string, feed_link_to_href, get_setting, set_setting, show_explore, human_filesize
 
 app = create_app()
 cli.register(app)
@@ -63,167 +27,115 @@
 
 @app.context_processor
 def app_context_processor():
-    return dict(
-        getmtime=getmtime,
-        instance_domain=current_app.config["SERVER_NAME"],
-        debug_mode=current_app.debug,
-        arrow=arrow,
-        locale=g.locale if hasattr(g, "locale") else None,
-        notif_server=current_app.config["NOTIF_SERVER"],
-        site=g.site if hasattr(g, "site") else None,
-        nonce=g.nonce if hasattr(g, "nonce") else None,
-        admin_ids=g.admin_ids if hasattr(g, "admin_ids") else [],
-        low_bandwidth=g.low_bandwidth if hasattr(g, "low_bandwidth") else None,
-        can_translate=current_app.config["TRANSLATE_ENDPOINT"] != "",
-        POST_TYPE_LINK=POST_TYPE_LINK,
-        POST_TYPE_IMAGE=POST_TYPE_IMAGE,
-        notif_id_to_string=notif_id_to_string,
-        POST_TYPE_ARTICLE=POST_TYPE_ARTICLE,
-        POST_TYPE_VIDEO=POST_TYPE_VIDEO,
-        POST_TYPE_POLL=POST_TYPE_POLL,
-        POST_TYPE_EVENT=POST_TYPE_EVENT,
-        SUBSCRIPTION_MODERATOR=SUBSCRIPTION_MODERATOR,
-        SUBSCRIPTION_MEMBER=SUBSCRIPTION_MEMBER,
-        SUBSCRIPTION_OWNER=SUBSCRIPTION_OWNER,
-        SUBSCRIPTION_PENDING=SUBSCRIPTION_PENDING,
-        VERSION=VERSION,
-    )
+    return dict(getmtime=getmtime, instance_domain=current_app.config['SERVER_NAME'], debug_mode=current_app.debug,
+                arrow=arrow, locale=g.locale if hasattr(g, 'locale') else None, notif_server=current_app.config['NOTIF_SERVER'],
+                site=g.site if hasattr(g, 'site') else None, nonce=g.nonce if hasattr(g, 'nonce') else None,
+                admin_ids=g.admin_ids if hasattr(g, 'admin_ids') else [], low_bandwidth=g.low_bandwidth if hasattr(g, 'low_bandwidth') else None,
+                can_translate=current_app.config['TRANSLATE_ENDPOINT'] != '',
+                POST_TYPE_LINK=POST_TYPE_LINK, POST_TYPE_IMAGE=POST_TYPE_IMAGE, notif_id_to_string=notif_id_to_string,
+                POST_TYPE_ARTICLE=POST_TYPE_ARTICLE, POST_TYPE_VIDEO=POST_TYPE_VIDEO, POST_TYPE_POLL=POST_TYPE_POLL,
+                POST_TYPE_EVENT=POST_TYPE_EVENT,
+                SUBSCRIPTION_MODERATOR=SUBSCRIPTION_MODERATOR, SUBSCRIPTION_MEMBER=SUBSCRIPTION_MEMBER,
+                SUBSCRIPTION_OWNER=SUBSCRIPTION_OWNER, SUBSCRIPTION_PENDING=SUBSCRIPTION_PENDING, VERSION=VERSION)
 
 
 @app.shell_context_processor
 def make_shell_context():
-    return {"db": db, "app": app}
+    return {'db': db, 'app': app}
 
 
 with app.app_context():
-    app.jinja_env.globals["len"] = len
-    app.jinja_env.globals["digits"] = digits
-    app.jinja_env.globals["str"] = str
-    app.jinja_env.globals["shorten_number"] = shorten_number
-    app.jinja_env.globals["community_membership"] = community_membership
-    app.jinja_env.globals["feed_membership"] = feed_membership
-    app.jinja_env.globals["json_loads"] = json.loads
-    app.jinja_env.globals["user_access"] = user_access
-    app.jinja_env.globals["role_access"] = role_access
-    app.jinja_env.globals["ap_datetime"] = ap_datetime
-    app.jinja_env.globals["can_create"] = can_create_post
-    app.jinja_env.globals["can_upvote"] = can_upvote
-    app.jinja_env.globals["can_downvote"] = can_downvote
-    app.jinja_env.globals["show_explore"] = show_explore
-    app.jinja_env.globals["in_sorted_list"] = in_sorted_list
-    app.jinja_env.globals["theme"] = current_theme
-    app.jinja_env.globals["file_exists"] = os.path.exists
-    app.jinja_env.globals["first_paragraph"] = first_paragraph
-    app.jinja_env.globals["html_to_text"] = html_to_text
-    app.jinja_env.globals["csrf_token"] = generate_csrf
-    app.jinja_env.filters["community_links"] = community_link_to_href
-    app.jinja_env.filters["feed_links"] = feed_link_to_href
-    app.jinja_env.filters["person_links"] = person_link_to_href
-    app.jinja_env.filters["shorten"] = shorten_string
-    app.jinja_env.filters["shorten_url"] = shorten_url
-    app.jinja_env.filters["remove_images"] = remove_images
+    app.jinja_env.globals['len'] = len
+    app.jinja_env.globals['digits'] = digits
+    app.jinja_env.globals['str'] = str
+    app.jinja_env.globals['shorten_number'] = shorten_number
+    app.jinja_env.globals['community_membership'] = community_membership
+    app.jinja_env.globals['feed_membership'] = feed_membership
+    app.jinja_env.globals['json_loads'] = json.loads
+    app.jinja_env.globals['user_access'] = user_access
+    app.jinja_env.globals['role_access'] = role_access
+    app.jinja_env.globals['ap_datetime'] = ap_datetime
+    app.jinja_env.globals['can_create'] = can_create_post
+    app.jinja_env.globals['can_upvote'] = can_upvote
+    app.jinja_env.globals['can_downvote'] = can_downvote
+    app.jinja_env.globals['show_explore'] = show_explore
+    app.jinja_env.globals['in_sorted_list'] = in_sorted_list
+    app.jinja_env.globals['theme'] = current_theme
+    app.jinja_env.globals['file_exists'] = os.path.exists
+    app.jinja_env.globals['first_paragraph'] = first_paragraph
+    app.jinja_env.globals['html_to_text'] = html_to_text
+    app.jinja_env.globals['csrf_token'] = generate_csrf
+    app.jinja_env.filters['community_links'] = community_link_to_href
+    app.jinja_env.filters['feed_links'] = feed_link_to_href
+    app.jinja_env.filters['person_links'] = person_link_to_href
+    app.jinja_env.filters['shorten'] = shorten_string
+    app.jinja_env.filters['shorten_url'] = shorten_url
+    app.jinja_env.filters['remove_images'] = remove_images
     app.jinja_env.filters["human_filesize"] = human_filesize
-
 
 @app.before_request
 def before_request():
     # Handle CORS preflight requests for all routes
-    if request.method == "OPTIONS":
-        return "", 200
-
+    if request.method == 'OPTIONS':
+        return '', 200
+    
     # Store nonce in g (g is per-request, unlike session)
     g.nonce = gibberish()
     g.locale = str(get_locale())
-    g.low_bandwidth = request.cookies.get("low_bandwidth", "0") == "1"
-    if (
-        request.path != "/inbox" and not request.path.startswith("/static/")
-    ):  # do not load g.site on shared inbox, to increase chance of duplicate detection working properly
+    g.low_bandwidth = request.cookies.get('low_bandwidth', '0') == '1'
+    if request.path != '/inbox' and not request.path.startswith('/static/'):        # do not load g.site on shared inbox, to increase chance of duplicate detection working properly
         g.site = Site.query.get(1)
-        g.admin_ids = get_setting("admin_ids")  # get_setting is cached in redis
+        g.admin_ids = get_setting('admin_ids')    # get_setting is cached in redis
         if g.admin_ids is None:
-            g.admin_ids = list(
-                db.session.execute(
-                    text("""SELECT u.id FROM "user" u WHERE u.id = 1
+            g.admin_ids = list(db.session.execute(
+                text("""SELECT u.id FROM "user" u WHERE u.id = 1
                         UNION
                         SELECT u.id
                         FROM "user" u
                         JOIN user_role ur ON u.id = ur.user_id AND ur.role_id = :role_admin AND u.deleted = false AND u.banned = false
                         ORDER BY id"""),
-                    {"role_admin": ROLE_ADMIN},
-                ).scalars()
-            )
-            set_setting("admin_ids", g.admin_ids)
+                {'role_admin': ROLE_ADMIN}).scalars())
+            set_setting('admin_ids', g.admin_ids)
 
     if current_user.is_authenticated:
         current_user.last_seen = datetime.utcnow()
         current_user.email_unread_sent = False
     else:
-        if "Windows" in request.user_agent.string:
-            current_user.font = "inter"
+        if 'Windows' in request.user_agent.string:
+            current_user.font = 'inter'
         else:
-            current_user.font = ""
-        if (
-            session.get("Referer") is None
-            and request.headers.get("Referer") is not None
-            and current_app.config["SERVER_NAME"] not in request.headers.get("Referer")
-        ):
-            session["Referer"] = request.headers.get("Referer")
+            current_user.font = ''
+        if session.get('Referer') is None and \
+                request.headers.get('Referer') is not None and \
+                current_app.config['SERVER_NAME'] not in request.headers.get('Referer'):
+            session['Referer'] = request.headers.get('Referer')
 
 
 @app.after_request
 def after_request(response):
     # Add CORS headers to all responses
-    response.headers["Access-Control-Allow-Origin"] = current_app.config.get(
-        "CORS_ALLOW_ORIGIN", "*"
-    )
-    response.headers["Access-Control-Allow-Methods"] = "GET, POST, PUT, DELETE, OPTIONS"
-    response.headers["Access-Control-Allow-Headers"] = (
-        "Content-Type, Authorization, Accept, User-Agent"
-    )
-
+    response.headers['Access-Control-Allow-Origin'] = current_app.config.get('CORS_ALLOW_ORIGIN', '*')
+    response.headers['Access-Control-Allow-Methods'] = 'GET, POST, PUT, DELETE, OPTIONS'
+    response.headers['Access-Control-Allow-Headers'] = 'Content-Type, Authorization, Accept, User-Agent'
+    
     # Don't set cookies for static resources or ActivityPub responses to make them cachable
-    if (
-        request.path.startswith("/static/")
-        or request.path.startswith("/bootstrap/static/")
-        or response.content_type == "application/activity+json"
-    ):
+    if request.path.startswith('/static/') or request.path.startswith('/bootstrap/static/') or response.content_type == 'application/activity+json':
         # Remove session cookies that mess up caching
-<<<<<<< HEAD
-        if "Set-Cookie" in response.headers:
-            del response.headers["Set-Cookie"]
-=======
         if 'session' in dir(flask):
             from flask import session
             session.modified = False
->>>>>>> 0f8a3960
         # Cache headers for static resources
-        if request.path.startswith("/static/") or request.path.startswith(
-            "/bootstrap/static/"
-        ):
-            response.headers["Cache-Control"] = "public, max-age=31536000"  # 1 year
+        if request.path.startswith('/static/') or request.path.startswith('/bootstrap/static/'):
+            response.headers['Cache-Control'] = 'public, max-age=31536000'  # 1 year
     else:
-        if not current_app.config["ALLOW_AI_CRAWLERS"]:
-            response.headers.add(
-                "Link",
-                f'<https://{current_app.config["SERVER_NAME"]}/rsl.xml>; rel="license"; type="application/rsl+xml"',
-            )
-        if "auth/register" not in request.path:
-            if hasattr(g, "nonce") and "api/alpha/swagger" not in request.path:
+        if not current_app.config['ALLOW_AI_CRAWLERS']:
+            response.headers.add('Link', f'<https://{current_app.config["SERVER_NAME"]}/rsl.xml>; rel="license"; type="application/rsl+xml"')
+        if 'auth/register' not in request.path:
+            if hasattr(g, 'nonce') and "api/alpha/swagger" not in request.path:
                 # Don't set CSP header for htmx fragment requests - they use parent page's CSP
-                is_htmx = request.headers.get("HX-Request") == "true"
+                is_htmx = request.headers.get('HX-Request') == 'true'
                 if not is_htmx:
                     # strict-dynamic allows scripts dynamically added by nonce-validated scripts (needed for htmx)
-<<<<<<< HEAD
-                    response.headers["Content-Security-Policy"] = (
-                        f"script-src 'self' 'nonce-{g.nonce}' 'strict-dynamic'; object-src 'none'; base-uri 'none';"
-                    )
-            response.headers["Strict-Transport-Security"] = (
-                "max-age=63072000; includeSubDomains; preload"
-            )
-            response.headers["X-Content-Type-Options"] = "nosniff"
-            if "/embed" not in request.path:
-                response.headers["X-Frame-Options"] = "DENY"
-=======
                     if current_user.is_authenticated:
                         response.headers['Content-Security-Policy'] = f"script-src 'self' 'nonce-{g.nonce}' 'strict-dynamic'; object-src 'none'; base-uri 'none';"
             response.headers['Strict-Transport-Security'] = 'max-age=63072000; includeSubDomains; preload'
@@ -247,7 +159,6 @@
             if 'session' in dir(flask):
                 from flask import session
                 session.modified = False
->>>>>>> 0f8a3960
     return response
 
 
