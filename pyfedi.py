# This file is part of PieFed, which is licensed under the GNU Affero General Public License (AGPL) version 3.0.
# You should have received a copy of the GPL along with this program. If not, see <http://www.gnu.org/licenses/>.
from datetime import datetime
import os

from flask_babel import get_locale
from flask_login import current_user
from flask_wtf.csrf import generate_csrf

from app import create_app, db, cli
import arrow
from flask import session, g, json, request, current_app
from sqlalchemy import text
from app.constants import (
    POST_TYPE_LINK,
    POST_TYPE_IMAGE,
    POST_TYPE_ARTICLE,
    POST_TYPE_VIDEO,
    POST_TYPE_POLL,
    SUBSCRIPTION_MODERATOR,
    SUBSCRIPTION_MEMBER,
    SUBSCRIPTION_OWNER,
    SUBSCRIPTION_PENDING,
    ROLE_ADMIN,
    VERSION,
    POST_TYPE_EVENT,
)
from app.models import Site
<<<<<<< HEAD
from app.utils import (
    getmtime,
    gibberish,
    shorten_string,
    shorten_url,
    digits,
    user_access,
    community_membership,
    can_create_post,
    can_upvote,
    can_downvote,
    shorten_number,
    ap_datetime,
    current_theme,
    community_link_to_href,
    in_sorted_list,
    role_access,
    first_paragraph,
    person_link_to_href,
    feed_membership,
    html_to_text,
    remove_images,
    notif_id_to_string,
    feed_link_to_href,
    get_setting,
    set_setting,
    show_explore,
)
=======
from app.utils import getmtime, gibberish, shorten_string, shorten_url, digits, user_access, community_membership, \
    can_create_post, can_upvote, can_downvote, shorten_number, ap_datetime, current_theme, community_link_to_href, \
    in_sorted_list, role_access, first_paragraph, person_link_to_href, feed_membership, html_to_text, remove_images, \
    notif_id_to_string, feed_link_to_href, get_setting, set_setting, show_explore, human_filesize
>>>>>>> d9a8c4df

app = create_app()
cli.register(app)


@app.context_processor
def app_context_processor():
    return dict(
        getmtime=getmtime,
        instance_domain=current_app.config["SERVER_NAME"],
        debug_mode=current_app.debug,
        arrow=arrow,
        locale=g.locale if hasattr(g, "locale") else None,
        notif_server=current_app.config["NOTIF_SERVER"],
        site=g.site if hasattr(g, "site") else None,
        nonce=g.nonce if hasattr(g, "nonce") else None,
        admin_ids=g.admin_ids if hasattr(g, "admin_ids") else [],
        low_bandwidth=g.low_bandwidth if hasattr(g, "low_bandwidth") else None,
        can_translate=current_app.config["TRANSLATE_ENDPOINT"] != "",
        POST_TYPE_LINK=POST_TYPE_LINK,
        POST_TYPE_IMAGE=POST_TYPE_IMAGE,
        notif_id_to_string=notif_id_to_string,
        POST_TYPE_ARTICLE=POST_TYPE_ARTICLE,
        POST_TYPE_VIDEO=POST_TYPE_VIDEO,
        POST_TYPE_POLL=POST_TYPE_POLL,
        POST_TYPE_EVENT=POST_TYPE_EVENT,
        SUBSCRIPTION_MODERATOR=SUBSCRIPTION_MODERATOR,
        SUBSCRIPTION_MEMBER=SUBSCRIPTION_MEMBER,
        SUBSCRIPTION_OWNER=SUBSCRIPTION_OWNER,
        SUBSCRIPTION_PENDING=SUBSCRIPTION_PENDING,
        VERSION=VERSION,
    )


@app.shell_context_processor
def make_shell_context():
    return {"db": db, "app": app}


with app.app_context():
<<<<<<< HEAD
    app.jinja_env.globals["len"] = len
    app.jinja_env.globals["digits"] = digits
    app.jinja_env.globals["str"] = str
    app.jinja_env.globals["shorten_number"] = shorten_number
    app.jinja_env.globals["community_membership"] = community_membership
    app.jinja_env.globals["feed_membership"] = feed_membership
    app.jinja_env.globals["json_loads"] = json.loads
    app.jinja_env.globals["user_access"] = user_access
    app.jinja_env.globals["role_access"] = role_access
    app.jinja_env.globals["ap_datetime"] = ap_datetime
    app.jinja_env.globals["can_create"] = can_create_post
    app.jinja_env.globals["can_upvote"] = can_upvote
    app.jinja_env.globals["can_downvote"] = can_downvote
    app.jinja_env.globals["show_explore"] = show_explore
    app.jinja_env.globals["in_sorted_list"] = in_sorted_list
    app.jinja_env.globals["theme"] = current_theme
    app.jinja_env.globals["file_exists"] = os.path.exists
    app.jinja_env.globals["first_paragraph"] = first_paragraph
    app.jinja_env.globals["html_to_text"] = html_to_text
    app.jinja_env.globals["csrf_token"] = generate_csrf
    app.jinja_env.filters["community_links"] = community_link_to_href
    app.jinja_env.filters["feed_links"] = feed_link_to_href
    app.jinja_env.filters["person_links"] = person_link_to_href
    app.jinja_env.filters["shorten"] = shorten_string
    app.jinja_env.filters["shorten_url"] = shorten_url
    app.jinja_env.filters["remove_images"] = remove_images

=======
    app.jinja_env.globals['len'] = len
    app.jinja_env.globals['digits'] = digits
    app.jinja_env.globals['str'] = str
    app.jinja_env.globals['shorten_number'] = shorten_number
    app.jinja_env.globals['community_membership'] = community_membership
    app.jinja_env.globals['feed_membership'] = feed_membership
    app.jinja_env.globals['json_loads'] = json.loads
    app.jinja_env.globals['user_access'] = user_access
    app.jinja_env.globals['role_access'] = role_access
    app.jinja_env.globals['ap_datetime'] = ap_datetime
    app.jinja_env.globals['can_create'] = can_create_post
    app.jinja_env.globals['can_upvote'] = can_upvote
    app.jinja_env.globals['can_downvote'] = can_downvote
    app.jinja_env.globals['show_explore'] = show_explore
    app.jinja_env.globals['in_sorted_list'] = in_sorted_list
    app.jinja_env.globals['theme'] = current_theme
    app.jinja_env.globals['file_exists'] = os.path.exists
    app.jinja_env.globals['first_paragraph'] = first_paragraph
    app.jinja_env.globals['html_to_text'] = html_to_text
    app.jinja_env.globals['csrf_token'] = generate_csrf
    app.jinja_env.filters['community_links'] = community_link_to_href
    app.jinja_env.filters['feed_links'] = feed_link_to_href
    app.jinja_env.filters['person_links'] = person_link_to_href
    app.jinja_env.filters['shorten'] = shorten_string
    app.jinja_env.filters['shorten_url'] = shorten_url
    app.jinja_env.filters['remove_images'] = remove_images
    app.jinja_env.filters["human_filesize"] = human_filesize
>>>>>>> d9a8c4df

@app.before_request
def before_request():
    # Handle CORS preflight requests for all routes
    if request.method == "OPTIONS":
        return "", 200

    # Store nonce in g (g is per-request, unlike session)
    g.nonce = gibberish()
    g.locale = str(get_locale())
    g.low_bandwidth = request.cookies.get("low_bandwidth", "0") == "1"
    if (
        request.path != "/inbox" and not request.path.startswith("/static/")
    ):  # do not load g.site on shared inbox, to increase chance of duplicate detection working properly
        g.site = Site.query.get(1)
        g.admin_ids = get_setting("admin_ids")  # get_setting is cached in redis
        if g.admin_ids is None:
            g.admin_ids = list(
                db.session.execute(
                    text("""SELECT u.id FROM "user" u WHERE u.id = 1
                        UNION
                        SELECT u.id
                        FROM "user" u
                        JOIN user_role ur ON u.id = ur.user_id AND ur.role_id = :role_admin AND u.deleted = false AND u.banned = false
                        ORDER BY id"""),
                    {"role_admin": ROLE_ADMIN},
                ).scalars()
            )
            set_setting("admin_ids", g.admin_ids)

    if current_user.is_authenticated:
        current_user.last_seen = datetime.utcnow()
        current_user.email_unread_sent = False
    else:
        if "Windows" in request.user_agent.string:
            current_user.font = "inter"
        else:
            current_user.font = ""
        if (
            session.get("Referer") is None
            and request.headers.get("Referer") is not None
            and current_app.config["SERVER_NAME"] not in request.headers.get("Referer")
        ):
            session["Referer"] = request.headers.get("Referer")


@app.after_request
def after_request(response):
    # Add CORS headers to all responses
    response.headers["Access-Control-Allow-Origin"] = current_app.config.get(
        "CORS_ALLOW_ORIGIN", "*"
    )
    response.headers["Access-Control-Allow-Methods"] = "GET, POST, PUT, DELETE, OPTIONS"
    response.headers["Access-Control-Allow-Headers"] = (
        "Content-Type, Authorization, Accept, User-Agent"
    )

    # Don't set cookies for static resources or ActivityPub responses to make them cachable
    if (
        request.path.startswith("/static/")
        or request.path.startswith("/bootstrap/static/")
        or response.content_type == "application/activity+json"
    ):
        # Remove session cookies that mess up caching
        if "Set-Cookie" in response.headers:
            del response.headers["Set-Cookie"]
        # Cache headers for static resources
        if request.path.startswith("/static/") or request.path.startswith(
            "/bootstrap/static/"
        ):
            response.headers["Cache-Control"] = "public, max-age=31536000"  # 1 year
    else:
<<<<<<< HEAD
        if not current_app.config["ALLOW_AI_CRAWLERS"]:
            response.headers.add(
                "Link",
                f'<https://{current_app.config["SERVER_NAME"]}/rsl.xml>; rel="license"; type="application/rsl+xml"',
            )
        if "auth/register" not in request.path:
            if hasattr(g, "nonce") and "api/alpha/swagger" not in request.path:
                response.headers["Content-Security-Policy"] = (
                    f"script-src 'self' 'nonce-{g.nonce}'; object-src 'none'; base-uri 'none';"
                )
            response.headers["Strict-Transport-Security"] = (
                "max-age=63072000; includeSubDomains; preload"
            )
            response.headers["X-Content-Type-Options"] = "nosniff"
            if "/embed" not in request.path:
                response.headers["X-Frame-Options"] = "DENY"
=======
        if not current_app.config['ALLOW_AI_CRAWLERS']:
            response.headers.add('Link', f'<https://{current_app.config["SERVER_NAME"]}/rsl.xml>; rel="license"; type="application/rsl+xml"')
        if 'auth/register' not in request.path:
            if hasattr(g, 'nonce') and "api/alpha/swagger" not in request.path:
                # Don't set CSP header for htmx fragment requests - they use parent page's CSP
                is_htmx = request.headers.get('HX-Request') == 'true'
                if not is_htmx:
                    # strict-dynamic allows scripts dynamically added by nonce-validated scripts (needed for htmx)
                    response.headers['Content-Security-Policy'] = f"script-src 'self' 'nonce-{g.nonce}' 'strict-dynamic'; object-src 'none'; base-uri 'none';"
            response.headers['Strict-Transport-Security'] = 'max-age=63072000; includeSubDomains; preload'
            response.headers['X-Content-Type-Options'] = 'nosniff'
            if '/embed' not in request.path:
                response.headers['X-Frame-Options'] = 'DENY'
>>>>>>> d9a8c4df
    return response


@app.teardown_appcontext
def shutdown_session(exception=None):
    if exception:
        db.session.rollback()
    db.session.remove()<|MERGE_RESOLUTION|>--- conflicted
+++ resolved
@@ -26,7 +26,6 @@
     POST_TYPE_EVENT,
 )
 from app.models import Site
-<<<<<<< HEAD
 from app.utils import (
     getmtime,
     gibberish,
@@ -54,13 +53,8 @@
     get_setting,
     set_setting,
     show_explore,
+    human_filesize,
 )
-=======
-from app.utils import getmtime, gibberish, shorten_string, shorten_url, digits, user_access, community_membership, \
-    can_create_post, can_upvote, can_downvote, shorten_number, ap_datetime, current_theme, community_link_to_href, \
-    in_sorted_list, role_access, first_paragraph, person_link_to_href, feed_membership, html_to_text, remove_images, \
-    notif_id_to_string, feed_link_to_href, get_setting, set_setting, show_explore, human_filesize
->>>>>>> d9a8c4df
 
 app = create_app()
 cli.register(app)
@@ -101,7 +95,6 @@
 
 
 with app.app_context():
-<<<<<<< HEAD
     app.jinja_env.globals["len"] = len
     app.jinja_env.globals["digits"] = digits
     app.jinja_env.globals["str"] = str
@@ -128,36 +121,8 @@
     app.jinja_env.filters["shorten"] = shorten_string
     app.jinja_env.filters["shorten_url"] = shorten_url
     app.jinja_env.filters["remove_images"] = remove_images
-
-=======
-    app.jinja_env.globals['len'] = len
-    app.jinja_env.globals['digits'] = digits
-    app.jinja_env.globals['str'] = str
-    app.jinja_env.globals['shorten_number'] = shorten_number
-    app.jinja_env.globals['community_membership'] = community_membership
-    app.jinja_env.globals['feed_membership'] = feed_membership
-    app.jinja_env.globals['json_loads'] = json.loads
-    app.jinja_env.globals['user_access'] = user_access
-    app.jinja_env.globals['role_access'] = role_access
-    app.jinja_env.globals['ap_datetime'] = ap_datetime
-    app.jinja_env.globals['can_create'] = can_create_post
-    app.jinja_env.globals['can_upvote'] = can_upvote
-    app.jinja_env.globals['can_downvote'] = can_downvote
-    app.jinja_env.globals['show_explore'] = show_explore
-    app.jinja_env.globals['in_sorted_list'] = in_sorted_list
-    app.jinja_env.globals['theme'] = current_theme
-    app.jinja_env.globals['file_exists'] = os.path.exists
-    app.jinja_env.globals['first_paragraph'] = first_paragraph
-    app.jinja_env.globals['html_to_text'] = html_to_text
-    app.jinja_env.globals['csrf_token'] = generate_csrf
-    app.jinja_env.filters['community_links'] = community_link_to_href
-    app.jinja_env.filters['feed_links'] = feed_link_to_href
-    app.jinja_env.filters['person_links'] = person_link_to_href
-    app.jinja_env.filters['shorten'] = shorten_string
-    app.jinja_env.filters['shorten_url'] = shorten_url
-    app.jinja_env.filters['remove_images'] = remove_images
     app.jinja_env.filters["human_filesize"] = human_filesize
->>>>>>> d9a8c4df
+
 
 @app.before_request
 def before_request():
@@ -230,7 +195,6 @@
         ):
             response.headers["Cache-Control"] = "public, max-age=31536000"  # 1 year
     else:
-<<<<<<< HEAD
         if not current_app.config["ALLOW_AI_CRAWLERS"]:
             response.headers.add(
                 "Link",
@@ -238,30 +202,19 @@
             )
         if "auth/register" not in request.path:
             if hasattr(g, "nonce") and "api/alpha/swagger" not in request.path:
-                response.headers["Content-Security-Policy"] = (
-                    f"script-src 'self' 'nonce-{g.nonce}'; object-src 'none'; base-uri 'none';"
-                )
+                # Don't set CSP header for htmx fragment requests - they use parent page's CSP
+                is_htmx = request.headers.get("HX-Request") == "true"
+                if not is_htmx:
+                    # strict-dynamic allows scripts dynamically added by nonce-validated scripts (needed for htmx)
+                    response.headers["Content-Security-Policy"] = (
+                        f"script-src 'self' 'nonce-{g.nonce}' 'strict-dynamic'; object-src 'none'; base-uri 'none';"
+                    )
             response.headers["Strict-Transport-Security"] = (
                 "max-age=63072000; includeSubDomains; preload"
             )
             response.headers["X-Content-Type-Options"] = "nosniff"
             if "/embed" not in request.path:
                 response.headers["X-Frame-Options"] = "DENY"
-=======
-        if not current_app.config['ALLOW_AI_CRAWLERS']:
-            response.headers.add('Link', f'<https://{current_app.config["SERVER_NAME"]}/rsl.xml>; rel="license"; type="application/rsl+xml"')
-        if 'auth/register' not in request.path:
-            if hasattr(g, 'nonce') and "api/alpha/swagger" not in request.path:
-                # Don't set CSP header for htmx fragment requests - they use parent page's CSP
-                is_htmx = request.headers.get('HX-Request') == 'true'
-                if not is_htmx:
-                    # strict-dynamic allows scripts dynamically added by nonce-validated scripts (needed for htmx)
-                    response.headers['Content-Security-Policy'] = f"script-src 'self' 'nonce-{g.nonce}' 'strict-dynamic'; object-src 'none'; base-uri 'none';"
-            response.headers['Strict-Transport-Security'] = 'max-age=63072000; includeSubDomains; preload'
-            response.headers['X-Content-Type-Options'] = 'nosniff'
-            if '/embed' not in request.path:
-                response.headers['X-Frame-Options'] = 'DENY'
->>>>>>> d9a8c4df
     return response
 
 
