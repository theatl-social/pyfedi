--- conflicted
+++ resolved
@@ -649,13 +649,7 @@
 - read users
 - write users
 
-<<<<<<< HEAD
-PieFed can also **write to** a LDAP server so that other services can log in using the account details they use on your instance.
-piefed.social uses this to let people log in to chat.piefed.social and translate.piefed.social using their piefed.social account. The
-environment variables for this are very similar:
-=======
 Either ways, you need to set the following environment variables:
->>>>>>> d9a8c4df
 
 ```
 LDAP_SERVER = 'ip address'
