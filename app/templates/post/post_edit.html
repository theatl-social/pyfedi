{% if theme() != 'piefed' and file_exists('app/templates/themes/' + theme() + '/base.html') -%}
    {% extends 'themes/' + theme() + '/base.html' -%}
{% else -%}
    {% extends "base.html" -%}
{% endif -%}
{% from 'bootstrap5/form.html' import render_form, render_field %}
{% from "_macros.html" import render_username, render_communityname, render_feedname -%}
{% block extra_css %}
    <link href="{{ url_for('static', filename='js/tomselect/tom-select.css') }}"
          type="text/css"
          rel="stylesheet" />
{% endblock %}
<<<<<<< HEAD
{% block app_content %}
    <script src="/static/js/coolfieldset.js?v=3"></script>
    <script nonce="{{ nonce }}">
    function checkAndCopyTitle() {
=======

{% block end_scripts -%}
    <script src="{{ url_for('static', filename='js/media_library.js', changed=getmtime('js/media_library.js')) }}"></script>
{% endblock -%}

{% block app_content %}
<script src="/static/js/coolfieldset.js?v=3"></script>
<script nonce="{{ nonce }}">
    function checkAndCopyTitle(curr_url = "", swapped = {}) {
>>>>>>> d9a8c4df
      const retrieved = document.getElementById('retrieved_title');
      const retrieved_description = document.getElementById('retrieved_description');
      const title = document.getElementById('title');
      const body = document.getElementById('body');
      const link_url = document.getElementById('link_url');
      let skip = false;
      let swapped_title = false;
      let swapped_body = false;

      if (link_url && (link_url.value != curr_url)) {
        if (curr_url in swapped) {
          delete swapped[curr_url];
        }
        curr_url = link_url.value;
        swapped[curr_url] = false;
        retrieved.value = "";
        retrieved_description.value = "";
      } else {
        skip = true;
      }

      if (!skip || !swapped[curr_url]) {
        if (retrieved && title && retrieved.value && !title.value) {
            title.value = retrieved.value;
            swapped_title = true;
        }

        if (retrieved_description && body && retrieved_description.value && !body.value) {
            body.value = retrieved_description.value;
            swapped_body = true;
        }

        swapped[curr_url] = swapped_title || swapped_body;
      }

      setTimeout(checkAndCopyTitle, 1000, curr_url, swapped); // Check every second
    }

    let curr_url = "";
    let swapped = {};

    // Start the checking loop
    console.log("Starting loop...");
    checkAndCopyTitle(curr_url, swapped);

    function showHideLocationDivs(element) {
        const onlineLocation = document.getElementById('online_location');
        const irlLocation = document.getElementById('irl_location');

        if (element.checked) {
            onlineLocation.style.display = "block";
            irlLocation.style.display = "none";
        } else {
            onlineLocation.style.display = "none";
            irlLocation.style.display = "block";
        }
    }

    document.addEventListener("DOMContentLoaded", function () {
        const online = document.getElementById("online");
        if(online) {
            online.addEventListener('change', function () {
                showHideLocationDivs(online);
            });

            showHideLocationDivs(online);
        }

        // Initialize Media Library
        const mediaLibrary = new MediaLibrary({
            dialogId: 'insertImageDialog',
            dialogCloseId: 'insert_image_dialog_close',
            triggerLinkId: 'insertImage',
            loadContainerId: 'loadImagesHere',
            targetTextareaId: 'body',
            uploadInputId: 'imageUploadInput',
            uploadButtonId: 'imageUploadButton',
            uploadStatusId: 'uploadStatus',
            translations: {
                loading: '{{ _("Loading...") }}',
                noImages: '{{ _("No images found.") }}',
                errorLoading: '{{ _("Error loading images.") }}',
                insert: '{{ _("Insert") }}',
                more: '{{ _("More") }}',
                delete: '{{ _("Delete") }}',
                confirmDelete: '{{ _("Are you sure you want to delete this image?") }}',
                deleteError: '{{ _("Failed to delete image. Please try again.") }}',
                selectFile: '{{ _("Please select a file.") }}',
                selectImage: '{{ _("Please select an image file.") }}',
                uploading: '{{ _("Uploading...") }}',
                uploadSuccess: '{{ _("Upload successful!") }}',
                uploadError: '{{ _("Upload failed. Please try again.") }}',
                pasteUploadError: '{{ _("Failed to upload pasted image. Please try again.") }}'
            }
        });

        {% if markdown_editor %}
        // Override DownArea image button to use media library
        mediaLibrary.overrideDownAreaImageButton('#body', 1500);
        {% endif %}
    });
<<<<<<< HEAD
    </script>
    <div class="row">
        <main class="col-12 col-lg-8 position-relative main_pane">
            {% block title %}<h1>{{ _("Edit post") }}</h1>{% endblock %}
            <form method="post" enctype="multipart/form-data" role="form">
                {{ form.csrf_token() }}
                {% block post_type %}{% endblock %}
                {% if post_type == POST_TYPE_LINK %}
                    {{ render_field(form.link_url) }}
                    <div id="urlUsed"></div>
                    <input type="hidden" id="retrieved_title" value="">
                {% endif -%}
                {{ render_field(form.title) }}
                {% if post_type == POST_TYPE_EVENT %}
                    {{ render_field(form.start_datetime) }}
                    {{ render_field(form.end_datetime) }}
                    {{ render_field(form.event_timezone) }}
=======
</script>
<div class="row">
    <main class="col-12 col-lg-8 position-relative main_pane">
        {% block title %}<h1>{{ _('Edit post') }}</h1>{% endblock %}
        <form method="post" enctype="multipart/form-data" role="form">
            {{ form.csrf_token() }}
            {% block post_type %}{% endblock %}
            {% if post_type == POST_TYPE_LINK %}
                {{ render_field(form.link_url) }}
                {{ render_field(form.image_alt_text) }}
                <div id="urlUsed"></div>
                <input type="hidden" id="retrieved_title" value="">
                <input type="hidden" id="retrieved_description" value="">
            {% endif -%}
            {{ render_field(form.title) }}
            {% if post_type == POST_TYPE_EVENT %}
                {{ render_field(form.start_datetime) }}
                {{ render_field(form.end_datetime) }}
                {{ render_field(form.event_timezone) }}
            {% endif %}
            {% if post_type == POST_TYPE_IMAGE or post_type == POST_TYPE_EVENT %}
                {% if post.image_id -%}
                    <div class="post_image">
                        {% if low_bandwidth -%}
                            <a href="{{ post.image.view_url(resize=True) }}" rel="nofollow ugc"><img src="{{ post.image.medium_url() }}"
                                alt="{{ post.image.alt_text if post.image.alt_text else post.title }}" fetchpriority="high" referrerpolicy="same-origin"
                                width="{{ post.image.width }}" height="{{ post.image.height }}" /></a>
                        {% else -%}
                            <a href="{{ post.image.view_url() }}" rel="nofollow ugc">
                                <img id="image_preview_edit" src="{{ post.image.view_url(resize=True) }}" lowsrc="{{ post.image.medium_url() }}"
                                    sizes="(max-width: 512px) 100vw, 854px" srcset="{{ post.image.medium_url() }} 512w, {{ post.image.view_url(resize=True) }} 1024w"
                                    alt="{{ post.image.alt_text if post.image.alt_text else post.title }}"
                                    fetchpriority="high" referrerpolicy="same-origin" >
                            </a>
                        {% endif -%}
                    </div>                
>>>>>>> d9a8c4df
                {% endif %}
                {% if post_type == POST_TYPE_IMAGE or post_type == POST_TYPE_EVENT %}
                    {% if post.image_id -%}
                        <div class="post_image">
                            {% if low_bandwidth -%}
                                <a href="{{ post.image.view_url(resize=True) }}" rel="nofollow ugc">
                                    <img src="{{ post.image.medium_url() }}"
                                         alt="{{ post.image.alt_text if post.image.alt_text else post.title }}"
                                         fetchpriority="high"
                                         referrerpolicy="same-origin"
                                         width="{{ post.image.width }}"
                                         height="{{ post.image.height }}" />
                                </a>
                            {% else -%}
                                <a href="{{ post.image.view_url() }}" rel="nofollow ugc">
                                    <img id="image_preview_edit"
                                         src="{{ post.image.view_url(resize=True) }}"
                                         lowsrc="{{ post.image.medium_url() }}"
                                         sizes="(max-width: 512px) 100vw,
                                                854px"
                                         srcset="{{ post.image.medium_url() }} 512w,
                                                 {{ post.image.view_url(resize=True) }} 1024w"
                                         alt="{{ post.image.alt_text if post.image.alt_text else post.title }}"
                                         fetchpriority="high"
                                         referrerpolicy="same-origin">
                                </a>
                            {% endif -%}
                        </div>
                    {% endif %}
                    {{ render_field(form.image_file) }}
                    <img id="image_preview" style="" alt="Image preview">
                    {% if post_type == POST_TYPE_IMAGE -%}
                        {{ render_field(form.image_alt_text) }}
                        <small class="field_hint">{{ _("Describe the image, to help visually impaired people.") }}</small>
                    {% endif %}
                {% elif post_type == POST_TYPE_VIDEO %}
                    {{ render_field(form.video_url) }}
                    <p class="small field_hint">{{ _("Provide a URL ending with .mp4 or .webm.") }}</p>
                {% endif %}
<<<<<<< HEAD
                {{ render_field(form.body) }}
                {% if not low_bandwidth -%}
                    <div class="row">
                        <div class="col-6">
                            <a href="#" hx-post="{{ url_for('post.preview') }}" hx-target="#preview">{{ _("Preview") }}</a>
                        </div>
                        <div class="col-6 text-right">
                            {% if markdown_editor %}
                                <script nonce="{{ nonce }}">
=======
            {% elif post_type == POST_TYPE_VIDEO %}
                {{ render_field(form.video_url) }}
                <p class="small field_hint">{{ _('Provide a URL ending with .mp4 or .webm.') }}</p>
            {% endif %}
            {{ render_field(form.body) }}

            {% if not low_bandwidth -%}
                <div class="row mb-3">
                    <div class="col-6">
                        <a href="#" class="btn btn-outline-secondary" hx-post="{{ url_for('post.preview') }}" hx-target="#preview">{{ _('Preview') }}</a>
                        <a href="#" class="btn btn-outline-secondary {{ 'd-none' if markdown_editor }}" id="insertImage">{{ _('Insert image') }}</a>
                    </div>
                    <div class="col-6 text-right">
                        {% if markdown_editor %}
                            <script nonce="{{ nonce }}">
>>>>>>> d9a8c4df
                                window.addEventListener("load", function () {
                                    var downarea = new DownArea({
                                        elem: document.querySelector('#body'),
                                        resize: DownArea.RESIZE_VERTICAL,
                                        hide: ['heading', 'bold-italic'],
                                        value: document.getElementById("body").value
                                    });
                                    setupAutoResize('body');
                                });
                                </script>
                            {% else %}
                                <a href="#"
                                   aria-hidden="true"
                                   class="markdown_editor_enabler create_post_markdown_editor_enabler"
                                   data-id="body">{{ _("Enable markdown editor") }}</a>
                            {% endif %}
                        </div>
                    </div>
                    <div class="row">
                        <div class="col">
                            <div id="preview"></div>
                        </div>
                    </div>
                {% endif -%}
                {% if post_type == POST_TYPE_POLL %}
                    <fieldset id="pollChoicesFieldset">
                        <legend>{{ _("Poll choices") }}</legend>
                        <div class="form-group">{{ form.choice_1(class_="form-control", **{"placeholder": "First choice"}) }}</div>
                        <div class="form-group">{{ form.choice_2(class_="form-control", **{"placeholder": "Second choice"}) }}</div>
                        <div class="form-group"
                             style="{{ 'display: none;
                                    ' if form.choice_3.data == none }}">
                            {{ form.choice_3(class_="form-control") }}
                        </div>
                        <div class="form-group"
                             style="{{ 'display: none;
                                    ' if form.choice_4.data == none }}">
                            {{ form.choice_4(class_="form-control") }}
                        </div>
                        <div class="form-group"
                             style="{{ 'display: none;
                                    ' if form.choice_5.data == none }}">
                            {{ form.choice_5(class_="form-control") }}
                        </div>
                        <div class="form-group"
                             style="{{ 'display: none;
                                    ' if form.choice_6.data == none }}">
                            {{ form.choice_6(class_="form-control") }}
                        </div>
                        <div class="form-group"
                             style="{{ 'display: none;
                                    ' if form.choice_7.data == none }}">
                            {{ form.choice_7(class_="form-control") }}
                        </div>
                        <div class="form-group"
                             style="{{ 'display: none;
                                    ' if form.choice_8.data == none }}">
                            {{ form.choice_8(class_="form-control") }}
                        </div>
                        <div class="form-group"
                             style="{{ 'display: none;
                                    ' if form.choice_9.data == none }}">
                            {{ form.choice_9(class_="form-control") }}
                        </div>
                        <div class="form-group"
                             style="{{ 'display: none;
                                    ' if form.choice_10.data == none }}">
                            {{ form.choice_10(class_="form-control") }}
                        </div>
                        <button id="addPollChoice" type="button" class="btn btn-primary">{{ _("Add choice") }}</button>
                    </fieldset>
                    {{ render_field(form.mode) }}
                    {% if form.finish_in %}{{ render_field(form.finish_in) }}{% endif %}
                    {{ render_field(form.local_only) }}
                {% endif %}
                {% if post_type == POST_TYPE_EVENT %}
                    {{ render_field(form.max_attendees) }}
                    {{ render_field(form.join_mode) }}
                    {{ render_field(form.online) }}
                    <div id="online_location"
                         style="{% if event_online is false %}display: none;
                                {% endif %}">{{ render_field(form.online_link) }}</div>
                    <div id="irl_location"
                         style="{% if event_online %}display: none;
                                {% endif %}">
                        {{ render_field(form.irl_address) }}
                        {{ render_field(form.irl_city) }}
                        {{ render_field(form.irl_country) }}
                    </div>
                {% endif %}
                {{ render_field(form.tags) }}
                <small class="field_hint">{{ _("Separate each tag with a comma.") }}</small>
                <fieldset id="post_more_options"
                          class="mt-4 mb-4 coolfieldset {{ 'collapsed' if request.cookies.get('fieldset_post_more_options_state', 'collapsed') == 'collapsed' }}">
                    <legend class="w-auto">{{ _("More options") }}</legend>
                    {{ render_field(form.notify_author) }}
                    {{ render_field(form.sticky) }}
                    {{ render_field(form.nsfw) }}
                    {{ render_field(form.nsfl) }}
                    {{ render_field(form.language_id) }}
                    <div id="communityFlair">
                        {% if form.flair %}{{ render_field(form.flair) }}{% endif %}
                    </div>
                    {{ render_field(form.scheduled_for) }}
                    {{ render_field(form.timezone) }}
                    {{ render_field(form.repeat) }}
                    <div class="accordion accordion-flush" id="accordionFlushExample">
                        <div class="accordion-item">
                            <h2 class="accordion-header">
                                <button class="accordion-button collapsed"
                                        type="button"
                                        data-bs-toggle="collapse"
                                        data-bs-target="#flush-collapseOne"
                                        aria-expanded="false"
                                        aria-controls="flush-collapseOne">
                                    {{ _("Hey, did you know? Scheduled posts have a templating system for titles.") }}
                                </button>
                            </h2>
                            <div id="flush-collapseOne"
                                 class="accordion-collapse collapse"
                                 data-bs-parent="#accordionFlushExample">
                                <div class="accordion-body">
                                    <p>
                                        {{ _("Tags available") }}:<code>
                                        {% raw %}
                                            {% week %}, {% day %}, {% month %}, {% year %}
                                        {% endraw %}
                                    </code>
                                </p>
                                <p>
                                    {{ _("Example") }}: <code>
                                    {% raw %}
                                        [Topic week {% week %}] Today's date {% year %}-{% month %}-{% day %}
                                    {% endraw %}
                                </code>
                            </p>
                            <p>{{ _("...will generate") }}</p>
                            <p>[Topic week 27] Today's date 2025-06-25</p>
                        </div>
                    </div>
                </div>
            </div>
        </fieldset>
        {{ render_field(form.submit) }}
    </form>
    <p>&nbsp;</p>
    <hr>
    <p>{{ _("Drag this link to your bookmarks bar to create a quick way to share what you find") }}:</p>
    <p>
        <a href="javascript:(function(){ var url = encodeURIComponent(window.location.href); var title = encodeURIComponent(document.title); window.open('https://{{ instance_domain }}/share?url=' + url + '&title=' + title, '_blank'); })();"
           title="Drag this to your bookmarks bar"
           style="cursor: grab;
                  text-decoration: underline">{{ _("Share on PieFed") }}</a>
    </p>
    <script src="/static/js/tomselect/tom-select.complete.min.js"></script>
    <script nonce="{{ nonce }}">
      document.addEventListener("DOMContentLoaded", () => {
        new TomSelect(".tom-select", {
          plugins: ['dropdown_input'],
          create: false,
          maxOptions: 2000,
       })
    });
    </script>
</main>
{% include "_side_pane.html" %}
</div>
{% include "_insert_image_dialog.html" %}
{% endblock %}<|MERGE_RESOLUTION|>--- conflicted
+++ resolved
@@ -5,17 +5,10 @@
 {% endif -%}
 {% from 'bootstrap5/form.html' import render_form, render_field %}
 {% from "_macros.html" import render_username, render_communityname, render_feedname -%}
+
 {% block extra_css %}
-    <link href="{{ url_for('static', filename='js/tomselect/tom-select.css') }}"
-          type="text/css"
-          rel="stylesheet" />
+    <link href="{{ url_for('static', filename='js/tomselect/tom-select.css') }}" type="text/css" rel="stylesheet" />
 {% endblock %}
-<<<<<<< HEAD
-{% block app_content %}
-    <script src="/static/js/coolfieldset.js?v=3"></script>
-    <script nonce="{{ nonce }}">
-    function checkAndCopyTitle() {
-=======
 
 {% block end_scripts -%}
     <script src="{{ url_for('static', filename='js/media_library.js', changed=getmtime('js/media_library.js')) }}"></script>
@@ -25,7 +18,6 @@
 <script src="/static/js/coolfieldset.js?v=3"></script>
 <script nonce="{{ nonce }}">
     function checkAndCopyTitle(curr_url = "", swapped = {}) {
->>>>>>> d9a8c4df
       const retrieved = document.getElementById('retrieved_title');
       const retrieved_description = document.getElementById('retrieved_description');
       const title = document.getElementById('title');
@@ -127,25 +119,6 @@
         mediaLibrary.overrideDownAreaImageButton('#body', 1500);
         {% endif %}
     });
-<<<<<<< HEAD
-    </script>
-    <div class="row">
-        <main class="col-12 col-lg-8 position-relative main_pane">
-            {% block title %}<h1>{{ _("Edit post") }}</h1>{% endblock %}
-            <form method="post" enctype="multipart/form-data" role="form">
-                {{ form.csrf_token() }}
-                {% block post_type %}{% endblock %}
-                {% if post_type == POST_TYPE_LINK %}
-                    {{ render_field(form.link_url) }}
-                    <div id="urlUsed"></div>
-                    <input type="hidden" id="retrieved_title" value="">
-                {% endif -%}
-                {{ render_field(form.title) }}
-                {% if post_type == POST_TYPE_EVENT %}
-                    {{ render_field(form.start_datetime) }}
-                    {{ render_field(form.end_datetime) }}
-                    {{ render_field(form.event_timezone) }}
-=======
 </script>
 <div class="row">
     <main class="col-12 col-lg-8 position-relative main_pane">
@@ -181,58 +154,14 @@
                                     fetchpriority="high" referrerpolicy="same-origin" >
                             </a>
                         {% endif -%}
-                    </div>                
->>>>>>> d9a8c4df
+                    </div>
                 {% endif %}
-                {% if post_type == POST_TYPE_IMAGE or post_type == POST_TYPE_EVENT %}
-                    {% if post.image_id -%}
-                        <div class="post_image">
-                            {% if low_bandwidth -%}
-                                <a href="{{ post.image.view_url(resize=True) }}" rel="nofollow ugc">
-                                    <img src="{{ post.image.medium_url() }}"
-                                         alt="{{ post.image.alt_text if post.image.alt_text else post.title }}"
-                                         fetchpriority="high"
-                                         referrerpolicy="same-origin"
-                                         width="{{ post.image.width }}"
-                                         height="{{ post.image.height }}" />
-                                </a>
-                            {% else -%}
-                                <a href="{{ post.image.view_url() }}" rel="nofollow ugc">
-                                    <img id="image_preview_edit"
-                                         src="{{ post.image.view_url(resize=True) }}"
-                                         lowsrc="{{ post.image.medium_url() }}"
-                                         sizes="(max-width: 512px) 100vw,
-                                                854px"
-                                         srcset="{{ post.image.medium_url() }} 512w,
-                                                 {{ post.image.view_url(resize=True) }} 1024w"
-                                         alt="{{ post.image.alt_text if post.image.alt_text else post.title }}"
-                                         fetchpriority="high"
-                                         referrerpolicy="same-origin">
-                                </a>
-                            {% endif -%}
-                        </div>
-                    {% endif %}
-                    {{ render_field(form.image_file) }}
-                    <img id="image_preview" style="" alt="Image preview">
-                    {% if post_type == POST_TYPE_IMAGE -%}
-                        {{ render_field(form.image_alt_text) }}
-                        <small class="field_hint">{{ _("Describe the image, to help visually impaired people.") }}</small>
-                    {% endif %}
-                {% elif post_type == POST_TYPE_VIDEO %}
-                    {{ render_field(form.video_url) }}
-                    <p class="small field_hint">{{ _("Provide a URL ending with .mp4 or .webm.") }}</p>
+                {{ render_field(form.image_file) }}
+                <img id="image_preview" style="" alt="Image preview">
+                {% if post_type == POST_TYPE_IMAGE -%}
+                    {{ render_field(form.image_alt_text) }}
+                    <small class="field_hint">{{ _('Describe the image, to help visually impaired people.') }}</small>
                 {% endif %}
-<<<<<<< HEAD
-                {{ render_field(form.body) }}
-                {% if not low_bandwidth -%}
-                    <div class="row">
-                        <div class="col-6">
-                            <a href="#" hx-post="{{ url_for('post.preview') }}" hx-target="#preview">{{ _("Preview") }}</a>
-                        </div>
-                        <div class="col-6 text-right">
-                            {% if markdown_editor %}
-                                <script nonce="{{ nonce }}">
-=======
             {% elif post_type == POST_TYPE_VIDEO %}
                 {{ render_field(form.video_url) }}
                 <p class="small field_hint">{{ _('Provide a URL ending with .mp4 or .webm.') }}</p>
@@ -248,7 +177,6 @@
                     <div class="col-6 text-right">
                         {% if markdown_editor %}
                             <script nonce="{{ nonce }}">
->>>>>>> d9a8c4df
                                 window.addEventListener("load", function () {
                                     var downarea = new DownArea({
                                         elem: document.querySelector('#body'),
@@ -258,151 +186,122 @@
                                     });
                                     setupAutoResize('body');
                                 });
-                                </script>
-                            {% else %}
-                                <a href="#"
-                                   aria-hidden="true"
-                                   class="markdown_editor_enabler create_post_markdown_editor_enabler"
-                                   data-id="body">{{ _("Enable markdown editor") }}</a>
-                            {% endif %}
-                        </div>
-                    </div>
-                    <div class="row">
-                        <div class="col">
-                            <div id="preview"></div>
-                        </div>
-                    </div>
-                {% endif -%}
-                {% if post_type == POST_TYPE_POLL %}
-                    <fieldset id="pollChoicesFieldset">
-                        <legend>{{ _("Poll choices") }}</legend>
-                        <div class="form-group">{{ form.choice_1(class_="form-control", **{"placeholder": "First choice"}) }}</div>
-                        <div class="form-group">{{ form.choice_2(class_="form-control", **{"placeholder": "Second choice"}) }}</div>
-                        <div class="form-group"
-                             style="{{ 'display: none;
-                                    ' if form.choice_3.data == none }}">
-                            {{ form.choice_3(class_="form-control") }}
-                        </div>
-                        <div class="form-group"
-                             style="{{ 'display: none;
-                                    ' if form.choice_4.data == none }}">
-                            {{ form.choice_4(class_="form-control") }}
-                        </div>
-                        <div class="form-group"
-                             style="{{ 'display: none;
-                                    ' if form.choice_5.data == none }}">
-                            {{ form.choice_5(class_="form-control") }}
-                        </div>
-                        <div class="form-group"
-                             style="{{ 'display: none;
-                                    ' if form.choice_6.data == none }}">
-                            {{ form.choice_6(class_="form-control") }}
-                        </div>
-                        <div class="form-group"
-                             style="{{ 'display: none;
-                                    ' if form.choice_7.data == none }}">
-                            {{ form.choice_7(class_="form-control") }}
-                        </div>
-                        <div class="form-group"
-                             style="{{ 'display: none;
-                                    ' if form.choice_8.data == none }}">
-                            {{ form.choice_8(class_="form-control") }}
-                        </div>
-                        <div class="form-group"
-                             style="{{ 'display: none;
-                                    ' if form.choice_9.data == none }}">
-                            {{ form.choice_9(class_="form-control") }}
-                        </div>
-                        <div class="form-group"
-                             style="{{ 'display: none;
-                                    ' if form.choice_10.data == none }}">
-                            {{ form.choice_10(class_="form-control") }}
-                        </div>
-                        <button id="addPollChoice" type="button" class="btn btn-primary">{{ _("Add choice") }}</button>
-                    </fieldset>
-                    {{ render_field(form.mode) }}
-                    {% if form.finish_in %}{{ render_field(form.finish_in) }}{% endif %}
-                    {{ render_field(form.local_only) }}
-                {% endif %}
-                {% if post_type == POST_TYPE_EVENT %}
-                    {{ render_field(form.max_attendees) }}
-                    {{ render_field(form.join_mode) }}
-                    {{ render_field(form.online) }}
-                    <div id="online_location"
-                         style="{% if event_online is false %}display: none;
-                                {% endif %}">{{ render_field(form.online_link) }}</div>
-                    <div id="irl_location"
-                         style="{% if event_online %}display: none;
-                                {% endif %}">
-                        {{ render_field(form.irl_address) }}
-                        {{ render_field(form.irl_city) }}
-                        {{ render_field(form.irl_country) }}
-                    </div>
-                {% endif %}
-                {{ render_field(form.tags) }}
-                <small class="field_hint">{{ _("Separate each tag with a comma.") }}</small>
-                <fieldset id="post_more_options"
-                          class="mt-4 mb-4 coolfieldset {{ 'collapsed' if request.cookies.get('fieldset_post_more_options_state', 'collapsed') == 'collapsed' }}">
-                    <legend class="w-auto">{{ _("More options") }}</legend>
-                    {{ render_field(form.notify_author) }}
-                    {{ render_field(form.sticky) }}
-                    {{ render_field(form.nsfw) }}
-                    {{ render_field(form.nsfl) }}
-                    {{ render_field(form.language_id) }}
-                    <div id="communityFlair">
-                        {% if form.flair %}{{ render_field(form.flair) }}{% endif %}
-                    </div>
-                    {{ render_field(form.scheduled_for) }}
-                    {{ render_field(form.timezone) }}
-                    {{ render_field(form.repeat) }}
-                    <div class="accordion accordion-flush" id="accordionFlushExample">
-                        <div class="accordion-item">
-                            <h2 class="accordion-header">
-                                <button class="accordion-button collapsed"
-                                        type="button"
-                                        data-bs-toggle="collapse"
-                                        data-bs-target="#flush-collapseOne"
-                                        aria-expanded="false"
-                                        aria-controls="flush-collapseOne">
-                                    {{ _("Hey, did you know? Scheduled posts have a templating system for titles.") }}
-                                </button>
-                            </h2>
-                            <div id="flush-collapseOne"
-                                 class="accordion-collapse collapse"
-                                 data-bs-parent="#accordionFlushExample">
-                                <div class="accordion-body">
-                                    <p>
-                                        {{ _("Tags available") }}:<code>
-                                        {% raw %}
-                                            {% week %}, {% day %}, {% month %}, {% year %}
-                                        {% endraw %}
-                                    </code>
-                                </p>
-                                <p>
-                                    {{ _("Example") }}: <code>
-                                    {% raw %}
-                                        [Topic week {% week %}] Today's date {% year %}-{% month %}-{% day %}
-                                    {% endraw %}
-                                </code>
-                            </p>
-                            <p>{{ _("...will generate") }}</p>
-                            <p>[Topic week 27] Today's date 2025-06-25</p>
-                        </div>
-                    </div>
-                </div>
-            </div>
-        </fieldset>
-        {{ render_field(form.submit) }}
-    </form>
-    <p>&nbsp;</p>
-    <hr>
-    <p>{{ _("Drag this link to your bookmarks bar to create a quick way to share what you find") }}:</p>
-    <p>
-        <a href="javascript:(function(){ var url = encodeURIComponent(window.location.href); var title = encodeURIComponent(document.title); window.open('https://{{ instance_domain }}/share?url=' + url + '&title=' + title, '_blank'); })();"
+                            </script>
+                        {% else %}
+                            <a href="#" aria-hidden="true" class="markdown_editor_enabler create_post_markdown_editor_enabler" data-id="body">{{ _('Enable markdown editor') }}</a>
+                        {% endif %}
+                    </div>
+                </div>
+                <div class="row">
+                    <div class="col">
+                        <div id="preview"></div>
+                    </div>
+                </div>
+            {% endif -%}
+
+            {% if post_type == POST_TYPE_POLL %}
+                <fieldset id="pollChoicesFieldset">
+                    <legend>{{ _('Poll choices') }}</legend>
+                    <div class="form-group">
+                        {{ form.choice_1(class_="form-control", **{"placeholder": "First choice"}) }}
+                    </div>
+                    <div class="form-group">
+                        {{ form.choice_2(class_="form-control", **{"placeholder": "Second choice"}) }}
+                    </div>
+                    <div class="form-group" style="{{ 'display: none;' if form.choice_3.data == none }}">
+                        {{ form.choice_3(class_="form-control") }}
+                    </div>
+                    <div class="form-group" style="{{ 'display: none;' if form.choice_4.data == none }}">
+                        {{ form.choice_4(class_="form-control") }}
+                    </div>
+                    <div class="form-group" style="{{ 'display: none;' if form.choice_5.data == none }}">
+                        {{ form.choice_5(class_="form-control") }}
+                    </div>
+                    <div class="form-group" style="{{ 'display: none;' if form.choice_6.data == none }}">
+                        {{ form.choice_6(class_="form-control") }}
+                    </div>
+                    <div class="form-group" style="{{ 'display: none;' if form.choice_7.data == none }}">
+                        {{ form.choice_7(class_="form-control") }}
+                    </div>
+                    <div class="form-group" style="{{ 'display: none;' if form.choice_8.data == none }}">
+                        {{ form.choice_8(class_="form-control") }}
+                    </div>
+                    <div class="form-group" style="{{ 'display: none;' if form.choice_9.data == none }}">
+                        {{ form.choice_9(class_="form-control") }}
+                    </div>
+                    <div class="form-group" style="{{ 'display: none;' if form.choice_10.data == none }}">
+                        {{ form.choice_10(class_="form-control") }}
+                    </div>
+                    <button id="addPollChoice" type="button" class="btn btn-primary">{{ _('Add choice') }}</button>
+                </fieldset>
+                {{ render_field(form.mode) }}
+                {% if form.finish_in %}{{ render_field(form.finish_in) }}{% endif %}
+                {{ render_field(form.local_only) }}
+            {% endif %}
+
+            {% if post_type == POST_TYPE_EVENT %}
+                {{ render_field(form.max_attendees) }}
+                {{ render_field(form.join_mode) }}
+                {{ render_field(form.online) }}
+                <div id="online_location" style="{% if event_online is false %}display: none;{% endif %}">
+                    {{ render_field(form.online_link) }}
+                </div>
+                <div id="irl_location" style="{% if event_online %}display: none;{% endif %}">
+                    {{ render_field(form.irl_address) }}
+                    {{ render_field(form.irl_city) }}
+                    {{ render_field(form.irl_country) }}
+                </div>
+            {% endif %}
+
+            {{ render_field(form.tags) }}
+            <small class="field_hint">{{ _('Separate each tag with a comma.') }}</small>
+
+            <fieldset id="post_more_options" class="mt-4 mb-4 coolfieldset {{ 'collapsed' if request.cookies.get('fieldset_post_more_options_state', 'collapsed') == 'collapsed' }}">
+                <legend class="w-auto">{{ _('More options') }}</legend>
+                {{ render_field(form.notify_author) }}
+                {{ render_field(form.sticky) }}
+                {{ render_field(form.nsfw) }}
+                {{ render_field(form.nsfl) }}
+                {{ render_field(form.language_id) }}
+                <div id="communityFlair">
+                    {% if form.flair %}{{ render_field(form.flair) }}{% endif %}
+                </div>
+                {{ render_field(form.scheduled_for) }}
+                {{ render_field(form.timezone) }}
+                {{ render_field(form.repeat) }}
+
+                <div class="accordion accordion-flush" id="accordionFlushExample">
+  <div class="accordion-item">
+    <h2 class="accordion-header">
+      <button class="accordion-button collapsed" type="button" data-bs-toggle="collapse" data-bs-target="#flush-collapseOne" aria-expanded="false" aria-controls="flush-collapseOne">
+        {{ _('Hey, did you know? Scheduled posts have a templating system for titles.') }}
+      </button>
+    </h2>
+    <div id="flush-collapseOne" class="accordion-collapse collapse" data-bs-parent="#accordionFlushExample">
+      <div class="accordion-body">
+            <p>{{ _('Tags available') }}:<code>{% raw %}{% week %}, {% day %}, {% month %}, {% year %}{% endraw %}</code></p>
+            <p>{{ _('Example') }}: <code>{% raw %}[Topic week {% week %}] Today's date {% year %}-{% month %}-{% day %}{% endraw %}</code></p>
+            <p>{{ _('...will generate') }}</p>
+            <p>[Topic week 27] Today's date 2025-06-25</p>
+        </div>
+    </div>
+  </div>
+</div>
+            </fieldset>
+
+            {{ render_field(form.submit) }}
+        </form>
+        <p>&nbsp;</p>
+        <hr>
+        <p>{{ _('Drag this link to your bookmarks bar to create a quick way to share what you find') }}:</p>
+        <p>
+        <a href="javascript:(function(){
+          var url = encodeURIComponent(window.location.href);
+          var title = encodeURIComponent(document.title);
+          window.open('https://{{ instance_domain }}/share?url=' + url + '&title=' + title, '_blank');
+        })();"
            title="Drag this to your bookmarks bar"
-           style="cursor: grab;
-                  text-decoration: underline">{{ _("Share on PieFed") }}</a>
-    </p>
+           style="cursor: grab; text-decoration: underline;">{{ _('Share on PieFed') }}</a></p>
     <script src="/static/js/tomselect/tom-select.complete.min.js"></script>
     <script nonce="{{ nonce }}">
       document.addEventListener("DOMContentLoaded", () => {
@@ -413,8 +312,10 @@
        })
     });
     </script>
-</main>
-{% include "_side_pane.html" %}
+    </main>
+
+    {% include "_side_pane.html" %}
+
 </div>
 {% include "_insert_image_dialog.html" %}
 {% endblock %}