<form>
    <div class="row">
        <div class="col">
<<<<<<< HEAD
            <div id="comment_language_warning_{{ comment_id }}" class="alert alert-warning d-none">
                <i class="fas fa-language"></i>
                {{ _('Warning: You are writing in a language that isn\'t the same as the user you are replying to uses! (%(language)s)', language=recipient_language_name) }}
            </div>
                <textarea name="body" id="textarea_in_reply_to_{{ comment_id }}" class="form-control" rows="5" autofocus="autofocus" required="required" aria-required="true"></textarea>
=======
                <textarea name="body" id="textarea_in_reply_to_{{ comment_id }}" class="form-control" rows="5"
                          autofocus="autofocus" required="required" aria-required="true"
                          placeholder="{{ in_reply_to.community.posting_warning if in_reply_to.community.posting_warning else '' }}"></textarea>
>>>>>>> 68e3e0be
        </div>
    </div>
    <div class="row mb-3">
        <div class="col-8">
            <a href="#"
                   class="btn btn-primary mt-2"
                   hx-post="{{ url_for('post.add_reply_inline', post_id=post_id, comment_id=comment_id, nonce=nonce) }}"
                   hx-target="#reply_to_{{ comment_id }}"
                   hx-swap="outerHTML"
                >{{ _('Comment') }}</a>
            <a href="#" class="btn btn-outline mt-2" hx-post="{{ url_for('post.preview') }}" hx-target="#textarea_in_reply_to_preview_{{ comment_id }}">{{ _('Preview') }}</a>
        </div>
        <div class="col-4 text-right">
            <select name="language_id" class="form-select mt-2" id="language_select_{{ comment_id }}"
                    data-recipient-language="{{ recipient_language_id }}"
                    data-warning-div-id="comment_language_warning_{{ comment_id }}"
            >
                {% for language in languages %}
                    <option value="{{ language[0] }}">{{ language[1] }}</option>
                {% endfor %}
            </select>
        </div>
    </div>
</form>
{% if not low_bandwidth -%}
    <script nonce="{{ nonce }}">
        addLanguageCheck(
            '#language_select_{{ comment_id }}',
            undefined,
            undefined,
        )
    </script>
    
    {% if markdown_editor %}
        <script nonce="{{ nonce }}">
            var downarea = new DownArea({
                elem: document.querySelector('#textarea_in_reply_to_{{ comment_id }}'),
                resize: DownArea.RESIZE_VERTICAL,
                hide: ['heading', 'bold-italic'],
                value: document.getElementById("body").value
            });
            setupAutoResize('textarea_in_reply_to_{{ comment_id }}');
        </script>
    {% else %}
        <a href="#" aria-hidden="true" class="markdown_editor_enabler create_post_markdown_editor_enabler" data-id="textarea_in_reply_to_{{ comment_id }}">{{ _('Enable markdown editor') }}</a>
    {% endif %}
    <div class="row">
        <div class="col">
            <div id="textarea_in_reply_to_preview_{{ comment_id }}"></div>
        </div>
    </div>
{% endif -%}<|MERGE_RESOLUTION|>--- conflicted
+++ resolved
@@ -1,17 +1,13 @@
 <form>
     <div class="row">
         <div class="col">
-<<<<<<< HEAD
             <div id="comment_language_warning_{{ comment_id }}" class="alert alert-warning d-none">
                 <i class="fas fa-language"></i>
                 {{ _('Warning: You are writing in a language that isn\'t the same as the user you are replying to uses! (%(language)s)', language=recipient_language_name) }}
             </div>
-                <textarea name="body" id="textarea_in_reply_to_{{ comment_id }}" class="form-control" rows="5" autofocus="autofocus" required="required" aria-required="true"></textarea>
-=======
                 <textarea name="body" id="textarea_in_reply_to_{{ comment_id }}" class="form-control" rows="5"
                           autofocus="autofocus" required="required" aria-required="true"
                           placeholder="{{ in_reply_to.community.posting_warning if in_reply_to.community.posting_warning else '' }}"></textarea>
->>>>>>> 68e3e0be
         </div>
     </div>
     <div class="row mb-3">
