<form>
    <div class="row">
        <div class="col">
            {% if recipient_language_name -%}
                <div id="comment_language_warning_{{ comment_id }}"
                     class="alert alert-warning d-none">
                    <i class="fas fa-language"></i>
                    {{ _('Warning: You are writing in a language that isn\'t the same as the user you are replying to uses! (%(language) s)', language=recipient_language_name) }}
                </div>
            {% endif -%}
            {% if author_banned -%}
                <div class="alert alert-warning">
                    {{ _("The person you are replying to has been banned so they might not see your reply.") }}
                </div>
            {% endif -%}
            <textarea name="body"
                      id="textarea_in_reply_to_{{ comment_id }}"
                      class="form-control autoresize"
                      rows="5"
                      autofocus="autofocus"
                      required="required"
                      aria-required="true"
                      placeholder="{{ in_reply_to.community.posting_warning if in_reply_to.community.posting_warning else '' }}"></textarea>
        </div>
    </div>
    <div class="row mb-3">
        <div class="col-8">
            <a href="#"
<<<<<<< HEAD
               class="btn btn-primary mt-2"
               hx-post="{{ url_for('post.add_reply_inline', post_id=post_id, comment_id=comment_id, nonce=nonce) }}"
               hx-target="#reply_to_{{ comment_id }}"
               hx-swap="outerHTML">{{ _("Comment") }}</a>
            <a href="#"
               class="btn btn-outline mt-2"
               hx-post="{{ url_for('post.preview') }}"
               hx-target="#textarea_in_reply_to_preview_{{ comment_id }}">{{ _("Preview") }}</a>
=======
                    class="btn btn-primary mt-2"
                    hx-post="{{ url_for('post.add_reply_inline', post_id=post_id, comment_id=comment_id, nonce=nonce) }}"
                    hx-target="#reply_to_{{ comment_id }}"
                    hx-swap="outerHTML">
                {{ _('Comment') }}
            </a>
            <a href="#" 
                class="btn btn-outline-secondary mt-2"
                hx-post="{{ url_for('post.preview') }}" 
                hx-target="#textarea_in_reply_to_preview_{{ comment_id }}">
                {{ _('Preview') }}
            </a> <a href="#" class="btn btn-outline-secondary mt-2 {{ 'd-none' if markdown_editor }}" id="insertImage_{{ comment_id }}">{{ _('Insert image') }}</a>
>>>>>>> d9a8c4df
        </div>
        <div class="col-4 text-right">
            <select name="language_id"
                    class="form-select mt-2"
                    id="language_select_{{ comment_id }}"
                    data-recipient-language="{{ recipient_language_id }}"
                    data-warning-div-id="comment_language_warning_{{ comment_id }}">
                {% for language in languages %}
                    <option value="{{ language[0] }}" {{ 'selected' if language[0] == current_user.language_id }}>{{ language[1] }}
                    </option>
                {% endfor %}
            </select>
        </div>
    </div>
</form>
{% if not low_bandwidth -%}
    <script nonce="{{ nonce }}">
        addLanguageCheck(
            '#language_select_{{ comment_id }}',
            undefined,
            undefined,
        )
    </script>
    {% if markdown_editor %}
        <script nonce="{{ nonce }}">
            var downarea = new DownArea({
                elem: document.querySelector('#textarea_in_reply_to_{{ comment_id }}'),
                resize: DownArea.RESIZE_VERTICAL,
                hide: ['heading', 'bold-italic'],
                value: document.getElementById("textarea_in_reply_to_{{ comment_id }}").value
            });
            setupAutoResize('textarea_in_reply_to_{{ comment_id }}');
        </script>
    {% endif %}

    <script nonce="{{ nonce }}">
        // Initialize Media Library for this reply form
        const mediaLibrary_{{ comment_id }} = new MediaLibrary({
            dialogId: 'insertImageDialog',
            dialogCloseId: 'insert_image_dialog_close',
            triggerLinkId: 'insertImage_{{ comment_id }}',
            loadContainerId: 'loadImagesHere',
            targetTextareaId: 'textarea_in_reply_to_{{ comment_id }}',
            uploadInputId: 'imageUploadInput',
            uploadButtonId: 'imageUploadButton',
            uploadStatusId: 'uploadStatus',
            translations: {
                loading: '{{ _("Loading...") }}',
                noImages: '{{ _("No images found.") }}',
                errorLoading: '{{ _("Error loading images.") }}',
                insert: '{{ _("Insert") }}',
                more: '{{ _("More") }}',
                delete: '{{ _("Delete") }}',
                confirmDelete: '{{ _("Are you sure you want to delete this image?") }}',
                deleteError: '{{ _("Failed to delete image. Please try again.") }}',
                selectFile: '{{ _("Please select a file.") }}',
                selectImage: '{{ _("Please select an image file.") }}',
                uploading: '{{ _("Uploading...") }}',
                uploadSuccess: '{{ _("Upload successful!") }}',
                uploadError: '{{ _("Upload failed. Please try again.") }}',
                pasteUploadError: '{{ _("Failed to upload pasted image. Please try again.") }}'
            }
        });

        {% if markdown_editor %}
        // Override DownArea image button to use media library
        mediaLibrary_{{ comment_id }}.overrideDownAreaImageButton('#textarea_in_reply_to_{{ comment_id }}');
        {% endif %}
    </script>
    <div class="row">
        <div class="col">
            <div id="textarea_in_reply_to_preview_{{ comment_id }}"
                 class="reply_preview"></div>
        </div>
    </div>
{% endif -%}<|MERGE_RESOLUTION|>--- conflicted
+++ resolved
@@ -2,53 +2,36 @@
     <div class="row">
         <div class="col">
             {% if recipient_language_name -%}
-                <div id="comment_language_warning_{{ comment_id }}"
-                     class="alert alert-warning d-none">
+                <div id="comment_language_warning_{{ comment_id }}" class="alert alert-warning d-none">
                     <i class="fas fa-language"></i>
-                    {{ _('Warning: You are writing in a language that isn\'t the same as the user you are replying to uses! (%(language) s)', language=recipient_language_name) }}
+                    {{ _('Warning: You are writing in a language that isn\'t the same as the user you are replying to uses! (%(language)s)', language=recipient_language_name) }}
                 </div>
             {% endif -%}
             {% if author_banned -%}
                 <div class="alert alert-warning">
-                    {{ _("The person you are replying to has been banned so they might not see your reply.") }}
+                    {{ _('The person you are replying to has been banned so they might not see your reply.') }}
                 </div>
             {% endif -%}
-            <textarea name="body"
-                      id="textarea_in_reply_to_{{ comment_id }}"
-                      class="form-control autoresize"
-                      rows="5"
-                      autofocus="autofocus"
-                      required="required"
-                      aria-required="true"
-                      placeholder="{{ in_reply_to.community.posting_warning if in_reply_to.community.posting_warning else '' }}"></textarea>
+            <textarea name="body" id="textarea_in_reply_to_{{ comment_id }}" class="form-control autoresize" rows="5"
+                    autofocus="autofocus" required="required" aria-required="true"
+                    placeholder="{{ in_reply_to.community.posting_warning if in_reply_to.community.posting_warning else '' }}"></textarea>
         </div>
     </div>
     <div class="row mb-3">
         <div class="col-8">
             <a href="#"
-<<<<<<< HEAD
-               class="btn btn-primary mt-2"
-               hx-post="{{ url_for('post.add_reply_inline', post_id=post_id, comment_id=comment_id, nonce=nonce) }}"
-               hx-target="#reply_to_{{ comment_id }}"
-               hx-swap="outerHTML">{{ _("Comment") }}</a>
-            <a href="#"
-               class="btn btn-outline mt-2"
-               hx-post="{{ url_for('post.preview') }}"
-               hx-target="#textarea_in_reply_to_preview_{{ comment_id }}">{{ _("Preview") }}</a>
-=======
                     class="btn btn-primary mt-2"
                     hx-post="{{ url_for('post.add_reply_inline', post_id=post_id, comment_id=comment_id, nonce=nonce) }}"
                     hx-target="#reply_to_{{ comment_id }}"
                     hx-swap="outerHTML">
                 {{ _('Comment') }}
             </a>
-            <a href="#" 
+            <a href="#"
                 class="btn btn-outline-secondary mt-2"
-                hx-post="{{ url_for('post.preview') }}" 
+                hx-post="{{ url_for('post.preview') }}"
                 hx-target="#textarea_in_reply_to_preview_{{ comment_id }}">
                 {{ _('Preview') }}
             </a> <a href="#" class="btn btn-outline-secondary mt-2 {{ 'd-none' if markdown_editor }}" id="insertImage_{{ comment_id }}">{{ _('Insert image') }}</a>
->>>>>>> d9a8c4df
         </div>
         <div class="col-4 text-right">
             <select name="language_id"
@@ -57,8 +40,7 @@
                     data-recipient-language="{{ recipient_language_id }}"
                     data-warning-div-id="comment_language_warning_{{ comment_id }}">
                 {% for language in languages %}
-                    <option value="{{ language[0] }}" {{ 'selected' if language[0] == current_user.language_id }}>{{ language[1] }}
-                    </option>
+                    <option value="{{ language[0] }}" {{ 'selected' if language[0] == current_user.language_id }}>{{ language[1] }}</option>
                 {% endfor %}
             </select>
         </div>
@@ -72,6 +54,7 @@
             undefined,
         )
     </script>
+
     {% if markdown_editor %}
         <script nonce="{{ nonce }}">
             var downarea = new DownArea({
@@ -120,8 +103,7 @@
     </script>
     <div class="row">
         <div class="col">
-            <div id="textarea_in_reply_to_preview_{{ comment_id }}"
-                 class="reply_preview"></div>
+            <div id="textarea_in_reply_to_preview_{{ comment_id }}" class="reply_preview"></div>
         </div>
     </div>
 {% endif -%}