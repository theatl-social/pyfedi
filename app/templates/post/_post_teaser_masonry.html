{# do not use any back ticks in the HTML produced by this template - javascript needs to load it as a string. See community.html #}
{% set content_blocked = post.blocked_by_content_filter(content_filters, current_user.get_id())
    or (current_user.hide_nsfw == 3 and post.nsfw)
    or (current_user.hide_nsfl == 3 and post.nsfl)
or (current_user.ignore_bots == 3 and post.from_bot) -%}
{% set blur_content = (current_user.hide_nsfw == 2 and post.nsfw)
    or (current_user.hide_nsfl == 2 and post.nsfl)
    or (current_user.ignore_bots == 2 and post.from_bot)
or (post.spoiler_flair()) -%}
{% if content_blocked and content_blocked == '-1' %}
    {# do nothing - blocked by keyword filter #}
{% else %}
    {% set post_title = post.title.replace('`', "'") %}
    <div class="item{{ ' reported' if post.has_been_reported() }}{{ ' blocked' if content_blocked }}{{ ' blur' if blur_content }}"
         {% if content_blocked %}title="{{ _("Filtered: ") }}{{ content_blocked }}"{% endif %}
         id="post_{{ post.id }}">
        {% if post.image_id and not (post.url and (post.url.endswith('.mp4') or post.url.endswith('.webm'))) %}
            <div class="masonry_thumb {{ 'reported' if post.has_been_reported() }}"
                 title="{{ post_title }}">
                {% if post.type == POST_TYPE_LINK or post.type == POST_TYPE_VIDEO %}
                    {% if post.image.medium_url() %}
                        <a href="{{ post.url }}"
                           rel="nofollow ugc"
                           target="_blank"
                           aria-label="{{ _('View image') }}">
                            <img src="{{ post.image.medium_url() }}"
                                 alt="{{ post.image.alt_text if post.image.alt_text else '' }}"
                                 title="{{ post_title }}"
                                 class="{{ 'blur' if blur_content }}"
                                 loading="lazy"
                                 width="{{ post.image.width }}"
                                 height="{{ post.image.height }}" />
                        </a>
                    {% elif post.image.source_url %}
                        <a href="{{ post.url }}"
                           rel="nofollow ugc"
                           target="_blank"
                           aria-label="{{ _('View image') }}"><img src="{{ post.image.source_url }}"  class="{{ ' blur' if blur_content }}"
                        alt="{{ post.title.replace('`', "'") }}" title="{{ post_title }}" loading="{{ 'lazy' if low_bandwidth else 'eager' }}" /></a>
                    {% else %}
                        <a href="{{ post.url }}"
                           rel="nofollow ugc"
                           target="_blank"
                           aria-label="{{ _('View image') }}">
                            <img src="{{ post.url }}"
                                 alt="{{ post_title }}"
                                 title="{{ post_title }}"
                                 class="{{ 'blur' if blur_content }}"
                                 loading="{{ 'lazy' if low_bandwidth else 'eager' }}" />
                        </a>
                    {% endif %}
                {% elif post.type == POST_TYPE_IMAGE %}
                    <a href="{{ post.image.view_url(resize=True) }}"
                       rel="nofollow ugc"
                       target="_blank">
                        <img src="{{ post.image.medium_url() }}"
                             alt="{{ post.image.alt_text if post.image.alt_text else '' }}"
                             title="{{ post_title }}"
                             class="{{ 'blur' if blur_content }}"
                             loading="lazy"
                             width="{{ post.image.width }}"
                             height="{{ post.image.height }}" />
                    </a>
                {% else %}
<<<<<<< HEAD
                    <a href="{{ url_for('activitypub.post_ap', post_id=post.id) }}">
                        <img src="{{ post.image.thumbnail_url() }}"
                             class="{{ 'blur' if blur_content }}"
                             alt="{{ post.image.alt_text if post.image.alt_text else '' }}"
                             loading="{{ 'lazy' if low_bandwidth else 'eager' }}" />
                    </a>
=======
                    <a href="{{ post.slug if post.slug else url_for('activitypub.post_ap', post_id=post.id) }}"><img src="{{ post.image.thumbnail_url() }}" class="{{ 'blur' if blur_content }}"
                        alt="{{ post.image.alt_text if post.image.alt_text else '' }}" loading="{{ 'lazy' if low_bandwidth else 'eager' }}" /></a>
>>>>>>> d9a8c4df
                {% endif %}
            </div>
        {% else %}
            {% if post.url and (post.url.endswith('.jpg') or post.url.endswith('.webp') or post.url.endswith('.png') or post.url.endswith('.gif') or post.url.endswith('.avif')  or post.url.endswith('.jpeg')) %}
                <div class="masonry_thumb" title="{{ post_title }}">
                    <a href="{{ post.url }}"
                       rel="nofollow ugc"
                       target="_blank"
                       aria-label="{{ _('View image') }}">
                        <img src="{{ post.url }}"
                             alt="{{ post_title }}"
                             title="{{ post_title }}"
                             class="{{ 'blur' if blur_content }}"
                             loading="{{ 'lazy' if low_bandwidth else 'eager' }}" />
                    </a>
                </div>
                <div class="masonry_info">
                    <div class="row">
                        <div class="col col-2">{% include "post/_post_voting_buttons_masonry.html" %}</div>
                        <div class="col col-8">
<<<<<<< HEAD
                            <p>
                                <a href="{{ url_for('activitypub.post_ap', post_id=post.id) }}"
                                   title="{{ post_title }}">{{ post_title }}</a>
                            </p>
                        </div>
                        <div class="col col-2 reply_col">
                            <a href="{{ url_for('activitypub.post_ap', post_id=post.id, sort='new' if sort == 'active' else None, _anchor='post_replies') }}"
                               aria-label="{{ _('View comments') }}"
                               aria-hidden="true"><span class="fe fe-reply"></span></a>
                            {% if post.reply_count %}
                                <a href="{{ url_for('activitypub.post_ap', post_id=post.id, sort='new' if sort == 'active' else None, _anchor='post_replies') }}"
                                   aria-label="{{ _('View comments') }}">{{ post.reply_count }}</a>
                            {% endif %}
=======
                            <p><a href="{{ post.slug if post.slug else url_for('activitypub.post_ap', post_id=post.id) }}" title="{{ post_title }}">{{ post_title }}</a></p>
                        </div>
                        <div class="col col-2 reply_col">
                            {% if post.slug %}
                                <a href="{{ post.slug }}?sort={{ 'new' if sort == 'active' else ''}}#post_replies" aria-label="{{ _('View comments') }}" aria-hidden="true"><span class="fe fe-reply"></span> {{ post.reply_count }}</a>
                            {% else -%}
                                <a href="{{ url_for('activitypub.post_ap', post_id=post.id, sort='new' if sort == 'active' else None, _anchor='post_replies') }}" aria-label="{{ _('View comments') }}" aria-hidden="true"><span class="fe fe-reply"></span> {{ post.reply_count }}</a>
                            {% endif -%}
>>>>>>> d9a8c4df
                        </div>
                    </div>
                </div>
            {% elif post.url and (post.url.endswith('.mp4') or post.url.endswith('.webm')) -%}
                <div class="masonry_thumb" title="{{ post_title }}">
                    <video class="responsive-video {{ 'blur' if blur_content }}" controls preload="auto" {{ 'autoplay muted' if autoplay }} {{ 'loop' if post.community.loop_videos() }}>
                        {% if post.url.endswith('.mp4') -%}
                            <source src="{{ post.url }}" type="video/mp4" />
                        {% elif post.url.endswith('.webm') -%}
                            <source src="{{ post.url }}" type="video/webm" />
                        {% endif -%}
                    </video>
                </div>
            {% else %}
<<<<<<< HEAD
                <div class="masonry_info_no_image">
                    <p>
                        <a href="{{ url_for('activitypub.post_ap', post_id=post.id) }}"></a>
                    </p>
                </div>
=======
            <div class="masonry_info_no_image">
                <p><a href="{{ post.slug if post.slug else url_for('activitypub.post_ap', post_id=post.id) }}"></a></p>
            </div>
>>>>>>> d9a8c4df
            {% endif %}
        {% endif %}
        <div class="masonry_info">
            <div class="row">
                <div class="col col-3">
                    <div class="voting_buttons_masonry">{% include "post/_post_voting_buttons_masonry.html" %}</div>
                </div>
                <div class="col col-8">
<<<<<<< HEAD
                    <p>
                        <a href="{{ url_for('activitypub.post_ap', post_id=post.id) }}"
                           title="{{ post_title }}">{{ post_title }}</a>
                    </p>
=======
                    <p><a href="{{ post.slug if post.slug else url_for('activitypub.post_ap', post_id=post.id) }}" title="{{ post_title }}">{{ post_title }}</a></p>
>>>>>>> d9a8c4df
                </div>
                <div class="col col-1 reply_col">
                    <a href="{{ url_for('activitypub.post_ap', post_id=post.id, sort='new' if sort == 'active' else None, _anchor='post_replies') }}"
                       aria-label="{{ _('View comments') }}"
                       aria-hidden="true"><span class="fe fe-reply"></span></a>
                    {% if post.reply_count %}
                        <a href="{{ url_for('activitypub.post_ap', post_id=post.id, sort='new' if sort == 'active' else None, _anchor='post_replies') }}"
                           aria-label="{{ _('View comments') }}">{{ post.reply_count }}</a>
                    {% endif %}
                </div>
            </div>
        </div>
    </div>
{% endif %}<|MERGE_RESOLUTION|>--- conflicted
+++ resolved
@@ -1,113 +1,55 @@
 {# do not use any back ticks in the HTML produced by this template - javascript needs to load it as a string. See community.html #}
 {% set content_blocked = post.blocked_by_content_filter(content_filters, current_user.get_id())
-    or (current_user.hide_nsfw == 3 and post.nsfw)
-    or (current_user.hide_nsfl == 3 and post.nsfl)
-or (current_user.ignore_bots == 3 and post.from_bot) -%}
+                         or (current_user.hide_nsfw == 3 and post.nsfw)
+                         or (current_user.hide_nsfl == 3 and post.nsfl)
+                         or (current_user.ignore_bots == 3 and post.from_bot) -%}
 {% set blur_content = (current_user.hide_nsfw == 2 and post.nsfw)
-    or (current_user.hide_nsfl == 2 and post.nsfl)
-    or (current_user.ignore_bots == 2 and post.from_bot)
-or (post.spoiler_flair()) -%}
+                   or (current_user.hide_nsfl == 2 and post.nsfl)
+                   or (current_user.ignore_bots == 2 and post.from_bot)
+                   or (post.spoiler_flair()) -%}
 {% if content_blocked and content_blocked == '-1' %}
     {# do nothing - blocked by keyword filter #}
 {% else %}
     {% set post_title = post.title.replace('`', "'") %}
     <div class="item{{ ' reported' if post.has_been_reported() }}{{ ' blocked' if content_blocked }}{{ ' blur' if blur_content }}"
-         {% if content_blocked %}title="{{ _("Filtered: ") }}{{ content_blocked }}"{% endif %}
-         id="post_{{ post.id }}">
+        {% if content_blocked %} title="{{ _('Filtered: ') }}{{ content_blocked }}"{% endif %} id="post_{{ post.id }}">
         {% if post.image_id and not (post.url and (post.url.endswith('.mp4') or post.url.endswith('.webm'))) %}
-            <div class="masonry_thumb {{ 'reported' if post.has_been_reported() }}"
-                 title="{{ post_title }}">
+            <div class="masonry_thumb {{ 'reported' if post.has_been_reported() }}" title="{{ post_title }}">
                 {% if post.type == POST_TYPE_LINK or post.type == POST_TYPE_VIDEO %}
                     {% if post.image.medium_url() %}
-                        <a href="{{ post.url }}"
-                           rel="nofollow ugc"
-                           target="_blank"
-                           aria-label="{{ _('View image') }}">
-                            <img src="{{ post.image.medium_url() }}"
-                                 alt="{{ post.image.alt_text if post.image.alt_text else '' }}"
-                                 title="{{ post_title }}"
-                                 class="{{ 'blur' if blur_content }}"
-                                 loading="lazy"
-                                 width="{{ post.image.width }}"
-                                 height="{{ post.image.height }}" />
-                        </a>
+                        <a href="{{ post.url }}" rel="nofollow ugc" target="_blank" aria-label="{{ _('View image') }}"><img src="{{ post.image.medium_url() }}"
+                           alt="{{ post.image.alt_text if post.image.alt_text else '' }}" title="{{ post_title }}" class="{{ 'blur' if blur_content }}"
+                           loading="lazy" width="{{ post.image.width }}" height="{{ post.image.height }}" /></a>
                     {% elif post.image.source_url %}
-                        <a href="{{ post.url }}"
-                           rel="nofollow ugc"
-                           target="_blank"
-                           aria-label="{{ _('View image') }}"><img src="{{ post.image.source_url }}"  class="{{ ' blur' if blur_content }}"
-                        alt="{{ post.title.replace('`', "'") }}" title="{{ post_title }}" loading="{{ 'lazy' if low_bandwidth else 'eager' }}" /></a>
+                        <a href="{{ post.url }}" rel="nofollow ugc" target="_blank" aria-label="{{ _('View image') }}"><img src="{{ post.image.source_url }}"  class="{{ ' blur' if blur_content }}"
+                           alt="{{ post.title.replace('`', "'") }}" title="{{ post_title }}" loading="{{ 'lazy' if low_bandwidth else 'eager' }}" /></a>
                     {% else %}
-                        <a href="{{ post.url }}"
-                           rel="nofollow ugc"
-                           target="_blank"
-                           aria-label="{{ _('View image') }}">
-                            <img src="{{ post.url }}"
-                                 alt="{{ post_title }}"
-                                 title="{{ post_title }}"
-                                 class="{{ 'blur' if blur_content }}"
-                                 loading="{{ 'lazy' if low_bandwidth else 'eager' }}" />
-                        </a>
+                        <a href="{{ post.url }}" rel="nofollow ugc" target="_blank" aria-label="{{ _('View image') }}"><img src="{{ post.url }}"
+                           alt="{{ post_title }}" title="{{ post_title }}" class="{{ 'blur' if blur_content }}"
+                           loading="{{ 'lazy' if low_bandwidth else 'eager' }}" /></a>
                     {% endif %}
                 {% elif post.type == POST_TYPE_IMAGE %}
-                    <a href="{{ post.image.view_url(resize=True) }}"
-                       rel="nofollow ugc"
-                       target="_blank">
-                        <img src="{{ post.image.medium_url() }}"
-                             alt="{{ post.image.alt_text if post.image.alt_text else '' }}"
-                             title="{{ post_title }}"
-                             class="{{ 'blur' if blur_content }}"
-                             loading="lazy"
-                             width="{{ post.image.width }}"
-                             height="{{ post.image.height }}" />
-                    </a>
+                        <a href="{{ post.image.view_url(resize=True) }}" rel="nofollow ugc" target="_blank"><img src="{{ post.image.medium_url() }}"
+                        alt="{{ post.image.alt_text if post.image.alt_text else '' }}" title="{{ post_title }}" class="{{ 'blur' if blur_content }}"
+                        loading="lazy" width="{{ post.image.width }}" height="{{ post.image.height }}" /></a>
                 {% else %}
-<<<<<<< HEAD
-                    <a href="{{ url_for('activitypub.post_ap', post_id=post.id) }}">
-                        <img src="{{ post.image.thumbnail_url() }}"
-                             class="{{ 'blur' if blur_content }}"
-                             alt="{{ post.image.alt_text if post.image.alt_text else '' }}"
-                             loading="{{ 'lazy' if low_bandwidth else 'eager' }}" />
-                    </a>
-=======
                     <a href="{{ post.slug if post.slug else url_for('activitypub.post_ap', post_id=post.id) }}"><img src="{{ post.image.thumbnail_url() }}" class="{{ 'blur' if blur_content }}"
                         alt="{{ post.image.alt_text if post.image.alt_text else '' }}" loading="{{ 'lazy' if low_bandwidth else 'eager' }}" /></a>
->>>>>>> d9a8c4df
                 {% endif %}
             </div>
         {% else %}
             {% if post.url and (post.url.endswith('.jpg') or post.url.endswith('.webp') or post.url.endswith('.png') or post.url.endswith('.gif') or post.url.endswith('.avif')  or post.url.endswith('.jpeg')) %}
                 <div class="masonry_thumb" title="{{ post_title }}">
-                    <a href="{{ post.url }}"
-                       rel="nofollow ugc"
-                       target="_blank"
-                       aria-label="{{ _('View image') }}">
-                        <img src="{{ post.url }}"
-                             alt="{{ post_title }}"
-                             title="{{ post_title }}"
-                             class="{{ 'blur' if blur_content }}"
-                             loading="{{ 'lazy' if low_bandwidth else 'eager' }}" />
-                    </a>
+                    <a href="{{ post.url }}" rel="nofollow ugc" target="_blank" aria-label="{{ _('View image') }}"><img src="{{ post.url }}"
+                           alt="{{ post_title }}" title="{{ post_title }}" class="{{ 'blur' if blur_content }}"
+                           loading="{{ 'lazy' if low_bandwidth else 'eager' }}" /></a>
                 </div>
                 <div class="masonry_info">
                     <div class="row">
-                        <div class="col col-2">{% include "post/_post_voting_buttons_masonry.html" %}</div>
+                        <div class="col col-2">
+                            {% include "post/_post_voting_buttons_masonry.html" %}
+                        </div>
                         <div class="col col-8">
-<<<<<<< HEAD
-                            <p>
-                                <a href="{{ url_for('activitypub.post_ap', post_id=post.id) }}"
-                                   title="{{ post_title }}">{{ post_title }}</a>
-                            </p>
-                        </div>
-                        <div class="col col-2 reply_col">
-                            <a href="{{ url_for('activitypub.post_ap', post_id=post.id, sort='new' if sort == 'active' else None, _anchor='post_replies') }}"
-                               aria-label="{{ _('View comments') }}"
-                               aria-hidden="true"><span class="fe fe-reply"></span></a>
-                            {% if post.reply_count %}
-                                <a href="{{ url_for('activitypub.post_ap', post_id=post.id, sort='new' if sort == 'active' else None, _anchor='post_replies') }}"
-                                   aria-label="{{ _('View comments') }}">{{ post.reply_count }}</a>
-                            {% endif %}
-=======
                             <p><a href="{{ post.slug if post.slug else url_for('activitypub.post_ap', post_id=post.id) }}" title="{{ post_title }}">{{ post_title }}</a></p>
                         </div>
                         <div class="col col-2 reply_col">
@@ -116,9 +58,9 @@
                             {% else -%}
                                 <a href="{{ url_for('activitypub.post_ap', post_id=post.id, sort='new' if sort == 'active' else None, _anchor='post_replies') }}" aria-label="{{ _('View comments') }}" aria-hidden="true"><span class="fe fe-reply"></span> {{ post.reply_count }}</a>
                             {% endif -%}
->>>>>>> d9a8c4df
                         </div>
                     </div>
+
                 </div>
             {% elif post.url and (post.url.endswith('.mp4') or post.url.endswith('.webm')) -%}
                 <div class="masonry_thumb" title="{{ post_title }}">
@@ -131,42 +73,24 @@
                     </video>
                 </div>
             {% else %}
-<<<<<<< HEAD
-                <div class="masonry_info_no_image">
-                    <p>
-                        <a href="{{ url_for('activitypub.post_ap', post_id=post.id) }}"></a>
-                    </p>
-                </div>
-=======
             <div class="masonry_info_no_image">
                 <p><a href="{{ post.slug if post.slug else url_for('activitypub.post_ap', post_id=post.id) }}"></a></p>
             </div>
->>>>>>> d9a8c4df
             {% endif %}
         {% endif %}
         <div class="masonry_info">
             <div class="row">
                 <div class="col col-3">
-                    <div class="voting_buttons_masonry">{% include "post/_post_voting_buttons_masonry.html" %}</div>
+                    <div class="voting_buttons_masonry">
+                    {% include "post/_post_voting_buttons_masonry.html" %}
+                    </div>
                 </div>
                 <div class="col col-8">
-<<<<<<< HEAD
-                    <p>
-                        <a href="{{ url_for('activitypub.post_ap', post_id=post.id) }}"
-                           title="{{ post_title }}">{{ post_title }}</a>
-                    </p>
-=======
                     <p><a href="{{ post.slug if post.slug else url_for('activitypub.post_ap', post_id=post.id) }}" title="{{ post_title }}">{{ post_title }}</a></p>
->>>>>>> d9a8c4df
                 </div>
                 <div class="col col-1 reply_col">
-                    <a href="{{ url_for('activitypub.post_ap', post_id=post.id, sort='new' if sort == 'active' else None, _anchor='post_replies') }}"
-                       aria-label="{{ _('View comments') }}"
-                       aria-hidden="true"><span class="fe fe-reply"></span></a>
-                    {% if post.reply_count %}
-                        <a href="{{ url_for('activitypub.post_ap', post_id=post.id, sort='new' if sort == 'active' else None, _anchor='post_replies') }}"
-                           aria-label="{{ _('View comments') }}">{{ post.reply_count }}</a>
-                    {% endif %}
+                    <a href="{{ url_for('activitypub.post_ap', post_id=post.id, sort='new' if sort == 'active' else None, _anchor='post_replies') }}" aria-label="{{ _('View comments') }}" aria-hidden="true"><span class="fe fe-reply"></span></a>
+                    {% if post.reply_count %}<a href="{{ url_for('activitypub.post_ap', post_id=post.id, sort='new' if sort == 'active' else None, _anchor='post_replies') }}" aria-label="{{ _('View comments') }}">{{ post.reply_count }}</a>{% endif %}
                 </div>
             </div>
         </div>
