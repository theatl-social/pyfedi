{# Options:
  teaser: Renders just a teaser
  disable_voting: Disable voting buttons (to prevent mass downvoting)
  no_collapse: Don't collapse for admin and moderator views
  show_deleted: Show deleted content (for admin views)
  children: replies to this reply

  NB: there is a clone of this file, add_reply_inline_result.html which is used for rendering the result of the ajax call
      to create a new comment - that file needs to be kept in sync with this one.
#}
{% if current_user.is_authenticated -%}
    {% set collapsed = ((post_reply.score <= current_user.reply_collapse_threshold) or post_reply.deleted)
        and not no_collapse -%}
{% else -%}
    {% set collapsed = (post_reply.score <= -10) and not no_collapse -%}
{% endif -%}
<div class="container comment{% if post_reply.score and post_reply.score <= -10 %} low_score{% endif %}{% if post_reply.distinguished %} distinguished{% endif %}{% if post_reply.author.id == post_reply.post.author.id %} original_poster{% endif %}{% if post_reply.reports and current_user.is_authenticated and post_reply.post.community.is_moderator(current_user) %} reported{% endif %}"
     id="comment_{{ post_reply.id }}"
     {% if post_reply.language_id and post_reply.language.code != 'en' %}lang="{{ post_reply.language.code }}"{% endif %}
     aria-level="{{ post_reply.depth+1 }}"
     role="treeitem">
    {% if not post_reply.author.indexable -%}
        <!--googleoff: all-->
    {% endif -%}
    {% if teaser -%}
        <div class="row">
            <div class="col-12 hidable">
                {% if post_reply.post.deleted: -%}
                    reply to: <a href="{{ url_for('activitypub.post_ap', post_id=post_reply.post.id, _anchor='comment_' + str(post_reply.id) ) }}">[deleted post]</a>
                {% else -%}
                    reply to: <a href="{{ url_for('activitypub.post_ap', post_id=post_reply.post.id, _anchor='comment_' + str(post_reply.id) ) }}">{{ post_reply.post.title | truncate(80, True) }}</a>
                {% endif -%}
                <span class="comment_community">in {{ render_communityname(post_reply.post.community, low_bandwidth=low_bandwidth, collapsed=collapsed) }}</span>
            </div>
        </div>
    {% endif -%}
    <div class="row">
        <div class="col-auto comment_author">
            <span class="visually-hidden">by</span>
            {{ render_username(post_reply.author, htmx_redirect_back_to=request.path + '#comment_' + str(post_reply.id) , current_user=current_user, low_bandwidth=low_bandwidth, admin_ids=admin_ids, user_notes=user_notes) }}
            {% if user_flair and post_reply.author.id in user_flair %}
                <span class="user_flair">{{ user_flair[post_reply.author.id] }}</span>
            {% endif %}
            {% if post_reply.distinguished -%}
                <span class="fe fe-distinguished orangered" title="{{ _('Moderator') }}"></span>
            {% endif -%}
            {% if post_reply.author.id == post_reply.post.author.id -%}
                <span title="Submitter of original post"
                      aria-label="{{ _('Post creator') }}"
                      class="user_flair original_poster">OP</span>
            {% endif -%}
            <span class="comment_time">{% if has_continued %}<a href="{{ url_for('post.continue_discussion', post_id=post_reply.post.id, comment_id=post_reply.id) }}">{% else %}<a href="/post/{{ post_reply.post_id }}#comment_{{ post_reply.id }}">{% endif %}
                {% if post_reply.edited_at -%}
                    edited <time datetime="{{ arrow.get(post_reply.posted_at) }}"
       title="{{ arrow.get(post_reply.posted_at) }}">{{ arrow.get(post_reply.edited_at).humanize(locale=locale) }}</time>
                {% else -%}
                    <time datetime="{{ arrow.get(post_reply.posted_at).format('YYYY-MM-DD HH:mm:ss ZZ') }}"
                          title="{{ arrow.get(post_reply.posted_at).format('YYYY-MM-DD HH:mm:ss ZZ') }}">{{ arrow.get(post_reply.posted_at).humanize(locale=locale) }}</time>
                {% endif -%}
            </a></span>
            {% if post_reply.reports and current_user.is_authenticated and post_reply.post.community.is_moderator(current_user) -%}
                <span class="red fe fe-report"
                      title="{{ _('Reported. Check comment for issues.') }}"></span>
            {% endif -%}
            {% if post_reply.deleted -%}
                <span class="red fe fe-delete" title="{{ _('Comment deleted') }}"></span>
            {% endif -%}
        </div>
        <div class="col-auto">
            <a class="unhide" href="#"><span class="fe fe-expand"></span></a>
        </div>
    </div>
    <div class="row comment_body hidable{% if post_reply.has_been_reported() %} reported{% endif %}">
        <div class="col-12 pr-0" lang="{{ post_reply.language_code() }}">
            {% if post_reply.deleted and not show_deleted -%}
                {% if post_reply.deleted_by is none or post_reply.deleted_by != post_reply.user_id -%}
                    <p>{{ _("Deleted by moderator") }}</p>
                {% else -%}
                    <p>{{ _("Deleted by author") }}</p>
                {% endif -%}
            {% else -%}
                {{ post_reply.body_html | community_links | feed_links | person_links | safe }}
            {% endif -%}
        </div>
    </div>
    {% if not banned_from_community %}
        <div class="comment_actions hidable">
            <div class="post_replies_link">
                {% if post_reply.post.comments_enabled and post_reply.replies_enabled -%}
                    {% if not post_reply.post.deleted and not post_reply.deleted -%}
                        {% if current_user.is_authenticated -%}
                            <a href="{{ url_for('post.add_reply', post_id=post_reply.post.id, comment_id=post_reply.id) }}"
                               hx-get="{{ url_for('post.add_reply_inline', post_id=post_reply.post.id, comment_id=post_reply.id, nonce=nonce) }}"
                               hx-target="#reply_to_{{ post_reply.id }}"
                               hx-swap="innerHTML focus-scroll:true"
                               rel="nofollow noindex"><span class="fe fe-reply"></span><span class="hide_skinny_mobile">&nbsp;{{ _("reply") }}</span></a>
                        {% else -%}
                            <a href="{{ url_for('auth.login', next='/post/' + str(post_reply.post.id) ) }}"><span class="fe fe-reply"></span><span class="hide_skinny_mobile">&nbsp;{{ _("reply") }}</span></a>
                        {% endif -%}
                    {% else -%}
                        <span class="fe fe-reply"></span><span class="hide_skinny_mobile">&nbsp;{{ _("reply") }}</span>
                    {% endif -%}
                {% else -%}
                    <span class="fe fe-lock text-muted" title="{{ _('locked') }}"></span><span class="hide_skinny_mobile">&nbsp;</span>
                {% endif -%}
<<<<<<< HEAD
=======
            {% else -%}
                <span class="fe fe-lock text-muted" title="{{ _('locked') }}"></span><span class="hide_skinny_mobile">&nbsp;</span>
            {% endif -%}
        </div>
        <div class="voting_buttons_new" data-base-url="/comment/{{ post_reply.id }}">
            {{ render_comment_voting_buttons(post_reply, post_reply.post.community, current_user=current_user, can_upvote_here=can_upvote_here, can_downvote_here=can_downvote_here, communities_banned_from_list=communities_banned_from_list, disable_voting=disable_voting, recently_upvoted_replies=recently_upvoted_replies, recently_downvoted_replies=recently_downvoted_replies, upvoted_class=upvoted_class, downvoted_class=downvoted_class) }}
        </div>
        <div class="hide_button">
            {% if collapsed -%}
                <a href='#' class="" title="{{ _('Un-collapse') }}"><span class="fe fe-expand"></span></a>
            {% else -%}
                <a href='#' class="" title="{{ _('Collapse') }}"><span class="fe fe-collapse"></span></a>
            {% endif -%}
        </div>
        <div class="notify_toggle pull-right">
            {% if current_user.is_authenticated and current_user.verified -%}
                {{ render_reply_notification_toggle(dict(comment=post_reply), current_user=current_user) }}
            {% endif -%}
        </div>
        {% if can_translate and current_user.is_authenticated and current_user.language_id and post_reply.language_id and (current_user.language_id != post_reply.language_id or post_reply.community.always_translate) -%}
            <div class="post_translate_icon">
                <a rel="nofollow noindex" title="{{ _('Translate') }}" href="#"
                   hx-post="{{ url_for('post.post_reply_translate', post_reply_id=post_reply.id) }}"
                   hx-trigger="click throttle:1s" hx-target="previous .comment_body" hx-swap="innerHTML"><span class="fe fe-translate"></span></a>
>>>>>>> 6ed8eabc
            </div>
            <div class="voting_buttons_new"
                 data-base-url="/comment/{{ post_reply.id }}">
                {{ render_comment_voting_buttons(post_reply, post_reply.post.community, current_user=current_user, can_upvote_here=can_upvote_here, can_downvote_here=can_downvote_here, communities_banned_from_list=communities_banned_from_list, disable_voting=disable_voting, recently_upvoted_replies=recently_upvoted_replies, recently_downvoted_replies=recently_downvoted_replies, upvoted_class=upvoted_class, downvoted_class=downvoted_class) }}
            </div>
            <div class="hide_button">
                {% if collapsed -%}
                    <a href='#' class="" title="{{ _('Un-collapse') }}"><span class="fe fe-expand"></span></a>
                {% else -%}
                    <a href='#' class="" title="{{ _('Collapse') }}"><span class="fe fe-collapse"></span></a>
                {% endif -%}
            </div>
            <div class="notify_toggle pull-right">
                {% if current_user.is_authenticated and current_user.verified -%}
                    {{ render_reply_notification_toggle(dict(comment=post_reply) , current_user=current_user) }}
                {% endif -%}
            </div>
            {% if can_translate and current_user.is_authenticated and current_user.language_id and post_reply.language_id and current_user.language_id != post_reply.language_id -%}
                <div class="post_translate_icon">
                    <a rel="nofollow noindex"
                       title="{{ _('Translate') }}"
                       href="#"
                       hx-post="{{ url_for('post.post_reply_translate', post_reply_id=post_reply.id) }}"
                       hx-trigger="click throttle:1s"
                       hx-target="previous .comment_body"
                       hx-swap="innerHTML"><span class="fe fe-translate"></span></a>
                </div>
            {% endif -%}
            <div class="comment_actions_link">
                <div class="dropdown">
                    <a href="{{ url_for('post.post_reply_options', post_id=post_reply.post.id, comment_id=post_reply.id) if low_bandwidth else '#' }}"
                       data-bs-toggle="dropdown"
                       rel="nofollow noindex"
                       aria-label="{{ _('Comment options') }}">
                        <span class="fe fe-options" title="Options"></span>
                    </a>
                    <ul class="dropdown-menu" style="width: 320px">
                        <div hx-get="{{ url_for('post.post_reply_options', post_id=post_reply.post.id, comment_id=post_reply.id) }}"
                             hx-trigger="intersect once"
                             hx-target="this"
                             hx-swap="outerHTML"></div>
                    </ul>
                </div>
            </div>
        </div>
    {% endif -%}
    <div id="reply_to_{{ post_reply.id }}" class="hidable"></div>
    {% if not post_reply.author.indexable -%}
        <!--googleon all-->
    {% endif -%}
    {% if children -%}
        <div class="replies hidable depth_{{ post_reply.depth }}" role="group">
            {% if not THREAD_CUTOFF_DEPTH or post_reply.depth <= THREAD_CUTOFF_DEPTH -%}
                {% for reply in children -%}
                    {% with post_reply=reply['comment'], children=reply['replies'] %}
                        {% include 'post/_post_reply_teaser.html' %}
                    {% endwith %}
                {% endfor -%}
            {% else -%}
                <a href="{{ url_for('post.continue_discussion', post_id=post_reply.post.id, comment_id=post_reply.id, _anchor='replies') }}"
                   hx-post="{{ url_for('post.continue_discussion_ajax', post_id=post_reply.post.id, comment_id=post_reply.id, nonce=nonce) }}"
                   hx-target="#comment_{{ post_reply.id }}"
                   hx-swap="outerHTML">{{ _("Continue thread") }}</a>
            {% endif -%}
        </div>
    {% endif -%}
    {% if collapsed -%}
        <script nonce="{{ nonce }}" type="text/javascript">
            if (typeof(toBeHidden) === 'undefined') {
                toBeHidden = Array();
            }
            toBeHidden.push({{ post_reply.id }});
        </script>
    {% endif -%}
</div><|MERGE_RESOLUTION|>--- conflicted
+++ resolved
@@ -10,73 +10,59 @@
 #}
 {% if current_user.is_authenticated -%}
     {% set collapsed = ((post_reply.score <= current_user.reply_collapse_threshold) or post_reply.deleted)
-        and not no_collapse -%}
+                       and not no_collapse -%}
 {% else -%}
     {% set collapsed = (post_reply.score <= -10) and not no_collapse -%}
 {% endif -%}
-<div class="container comment{% if post_reply.score and post_reply.score <= -10 %} low_score{% endif %}{% if post_reply.distinguished %} distinguished{% endif %}{% if post_reply.author.id == post_reply.post.author.id %} original_poster{% endif %}{% if post_reply.reports and current_user.is_authenticated and post_reply.post.community.is_moderator(current_user) %} reported{% endif %}"
-     id="comment_{{ post_reply.id }}"
-     {% if post_reply.language_id and post_reply.language.code != 'en' %}lang="{{ post_reply.language.code }}"{% endif %}
-     aria-level="{{ post_reply.depth+1 }}"
-     role="treeitem">
-    {% if not post_reply.author.indexable -%}
-        <!--googleoff: all-->
-    {% endif -%}
+<div class="container comment{% if post_reply.score and post_reply.score <= -10 %} low_score{% endif %}{% if post_reply.distinguished %} distinguished{% endif %}{% if post_reply.author.id == post_reply.post.author.id %} original_poster{% endif %}{% if post_reply.reports and current_user.is_authenticated and post_reply.post.community.is_moderator(current_user) %} reported{% endif %}" id="comment_{{ post_reply.id }}"{% if post_reply.language_id and post_reply.language.code != 'en' %} lang="{{ post_reply.language.code }}"{% endif %} aria-level="{{ post_reply.depth+1 }}" role="treeitem">
+    {% if not post_reply.author.indexable -%}<!--googleoff: all-->{% endif -%}
     {% if teaser -%}
-        <div class="row">
-            <div class="col-12 hidable">
-                {% if post_reply.post.deleted: -%}
-                    reply to: <a href="{{ url_for('activitypub.post_ap', post_id=post_reply.post.id, _anchor='comment_' + str(post_reply.id) ) }}">[deleted post]</a>
-                {% else -%}
-                    reply to: <a href="{{ url_for('activitypub.post_ap', post_id=post_reply.post.id, _anchor='comment_' + str(post_reply.id) ) }}">{{ post_reply.post.title | truncate(80, True) }}</a>
-                {% endif -%}
-                <span class="comment_community">in {{ render_communityname(post_reply.post.community, low_bandwidth=low_bandwidth, collapsed=collapsed) }}</span>
-            </div>
+    <div class="row">
+        <div class="col-12 hidable">
+            {% if post_reply.post.deleted: -%}
+                reply to: <a href="{{ url_for('activitypub.post_ap', post_id=post_reply.post.id, _anchor='comment_' + str(post_reply.id)) }}">[deleted post]</a>
+            {% else -%}
+                reply to: <a href="{{ url_for('activitypub.post_ap', post_id=post_reply.post.id, _anchor='comment_' + str(post_reply.id)) }}">{{ post_reply.post.title | truncate(80, True) }}</a>
+            {% endif -%}
+            <span class="comment_community">in {{ render_communityname(post_reply.post.community, low_bandwidth=low_bandwidth, collapsed=collapsed) }}</span>
         </div>
+    </div>
     {% endif -%}
     <div class="row">
         <div class="col-auto comment_author">
             <span class="visually-hidden">by</span>
-            {{ render_username(post_reply.author, htmx_redirect_back_to=request.path + '#comment_' + str(post_reply.id) , current_user=current_user, low_bandwidth=low_bandwidth, admin_ids=admin_ids, user_notes=user_notes) }}
-            {% if user_flair and post_reply.author.id in user_flair %}
-                <span class="user_flair">{{ user_flair[post_reply.author.id] }}</span>
-            {% endif %}
-            {% if post_reply.distinguished -%}
-                <span class="fe fe-distinguished orangered" title="{{ _('Moderator') }}"></span>
-            {% endif -%}
+            {{ render_username(post_reply.author, htmx_redirect_back_to=request.path + '#comment_' + str(post_reply.id), current_user=current_user, low_bandwidth=low_bandwidth, admin_ids=admin_ids, user_notes=user_notes) }}
+            {% if user_flair and post_reply.author.id in user_flair %}<span class="user_flair">{{ user_flair[post_reply.author.id] }}</span>{% endif %}
+            {% if post_reply.distinguished -%}<span class="fe fe-distinguished orangered" title="{{ _('Moderator') }}"></span>{% endif -%}
             {% if post_reply.author.id == post_reply.post.author.id -%}
-                <span title="Submitter of original post"
-                      aria-label="{{ _('Post creator') }}"
-                      class="user_flair original_poster">OP</span>
+                <span title="Submitter of original post" aria-label="{{ _('Post creator') }}" class="user_flair original_poster">OP</span>
             {% endif -%}
             <span class="comment_time">{% if has_continued %}<a href="{{ url_for('post.continue_discussion', post_id=post_reply.post.id, comment_id=post_reply.id) }}">{% else %}<a href="/post/{{ post_reply.post_id }}#comment_{{ post_reply.id }}">{% endif %}
                 {% if post_reply.edited_at -%}
-                    edited <time datetime="{{ arrow.get(post_reply.posted_at) }}"
-       title="{{ arrow.get(post_reply.posted_at) }}">{{ arrow.get(post_reply.edited_at).humanize(locale=locale) }}</time>
+                    edited <time datetime="{{ arrow.get(post_reply.posted_at) }}" title="{{ arrow.get(post_reply.posted_at) }}">{{ arrow.get(post_reply.edited_at).humanize(locale=locale) }}</time>
                 {% else -%}
-                    <time datetime="{{ arrow.get(post_reply.posted_at).format('YYYY-MM-DD HH:mm:ss ZZ') }}"
-                          title="{{ arrow.get(post_reply.posted_at).format('YYYY-MM-DD HH:mm:ss ZZ') }}">{{ arrow.get(post_reply.posted_at).humanize(locale=locale) }}</time>
+                    <time datetime="{{ arrow.get(post_reply.posted_at).format('YYYY-MM-DD HH:mm:ss ZZ') }}" title="{{ arrow.get(post_reply.posted_at).format('YYYY-MM-DD HH:mm:ss ZZ') }}">{{ arrow.get(post_reply.posted_at).humanize(locale=locale) }}</time>
                 {% endif -%}
             </a></span>
             {% if post_reply.reports and current_user.is_authenticated and post_reply.post.community.is_moderator(current_user) -%}
-                <span class="red fe fe-report"
-                      title="{{ _('Reported. Check comment for issues.') }}"></span>
+                    <span class="red fe fe-report" title="{{ _('Reported. Check comment for issues.') }}"></span>
             {% endif -%}
             {% if post_reply.deleted -%}
-                <span class="red fe fe-delete" title="{{ _('Comment deleted') }}"></span>
+                    <span class="red fe fe-delete" title="{{ _('Comment deleted') }}"></span>
             {% endif -%}
         </div>
         <div class="col-auto">
             <a class="unhide" href="#"><span class="fe fe-expand"></span></a>
         </div>
     </div>
+
     <div class="row comment_body hidable{% if post_reply.has_been_reported() %} reported{% endif %}">
         <div class="col-12 pr-0" lang="{{ post_reply.language_code() }}">
             {% if post_reply.deleted and not show_deleted -%}
                 {% if post_reply.deleted_by is none or post_reply.deleted_by != post_reply.user_id -%}
-                    <p>{{ _("Deleted by moderator") }}</p>
+                    <p>{{ _('Deleted by moderator') }}</p>
                 {% else -%}
-                    <p>{{ _("Deleted by author") }}</p>
+                    <p>{{ _('Deleted by author') }}</p>
                 {% endif -%}
             {% else -%}
                 {{ post_reply.body_html | community_links | feed_links | person_links | safe }}
@@ -84,27 +70,22 @@
         </div>
     </div>
     {% if not banned_from_community %}
-        <div class="comment_actions hidable">
-            <div class="post_replies_link">
-                {% if post_reply.post.comments_enabled and post_reply.replies_enabled -%}
-                    {% if not post_reply.post.deleted and not post_reply.deleted -%}
-                        {% if current_user.is_authenticated -%}
-                            <a href="{{ url_for('post.add_reply', post_id=post_reply.post.id, comment_id=post_reply.id) }}"
-                               hx-get="{{ url_for('post.add_reply_inline', post_id=post_reply.post.id, comment_id=post_reply.id, nonce=nonce) }}"
-                               hx-target="#reply_to_{{ post_reply.id }}"
-                               hx-swap="innerHTML focus-scroll:true"
-                               rel="nofollow noindex"><span class="fe fe-reply"></span><span class="hide_skinny_mobile">&nbsp;{{ _("reply") }}</span></a>
-                        {% else -%}
-                            <a href="{{ url_for('auth.login', next='/post/' + str(post_reply.post.id) ) }}"><span class="fe fe-reply"></span><span class="hide_skinny_mobile">&nbsp;{{ _("reply") }}</span></a>
-                        {% endif -%}
+    <div class="comment_actions hidable">
+        <div class="post_replies_link">
+            {% if post_reply.post.comments_enabled and post_reply.replies_enabled -%}
+                {% if not post_reply.post.deleted and not post_reply.deleted -%}
+                    {% if current_user.is_authenticated -%}
+                        <a href="{{ url_for('post.add_reply', post_id=post_reply.post.id, comment_id=post_reply.id) }}"
+                           hx-get="{{ url_for('post.add_reply_inline', post_id=post_reply.post.id, comment_id=post_reply.id, nonce=nonce) }}"
+                           hx-target="#reply_to_{{ post_reply.id }}"
+                           hx-swap="innerHTML focus-scroll:true"
+                           rel="nofollow noindex"><span class="fe fe-reply"></span><span class="hide_skinny_mobile">&nbsp;{{ _('reply') }}</span></a>
                     {% else -%}
-                        <span class="fe fe-reply"></span><span class="hide_skinny_mobile">&nbsp;{{ _("reply") }}</span>
+                        <a href="{{ url_for('auth.login', next='/post/' + str(post_reply.post.id)) }}"><span class="fe fe-reply"></span><span class="hide_skinny_mobile">&nbsp;{{ _('reply') }}</span></a>
                     {% endif -%}
                 {% else -%}
-                    <span class="fe fe-lock text-muted" title="{{ _('locked') }}"></span><span class="hide_skinny_mobile">&nbsp;</span>
+                    <span class="fe fe-reply"></span><span class="hide_skinny_mobile">&nbsp;{{ _('reply') }}</span>
                 {% endif -%}
-<<<<<<< HEAD
-=======
             {% else -%}
                 <span class="fe fe-lock text-muted" title="{{ _('locked') }}"></span><span class="hide_skinny_mobile">&nbsp;</span>
             {% endif -%}
@@ -129,73 +110,47 @@
                 <a rel="nofollow noindex" title="{{ _('Translate') }}" href="#"
                    hx-post="{{ url_for('post.post_reply_translate', post_reply_id=post_reply.id) }}"
                    hx-trigger="click throttle:1s" hx-target="previous .comment_body" hx-swap="innerHTML"><span class="fe fe-translate"></span></a>
->>>>>>> 6ed8eabc
             </div>
-            <div class="voting_buttons_new"
-                 data-base-url="/comment/{{ post_reply.id }}">
-                {{ render_comment_voting_buttons(post_reply, post_reply.post.community, current_user=current_user, can_upvote_here=can_upvote_here, can_downvote_here=can_downvote_here, communities_banned_from_list=communities_banned_from_list, disable_voting=disable_voting, recently_upvoted_replies=recently_upvoted_replies, recently_downvoted_replies=recently_downvoted_replies, upvoted_class=upvoted_class, downvoted_class=downvoted_class) }}
-            </div>
-            <div class="hide_button">
-                {% if collapsed -%}
-                    <a href='#' class="" title="{{ _('Un-collapse') }}"><span class="fe fe-expand"></span></a>
-                {% else -%}
-                    <a href='#' class="" title="{{ _('Collapse') }}"><span class="fe fe-collapse"></span></a>
-                {% endif -%}
-            </div>
-            <div class="notify_toggle pull-right">
-                {% if current_user.is_authenticated and current_user.verified -%}
-                    {{ render_reply_notification_toggle(dict(comment=post_reply) , current_user=current_user) }}
-                {% endif -%}
-            </div>
-            {% if can_translate and current_user.is_authenticated and current_user.language_id and post_reply.language_id and current_user.language_id != post_reply.language_id -%}
-                <div class="post_translate_icon">
-                    <a rel="nofollow noindex"
-                       title="{{ _('Translate') }}"
-                       href="#"
-                       hx-post="{{ url_for('post.post_reply_translate', post_reply_id=post_reply.id) }}"
-                       hx-trigger="click throttle:1s"
-                       hx-target="previous .comment_body"
-                       hx-swap="innerHTML"><span class="fe fe-translate"></span></a>
-                </div>
-            {% endif -%}
-            <div class="comment_actions_link">
-                <div class="dropdown">
-                    <a href="{{ url_for('post.post_reply_options', post_id=post_reply.post.id, comment_id=post_reply.id) if low_bandwidth else '#' }}"
-                       data-bs-toggle="dropdown"
-                       rel="nofollow noindex"
-                       aria-label="{{ _('Comment options') }}">
-                        <span class="fe fe-options" title="Options"></span>
-                    </a>
-                    <ul class="dropdown-menu" style="width: 320px">
-                        <div hx-get="{{ url_for('post.post_reply_options', post_id=post_reply.post.id, comment_id=post_reply.id) }}"
-                             hx-trigger="intersect once"
-                             hx-target="this"
-                             hx-swap="outerHTML"></div>
-                    </ul>
-                </div>
+        {% endif -%}
+        <div class="comment_actions_link">
+            <div class="dropdown">
+                <a
+                    href="{{ url_for('post.post_reply_options', post_id=post_reply.post.id, comment_id=post_reply.id) if low_bandwidth else '#' }}"
+                    data-bs-toggle="dropdown" rel="nofollow noindex"
+                    aria-label="{{ _('Comment options') }}">
+                    <span class="fe fe-options" title="Options"> </span>
+                </a>
+                <ul class="dropdown-menu" style="width: 320px">
+                    <div
+                        hx-get="{{ url_for('post.post_reply_options', post_id=post_reply.post.id, comment_id=post_reply.id) }}"
+                        hx-trigger="intersect once"
+                        hx-target="this"
+                        hx-swap="outerHTML"
+                    ></div>
+                </ul>
             </div>
         </div>
+    </div>
     {% endif -%}
     <div id="reply_to_{{ post_reply.id }}" class="hidable"></div>
-    {% if not post_reply.author.indexable -%}
-        <!--googleon all-->
-    {% endif -%}
+    {% if not post_reply.author.indexable -%}<!--googleon all-->{% endif -%}
+
     {% if children -%}
         <div class="replies hidable depth_{{ post_reply.depth }}" role="group">
             {% if not THREAD_CUTOFF_DEPTH or post_reply.depth <= THREAD_CUTOFF_DEPTH -%}
-                {% for reply in children -%}
-                    {% with post_reply=reply['comment'], children=reply['replies'] %}
-                        {% include 'post/_post_reply_teaser.html' %}
-                    {% endwith %}
-                {% endfor -%}
+                    {% for reply in children -%}
+                        {% with post_reply=reply['comment'], children=reply['replies'] %}
+                            {% include 'post/_post_reply_teaser.html' %}
+                        {% endwith %}
+                    {% endfor -%}
             {% else -%}
                 <a href="{{ url_for('post.continue_discussion', post_id=post_reply.post.id, comment_id=post_reply.id, _anchor='replies') }}"
                    hx-post="{{ url_for('post.continue_discussion_ajax', post_id=post_reply.post.id, comment_id=post_reply.id, nonce=nonce) }}"
-                   hx-target="#comment_{{ post_reply.id }}"
-                   hx-swap="outerHTML">{{ _("Continue thread") }}</a>
+                   hx-target="#comment_{{ post_reply.id }}" hx-swap="outerHTML">{{ _('Continue thread') }}</a>
             {% endif -%}
         </div>
     {% endif -%}
+
     {% if collapsed -%}
         <script nonce="{{ nonce }}" type="text/javascript">
             if (typeof(toBeHidden) === 'undefined') {
