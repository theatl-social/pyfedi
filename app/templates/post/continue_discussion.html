{% if theme() != 'piefed' and file_exists('app/templates/themes/' + theme() + '/base.html') -%}
    {% extends 'themes/' + theme() + '/base.html' -%}
{% else -%}
    {% extends "base.html" -%}
{% endif -%}
{% from 'bootstrap5/form.html' import render_form %}
{% from "_macros.html" import render_username, render_communityname, render_feedname %}
{% from "post/reply/_macros.html" import render_comment_voting_buttons, render_reply_notification_toggle %}
<<<<<<< HEAD
{% block app_content %}
    <div class="row">
        <main class="col-12 col-lg-8 position-relative main_pane">
            {% include 'post/_post_full.html' %}
            <p>
                <a href="{{ url_for('activitypub.post_ap', post_id=post.id, _anchor='replies') }}">Back to main discussion</a>
            </p>
            <div class="row post_replies">
                <div class="col">
                    <div id="replies" class="comments" role="tree">
                        {% for reply in replies %}
                            {% with post_reply=reply['comment'], children=reply['replies'] %}
                                {% include 'post/_post_reply_teaser.html' %}
                            {% endwith %}
                        {% endfor %}
                    </div>
                </div>
            </div>
        </main>
        {% with community = post.community -%}
            {% include "_side_pane.html" %}
        {% endwith -%}
    </div>
=======

{% block end_scripts -%}
    <script src="{{ url_for('static', filename='js/media_library.js', changed=getmtime('js/media_library.js')) }}"></script>
{% endblock -%}

{% block app_content %}
<div class="row">
    <main class="col-12 col-lg-8 position-relative main_pane">
        {% include 'post/_post_full.html' %}
        <hr class="mt-3">
        <p>
            <a href="{{ post.slug if post.slug else url_for('activitypub.post_ap', post_id=post.id) }}#replies">
                <span class="fe fe-angles-up"></span> {{ _('Back to main discussion') }}
            </a>
        </p>
        {% if parent_id -%}
            <p>
                <a href="{{ url_for('post.continue_discussion', post_id=post.id, comment_id=parent_id) }}">
                    <span class="fe fe-chevron-up"></span> {{ _('Parent comment') }}
                </a>
            </p>
        {% endif -%}
        <div class="row post_replies">
            <div class="col">
                <div id="replies" class="comments" role="tree">
                    {% for reply in replies %}
                      {% with post_reply=reply['comment'], children=reply['replies'], has_continued=1 %}
                          {% include 'post/_post_reply_teaser.html' %}
                      {% endwith %}
                    {% endfor %}
                </div>
            </div>
        </div>
    </main>

    {% with community = post.community -%}
        {% include "_side_pane.html" %}
    {% endwith -%}
</div>
{% include "_insert_image_dialog.html" %}
>>>>>>> d9a8c4df
{% endblock %}<|MERGE_RESOLUTION|>--- conflicted
+++ resolved
@@ -6,31 +6,6 @@
 {% from 'bootstrap5/form.html' import render_form %}
 {% from "_macros.html" import render_username, render_communityname, render_feedname %}
 {% from "post/reply/_macros.html" import render_comment_voting_buttons, render_reply_notification_toggle %}
-<<<<<<< HEAD
-{% block app_content %}
-    <div class="row">
-        <main class="col-12 col-lg-8 position-relative main_pane">
-            {% include 'post/_post_full.html' %}
-            <p>
-                <a href="{{ url_for('activitypub.post_ap', post_id=post.id, _anchor='replies') }}">Back to main discussion</a>
-            </p>
-            <div class="row post_replies">
-                <div class="col">
-                    <div id="replies" class="comments" role="tree">
-                        {% for reply in replies %}
-                            {% with post_reply=reply['comment'], children=reply['replies'] %}
-                                {% include 'post/_post_reply_teaser.html' %}
-                            {% endwith %}
-                        {% endfor %}
-                    </div>
-                </div>
-            </div>
-        </main>
-        {% with community = post.community -%}
-            {% include "_side_pane.html" %}
-        {% endwith -%}
-    </div>
-=======
 
 {% block end_scripts -%}
     <script src="{{ url_for('static', filename='js/media_library.js', changed=getmtime('js/media_library.js')) }}"></script>
@@ -71,5 +46,4 @@
     {% endwith -%}
 </div>
 {% include "_insert_image_dialog.html" %}
->>>>>>> d9a8c4df
 {% endblock %}