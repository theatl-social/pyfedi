{% macro render_username(user, add_domain=True, htmx_redirect_back_to=None) -%}
<span class="render_username">
    {% if user.deleted -%}
        {% if current_user.is_authenticated and current_user.is_admin() -%}
            <a href="/u/{{ user.link() }}" title="{{ user.ap_id if user.ap_id != none else user.user_name }}" aria-label="{{ _('Author') }}">[deleted]</a>
        {% else -%}
            [deleted]
        {% endif -%}
    {% else -%}
        <a href="/u/{{ user.link() }}" aria-label="{{ _('Author') }}" class="author_link" title="">
            {% if user.avatar_id and not low_bandwidth and not collapsed -%}
                <img src="{{ user.avatar_thumbnail() }}" alt="" loading="lazy" />
            {% endif -%}
            {{ user.display_name() }}{% if add_domain and not user.is_local() %}<span class="text-muted">@{{ user.ap_domain }}</span>{% endif %}
        </a>
        <div class="d-none user_preview" id="preview_{{ user.id }}"
            {% if htmx_redirect_back_to -%}
                hx-get="{{ url_for('user.user_preview', user_id=user.id, return_to=htmx_redirect_back_to) }}"
            {% else %}
                hx-get="{{ url_for('user.user_preview', user_id=user.id) }}"
            {% endif %}
            hx-trigger="intersect once"
            hx-target="this"
            hx-swap="innerHTML"
        ></div>
        {% if user.created_recently() -%}
            <span class="fe fe-new-account" title="New account"> </span>
        {% endif -%}
        {% if user.bot -%}
            <span class="fe fe-bot-account" title="Bot account"> </span>
        {% endif -%}
        {% if user.id != current_user.id -%}
            {% if user.reputation < -10 -%}
                <span class="fe fe-warning red" title="Very low reputation. Beware."> </span>
                <span class="fe fe-warning red" title="Very low reputation. Beware!"> </span>
            {% elif user.reputation < 0 -%}
                <span class="fe fe-warning orangered" title="Low reputation."> </span>
            {% endif -%}
        {% endif -%}
        {% if current_user.is_authenticated -%}
            {% set user_note = user.get_note(current_user) %}
            {% if user_note -%}
                <span class="user_note" title="{{ _('User note: %(note)s', note=user_note) }}">[{{ user_note | truncate(12, True) }}]</span>
            {% endif -%}
        {% endif -%}
<<<<<<< HEAD
        <span class="d-none user_preview" id="preview_{{ user.id }}"
            hx-get="{{ url_for('user.user_preview', user_id=user.id) }}"
            hx-trigger="intersect once"
            hx-target="this"
            hx-swap="innerHTML"
        ></span>
=======
>>>>>>> da294752
    {% endif -%}
</span>
{% endmacro -%}
{% macro render_communityname(community, add_domain=True) -%}
    <span class="render_community">
        <a href="/c/{{ community.link() }}" aria-label="{{ _('Go to community %(name)s', name=community.name) }}">
            {% if community.icon_id and not low_bandwidth and not collapsed -%}
                <img src="{{ community.icon_image('tiny') }}" class="community_icon rounded-circle" alt="" loading="lazy" />
            {% endif -%}
            {{ community.title }}{% if add_domain and not community.is_local() %}<span class="text-muted">@{{ community.ap_domain }}</span>{% endif %}
        </a>
    </span>
{% endmacro -%}
<!doctype html>
<html lang="en">
  <head>
    {% block head -%}
        <meta charset="utf-8">
        <meta name="viewport" content="width=device-width, user-scalable=yes, initial-scale=1.0, shrink-to-fit=no">
        <meta http-equiv="Content-Language" content="en" />
        <meta name="msapplication-TileColor" content="#007BBF">
        <meta name="theme-color" content="#007BBF">
        <meta name="apple-mobile-web-app-status-bar-style" content="black-translucent"/>
        <meta name="apple-mobile-web-app-capable" content="yes">
        <meta name="mobile-web-app-capable" content="yes">
        <meta name="HandheldFriendly" content="True">
        <meta name="MobileOptimized" content="320">
        <link rel="expect" blocking="render" href="#navbarSupportedContent">
        {% block styles -%}
            {{ bootstrap.load_css() }}
            <link href="{{ url_for('static', filename='styles.css', changed=getmtime('styles.css')) }}" type="text/css" rel="stylesheet" />
            <link href="{{ url_for('static', filename='themes/high_contrast/styles.css') }}" type="text/css" rel="alternate stylesheet" title="High contrast" />
            {% if not low_bandwidth -%}
                <link href="{{ url_for('static', filename='js/markdown/downarea.css') }}" type="text/css" rel="stylesheet" />
                <link href="{{ url_for('static', filename='js/lightbox/baguetteBox.css') }}" type="text/css" rel="stylesheet" />
            {% endif -%}
            {% if theme() and file_exists('app/templates/themes/' + theme() + '/styles.css') -%}
                <link href="{{ url_for('static', filename='themes/' + theme() + '/styles.css') }}" type="text/css" rel="stylesheet" />
            {% endif -%}
        {% endblock -%}
        <title>{% if title %}{{ title }}{% else %}{{ _('PieFed') }}{% endif %}</title>
        <link rel="apple-touch-icon" sizes="152x152" href="{{ g.site.logo_152 if g.site.logo_152 else '/static/images/apple-touch-icon.png' }}">
        <link rel="icon" type="image/png" sizes="32x32" href="{{ g.site.logo_32 if g.site.logo_32 else '/static/images/favicon-32x32.png' }}">
        <link rel="icon" type="image/png" sizes="16x16" href="{{ g.site.logo_16 if g.site.logo_16 else '/static/images/favicon-16x16.png' }}">
        <link rel="manifest" href="/static/manifest.json">
        <link rel="shortcut icon" type="image/png" href="{{ g.site.logo_32 if g.site.logo_32 else '/static/images/favicon-32x32.png' }}">
        <link href="{{ g.site.logo_16 if g.site.logo_16 else '/static/images/favicon.ico' }}" rel='icon' type='image/x-icon'>
        <meta name="msapplication-TileColor" content="#da532c">
        <meta name="msapplication-config" content="/static/browserconfig.xml">
        <meta name="theme-color" content="#ffffff">
        {% if canonical -%}
            <link rel="canonical" href="{{ canonical }}" />
        {% endif -%}
        {% if description -%}
            <meta name="description" content="{{ description }}" />
        {% endif -%}
        {% if og_image -%}
            <meta property="og:image" content="{{ og_image }}" />
        {% endif -%}
        {% if rss_feed -%}
            <link rel="alternate" type="application/rss+xml" title="{{ rss_feed_name }}" href="{{ rss_feed }}" />
        {% endif -%}
        {% if noindex -%}
            <meta name="robots" content="noindex">
        {% endif -%}
      {% if preconnect and not low_bandwidth -%}
        <link rel="preconnect" href='{{ preconnect }}'>
      {% endif -%}
    {% endblock -%}
    <script nonce="{{ session['nonce'] }}">
        const getStoredTheme = () => localStorage.getItem('theme');
        const setStoredTheme = theme => localStorage.setItem('theme', theme);

        const getPreferredTheme = () => {
          const storedTheme = getStoredTheme()
          if (storedTheme) {
            return storedTheme
          }
          return window.matchMedia('(prefers-color-scheme: dark)').matches ? 'dark' : 'light'
        }

        const setTheme = theme => {
            if (theme === 'auto' && window.matchMedia('(prefers-color-scheme: dark)').matches) {
              document.documentElement.setAttribute('data-bs-theme', 'dark')
            } else {
              document.documentElement.setAttribute('data-bs-theme', theme)
            }
        }

        setTheme(getPreferredTheme());
    </script>
  </head>
  <body class="d-flex flex-column{{ ' low_bandwidth' if low_bandwidth }}">
    <a href="#outer_container" class="skip-link" role="navigation" aria-label="Skip main navigation" tabindex="">Skip to main content</a>
    <a href="#side_pane" class="skip-link" role="navigation" aria-label="Go to side pane" tabindex="">Go to side pane</a>
    <!-- Page content -->
    {% block navbar -%}
    <div class="navbar navbar-expand-lg sticky-md-top">
        <div class="{{ 'container-lg' if post_layout != 'masonry_wide' else 'container-fluid' }}" role="banner">
            <a class="navbar-brand" href="/">{% if not low_bandwidth %}<img src="{{ g.site.logo if g.site.logo else '/static/images/logo.svg' }}" alt="Logo" width="50" height="50" />{% endif %}{{ g.site.name }}</a>
            {% if current_user.is_authenticated -%}
                <a class="nav-link d-lg-none" href="/notifications" aria-label="{{ _('Notifications') }}">
                    {% if current_user.unread_notifications -%}
                    <span class="fe fe-bell red"></span> <span class="red">{{ current_user.unread_notifications }}</span>
                    {% else -%}
                        <span class="fe fe-bell"></span>
                    {% endif -%}
                </a>
            {% endif -%}

            <button id="navbar-toggler" class="navbar-toggler" type="button" data-toggle="collapse" data-target="#navbarSupportedContent" aria-controls="navbarSupportedContent" aria-expanded="true" aria-label="Toggle navigation">
                <span class="navbar-toggler-icon"></span>
            </button>

            <div class="collapse navbar-collapse" id="navbarSupportedContent" role="navigation">
                    <ul class="nav navbar-nav ml-md-4">
                        {% if current_user.is_anonymous %}
                            <li class="nav-item"><a class="nav-link" href="/">{{ _('Home') }}</a></li>
                            <li class="nav-item dropdown{% if active_parent == 'communities' %} active{% endif %}">
                                <a class="nav-link dropdown-toggle" data-bs-toggle="dropdown" href="/topics" aria-haspopup="true" aria-expanded="false">{{ _('Topics') }}</a>
                                <ul class="dropdown-menu">
                                  {% if menu_topics %}
                                       {% for topic_menu_item in menu_topics -%}
                                            <li><a class="dropdown-item{% if topic and topic.id == topic_menu_item.id%} active{% endif %}" href="/topic/{{ topic_menu_item.path() }}">{{ topic_menu_item.name }}</a></li>
                                       {% endfor -%}
                                       <li><hr class="dropdown-divider"></li>
                                       <li><a class="dropdown-item{% if active_child == 'list_topics' %} active{% endif %}" href="/topics">{{ _('More topics') }}</a></li>
                                  {% else %}
                                    <li><a class="dropdown-item{% if active_child == 'list_topics' %} active{% endif %}" href="/topics">{{ _('Browse by topic') }}</a></li>
                                  {% endif %}
                                  <li><a class="dropdown-item{% if active_child == 'list_communities' %} active{% endif %}" href="/communities">{{ _('All communities') }}</a></li>
                                </ul>
                            </li>
                            <li class="nav-item"><a class="nav-link" href="/auth/login">{{ _('Log in') }}</a></li>
                            <li class="nav-item"><a class="nav-link" href="/auth/register">{{ _('Register') }}</a></li>
                            <li class="nav-item"><a class="nav-link" href="/donate">{{ _('Donate') }}</a></li>
                        {% else %}
                            <li class="nav-item"><a class="nav-link" href="/">{{ _('Home') }}</a></li>
                            <li class="nav-item dropdown{% if active_parent == 'communities' %} active{% endif %}">
                                <a class="nav-link dropdown-toggle" data-bs-toggle="dropdown" href="/topics"  aria-haspopup="true" aria-expanded="false">{{ _('Topics') }}</a>
                                <ul class="dropdown-menu">
                                  {% if menu_topics -%}
                                       {% for topic_menu_item in menu_topics -%}
                                            <li><a class="dropdown-item{% if topic and topic.id == topic_menu_item.id%} active{% endif %}" href="/topic/{{ topic_menu_item.path() }}">{{ topic_menu_item.name }}</a></li>
                                       {% endfor -%}
                                       <li><hr class="dropdown-divider"></li>
                                       <li><a class="dropdown-item{% if active_child == 'list_topics' %} active{% endif %}" href="/topics">{{ _('More topics') }}</a></li>
                                  {% else -%}
                                    <li><a class="dropdown-item{% if active_child == 'list_topics' %} active{% endif %}" href="/topics">{{ _('Browse by topic') }}</a></li>
                                  {% endif -%}
                                  <li><a class="dropdown-item{% if active_child == 'list_communities' %} active{% endif %}" href="/communities">{{ _('All communities') }}</a></li>
                                  {% if moderating_communities %}
                                    <li><hr class="dropdown-divider"></li>
                                    <li><h6 class="dropdown-header">{{ _('Moderating') }}</h6></li>
                                    {% for community_menu_item in moderating_communities -%}
                                        <li class="pl-2"><a class="dropdown-item{% if community and community.id == community_menu_item.id%} active{% endif %}" href="/c/{{ community_menu_item.link() }}">{{ community_menu_item.title }}</a></li>
                                    {% endfor -%}
                                  {% endif %}
                                  {% if joined_communities %}
                                    <li><hr class="dropdown-divider"></li>
                                    <li><h6 class="dropdown-header">{{ _('Joined communities') }}</h6></li>
                                    {% for community_menu_item in joined_communities -%}
                                        <li class="pl-2"><a class="dropdown-item{% if community and community.id == community_menu_item.id%} active{% endif %}" href="/c/{{ community_menu_item.link() }}">{{ community_menu_item.title }}</a></li>
                                    {% endfor -%}
                                  {% endif %}
                                </ul>
                            </li>
                            <li class="nav-item dropdown{% if active_parent == 'account' %} active{% endif %}">
                                <a class="nav-link dropdown-toggle" data-bs-toggle="dropdown" href="/u/{{ current_user.link() }}" aria-haspopup="true" aria-expanded="false">{{ _('Account') }}</a>
                                <ul class="dropdown-menu">
                                  <li><a class="dropdown-item{% if active_child == 'view_profile' %} active{% endif %}" href="/u/{{ current_user.link() }}">{{ _('View profile') }}</a></li>
                                  <li><a class="dropdown-item{% if active_child == 'edit_profile' %} active{% endif %}" href="/user/settings">{{ _('Edit profile & settings') }}</a></li>
                                  <li><a class="dropdown-item{% if active_child == 'chats' %} active{% endif %}" href="/chat">{{ _('Chats') }}</a></li>
                                  <li><a class="dropdown-item{% if active_child == 'bookmarks' %} active{% endif %}" href="/bookmarks">{{ _('Bookmarks') }}</a></li>
                                  <li><a class="dropdown-item{% if active_child == 'alerts' %} active{% endif %}" href="/alerts">{{ _('Activity Alerts') }}</a></li>
                                  {% if current_user.is_authenticated and current_user.hide_read_posts -%}
                                    <li><a class="dropdown-item{% if active_child == 'read_posts' %} active{% endif %}" href="/read-posts">{{ _('Read Posts') }}</a></li>
                                  {% endif -%}
                                </ul>
                            </li>
                            <li class="nav-item"><a class="nav-link" href="/donate">{{ _('Donate') }}</a></li>
                            {% if user_access('change instance settings', current_user.id) %}
                                <li class="nav-item dropdown{% if active_parent == 'admin' %} active{% endif %}">
                                    <a class="nav-link dropdown-toggle" data-bs-toggle="dropdown" href="/admin/" aria-haspopup="true" aria-expanded="false">{{ _('Admin') }}</a>
                                    <ul class="dropdown-menu">
                                      <li><a class="dropdown-item{{ ' active' if active_child == 'admin_site' }}" href="{{ url_for('admin.admin_site') }}">{{ _('Site profile') }}</a></li>
                                      <li><a class="dropdown-item{{ ' active' if active_child == 'admin_misc' }}" href="{{ url_for('admin.admin_misc') }}">{{ _('Misc settings') }}</a></li>
                                      <li><a class="dropdown-item{{ ' active' if active_child == 'admin_communities' }}" href="{{ url_for('admin.admin_communities') }}">{{ _('Communities') }}</a></li>
                                      <li><a class="dropdown-item{{ ' active' if active_child == 'admin_topics' }}" href="{{ url_for('admin.admin_topics') }}">{{ _('Topics') }}</a></li>
                                      <li><a class="dropdown-item{{ ' active' if active_child == 'admin_users' }}" href="{{ url_for('admin.admin_users', local_remote='local') }}">{{ _('Users') }}</a></li>
                                      <li><a class="dropdown-item{{ ' active' if active_child == 'admin_content' }}" href="{{ url_for('admin.admin_content') }}">{{ _('Content') }}</a></li>
                                        {% if g.site.registration_mode == 'RequireApplication' %}
                                            <li><a class="dropdown-item{{ ' active' if active_child == 'admin_approve_registrations' }}" href="{{ url_for('admin.admin_approve_registrations') }}">{{ _('Registration applications') }}</a></li>
                                        {% endif %}
                                      <li><a class="dropdown-item{{ ' active' if active_child == 'admin_reports' }}" href="{{ url_for('admin.admin_reports') }}">{{ _('Moderation') }}</a></li>
                                      <li><a class="dropdown-item{{ ' active' if active_child == 'admin_federation' }}" href="{{ url_for('admin.admin_federation') }}">{{ _('Federation') }}</a></li>
                                      <li><a class="dropdown-item{{ ' active' if active_child == 'admin_instances' }}" href="{{ url_for('admin.admin_instances') }}">{{ _('Instances') }}</a></li>
                                      <li><a class="dropdown-item{{ ' active' if active_child == 'admin_newsletter' }}" href="{{ url_for('admin.newsletter') }}">{{ _('Newsletter') }}</a></li>
                                      <li><a class="dropdown-item{{ ' active' if active_child == 'admin_permissions' }}" href="{{ url_for('admin.admin_permissions') }}">{{ _('Permissions') }}</a></li>
                                      <li><a class="dropdown-item{{ ' active' if active_child == 'admin_activities' }}" href="{{ url_for('admin.admin_activities') }}">{{ _('Activities') }}</a></li>
                                      <li><a class="dropdown-item{{ ' active' if active_child == 'modlog' }}" href="{{ url_for('main.modlog') }}">{{ _('Modlog') }}</a></li>
                                        {% if debug_mode %}
                                            <li><a class="dropdown-item{{ ' active' if active_child == 'dev_tools' }}" href="{{ url_for('dev.tools') }}">{{ _('Dev Tools') }}</a></li>
                                        {% endif %}
                                    </ul>
                                </li>
                            {% endif %}
                            <li class="nav-item"><a class="nav-link" href="/auth/logout">{{ _('Log out') }}</a></li>
                            <li class="nav-item d-none d-md-inline-block">
                                <a class="nav-link" href="/notifications" aria-label="{{ _('%(num)d unread notifications', num=current_user.unread_notifications) if current_user.unread_notifications else _('Notifications') }}">
                                    {% if current_user.unread_notifications %}
                                    <span class="fe fe-bell red"></span> <span class="red">{{ current_user.unread_notifications }}</span>
                                    {% else %}
                                        <span class="fe fe-bell"></span>
                                    {% endif %}
                                </a>
                            </li>
                        {% endif %}
                        <li class="nav-item" aria-label="{{ _('Search') }}"><a class="nav-link" id="search" href="/search" tabindex="" title="{{ _('Search') }}"><span class="fe fe-search"></span></a></li>
                        <li class="nav-item" aria-label="{{ _('Color mode') }}"><a class="nav-link" id="color_mode" href="#" tabindex="" title="{{ _('Color mode') }}"><span id="color_mode_icon" class="fe fe-eye"></span></a></li>
                    </ul>
            </div>

        </div>
    </div>
    {% endblock %}

    {% block content %}
        <div id="outer_container" class="{{ 'container-lg' if post_layout != 'masonry_wide' else 'container-fluid' }} flex-shrink-0" role="main">
            {% with messages = get_flashed_messages(with_categories=True) %}
            {% if messages %}
                {% for category, message in messages %}
                <div class="alert alert-{{ category }}" role="alert">{{ message }}</div>
                {% endfor %}
            {% endif %}
            {% endwith %}

            {# application content needs to be provided in the app_content block #}
            {% block app_content %}{% endblock %}
        </div>
        <footer class="footer mt-auto" role="contentinfo">
            <p role="timer" id="timeSpent" class="text-center mt-4" title="This is how long you have spent using PieFed during this month. We hope this use of your time aligns with your priorities and values."></p>
            <p class="text-center"><a href="/donate">{{ _('Donate') }}</a></p>
            <p class="text-center"><a href="/about">{{ _('About') }}</a></p>
            <p class="text-center"><a href="/keyboard_shortcuts">{{ _('Keyboard shortcuts') }}</a></p>
            <p class="text-center"><a href="https://codeberg.org/rimu/pyfedi">PieFed is free and open source</a>.<br />Please <a href="https://codeberg.org/rimu/pyfedi/issues">report bugs</a> or <a href="https://join.piefed.social/get-involved/">get involved</a>.</p>
            <p class="text-center"><a href="/privacy">Privacy policy</a></p>
        </footer>
    {% endblock -%}

    {% block scripts -%}
    {% endblock -%}
    {% if not low_bandwidth -%}
        {{ str(bootstrap.load_js()).replace('<script ', '<script nonce="' + session['nonce'] + '" ')|safe }}
        <script src="{{ url_for('static', filename='js/lightbox/baguetteBox.js') }}" nonce="{{ session['nonce'] }}"></script>
    {% endif -%}
    <script type="text/javascript" src="{{ url_for('static', filename='js/htmx.min.js') }}"></script>
    <script type="text/javascript" src="{{ url_for('static', filename='js/scripts.js', changed=getmtime('js/scripts.js')) }}"></script>
    {% if not low_bandwidth -%}
        {% if post_layout == 'masonry' or post_layout == 'masonry_wide' -%}
            <!-- -->
        {% endif -%}
        <script type="text/javascript" src="{{ url_for('static', filename='js/markdown/downarea.js', changed=getmtime('js/markdown/downarea.js')) }}"></script>
    {% endif -%}
    {% if theme() and file_exists('app/templates/themes/' + theme() + '/scripts.js') -%}
        <script src="{{ url_for('static', filename='themes/' + theme() + '/scripts.js') }}"></script>
    {% endif -%}
    {% block end_scripts -%}

    {% endblock -%}
  </body>
</html><|MERGE_RESOLUTION|>--- conflicted
+++ resolved
@@ -43,15 +43,6 @@
                 <span class="user_note" title="{{ _('User note: %(note)s', note=user_note) }}">[{{ user_note | truncate(12, True) }}]</span>
             {% endif -%}
         {% endif -%}
-<<<<<<< HEAD
-        <span class="d-none user_preview" id="preview_{{ user.id }}"
-            hx-get="{{ url_for('user.user_preview', user_id=user.id) }}"
-            hx-trigger="intersect once"
-            hx-target="this"
-            hx-swap="innerHTML"
-        ></span>
-=======
->>>>>>> da294752
     {% endif -%}
 </span>
 {% endmacro -%}
