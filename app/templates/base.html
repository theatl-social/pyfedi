--- conflicted
+++ resolved
@@ -1,30 +1,6 @@
 {% set cs = csrf_token() -%}
-<!DOCTYPE html>
+<!doctype html>
 <html lang="{{ 'en' if current_user.is_anonymous else current_user.interface_language }}">
-<<<<<<< HEAD
-    <head>
-        {% block head -%}
-            <meta charset="utf-8">
-            <meta name="viewport"
-                  content="width=device-width, user-scalable=yes, initial-scale=1.0, shrink-to-fit=no">
-            <meta http-equiv="Content-Language" content="en" />
-            <meta name="msapplication-TileColor" content="#007BBF">
-            <meta name="theme-color" content="#007BBF">
-            <meta name="apple-mobile-web-app-status-bar-style"
-                  content="black-translucent" />
-            <meta name="apple-mobile-web-app-capable" content="yes">
-            <meta name="mobile-web-app-capable" content="yes">
-            <meta name="HandheldFriendly" content="True">
-            <meta name="MobileOptimized" content="320">
-            <meta name="color-scheme" content="light dark">
-            <meta name="csrf-token" content="{{ cs }}">
-            <link rel="expect" blocking="render" href="#navbarSupportedContent">
-            {% if current_user.is_anonymous -%}
-                <script rel="preload"
-                        src="/static/js/enable_low_bandwidth.js"
-                        type="text/javascript"
-                        fetchpriority="high"></script>
-=======
   <head>
     {% block head -%}
         <meta charset="utf-8">
@@ -63,155 +39,77 @@
                 <link href="{{ url_for('static', filename='js/markdown/downarea.css') }}" type="text/css" rel="stylesheet" />
                 <link href="{{ url_for('static', filename='js/lightbox/baguetteBox.css') }}" type="text/css" rel="stylesheet" />
                 <link href="{{ url_for('static', filename='pygments/fruity.css') }}" type="text/css" rel="stylesheet" />
->>>>>>> c7ee3356
-            {% endif -%}
-            {% if current_user.font == 'atkinson' -%}
-                <link rel="preload"
-                      href="/static/fonts/atkinson/AtkinsonHyperlegible-Regular.woff2"
-                      as="font"
-                      type="font/woff2">
-                <link rel="preload"
-                      href="/static/fonts/atkinson/AtkinsonHyperlegible-Italic.woff2"
-                      as="font"
-                      type="font/woff2">
-                <link rel="preload"
-                      href="/static/fonts/atkinson/AtkinsonHyperlegible-Bold.woff2"
-                      as="font"
-                      type="font/woff2">
-                <link rel="preload"
-                      href="/static/fonts/atkinson/AtkinsonHyperlegible-BoldItalic.woff2"
-                      as="font"
-                      type="font/woff2">
-            {% elif current_user.font == 'inter' -%}
-                <link rel="preload"
-                      href="/static/fonts/inter/InterVariable.woff2"
-                      as="font"
-                      type="font/woff2">
-            {% elif current_user.font == 'roboto' -%}
-                <link rel="preload"
-                      href="/static/fonts/roboto/Roboto-Regular.woff2"
-                      as="font"
-                      type="font/woff2">
-                <link rel="preload"
-                      href="/static/fonts/roboto/Roboto-Bold.woff2"
-                      as="font"
-                      type="font/woff2">
-            {% endif -%}
-            {% block styles -%}
-                {{ bootstrap.load_css() }}
-                <link href="{{ url_for('static', filename='styles.css', changed=getmtime('styles.css') ) }}"
-                      type="text/css"
-                      rel="stylesheet"
-                      data-reload="true" />
-                <link href="{{ url_for('static', filename='themes/high_contrast/styles.css') }}"
-                      type="text/css"
-                      rel="alternate stylesheet"
-                      title="High contrast" />
-                {% if not low_bandwidth -%}
-                    <link href="{{ url_for('static', filename='js/markdown/downarea.css') }}"
-                          type="text/css"
-                          rel="stylesheet" />
-                    <link href="{{ url_for('static', filename='js/lightbox/baguetteBox.css') }}"
-                          type="text/css"
-                          rel="stylesheet" />
-                {% endif -%}
-                {% if theme() and file_exists('app/templates/themes/' + theme() + '/styles.css') -%}
-                    <link href="{{ url_for('static', filename='themes/' + theme() + '/styles.css', changed=getmtime('themes/' + theme() + '/styles.css')) }}"
-                          type="text/css"
-                          rel="stylesheet"
-                          data-reload="true" />
-                {% endif -%}
-            {% endblock -%}
-            {% block extra_css -%}
-            {% endblock -%}
-            <title>
-                {% if title %}
-                    {{ title }}
-                {% else %}
-                    {{ _("PieFed") }}
-                {% endif %}
-            </title>
-            <link rel="apple-touch-icon"
-                  sizes="180x180"
-                  href="{{ g.site.logo_180 if g.site.logo_180 else '/static/images/piefed_logo_icon_t_180.png' }}">
-            <link rel="apple-touch-icon"
-                  sizes="152x152"
-                  href="{{ g.site.logo_152 if g.site.logo_152 else '/static/images/piefed_logo_icon_t_152.png' }}">
-            <link rel="icon"
-                  type="image/png"
-                  sizes="32x32"
-                  href="{{ g.site.logo_32 if g.site.logo_32 else '/static/images/favicon-32x32.png' }}">
-            <link rel="icon"
-                  type="image/png"
-                  sizes="16x16"
-                  href="{{ g.site.logo_16 if g.site.logo_16 else '/static/images/favicon-16x16.png' }}">
-            <link rel="manifest" href="/manifest.json">
-            <link rel="shortcut icon"
-                  type="image/png"
-                  href="{{ g.site.logo_32 if g.site.logo_32 else '/static/images/favicon-32x32.png' }}">
-            <link href="{{ g.site.logo_16 if g.site.logo_16 else '/static/images/favicon.ico' }}"
-                  rel='icon'
-                  type='image/x-icon'>
-            <meta name="msapplication-TileColor" content="#da532c">
-            <meta name="msapplication-config" content="/static/browserconfig.xml">
-            <meta name="theme-color" content="#ffffff">
-            {% if canonical -%}
-                <link rel="canonical" href="{{ canonical }}" />
-            {% endif -%}
-            {% if description -%}
-                <meta name="description" content="{{ description }}" />
-            {% else -%}
-                <meta name="description" content="{{ html_to_text(g.site.sidebar) }}" />
-            {% endif -%}
-            {% if og_image -%}
-                <meta property="og:image" content="{{ og_image }}" />
-            {% else -%}
-                <meta property="og:image"
-                      content="{{ g.site.logo if g.site.logo else '/static/images/piefed_logo_full_t_300x300.svg' }}" />
-            {% endif -%}
-            {% if rss_feed -%}
-                <link rel="alternate"
-                      type="application/rss+xml"
-                      title="{{ rss_feed_name }}"
-                      href="{{ rss_feed }}" />
-            {% endif -%}
-            {% if noindex -%}
-                <meta name="robots" content="noindex">
-            {% endif -%}
-            {% if post -%}
-                <link rel="alternate"
-                      type="application/json+oembed"
-                      href="{{ url_for('post.post_oembed', post_id=post.id, _external=True) }}"
-                      title="{{ post.title }}" />
-            {% endif -%}
-            {% if preconnect and not low_bandwidth -%}
-                <link rel="preconnect" href='{{ preconnect }}'>
-            {% endif -%}
-            {% if g.site.additional_css -%}
-                <style>{{ g.site.additional_css }}</style>
-            {% endif -%}
-            {% if current_user.is_authenticated and current_user.additional_css -%}
-                <style>{{ current_user.additional_css }}</style>
+            {% endif -%}
+            {% if theme() and file_exists('app/templates/themes/' + theme() + '/styles.css') -%}
+                <link href="{{ url_for('static', filename='themes/' + theme() + '/styles.css', changed=getmtime('themes/' + theme() + '/styles.css')) }}" type="text/css" rel="stylesheet" data-reload="true" />
             {% endif -%}
         {% endblock -%}
-        <script src="{{ url_for('static', filename='js/set_theme.js', changed=getmtime('js/set_theme.js')) }}"
-                type="text/javascript"></script>
-        {% if current_user.is_authenticated and current_user.theme == 'hlt-fruits' -%}
-            <script src="/static/themes/hlt-fruits/scripts.js" type="text/javascript"></script>
-        {% endif -%}
-        {% block schema_org %}{% endblock %}
-    </head>
-    <body class="d-flex flex-column{{ ' low_bandwidth' if low_bandwidth }} {{ request.cookies.get('compact_level', '') }}"
-          hx-headers='{"x-csrftoken": "{{ cs }}"}'>
-        {% if 'fontSize' in request.cookies -%}
-            <style>
+        {% block extra_css -%}
+        {% endblock -%}
+        <title>{% if title %}{{ title }}{% else %}{{ _('PieFed') }}{% endif %}</title>
+        <link rel="apple-touch-icon" sizes="180x180" href="{{ g.site.logo_180 if g.site.logo_180 else '/static/images/piefed_logo_icon_t_180.png' }}">
+        <link rel="apple-touch-icon" sizes="152x152" href="{{ g.site.logo_152 if g.site.logo_152 else '/static/images/piefed_logo_icon_t_152.png' }}">
+        <link rel="icon" type="image/png" sizes="32x32" href="{{ g.site.logo_32 if g.site.logo_32 else '/static/images/favicon-32x32.png' }}">
+        <link rel="icon" type="image/png" sizes="16x16" href="{{ g.site.logo_16 if g.site.logo_16 else '/static/images/favicon-16x16.png' }}">
+        <link rel="manifest" href="/manifest.json">
+        <link rel="shortcut icon" type="image/png" href="{{ g.site.logo_32 if g.site.logo_32 else '/static/images/favicon-32x32.png' }}">
+        <link href="{{ g.site.logo_16 if g.site.logo_16 else '/static/images/favicon.ico' }}" rel='icon' type='image/x-icon'>
+        <meta name="msapplication-TileColor" content="#da532c">
+        <meta name="msapplication-config" content="/static/browserconfig.xml">
+        <meta name="theme-color" content="#ffffff">
+        {% if canonical -%}
+            <link rel="canonical" href="{{ canonical }}" />
+        {% endif -%}
+        {% if description -%}
+            <meta name="description" content="{{ description }}" />
+        {% else -%}
+            <meta name="description" content="{{ html_to_text(g.site.sidebar) }}" />
+        {% endif -%}
+        {% if og_image -%}
+            <meta property="og:image" content="{{ og_image }}" />
+        {% else -%}
+            <meta property="og:image" content="{{ g.site.logo if g.site.logo else '/static/images/piefed_logo_full_t_300x300.svg' }}" />
+        {% endif -%}
+        {% if rss_feed -%}
+            <link rel="alternate" type="application/rss+xml" title="{{ rss_feed_name }}" href="{{ rss_feed }}" />
+        {% endif -%}
+        {% if noindex -%}
+            <meta name="robots" content="noindex">
+        {% endif -%}
+        {% if post -%}
+            <link rel="alternate" type="application/json+oembed" href="{{ url_for('post.post_oembed', post_id=post.id, _external=True) }}" title="{{ post.title }}" />
+        {% endif -%}
+      {% if preconnect and not low_bandwidth -%}
+        <link rel="preconnect" href='{{ preconnect }}'>
+      {% endif -%}
+      {% if g.site.additional_css -%}
+      <style>
+          {{ g.site.additional_css }}
+      </style>
+      {% endif -%}
+      {% if current_user.is_authenticated and current_user.additional_css -%}
+      <style>
+          {{ current_user.additional_css }}
+      </style>
+      {% endif -%}
+    {% endblock -%}
+    <script src="{{ url_for('static', filename='js/set_theme.js', changed=getmtime('js/set_theme.js')) }}" type="text/javascript"></script>
+    {% if current_user.is_authenticated and current_user.theme == 'hlt-fruits' -%}
+      <script src="/static/themes/hlt-fruits/scripts.js" type="text/javascript"></script>
+    {% endif -%}
+    {% block schema_org %}
+    {% endblock %}
+  </head>
+  <body class="d-flex flex-column{{ ' low_bandwidth' if low_bandwidth }} {{ request.cookies.get('compact_level', '') }}" hx-headers='{"x-csrftoken": "{{ cs }}"}'>
+    {% if 'fontSize' in request.cookies -%}
+        <style>
             body, .form-control, .btn, .dropdown-item {
                 font-size: {{ request.cookies.get('fontSize') }}rem;
             }
-            </style>
-        {% endif -%}
-        {% if current_user.font -%}
-            <style>
+        </style>
+    {% endif -%}
+    {% if current_user.font -%}
+        <style>
             {% if current_user.font == 'inter' %}
                 {% include 'fonts/inter.css' %}
             {% elif current_user.font == 'atkinson' %}
@@ -219,253 +117,120 @@
             {% elif current_user.font == 'roboto' %}
                 {% include 'fonts/roboto.css' %}
             {% endif %}
-            </style>
-        {% endif -%}
-        <a href="#outer_container"
-           class="skip-link"
-           role="navigation"
-           aria-label="Skip main navigation"
-           tabindex="">Skip to main content</a>
-        <a href="#side_pane"
-           class="skip-link"
-           role="navigation"
-           aria-label="Go to side pane"
-           tabindex="">Go to side pane</a>
-        <!-- Page content -->
-        {% block navbar -%}
-            <div class="navbar navbar-expand-lg sticky-lg-top">
-                <div class="{{ 'container-lg' if post_layout != 'masonry_wide' else 'container-fluid' }}"
-                     role="banner">
-                    <a class="navbar-brand" href="/" aria-label="{{ _('To home page') }}">
-                        {% if not low_bandwidth -%}
-                            <img src="{% if g.site.logo and g.site.logo.endswith('.svg') -%} {{ g.site.logo }} {%- elif g.site.logo_152 -%} {{ g.site.logo_152 }} {%- else -%} /static/images/piefed_logo_full_t_300x300.svg {%- endif %}"
-                                 alt="Logo"
-                                 width="50"
-                                 height="50" />
-                        {%- endif %}{{ g.site.name }}</a>
-                        {% if current_user.is_authenticated -%}
-                            <a class="nav-link ms-auto d-lg-none"
-                               href="/notifications"
-                               aria-label="{{ _('Notifications') }}">
-                                {% if current_user.unread_notifications -%}
-                                    <span class="fe fe-bell red"></span> <span class="red unreadNotificationDisplay">{{ current_user.unread_notifications }}</span>
-                                    <script type="text/javascript" nonce="{{ nonce }}">
+        </style>
+    {% endif -%}
+    <a href="#outer_container" class="skip-link" role="navigation" aria-label="Skip main navigation" tabindex="">Skip to main content</a>
+    <a href="#side_pane" class="skip-link" role="navigation" aria-label="Go to side pane" tabindex="">Go to side pane</a>
+    <!-- Page content -->
+    {% block navbar -%}
+    <div class="navbar navbar-expand-lg sticky-lg-top">
+        <div class="{{ 'container-lg' if post_layout != 'masonry_wide' else 'container-fluid' }}" role="banner">
+            <a class="navbar-brand" href="/" aria-label="{{ _('To home page') }}">
+                {% if not low_bandwidth -%}
+                    <img src="{% if g.site.logo and g.site.logo.endswith('.svg') -%}
+                                    {{ g.site.logo }}
+                                {%- elif g.site.logo_152 -%}
+                                    {{ g.site.logo_152 }}
+                                {%- else -%}
+                                    /static/images/piefed_logo_full_t_300x300.svg
+                                {%- endif %}" alt="Logo" width="50" height="50" />
+                {%- endif %}{{ g.site.name }}</a>
+            {% if current_user.is_authenticated -%}
+                <a class="nav-link ms-auto d-lg-none" href="/notifications" aria-label="{{ _('Notifications') }}">
+                    {% if current_user.unread_notifications -%}
+                        <span class="fe fe-bell red"></span> <span class="red unreadNotificationDisplay">{{ current_user.unread_notifications }}</span>
+                        <script type="text/javascript" nonce="{{ nonce }}">
                             let unreadNotifications = {{ current_user.unread_notifications }};
                             if ('setAppBadge' in navigator) { // Show a number badge on pwa icon
                               navigator.setAppBadge({{ current_user.unread_notifications }});
                             }
-                                    </script>
-                                {% else -%}
-                                    <span class="fe fe-bell"></span> <span class="red unreadNotificationDisplay"></span>
-                                    <script type="text/javascript" nonce="{{ nonce }}">
+                        </script>
+                    {% else -%}
+                        <span class="fe fe-bell"></span> <span class="red unreadNotificationDisplay"></span>
+                        <script type="text/javascript" nonce="{{ nonce }}">
                             let unreadNotifications = 0;
                             if ('setAppBadge' in navigator) {
                               navigator.clearAppBadge();
                             }
-                                    </script>
-                                {% endif -%}
-                            </a>
-                        {% endif -%}
-                        <button id="navbar-toggler"
-                                class="navbar-toggler"
-                                type="button"
-                                data-toggle="collapse"
-                                data-target="#navbarSupportedContent"
-                                aria-controls="navbarSupportedContent"
-                                aria-expanded="true"
-                                aria-label="Toggle navigation">
-                            <span class="navbar-toggler-icon"></span>
-                        </button>
-                        <div class="collapse navbar-collapse"
-                             id="navbarSupportedContent"
-                             role="navigation">
-                            <ul class="nav navbar-nav text-end text-lg-start">
-                                {% if current_user.is_anonymous -%}
-                                    <li class="nav-item dropdown{% if active_parent == 'communities' %} active{% endif %} communities_menu_parent">
-                                        <a class="nav-link dropdown-toggle"
-                                           data-bs-toggle="dropdown"
-                                           href="/communities"
-                                           aria-haspopup="true"
-                                           aria-expanded="false">{{ _("Communities") }}</a>
-                                        <div class="dropdown-menu communities_menu"
-                                             hx-get="{{ url_for('main.communities_menu') }}"
-                                             hx-trigger="intersect once"
-                                             hx-target="this"
-                                             hx-swap="innerHTML"></div>
-                                    </li>
-                                    {% if show_explore() -%}
-                                        <li class="nav-item dropdown{% if active_parent == 'explore' %} active{% endif %} communities_menu_parent">
-                                            <a class="nav-link dropdown-toggle"
-                                               data-bs-toggle="dropdown"
-                                               href="/topics"
-                                               aria-haspopup="true"
-                                               aria-expanded="false">{{ _("Explore") }}</a>
-                                            <div class="dropdown-menu communities_menu"
-                                                 hx-get="{{ url_for('main.explore_menu') }}"
-                                                 hx-trigger="intersect once"
-                                                 hx-target="this"
-                                                 hx-swap="innerHTML"></div>
-                                        </li>
+                        </script>
+                    {% endif -%}
+                </a>
+            {% endif -%}
+
+            <button id="navbar-toggler" class="navbar-toggler" type="button" data-toggle="collapse" data-target="#navbarSupportedContent" aria-controls="navbarSupportedContent" aria-expanded="true" aria-label="Toggle navigation">
+                <span class="navbar-toggler-icon"></span>
+            </button>
+
+            <div class="collapse navbar-collapse" id="navbarSupportedContent" role="navigation">
+                    <ul class="nav navbar-nav text-end text-lg-start">
+                        {% if current_user.is_anonymous -%}
+                            <li class="nav-item dropdown{% if active_parent == 'communities' %} active{% endif %} communities_menu_parent">
+                                <a class="nav-link dropdown-toggle" data-bs-toggle="dropdown" href="/communities"  aria-haspopup="true" aria-expanded="false">{{ _('Communities') }}</a>
+                                <div class="dropdown-menu communities_menu" hx-get="{{ url_for('main.communities_menu') }}" hx-trigger="intersect once" hx-target="this" hx-swap="innerHTML"></div>
+                            </li>
+                            {% if show_explore() -%}
+                                <li class="nav-item dropdown{% if active_parent == 'explore' %} active{% endif %} communities_menu_parent">
+                                    <a class="nav-link dropdown-toggle" data-bs-toggle="dropdown" href="/topics"  aria-haspopup="true" aria-expanded="false">{{ _('Explore') }}</a>
+                                    <div class="dropdown-menu communities_menu" hx-get="{{ url_for('main.explore_menu') }}" hx-trigger="intersect once" hx-target="this" hx-swap="innerHTML"></div>
+                                </li>
+                            {% endif -%}
+                            <li class="nav-item"><a class="nav-link" href="/auth/login">{{ _('Log in') }}</a></li>
+                            <li class="nav-item"><a class="nav-link" href="/auth/instance_chooser">{{ _('Register') }}</a></li>
+                            <li class="nav-item"><a class="nav-link" href="/donate">{{ _('Donate') }}</a></li>
+                        {% else %}
+                            <li class="nav-item dropdown{% if active_parent == 'communities' %} active{% endif %} communities_menu_parent">
+                                <a class="nav-link dropdown-toggle" data-bs-toggle="dropdown" href="/communities"  aria-haspopup="true" aria-expanded="false">{{ _('Communities') }}</a>
+                                <div class="dropdown-menu communities_menu" hx-get="{{ url_for('main.communities_menu') }}" hx-trigger="intersect once" hx-target="this" hx-swap="innerHTML"></div>
+                            </li>
+                            {% if show_explore() -%}
+                                <li class="nav-item dropdown{% if active_parent == 'explore' %} active{% endif %} communities_menu_parent">
+                                    <a class="nav-link dropdown-toggle" data-bs-toggle="dropdown" href="/topics"  aria-haspopup="true" aria-expanded="false">{{ _('Explore') }}</a>
+                                    <div class="dropdown-menu communities_menu" hx-get="{{ url_for('main.explore_menu') }}" hx-trigger="intersect once" hx-target="this" hx-swap="innerHTML"></div>
+                                </li>
+                            {% endif -%}
+                            <li class="nav-item dropdown{% if active_parent == 'account' %} active{% endif %} account_menu_parent">
+                                <a class="nav-link dropdown-toggle" data-bs-toggle="dropdown" href="/u/{{ current_user.link() }}" aria-haspopup="true" aria-expanded="false">{{ _('Account') }}</a>
+                                <ul class="dropdown-menu text-end text-lg-start">
+                                  <li><a class="dropdown-item{% if active_child == 'view_profile' %} active{% endif %}" href="/u/{{ current_user.link() }}">{{ _('View profile') }}</a></li>
+                                  <li><a class="dropdown-item{% if active_child == 'edit_profile' %} active{% endif %}" href="/u/{{ current_user.link() }}/profile">{{ _('Edit profile') }}</a></li>
+                                  <li><a class="dropdown-item{% if active_child == 'chats' %} active{% endif %}" href="/chat">{{ _('Chats') }}</a></li>
+                                  <li><a class="dropdown-item{% if active_child == 'bookmarks' %} active{% endif %}" href="/bookmarks">{{ _('Bookmarks') }}</a></li>
+                                  <li><a class="dropdown-item{% if active_child == 'alerts' %} active{% endif %}" href="/alerts">{{ _('Activity Alerts') }}</a></li>
+                                  <li><a class="dropdown-item{% if active_child == 'scheduled_posts' %} active{% endif %}" href="/scheduled_posts">{{ _('Scheduled posts') }}</a></li>
+                                          {% if current_user.is_authenticated -%}
+                                    {% if current_user.stripe_subscription_id -%}
+                                        <li><a class="dropdown-item{% if active_child == 'donate' %} active{% endif %}" href="/donate">{{ _('Manage donations') }}</a></li>
                                     {% endif -%}
-                                    <li class="nav-item">
-                                        <a class="nav-link" href="/auth/login">{{ _("Log in") }}</a>
-                                    </li>
-                                    <li class="nav-item">
-                                        <a class="nav-link" href="/auth/instance_chooser">{{ _("Register") }}</a>
-                                    </li>
-                                    <li class="nav-item">
-                                        <a class="nav-link" href="/donate">{{ _("Donate") }}</a>
-                                    </li>
-                                {% else %}
-                                    <li class="nav-item dropdown{% if active_parent == 'communities' %} active{% endif %} communities_menu_parent">
-                                        <a class="nav-link dropdown-toggle"
-                                           data-bs-toggle="dropdown"
-                                           href="/communities"
-                                           aria-haspopup="true"
-                                           aria-expanded="false">{{ _("Communities") }}</a>
-                                        <div class="dropdown-menu communities_menu"
-                                             hx-get="{{ url_for('main.communities_menu') }}"
-                                             hx-trigger="intersect once"
-                                             hx-target="this"
-                                             hx-swap="innerHTML"></div>
-                                    </li>
-                                    {% if show_explore() -%}
-                                        <li class="nav-item dropdown{% if active_parent == 'explore' %} active{% endif %} communities_menu_parent">
-                                            <a class="nav-link dropdown-toggle"
-                                               data-bs-toggle="dropdown"
-                                               href="/topics"
-                                               aria-haspopup="true"
-                                               aria-expanded="false">{{ _("Explore") }}</a>
-                                            <div class="dropdown-menu communities_menu"
-                                                 hx-get="{{ url_for('main.explore_menu') }}"
-                                                 hx-trigger="intersect once"
-                                                 hx-target="this"
-                                                 hx-swap="innerHTML"></div>
-                                        </li>
+                                    {% if current_user.hide_read_posts -%}
+                                        <li><a class="dropdown-item{% if active_child == 'read_posts' %} active{% endif %}" href="/read-posts">{{ _('Read Posts') }}</a></li>
                                     {% endif -%}
-                                    <li class="nav-item dropdown{% if active_parent == 'account' %} active{% endif %} account_menu_parent">
-                                        <a class="nav-link dropdown-toggle"
-                                           data-bs-toggle="dropdown"
-                                           href="/u/{{ current_user.link() }}"
-                                           aria-haspopup="true"
-                                           aria-expanded="false">{{ _("Account") }}</a>
-                                        <ul class="dropdown-menu text-end text-lg-start">
-                                            <li>
-                                                <a class="dropdown-item{% if active_child == 'view_profile' %} active{% endif %}"
-                                                   href="/u/{{ current_user.link() }}">{{ _("View profile") }}</a>
-                                            </li>
-                                            <li>
-                                                <a class="dropdown-item{% if active_child == 'edit_profile' %} active{% endif %}"
-                                                   href="/u/{{ current_user.link() }}/profile">{{ _("Edit profile") }}</a>
-                                            </li>
-                                            <li>
-                                                <a class="dropdown-item{% if active_child == 'chats' %} active{% endif %}"
-                                                   href="/chat">{{ _("Chats") }}</a>
-                                            </li>
-                                            <li>
-                                                <a class="dropdown-item{% if active_child == 'bookmarks' %} active{% endif %}"
-                                                   href="/bookmarks">{{ _("Bookmarks") }}</a>
-                                            </li>
-                                            <li>
-                                                <a class="dropdown-item{% if active_child == 'alerts' %} active{% endif %}"
-                                                   href="/alerts">{{ _("Activity Alerts") }}</a>
-                                            </li>
-                                            <li>
-                                                <a class="dropdown-item{% if active_child == 'scheduled_posts' %} active{% endif %}"
-                                                   href="/scheduled_posts">{{ _("Scheduled posts") }}</a>
-                                            </li>
-                                            {% if current_user.is_authenticated -%}
-                                                {% if current_user.stripe_subscription_id -%}
-                                                    <li>
-                                                        <a class="dropdown-item{% if active_child == 'donate' %} active{% endif %}"
-                                                           href="/donate">{{ _("Manage donations") }}</a>
-                                                    </li>
-                                                {% endif -%}
-                                                {% if current_user.hide_read_posts -%}
-                                                    <li>
-                                                        <a class="dropdown-item{% if active_child == 'read_posts' %} active{% endif %}"
-                                                           href="/read-posts">{{ _("Read Posts") }}</a>
-                                                    </li>
-                                                {% endif -%}
-                                                <li>
-                                                    <a class="dropdown-item" href="/auth/logout">{{ _("Log out") }}</a>
-                                                </li>
-                                            {% endif -%}
-                                        </ul>
-                                    </li>
-                                    {% if current_user.is_staff() or current_user.is_admin() %}
-                                        <li class="nav-item dropdown{% if active_parent == 'admin' %} active{% endif %} admin_menu_parent">
-                                            <a class="nav-link dropdown-toggle"
-                                               data-bs-toggle="dropdown"
-                                               href="/admin/"
-                                               aria-haspopup="true"
-                                               aria-expanded="false">{{ _("Admin") }}</a>
-                                            <ul class="dropdown-menu text-end text-lg-start">
-                                                <li>
-                                                    <a class="dropdown-item{{ ' active' if active_child == 'admin_site' }}"
-                                                       href="{{ url_for('admin.admin_home') }}">{{ _("Home") }}</a>
-                                                </li>
-                                                {% if user_access('', current_user.id) -%}
-                                                    <li>
-                                                        <a class="dropdown-item{{ ' active' if active_child == 'admin_content' }}"
-                                                           href="{{ url_for('admin.admin_content', show='spammy', days='3') }}">{{ _("Spam") }}</a>
-                                                    </li>
-                                                {% endif -%}
-                                                <li>
-                                                    <a class="dropdown-item{{ ' active' if active_child == 'modlog' }}"
-                                                       href="{{ url_for('main.modlog') }}">{{ _("Modlog") }}</a>
-                                                </li>
-                                                {% if debug_mode %}
-                                                    <li>
-                                                        <a class="dropdown-item{{ ' active' if active_child == 'dev_tools' }}"
-                                                           href="{{ url_for('dev.tools') }}">{{ _("Dev Tools") }}</a>
-                                                    </li>
-                                                {% endif %}
-                                            </ul>
-                                        </li>
+                                    <li><a class="dropdown-item" href="/auth/logout">{{ _('Log out') }}</a></li>
+                                  {% endif -%}
+                                </ul>
+                            </li>
+                            {% if current_user.is_staff() or current_user.is_admin() %}
+                                <li class="nav-item dropdown{% if active_parent == 'admin' %} active{% endif %} admin_menu_parent">
+                                    <a class="nav-link dropdown-toggle" data-bs-toggle="dropdown" href="/admin/" aria-haspopup="true" aria-expanded="false">{{ _('Admin') }}</a>
+                                    <ul class="dropdown-menu text-end text-lg-start">
+                                      <li><a class="dropdown-item{{ ' active' if active_child == 'admin_site' }}" href="{{ url_for('admin.admin_home') }}">{{ _('Home') }}</a></li>
+                                      {% if user_access('', current_user.id) -%}
+                                      <li><a class="dropdown-item{{ ' active' if active_child == 'admin_content' }}" href="{{ url_for('admin.admin_content', show='spammy', days='3') }}">{{ _('Spam') }}</a></li>
+                                      {% endif -%}
+                                      <li><a class="dropdown-item{{ ' active' if active_child == 'modlog' }}" href="{{ url_for('main.modlog') }}">{{ _('Modlog') }}</a></li>
+                                        {% if debug_mode %}
+                                            <li><a class="dropdown-item{{ ' active' if active_child == 'dev_tools' }}" href="{{ url_for('dev.tools') }}">{{ _('Dev Tools') }}</a></li>
+                                        {% endif %}
+                                    </ul>
+                                </li>
+                            {% endif %}
+                            <li class="nav-item"><a class="nav-link" href="/donate">{{ _('Donate') }}</a></li>
+                            <li class="nav-item right d-none d-md-inline-block">
+                                <a class="nav-link" href="/notifications" title="{{ _('%(num)d unread notifications', num=current_user.unread_notifications) if current_user.unread_notifications else _('Notifications') }}" aria-label="{{ _('%(num)d unread notifications', num=current_user.unread_notifications) if current_user.unread_notifications else _('Notifications') }}">
+                                    {% if current_user.unread_notifications %}
+                                        <span class="fe fe-bell red"></span> <span class="red unreadNotificationDisplay">{{ current_user.unread_notifications }}</span>
+                                    {% else %}
+                                        <span class="fe fe-bell"></span> <span class="red unreadNotificationDisplay"></span>
                                     {% endif %}
-<<<<<<< HEAD
-                                    <li class="nav-item">
-                                        <a class="nav-link" href="/donate">{{ _("Donate") }}</a>
-                                    </li>
-                                    <li class="nav-item right d-none d-md-inline-block">
-                                        <a class="nav-link"
-                                           href="/notifications"
-                                           title="{{ _('%(num)d unread notifications', num=current_user.unread_notifications) if current_user.unread_notifications else _('Notifications') }}"
-                                           aria-label="{{ _('%(num)d unread notifications', num=current_user.unread_notifications) if current_user.unread_notifications else _('Notifications') }}">
-                                            {% if current_user.unread_notifications %}
-                                                <span class="fe fe-bell red"></span> <span class="red unreadNotificationDisplay">{{ current_user.unread_notifications }}</span>
-                                            {% else %}
-                                                <span class="fe fe-bell"></span> <span class="red unreadNotificationDisplay"></span>
-                                            {% endif %}
-                                        </a>
-                                    </li>
-                                {% endif %}
-                                <li class="nav-item {% if current_user.is_anonymous %}right{% endif %} content-center"
-                                    aria-label="{{ _('Search') }}">
-                                    <a class="nav-link"
-                                       id="search"
-                                       href="/search"
-                                       tabindex=""
-                                       title="{{ _('Search') }}"><span class="fe fe-search"></span></a>
-                                </li>
-                                <li class="nav-item content-center"  aria-label="{{ _('Settings') }}">
-                                    <a class="nav-link"
-                                       href="/user/settings"
-                                       tabindex=""
-                                       title="{{ _('Settings') }}"><span class="fe fe-settings"></span></a>
-                                </li>
-                                <li class="nav-item content-center"  aria-label="{{ _('Color mode') }}">
-                                    <a class="nav-link"
-                                       id="color_mode"
-                                       href="#"
-                                       tabindex=""
-                                       title="{{ _('Color mode') }}"><span id="color_mode_icon" class="fe fe-eye"></span></a>
-                                </li>
-                            </ul>
-                        </div>
-                    </div>
-=======
                                 </a>
                             </li>
                         {% endif %}
@@ -526,148 +291,57 @@
                 <div class="d-flex justify-content-between align-items-center mb-3">
                     <h5 class="mb-0">{{ _('Voting Options') }}</h5>
                     <button type="button" class="btn-close" aria-label="{{ _('Close') }}" id="voting_dialog_close"></button>
->>>>>>> c7ee3356
                 </div>
-            {% endblock %}
-            {% block content %}
-                <div id="outer_container"
-                     class="{{ 'container-lg' if post_layout != 'masonry_wide' else 'container-fluid' }} flex-shrink-0"
-                     role="main">
-                    {% with messages = get_flashed_messages(with_categories=True) %}
-                        {% if messages %}
-                            {% for category, message in messages %}
-                                <div class="alert alert-{{ category }}" role="alert">{{ message }}</div>
-                            {% endfor %}
-                        {% endif %}
-                    {% endwith %}
-                    {# application content needs to be provided in the app_content block #}
-                    {% block app_content %}{% endblock %}
+                <div class="d-grid gap-2">
+                    <button type="button" class="btn btn-success" id="voting_dialog_upvote_public">
+                        <i class="fe fe-arrow-up"></i> {{ _('Upvote (federated)') }}
+                    </button>
+                    <button type="button" class="btn btn-outline-success" id="voting_dialog_upvote_private">
+                        <i class="fe fe-arrow-up"></i> {{ _('Upvote (local)') }}
+                    </button>
+                    <button type="button" class="btn btn-outline-danger" id="voting_dialog_downvote_private">
+                        <i class="fe fe-arrow-down"></i> {{ _('Downvote (local)') }}
+                    </button>
+                    <button type="button" class="btn btn-danger" id="voting_dialog_downvote_public">
+                        <i class="fe fe-arrow-down"></i> {{ _('Downvote (federated)') }}
+                    </button>
                 </div>
-                <footer class="footer mt-auto" role="contentinfo">
-                    <p class="text-center mt-4">
-                        <button class="btn btn-primary"
-                                style="display: none"
-                                id="btn_add_home_screen">{{ _("Install PieFed app") }}</button>
-                    </p>
-                    <div class="text-center">
-                        <p>
-                            <a href="/about">{{ _("About") }}</a> | <a href="/instances">{{ _("Instances") }}</a>
-                        </p>
-                        <p>
-                            {% if g.site.tos_url -%}
-                                <a href="{{ g.site.tos_url }}">{{ _("Terms of service") }}</a> |
-                            {% endif -%}
-                            {% if g.site.privacy_url -%}
-                                <a href="{{ g.site.privacy_url }}">{{ _("Privacy policy") }}</a>
-                            {% else -%}
-                                <a href="/privacy">{{ _("Privacy policy") }}</a>
-                            {% endif %}
-                            | <a href="/keyboard_shortcuts">{{ _("Keyboard shortcuts") }}</a>
-                        </p>
-                    </div>
-                    <p class="text-center">
-                        <a href="https://codeberg.org/rimu/pyfedi">{{ _('PieFed v%(version)s is free and open source', version=VERSION) }}</a>.
-                        <br />
-                        Please <a href="https://codeberg.org/rimu/pyfedi/issues">report bugs</a> or <a href="https://join.piefed.social/get-involved/">get involved</a>.
-                    </p>
-                    <p role="timer"
-                       id="timeSpent"
-                       class="text-center mt-4"
-                       title="This is how long you have spent using PieFed during this month. We hope this use of your time aligns with your priorities and values.">
-                    </p>
-                </footer>
-                <nav class="d-lg-none mobilenav nav nav-pills nav-fill border-top">
-                <a class="nav-link py-2 small" href="/"><span class="fe fe-home"></span>
-                <br>
-            {{ _("Home") }}</a>
-            {% if show_explore() -%}
-            <a class="nav-link py-2 small" href="/explore"><span class="fe fe-explore"></span>
-            <br>
-        {{ _("Explore") }}</a>
-    {% endif -%}
-<a class="nav-link py-2 small" href="/communities"><span class="fe fe-communities"></span>
-<br>
-{{ _("Communities") }}</a>
-<a class="nav-link py-2 small" href="/search" id="search-link"><span class="fe fe-search"></span>
-<br>
-{{ _('Search') }}</a>
-{% if current_user.is_authenticated -%}
-<a class="nav-link py-2 small" href="/user/settings"><span class="fe fe-settings"></span>
-<br>
-{{ _('Settings') }}</a>
-{% else -%}
-<a class="nav-link py-2 small" href="/auth/login"><span class="fe fe-join"></span>
-<br>
-{{ _("Login") }}</a>
-{% endif -%}
-</nav>
-<dialog id="voting_dialog">
-    <div class="p-3">
-        <div class="d-flex justify-content-between align-items-center mb-3">
-            <h5 class="mb-0">{{ _("Voting Options") }}</h5>
-            <button type="button"
-                    class="btn-close"
-                    aria-label="{{ _('Close') }}"
-                    id="voting_dialog_close"></button>
-        </div>
-        <div class="d-grid gap-2">
-            <button type="button"
-                    class="btn btn-success"
-                    id="voting_dialog_upvote_public">
-                <i class="fe fe-arrow-up"></i> {{ _("Upvote (federated)") }}
-            </button>
-            <button type="button"
-                    class="btn btn-outline-success"
-                    id="voting_dialog_upvote_private">
-                <i class="fe fe-arrow-up"></i> {{ _("Upvote (local)") }}
-            </button>
-            <button type="button"
-                    class="btn btn-outline-danger"
-                    id="voting_dialog_downvote_private">
-                <i class="fe fe-arrow-down"></i> {{ _("Downvote (local)") }}
-            </button>
-            <button type="button"
-                    class="btn btn-danger"
-                    id="voting_dialog_downvote_public">
-                <i class="fe fe-arrow-down"></i> {{ _("Downvote (federated)") }}
-            </button>
-        </div>
-        <p align="center" class="mt-3 mb-0 small">{{ _("Local votes are a bit more private.") }}</p>
-        <p align="center" class="mt-3 mb-0 small">
-            {% if current_user.vote_privately %}
-                {{ _("Default mode: private.") }}
-            {% else %}
-                {{ _("Default mode: public.") }}
-            {% endif %}
-        </p>
-    </div>
-</dialog>
-{% endblock -%}
-{% block scripts -%}
-{% endblock -%}
-{{ str(bootstrap.load_js() ).replace('<script ', '<script nonce="' + nonce + '" ')|safe }}
-<script type="text/javascript" src="{{ url_for('static', filename='js/htmx.min.js') }}"></script>
-<script type="text/javascript" src="{{ url_for('static', filename='js/scripts.js', changed=getmtime('js/scripts.js')) }}"></script>
-{% if not low_bandwidth -%}
-{% if post_layout == 'masonry' or post_layout == 'masonry_wide' -%}
-<!-- -->
-{% endif -%}
-<script src="{{ url_for('static', filename='js/lightbox/baguetteBox.js') }}" nonce="{{ nonce }}"></script>
-<script type="text/javascript" src="{{ url_for('static', filename='js/markdown/downarea.js', changed=getmtime('js/markdown/downarea.js')) }}"></script>
-{% if notif_server and current_user.is_authenticated -%}
-<script type="text/javascript" nonce="{{ nonce }}">{% include "notifs.js" %}</script>
-{% endif -%}
-{% endif -%}
-{% if theme() and file_exists('app/templates/themes/' + theme() + '/scripts.js') -%}
-<script src="{{ url_for('static', filename='themes/' + theme() + '/scripts.js') }}"></script>
-{% endif -%}
-{% block end_scripts -%}
-{% endblock -%}
-{% if g.site.additional_js -%}
-<script nonce="{{ nonce }}">{{ g.site.additional_js | safe }}</script>
-{% endif -%}
-{% if debug_mode %}
-<script nonce="{{ nonce }}">
+                <p align="center" class="mt-3 mb-0 small">{{ _('Local votes are a bit more private.') }}</p>
+                <p align="center" class="mt-3 mb-0 small">{% if current_user.vote_privately %}{{ _('Default mode: private.') }}{% else %}{{ _('Default mode: public.') }}{% endif %}</p>
+            </div>
+        </dialog>
+    {% endblock -%}
+
+    {% block scripts -%}
+    {% endblock -%}
+    {{ str(bootstrap.load_js()).replace('<script ', '<script nonce="' + nonce + '" ')|safe }}
+    <script type="text/javascript" src="{{ url_for('static', filename='js/htmx.min.js') }}"></script>
+    <script type="text/javascript" src="{{ url_for('static', filename='js/scripts.js', changed=getmtime('js/scripts.js')) }}"></script>
+    {% if not low_bandwidth -%}
+        {% if post_layout == 'masonry' or post_layout == 'masonry_wide' -%}
+            <!-- -->
+        {% endif -%}
+        <script src="{{ url_for('static', filename='js/lightbox/baguetteBox.js') }}" nonce="{{ nonce }}"></script>
+        <script type="text/javascript" src="{{ url_for('static', filename='js/markdown/downarea.js', changed=getmtime('js/markdown/downarea.js')) }}"></script>
+        {% if notif_server and current_user.is_authenticated -%}
+            <script type="text/javascript" nonce="{{ nonce }}">
+                {% include "notifs.js" %}
+            </script>
+        {% endif -%}
+    {% endif -%}
+    {% if theme() and file_exists('app/templates/themes/' + theme() + '/scripts.js') -%}
+        <script src="{{ url_for('static', filename='themes/' + theme() + '/scripts.js') }}"></script>
+    {% endif -%}
+    {% block end_scripts -%}
+
+    {% endblock -%}
+    {% if g.site.additional_js -%}
+        <script nonce="{{ nonce }}">
+            {{ g.site.additional_js | safe }}
+        </script>
+    {% endif -%}
+    {% if debug_mode %}
+      <script nonce="{{ nonce }}">
         (() => {
             // Monitor all stylesheet links with data-reload="true"
             const links = Array.from(document.querySelectorAll('link[rel="stylesheet"][data-reload="true"]'));
@@ -700,7 +374,7 @@
                 });
             }, 5000);
         })();
-</script>
-{% endif %}
-</body>
+      </script>
+    {% endif %}
+  </body>
 </html>