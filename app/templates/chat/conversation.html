--- conflicted
+++ resolved
@@ -3,18 +3,17 @@
 {% else -%}
     {% extends "base.html" -%}
 {% endif -%}
-{% set active_child = "chats" %}
+{% set active_child = 'chats' %}
 {% from 'bootstrap5/form.html' import render_form %}
+
 {% macro conversation_members(conversation) %}
-    {% if conversation.members|length == 2 %}
+    {% if len(conversation.members) == 2 %}
         {% for member in conversation.members %}
             {% if member.id != current_user.id %}
-                <img src="{{ member.avatar_thumbnail() }}"
-                     loading="lazy"
-                     class="preview_avatar_image" />
+                <img src="{{ member.avatar_thumbnail() }}" loading="lazy" class="preview_avatar_image"/>
                 {% if not conversation.read %}<strong>{% endif %}
                     {{ member.display_name() }}
-                    {% if not conversation.read %}</strong>{% endif %}
+                {% if not conversation.read %}</strong>{% endif %}
             {% endif %}
         {% endfor %}
     {% else %}
@@ -22,69 +21,46 @@
             {% if member.id != current_user.id %}
                 {% if not conversation.read %}<strong>{% endif %}
                     {{ member.display_name() }}
-                    {% if not conversation.read %}</strong>{% endif %}
+                {% if not conversation.read %}</strong>{% endif %}
             {% endif %}
         {% endfor %}
     {% endif %}
 {% endmacro %}
+
 {% block app_content %}
+<div class="row">
     <div class="row">
-        <div class="row">
-            <main class="col main_pane">
-                <nav aria-label="breadcrumb"
-                     id="breadcrumb_nav"
-                     aria-label="{{ _('Navigation') }}">
-                    <ol class="breadcrumb">
-                        <li class="breadcrumb-item">
-                            <a href="/">{{ _("Home") }}</a>
+        <main class="col main_pane">
+            <nav aria-label="breadcrumb" id="breadcrumb_nav" aria-label="{{ _('Navigation') }}">
+              <ol class="breadcrumb">
+                <li class="breadcrumb-item"><a href="/">{{ _('Home') }}</a></li>
+                <li class="breadcrumb-item active">{{ _('Chat') }}</li>
+              </ol>
+            </nav>
+            <div class="row mt-3">
+                <div class="col col-md-2 d-none d-md-block sender_list">
+                    <h3>{{ _('People') }}</h3>
+                    <ul class="list-group list-group-flush">
+                    {% for conversation in conversations %}
+                        <li class="list-group-item">
+                            {% if conversation.id == current_conversation %}
+                                {{ conversation_members(conversation) }}
+                            {% else %}
+                                <a href="{{ url_for('chat.chat_home', conversation_id=conversation.id) }}">
+                                    {{ conversation_members(conversation) }}
+                                </a>
+                            {% endif %}
                         </li>
-                        <li class="breadcrumb-item active">{{ _("Chat") }}</li>
-                    </ol>
-                </nav>
-                <div class="row mt-3">
-                    <div class="col col-md-2 d-none d-md-block sender_list">
-                        <h3>{{ _("People") }}</h3>
-                        <ul class="list-group list-group-flush">
-                            {% for conversation in conversations %}
-                                <li class="list-group-item">
-                                    {% if conversation.id == current_conversation %}
-                                        {{ conversation_members(conversation) }}
-                                    {% else %}
-                                        <a href="{{ url_for('chat.chat_home', conversation_id=conversation.id) }}">{{ conversation_members(conversation) }}</a>
-                                    {% endif %}
-                                </li>
-                            {% endfor %}
-                        </ul>
-                    </div>
-                    <div class="col col-md-10">
-                        {% if messages %}
-                            <h3 class="d-none d-md-inline">{{ _('Messages with %(name)s', name=conversation.member_names(current_user.id) ) }}</h3>
-                            <h3 class="d-md-none">
-                                {{ _("Messages with: ") }}
-                                <select id="changeSender">
-                                    {% for conversation in conversations %}
-                                        <option value="{{ conversation.id }}" {{ 'selected' if conversation.id == current_conversation }}>{{ conversation.member_names(current_user.id) }}
-                                        </option>
+                    {% endfor %}
+                    </ul>
+                </div>
+                <div class="col col-md-10">
+                    {% if messages %}
+                        <h3 class="d-none d-md-inline">{{ _('Messages with %(name)s', name=conversation.member_names(current_user.id)) }}</h3>
+                        <h3 class="d-md-none">{{ _('Messages with: ') }}
+                            <select id="changeSender">{% for conversation in conversations %}
+                                        <option value="{{ conversation.id }}" {{ 'selected' if conversation.id == current_conversation }}>{{ conversation.member_names(current_user.id) }}</option>
                                     {% endfor %}
-<<<<<<< HEAD
-                                </select>
-                            </h3>
-                            <div class="conversation mt-3">
-                                {% for message in messages %}
-                                    <div id="message_{{ message.id }}"
-                                         class="card message {{ 'from_other_party' if message.sender_id != current_user.id else 'from_me' }}">
-                                        <div class="message_body">
-                                            <span class="message_created_at text-muted small">{{ arrow.get(message.created_at).humanize(locale=locale) }}</span>
-                                            <span class="message_sender">
-                                                <a href="/u/{{ message.sender.link() }}">{{ message.sender.display_name() }}</a>:
-                                            </span>
-                                            {% if message.deleted %}
-                                                <p>{{ _("Deleted by author") }}</p>
-                                            {% else %}
-                                                {{ message.body_html|remove_images|safe }}
-                                            {% endif %}
-                                        </div>
-=======
                             </select></h3>
                         <div class="conversation mt-3">
                             {% for message in messages %}
@@ -99,28 +75,32 @@
                                         {% else %}
                                             {{ message.body_html|remove_images|person_links|community_links|feed_links|safe }}
                                         {% endif %}
->>>>>>> c7ee3356
                                     </div>
-                                {% endfor %}
-                                {{ render_form(form) }}
-                                <div class="dropdown">
-                                    <a class="conversation_options btn btn-outline-secondary"
-                                       data-bs-toggle="dropdown"
-                                       rel="nofollow noindex"
-                                       href="{{ url_for('chat.chat_options', conversation_id=current_conversation) }}"
-                                       class="btn btn-outline-secondary">{{ _("Options") }}</a>
-                                    <ul class="dropdown-menu" style="max-width: 240px">
-                                        <div hx-get="{{ url_for('chat.chat_options', conversation_id=current_conversation) }}"
-                                             hx-trigger="intersect once"
-                                             hx-target="this"
-                                             hx-swap="outerHTML"></div>
-                                    </ul>
                                 </div>
+                            {% endfor %}
+                            {{ render_form(form) }}
+                            <div class="dropdown">
+                                <a 
+                                    class="conversation_options btn btn-outline-secondary" 
+                                    data-bs-toggle="dropdown" rel="nofollow noindex" 
+                                    href="{{ url_for('chat.chat_options', conversation_id=current_conversation) }}" 
+                                    class="btn btn-outline-secondary">
+                                    {{ _('Options') }}
+                                </a>
+                                <ul class="dropdown-menu" style="max-width: 240px">
+                                    <div 
+                                        hx-get="{{ url_for('chat.chat_options', conversation_id=current_conversation) }}"
+                                        hx-trigger="intersect once"
+                                        hx-target="this"
+                                        hx-swap="outerHTML"
+                                    ></div>
+                                </ul>
                             </div>
-                        {% endif %}
-                    </div>
+                        </div>
+                    {% endif %}
                 </div>
-            </main>
-        </div>
+            </div>
+        </main>
     </div>
+</div>
 {% endblock %}