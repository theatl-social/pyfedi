--- conflicted
+++ resolved
@@ -4,67 +4,9 @@
     {% extends "base.html" -%}
 {% endif -%}
 {% from 'bootstrap5/form.html' import render_field %}
-{% set active_child = "passkeys" %}
+{% set active_child = 'passkeys' %}
+
 {% block app_content %}
-<<<<<<< HEAD
-    <script src="/static/js/simplewebauthn13.umd.min.js"
-            nonce="{{ session.nonce }}"></script>
-    <div class="row">
-        <main class="col-12 col-lg-8 position-relative main_pane">
-            <nav class="mb-2"
-                 aria-label="breadcrumb"
-                 id="breadcrumb_nav"
-                 title="Navigation">
-                <ol class="breadcrumb">
-                    <li class="breadcrumb-item">
-                        <a href="/">{{ _("Home") }}</a>
-                    </li>
-                    <li class="breadcrumb-item">
-                        <a href="/u/{{ user.link() }}">{{ user.display_name() }}</a>
-                    </li>
-                    <li class="breadcrumb-item active">{{ _("Passkeys") }}</li>
-                </ol>
-            </nav>
-            <h1>{{ _("Passkeys") }}</h1>
-            {% include "user/_user_nav.html" %}
-            <div class="rh_action_buttons">
-                <button class="btn btn-primary" href="#" id="add_passkey_button">{{ _("Add passkey") }}</button>
-            </div>
-            {% if passkeys.count() %}
-                <table class="table table-striped" role="table">
-                    <tr>
-                        <th>Device</th>
-                        <th>Last used</th>
-                        <th>Times used</th>
-                        <th>Delete</th>
-                    </tr>
-                    {% for passkey in passkeys %}
-                        <tr>
-                            <td class="nowrap">
-                                <p>{{ passkey.device }}</p>
-                            </td>
-                            <td class="nowrap">
-                                <p>{{ passkey.used.strftime("%e %b %Y") if passkey.used else '' }}</p>
-                            </td>
-                            <td class="nowrap">
-                                <p>{{ passkey.counter }}</p>
-                            </td>
-                            <td class="nowrap text-center">
-                                <p>
-                                    <a href="#"
-                                       data-url="{{ url_for('user.user_passkey_delete', passkey_id=passkey.id) }}"
-                                       class="confirm_first send_post"><span class="fe fe-delete"></span></a>
-                                </p>
-                            </td>
-                        </tr>
-                    {% endfor %}
-                </table>
-            {% else %}
-                <p>{{ _("No passkeys created yet.") }}</p>
-            {% endif %}
-        </main>
-    </div>
-=======
 <script src="/static/js/simplewebauthn13.umd.min.js" nonce="{{ nonce }}"></script>
 <div class="row">
     <main class="col-12 col-lg-8 position-relative main_pane">
@@ -103,5 +45,4 @@
         {% endif %}
     </main>
 </div>
->>>>>>> 6ed8eabc
 {% endblock %}