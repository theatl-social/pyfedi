--- conflicted
+++ resolved
@@ -7,254 +7,127 @@
 {% from "_macros.html" import render_username, render_communityname %}
 {% from "post/post_teaser/_macros.html" import render_article, render_link, render_poll, render_image, render_video %}
 {% from "post/reply/_macros.html" import render_comment_voting_buttons, render_reply_notification_toggle %}
+
 {% if current_user.is_authenticated and user.id == current_user.id %}
-    {% set active_child = "view_profile" %}
+    {% set active_child = 'view_profile' %}
 {% endif %}
+
 {% block schema_org %}
     {% if user.indexable and user.searchable and user.instance_id == 1 -%}
         {% include "user/_schema_org.html" %}
     {%- endif %}
 {% endblock %}
+
 {% block app_content %}
-    <div class="row">
-        <main class="col-12 col-lg-8 position-relative main_pane">
-            {% if user.cover_image() != '' %}
-                <div class="community_header"
-                     style="height: 240px;
-                            background-image: url({{ user.cover_image() }})">
-                    <nav aria-label="breadcrumb"
-                         id="breadcrumb_nav"
-                         aria-label="{{ _('Navigation') }}">
-                        <ol class="breadcrumb">
-                            <li class="breadcrumb-item">
-                                <a href="/">{{ _("Home") }}</a>
-                            </li>
-                            <li class="breadcrumb-item">
-                                <a href="/people">{{ _("People") }}</a>
-                            </li>
-                            <li class="breadcrumb-item active">{{ user.display_name() |shorten }}</li>
-                        </ol>
-                    </nav>
-                </div>
-                <img class="community_icon_big bump_up rounded-circle"
-                     src="{{ user.avatar_image() }}"
-                     alt="{{ _('Profile pic') }}" />
-                <h1 class="mt-2">
-                    {{ user.display_name() if user.is_local()  else user.display_name() + ', ' + user.ap_id }}
-                    {% if current_user.is_authenticated %}
-                        {% include 'user/_notification_toggle.html' %}
+<div class="row">
+    <main class="col-12 col-lg-8 position-relative main_pane">
+        {% if user.cover_image() != '' %}
+            <div class="community_header" style="height: 240px; background-image: url({{ user.cover_image() }});">
+                <nav aria-label="breadcrumb" id="breadcrumb_nav" aria-label="{{ _('Navigation') }}">
+                  <ol class="breadcrumb">
+                    <li class="breadcrumb-item"><a href="/">{{ _('Home') }}</a></li>
+                    <li class="breadcrumb-item"><a href="/people">{{ _('People') }}</a></li>
+                    <li class="breadcrumb-item active">{{ user.display_name()|shorten }}</li>
+                  </ol>
+                </nav>
+            </div>
+            <img class="community_icon_big bump_up rounded-circle" src="{{ user.avatar_image() }}" alt="{{ _('Profile pic') }}" />
+            <h1 class="mt-2">{{ user.display_name() if user.is_local()  else user.display_name() + ', ' + user.ap_id }}
+                {% if current_user.is_authenticated %}
+                    {% include 'user/_notification_toggle.html' %}
+                {% endif %}
+            </h1>
+        {% elif user.avatar_image() != '' %}
+            <div class="row">
+                <nav aria-label="breadcrumb" id="breadcrumb_nav" aria-label="{{ _('Navigation') }}">
+                  <ol class="breadcrumb">
+                    <li class="breadcrumb-item"><a href="/">{{ _('Home') }}</a></li>
+                    <li class="breadcrumb-item"><a href="/people">{{ _('People') }}</a></li>
+                    <li class="breadcrumb-item active">{{ user.display_name()|shorten }}</li>
+                  </ol>
+                </nav>
+                <div class="col-3 col-md-2">
+                    {% if low_bandwidth %}
+                        <img class="community_icon_big rounded-circle" src="{{ user.avatar_image() }}" alt="{{ _('Profile pic') }}" />
+                    {% else %}
+                        {% if user.avatar.source_url and user.avatar.source_url.endswith('.mp4') %}
+                            <video autoplay disablepictureinpicture loop muted class="community_icon_big rounded-circle">
+                                <source src="{{ user.avatar.source_url }}" type="video/mp4">
+                            </video>
+                        {% else %}
+                            <img class="community_icon_big rounded-circle" src="{{ user.avatar_image() }}" alt="{{ _('Profile pic') }}" />
+                        {% endif %}
                     {% endif %}
-                </h1>
-            {% elif user.avatar_image() != '' %}
-                <div class="row">
-                    <nav aria-label="breadcrumb"
-                         id="breadcrumb_nav"
-                         aria-label="{{ _('Navigation') }}">
-                        <ol class="breadcrumb">
-                            <li class="breadcrumb-item">
-                                <a href="/">{{ _("Home") }}</a>
-                            </li>
-                            <li class="breadcrumb-item">
-                                <a href="/people">{{ _("People") }}</a>
-                            </li>
-                            <li class="breadcrumb-item active">{{ user.display_name() |shorten }}</li>
-                        </ol>
-                    </nav>
-                    <div class="col-3 col-md-2">
-                        {% if low_bandwidth %}
-                            <img class="community_icon_big rounded-circle"
-                                 src="{{ user.avatar_image() }}"
-                                 alt="{{ _('Profile pic') }}" />
-                        {% else %}
-                            {% if user.avatar.source_url and user.avatar.source_url.endswith('.mp4') %}
-                                <video autoplay
-                                       disablepictureinpicture
-                                       loop
-                                       muted
-                                       class="community_icon_big rounded-circle">
-                                    <source src="{{ user.avatar.source_url }}" type="video/mp4">
-                                </video>
-                            {% else %}
-                                <img class="community_icon_big rounded-circle"
-                                     src="{{ user.avatar_image() }}"
-                                     alt="{{ _('Profile pic') }}" />
-                            {% endif %}
+                </div>
+                <div class="col-9 col-md-10">
+                    <h1 class="mt-3">{{ user.display_name() if user.is_local() else user.display_name() + ', ' + user.ap_id }}
+                        {% if current_user.is_authenticated %}
+                            {% include 'user/_notification_toggle.html' %}
                         {% endif %}
-                    </div>
-                    <div class="col-9 col-md-10">
-                        <h1 class="mt-3">
-                            {{ user.display_name() if user.is_local() else user.display_name() + ', ' + user.ap_id }}
-                            {% if current_user.is_authenticated %}
-                                {% include 'user/_notification_toggle.html' %}
-                            {% endif %}
-                        </h1>
-                    </div>
-                </div>
-            {% else %}
-                <nav aria-label="breadcrumb"
-                     id="breadcrumb_nav"
-                     aria-label="{{ _('Navigation') }}">
-                    <ol class="breadcrumb">
-                        <li class="breadcrumb-item">
-                            <a href="/">{{ _("Home") }}</a>
-                        </li>
-                        <li class="breadcrumb-item">
-                            <a href="/people">{{ _("People") }}</a>
-                        </li>
-                        <li class="breadcrumb-item active">{{ user.link() |shorten }}</li>
-                    </ol>
-                </nav>
-                <h1 class="mt-2">
-                    {{ user.display_name() if user.is_local() else user.display_name() + ', ' + user.ap_id }}
-                    {% if current_user.is_authenticated %}
-                        {% include 'user/_notification_toggle.html' %}
-                    {% endif %}
-                </h1>
-            {% endif %}
-            <div class="profile_action_buttons">
-                {% if current_user.is_authenticated and current_user != user %}
-                    {% if user.accept_private_messages -%}
-                        {% if user.is_local() -%}
-                            <a class="btn btn-primary"
-                               href="{{ url_for('chat.new_message', to=user.id) }}"
-                               rel="nofollow"
-                               aria-label="{{ _('Send message') }}">{{ _('Send message') }}</a>
-                        {% else -%}
-                            {% if user.accept_private_messages >= 2 -%}
-                                <a class="btn btn-primary"
-                                   href="{{ url_for('chat.new_message', to=user.id) }}"
-                                   rel="nofollow"
-                                   aria-label="{{ _('Send message') }}">{{ _('Send message') }}</a>
-                            {% endif -%}
+                    </h1>
+                </div>
+            </div>
+        {% else %}
+            <nav aria-label="breadcrumb" id="breadcrumb_nav" aria-label="{{ _('Navigation') }}">
+              <ol class="breadcrumb">
+                <li class="breadcrumb-item"><a href="/">{{ _('Home') }}</a></li>
+                <li class="breadcrumb-item"><a href="/people">{{ _('People') }}</a></li>
+                <li class="breadcrumb-item active">{{ user.link()|shorten }}</li>
+              </ol>
+            </nav>
+            <h1 class="mt-2">{{ user.display_name() if user.is_local() else user.display_name() + ', ' + user.ap_id }}
+                {% if current_user.is_authenticated %}
+                    {% include 'user/_notification_toggle.html' %}
+                {% endif %}
+            </h1>
+        {% endif %}
+        <div class="profile_action_buttons">
+        {% if current_user.is_authenticated and current_user != user %}
+                {% if user.accept_private_messages -%}
+                    {% if user.is_local() -%}
+                        <a class="btn btn-primary" href="{{ url_for('chat.new_message', to=user.id) }}" rel="nofollow" aria-label="{{ _('Send message') }}">{{ _('Send message') }}</a>
+                    {% else -%}
+                        {% if user.accept_private_messages >= 2 -%}
+                            <a class="btn btn-primary" href="{{ url_for('chat.new_message', to=user.id) }}" rel="nofollow" aria-label="{{ _('Send message') }}">{{ _('Send message') }}</a>
                         {% endif -%}
                     {% endif -%}
-<<<<<<< HEAD
-                    {% if user.matrix_user_id %}
-                        <a class="btn btn-primary"
-                           href="https://matrix.to/#/{{ user.matrix_user_id }}"
-                           rel="nofollow"
-                           aria-label="{{ _('Send message with matrix chat') }}">{{ _("Send message using Matrix") }}</a>
-                    {% endif %}
-                    {% if user.is_local() -%}
-                        <a class="btn btn-primary"
-                           href="{{ url_for('user.fediverse_redirect', actor=user.link() ) }}"
-                           rel="nofollow">
-                            <img src="/static/images/fediverse_logo.svg" width="22" height="22">
-                        {{ _("Follow") }}</a>
+                {% endif -%}
+                {% if user.matrix_user_id %}
+                    <a class="btn btn-primary" href="https://matrix.to/#/{{ user.matrix_user_id }}" rel="nofollow" aria-label="{{ _('Send message with matrix chat') }}">{{ _('Send message using Matrix') }}</a>
+                {% endif %}
+
+                {% if user.is_local() -%}
+                    <a class="btn btn-primary" href="{{ url_for('user.fediverse_redirect', actor=user.link()) }}" rel="nofollow"><img src="/static/images/fediverse_logo.svg" width="22" height="22"> {{ _('Follow') }}</a>
+                {% endif -%}
+
+                <div class="dropdown display-inline">
+                  <button class="btn btn-primary dropdown-toggle" type="button" data-bs-toggle="dropdown" aria-expanded="false">
+                    {{ _('More') }}
+                  </button>
+                  <ul class="dropdown-menu">
+                    {% if current_user.is_admin_or_staff() -%}
+                        <li>
+                            <a class="dropdown-item" href="{{ url_for("admin.admin_user_edit", user_id=user.id) }}">
+                                {{ _("Edit user in admin panel") }}
+                            </a>
+                        </li>
                     {% endif -%}
-                    <div class="dropdown display-inline">
-                        <button class="btn btn-primary dropdown-toggle"
-                                type="button"
-                                data-bs-toggle="dropdown"
-                                aria-expanded="false">{{ _("More") }}</button>
-                        <ul class="dropdown-menu">
-                            {% if current_user.is_admin_or_staff() -%}
-                                <li>
-                                    <a class="dropdown-item"
-                                       href="{{ url_for('admin.admin_user_edit', user_id=user.id) }}">
-                                        {{ _("Edit user in admin panel") }}
-                                    </a>
-                                </li>
-                            {% endif -%}
-                            <li>
-                                <a class="dropdown-item"
-                                   href="{{ user.ap_profile_id }}"
-                                   title="{{ _('View user profile on original server') }}"
-                                   rel="nofollow"><span class="fe fe-external"></span>{{ _("View original profile") }}</a>
-                            </li>
-                            {% if current_user.has_blocked_user(user.id) -%}
-                                <li>
-                                    <a class="dropdown-item"
-                                       role="button"
-                                       aria-label="{{ _('Unblock @%(user_name)s', user_name=user.display_name) }}"
-                                       hx-post="/u/{{ user.user_name if user.is_local() else user.ap_id }}/unblock"
-                                       hx-trigger="click throttle:1s">{{ _('Unblock %(user_name)s', user_name=user.display_name() ) }}</a>
-                                </li>
-                            {% else -%}
-                                <li>
-                                    <a class="dropdown-item confirm_first"
-                                       role="button"
-                                       aria-label="{{ _('Block @%(user_name)s', user_name=user.display_name) }}"
-                                       hx-post="/u/{{ user.user_name if user.is_local() else user.ap_id }}/block"
-                                       hx-trigger="click throttle:1s">{{ _('Block %(user_name)s', user_name=user.display_name() ) }}</a>
-                                </li>
-                            {% endif -%}
-                            {% if not user.is_local() -%}
-                                {% if current_user.has_blocked_instance(user.instance_id) -%}
-                                    <li>
-                                        <a class="dropdown-item send_post"
-                                           href='#'
-                                           data-url="{{ url_for('instance.instance_unblock', instance_id=user.instance_id, redirect='/u/' + user.link() ) }}"
-                                           rel="nofollow">{{ _('Unblock %(instance_name)s', instance_name=user.ap_domain) }}</a>
-                                    </li>
-                                {% else %}
-                                    <li>
-                                        <a class="dropdown-item confirm_first"
-                                           role="button"
-                                           aria-label="{{ _('Block everyone from %(instance_name)s', instance_name=user.ap_domain) }}"
-                                           hx-post="/u/{{ user.user_name if user.is_local() else user.ap_id }}/block_instance"
-                                           hx-trigger="click throttle:1s">{{ _('Block everyone from %(instance_name)s', instance_name=user.ap_domain) }}</a>
-                                    </li>
-                                {% endif -%}
-                            {% endif -%}
-                            <li>
-                                <a class="dropdown-item"
-                                   href="{{ url_for('user.report_profile', actor=user.link() ) }}"
-                                   rel="nofollow">{{ _("Report") }}</a>
-                            </li>
-                            <li>
-                                <a class="dropdown-item"
-                                   href="https://lemmyverse.link/u/{{ user.lemmy_link() }}"
-                                   rel="nofollow">{{ _("Lemmyverse.link") }}</a>
-                            </li>
-                            <li>
-                                <a class="dropdown-item"
-                                   href="{{ url_for('user.edit_user_note', actor=user.link() ) }}"
-                                   rel="nofollow">{{ _("Edit note") }}</a>
-                            </li>
-                        </ul>
-                    </div>
-                {% endif %}
-            </div>
-            <p class="small">
-                {{ _("Instance") }}: <a href="{{ url_for('instance.instance_overview', instance_domain=user.instance_domain() ) }}">{{ user.instance_domain() }}</a>
-                {% if user.is_instance_admin() or (user.is_local() and user.get_id() in admin_ids) %}
-                    <span class="red">({{ _("Admin") }})</span>
-                {% endif %}
-                <br />
-                {% if user.get_id() in admin_ids or user.is_staff() %}
-                    {{ _("Role permissions") }}:
-                    {% if user.get_id() in admin_ids %}{{ _("Admin") }}{% endif %}
-                    {% if user.is_staff() %}{{ _("Staff") }}{% endif %}
-                    <br />
-                {% endif %}
-                {% if user.bot %}
-                    {{ _("Bot Account") }}
-                    <br />
-                {% endif %}
-                {% if current_user.is_authenticated %}
-                    {{ _("Note") }}: {{ user.get_note(current_user) }}
-                    <br />
-                {% endif %}
-                {{ _("Joined") }}: {{ arrow.get(user.created).humanize(locale=locale) }}
-                <br />
-                {% if current_user.is_authenticated %}
-                    {{ _("Attitude") }}: <span title="{{ _('Ratio of upvotes cast to downvotes cast. Higher is more positive.') }}">
-                    {% if user.attitude %}
-                        {{ (user.attitude * 100) | round | int }}%
-                    {% endif %}
-                </span>
-                <br />
-            {% endif %}
-            {% if current_user.is_authenticated and current_user.get_id() in admin_ids and user.reputation %}
-                {{ _("Reputation") }}: <span title="{{ _('Reputation: The Karma of the account. Total up votes minus down votes they got.') }}">{{ user.reputation | round | int }}</span>
-                <br />
-            {% endif %}
-            {{ _("Posts") }}: {{ user.post_count }}
-            <br />
-            {{ _("Comments") }}: {{ user.post_reply_count }}
-            <br />
-=======
+                    <li><a class="dropdown-item" href="{{ user.ap_profile_id }}" title="{{ _('View user profile on original server') }}" rel="nofollow"><span class="fe fe-external"></span>{{ _('View original profile') }}</a></li>
+                    {% if current_user.has_blocked_user(user.id) -%}
+                        <li><a class="dropdown-item" role="button" aria-label="{{ _('Unblock @%(user_name)s', user_name=user.display_name) }}"
+                          hx-post="/u/{{ user.user_name if user.is_local() else user.ap_id }}/unblock" hx-trigger="click throttle:1s">{{ _('Unblock %(user_name)s', user_name=user.display_name()) }}</a></li>
+                    {% else -%}
+                        <li><a class="dropdown-item confirm_first" role="button" aria-label="{{ _('Block @%(user_name)s', user_name=user.display_name) }}"
+                          hx-post="/u/{{ user.user_name if user.is_local() else user.ap_id }}/block" hx-trigger="click throttle:1s">{{ _('Block %(user_name)s', user_name=user.display_name()) }}</a></li>
+                    {% endif -%}
+                    {% if not user.is_local() -%}
+                        {% if current_user.has_blocked_instance(user.instance_id) -%}
+                            <li><a class="dropdown-item send_post" href='#' data-url="{{ url_for('instance.instance_unblock', instance_id=user.instance_id, redirect='/u/' + user.link()) }}" rel="nofollow">{{ _('Unblock %(instance_name)s', instance_name=user.ap_domain) }}</a></li>
+                        {% else %}
+                          <li><a class="dropdown-item confirm_first" role="button" aria-label="{{ _('Block everyone from %(instance_name)s', instance_name=user.ap_domain) }}"
+                            hx-post="/u/{{ user.user_name if user.is_local() else user.ap_id }}/block_instance" hx-trigger="click throttle:1s">{{ _('Block everyone from %(instance_name)s', instance_name=user.ap_domain) }}</a></li>
+                        {% endif -%}
+                    {% endif -%}
                     <li><a class="dropdown-item" href="{{ url_for('user.report_profile', actor=user.link()) }}" rel="nofollow">{{ _('Report') }}</a></li>
                     <li><a class="dropdown-item" href="{{ url_for('main.modlog', suspect_user_name=user.lemmy_link()) }}" rel="nofollow">{{ _('Look up in modlog') }}</a></li>
                     <li><a class="dropdown-item" href="https://lemmyverse.link/u/{{ user.lemmy_link() }}" rel="nofollow">{{ _('Lemmyverse.link') }}</a></li>
@@ -273,219 +146,156 @@
             {% if current_user.is_authenticated and current_user.get_id() in admin_ids and user.reputation %}{{ _('Reputation') }}: <span title="{{ _('Reputation: The Karma of the account. Total up votes minus down votes they got.') }}">{{ user.reputation | round | int }}</span><br />{% endif %}
             {{ _('Posts') }}: {{ user.post_count }}<br />
             {{ _('Comments') }}: {{ user.post_reply_count }}<br />
->>>>>>> d9a8c4df
             {% if current_user.is_authenticated and current_user.get_id() in admin_ids -%}
-                {{ _("Votes") }}: {{ user.get_num_upvotes() }} / {{ user.get_num_downvotes() }}
-                <br />
-                {% if user.referrer %}
-                    {{ _("Referer") }}: <span title="{{ _('Which website linked to PieFed when the user initially registered.') }}">{{ user.referrer }}</span>
-                    <br />
-                {% endif %}
-                {% if user.ip_address %}
-                    {{ _("IP and country code") }}: <span title="{{ _('IP address of last interaction.') }}">{{ user.ip_address }} ({{ user.ip_address_country if user.ip_address_country }})</span>
-                    <br />
-                {% endif %}
-                {% if user.last_seen %}
-                    {{ _("Active") }}: {{ arrow.get(user.last_seen).humanize(locale=locale) }}
-                    <br />
-                {% endif %}
-                {% if user.stripe_subscription_id %}
-                    <strong>{{ _("Donor") }}</strong>
-                    <br />
-                {% endif %}
+                {{ _('Votes') }}: {{ user.get_num_upvotes() }} / {{ user.get_num_downvotes() }}<br />
+                {% if user.referrer %}{{ _('Referer') }}: <span title="{{ _('Which website linked to PieFed when the user initially registered.') }}">{{ user.referrer }}</span><br />{% endif %}
+                {% if user.ip_address %}{{ _('IP and country code') }}: <span title="{{ _('IP address of last interaction.') }}">{{ user.ip_address }} ({{ user.ip_address_country if user.ip_address_country }})</span><br />{% endif %}
+                {% if user.last_seen %}{{ _('Active') }}: {{ arrow.get(user.last_seen).humanize(locale=locale) }}<br />{% endif %}
+                {% if user.stripe_subscription_id %}<strong>{{ _('Donor') }}</strong><br />{% endif %}
             {% endif -%}
         </p>
         {% if user.about_html -%}
-            <div class="profile_bio">{{ user.about_html|safe }}</div>
+            <div class="profile_bio">
+                {{ user.about_html|safe }}
+            </div>
         {% endif -%}
         {% if user.extra_fields -%}
             <ul class="list-group">
                 {% for field in user.extra_fields -%}
                     <li class="list-group-item">
-                        <p class="mb-0">
-                            <strong>{{ field.label }}</strong>
-                            <br>
-                            {% if field.text.startswith('http') -%}
+                        <p class="mb-0"><strong>{{ field.label }}</strong><br>
+                           {% if field.text.startswith('http') -%}
                                 <a href="{{ field.text }}" rel="nofollow noindex ugc">{{ field.text }}</a>
-                            {% else -%}
+                           {% else -%}
                                 {{ field.text }}
-                            {% endif -%}
+                           {% endif -%}
                         </p>
                     </li>
                 {% endfor -%}
             </ul>
         {% endif -%}
         <ul class="nav nav-tabs nav-justified mt-4">
-            <li class="nav-item">
-                <a href="#overview_tab"
-                   class="nav-link {{ 'active' if post_prev_url is none and replies_prev_url is none }}"
-                   id="overview-pill"
-                   data-bs-toggle="pill"
-                   role="tab"
-                   aria-current="page">Overview</a>
-            </li>
-            <li class="nav-item">
-                <a href="#post_list_tab"
-                   class="nav-link {{ 'active' if post_prev_url is not none }}"
-                   id="post-pill"
-                   data-bs-toggle="pill"
-                   role="tab"
-                   aria-current="page">Posts</a>
-            </li>
-            <li class="nav-item">
-                <a href="#comments_tab"
-                   class="nav-link {{ 'active' if replies_prev_url is not none }}"
-                   id="comments-pill"
-                   data-bs-toggle="pill"
-                   role="tab">Comments</a>
-            </li>
+          <li class="nav-item">
+            <a href="#overview_tab" class="nav-link {{ 'active' if post_prev_url is none and replies_prev_url is none }}" id="overview-pill" data-bs-toggle="pill" role="tab" aria-current="page">Overview</a>
+          </li>
+          <li class="nav-item">
+            <a href="#post_list_tab" class="nav-link {{ 'active' if post_prev_url is not none }}" id="post-pill" data-bs-toggle="pill" role="tab" aria-current="page">Posts</a>
+          </li>
+          <li class="nav-item">
+            <a href="#comments_tab" class="nav-link {{ 'active' if replies_prev_url is not none }}" id="comments-pill" data-bs-toggle="pill" role="tab">Comments</a>
+          </li>
         </ul>
         <div class="tab-content">
-            {% if overview_items %}
-                <div class="tab-pane border-0 {{ 'active' if post_prev_url is none and replies_prev_url is none }}"
-                     id="overview_tab"
-                     role="tabpanel"
-                     aria-labelled-by="overview-pill">
-                    {% if rss_feed -%}
-                        <p class="mt-2 d-block" style="float: right;">
-                            <a class="no-underline" href="{{ rss_feed }}" rel="nofollow"><span class="fe fe-rss"></span> RSS feed</a>
-                        </p>
-                    {% endif -%}
-                    <h4 class="mt-2">
-                        Posts and Comments by {{ user.display_name() if user.is_local()  else user.display_name() + ', ' + user.ap_id }}
-                    </h4>
-                    <div class="post_list comments">
-                        {% for item in overview_items %}
-                            {% if item.__class__.__name__ == 'Post' %}
-                                {% with post=item %}
-                                    {% include 'post/_post_teaser.html' %}
-                                {% endwith %}
-                            {% elif item.__class__.__name__ == 'PostReply' %}
-                                {% with post_reply=item, teaser=True %}
-                                    {% include 'post/_post_reply_teaser.html' %}
-                                {% endwith %}
-                            {% endif %}
-                        {% endfor %}
-                    </div>
-                    <nav aria-label="{{ _('Overview pagination') }}"
-                         class="mt-4"
-                         role="navigation">
-                        {% if overview_prev_url %}
-                            <a href="{{ overview_prev_url }}" class="btn btn-primary">
-                                <span aria-hidden="true">&larr;</span> {{ _("Previous page") }}
-                            </a>
-                        {% endif %}
-                        {% if overview_next_url %}
-                            <a href="{{ overview_next_url }}" class="btn btn-primary">
-                                {{ _("Next page") }} <span aria-hidden="true">&rarr;</span>
-                            </a>
-                        {% endif %}
-                    </nav>
-                </div>
-            {% else %}
-                <div class="tab-pane border-0 {{ 'active' if post_prev_url is none and replies_prev_url is none }}"
-                     id="overview_tab"
-                     role="tabpanel"
-                     aria-labelled-by="overview-pill">
-                    <p>{{ _("No posts or comments yet.") }}</p>
-                </div>
-            {% endif %}
-            {% if posts %}
-                <div class="tab-pane border-0 {{ 'active' if post_prev_url is not none }}"
-                     id="post_list_tab"
-                     role="tabpanel"
-                     aria-labelled-by="post-pill">
-                    {% if rss_feed -%}
-                        <p class="mt-2 d-block" style="float: right;">
-                            <a class="no-underline" href="{{ rss_feed }}" rel="nofollow"><span class="fe fe-rss"></span> RSS feed</a>
-                        </p>
-                    {% endif -%}
-                    <h4 class="mt-2">
-                        Posts by {{ user.display_name() if user.is_local()  else user.display_name() + ', ' + user.ap_id }}
-                    </h4>
-                    <div class="post_list">
-                        {% for post in posts.items %}
-                            {% include 'post/_post_teaser.html' %}
-                        {% endfor %}
-                    </div>
-                    <nav aria-label="{{ _('Post pagination') }}"
-                         class="mt-4"
-                         role="navigation">
-                        {% if post_prev_url %}
-                            <a href="{{ post_prev_url }}" class="btn btn-primary">
-                                <span aria-hidden="true">&larr;</span> {{ _("Previous page") }}
-                            </a>
-                        {% endif %}
-                        {% if post_next_url %}
-                            <a href="{{ post_next_url }}" class="btn btn-primary">
-                                {{ _("Next page") }} <span aria-hidden="true">&rarr;</span>
-                            </a>
-                        {% endif %}
-                    </nav>
-                </div>
-            {% else %}
-                <div class="tab-pane border-0 {{ 'active' if replies_prev_url is none }}"
-                     id="post_list_tab"
-                     role="tabpanel"
-                     aria-labelled-by="post-pill">
-                    <p>{{ _("No posts yet.") }}</p>
-                </div>
-            {% endif %}
-            {% if post_replies %}
-                <div class="tab-pane border-0 {{ 'active' if replies_prev_url is not none }}"
-                     id="comments_tab"
-                     role="tabpanel"
-                     aria-labelled-by="comments-pill">
-                    <h4 class="mt-2" id="comments">
-                        Comments by {{ user.display_name() if user.is_local()  else user.display_name() + ', ' + user.ap_id }}
-                    </h4>
-                    <div class="post_list comments">
-                        {% for post_reply in post_replies.items %}
-                            {% with teaser=True %}
-                                {% include 'post/_post_reply_teaser.html' %}
-                            {% endwith %}
-                        {% endfor %}
-                    </div>
-                    <nav aria-label="{{ _('Comment pagination') }}"
-                         class="mt-4"
-                         role="navigation">
-                        {% if replies_prev_url %}
-                            <a href="{{ replies_prev_url }}#comments" class="btn btn-primary">
-                                <span aria-hidden="true">&larr;</span> {{ _("Previous page") }}
-                            </a>
-                        {% endif %}
-                        {% if replies_next_url %}
-                            <a href="{{ replies_next_url }}#comments" class="btn btn-primary">
-                                {{ _("Next page") }} <span aria-hidden="true">&rarr;</span>
-                            </a>
-                        {% endif %}
-                    </nav>
-                </div>
-            {% else %}
-                <div class="tab-pane border-0 {{ 'active' if replies_prev_url is not none }}"
-                     id="comments_tab"
-                     role="tabpanel"
-                     aria-labelled-by="comments-pill">
-                    <p>{{ _("No comments yet.") }}</p>
-                </div>
-            {% endif %}
+          {% if overview_items %}
+            <div class="tab-pane border-0 {{ 'active' if post_prev_url is none and replies_prev_url is none }}" id="overview_tab" role="tabpanel" aria-labelled-by="overview-pill">
+              {% if rss_feed -%}
+                  <p class="mt-2 d-block" style="float: right;">
+                      <a class="no-underline" href="{{ rss_feed }}" rel="nofollow"><span class="fe fe-rss"></span> RSS feed</a>
+                  </p>
+              {% endif -%}
+              <h4 class="mt-2">Posts and Comments by {{ user.display_name() if user.is_local()  else user.display_name() + ', ' + user.ap_id }}</h4>
+              <div class="post_list comments">
+                  {% for item in overview_items %}
+                    {% if item.__class__.__name__ == 'Post' %}
+                      {% with post=item %}
+                        {% include 'post/_post_teaser.html' %}
+                      {% endwith %}
+                    {% elif item.__class__.__name__ == 'PostReply' %}
+                      {% with post_reply=item, teaser=True %}
+                          {% include 'post/_post_reply_teaser.html' %}
+                      {% endwith %}
+                    {% endif %}
+                  {% endfor %}
+              </div>
+              <nav aria-label="{{ _('Overview pagination') }}" class="mt-4" role="navigation">
+                      {% if overview_prev_url %}
+                          <a href="{{ overview_prev_url }}" class="btn btn-primary">
+                              <span aria-hidden="true">&larr;</span> {{ _('Previous page') }}
+                          </a>
+                      {% endif %}
+                      {% if overview_next_url %}
+                          <a href="{{ overview_next_url }}" class="btn btn-primary">
+                              {{ _('Next page') }} <span aria-hidden="true">&rarr;</span>
+                          </a>
+                      {% endif %}
+              </nav>
+            </div>
+          {% else %}
+            <div class="tab-pane border-0 {{ 'active' if post_prev_url is none and replies_prev_url is none }}" id="overview_tab" role="tabpanel" aria-labelled-by="overview-pill">
+              <p>{{ _('No posts or comments yet.') }}</p>
+            </div>
+          {% endif %}
+          {% if posts %}
+            <div class="tab-pane border-0 {{ 'active' if post_prev_url is not none }}" id="post_list_tab" role="tabpanel" aria-labelled-by="post-pill">
+              {% if rss_feed -%}
+                  <p class="mt-2 d-block" style="float: right;">
+                      <a class="no-underline" href="{{ rss_feed }}" rel="nofollow"><span class="fe fe-rss"></span> RSS feed</a>
+                  </p>
+              {% endif -%}
+              <h4 class="mt-2">Posts by {{ user.display_name() if user.is_local()  else user.display_name() + ', ' + user.ap_id }}</h4>
+              <div class="post_list">
+                  {% for post in posts.items %}
+                      {% include 'post/_post_teaser.html' %}
+                  {% endfor %}
+              </div>
+              <nav aria-label="{{ _('Post pagination') }}" class="mt-4" role="navigation">
+                      {% if post_prev_url %}
+                          <a href="{{ post_prev_url }}" class="btn btn-primary">
+                              <span aria-hidden="true">&larr;</span> {{ _('Previous page') }}
+                          </a>
+                      {% endif %}
+                      {% if post_next_url %}
+                          <a href="{{ post_next_url }}" class="btn btn-primary">
+                              {{ _('Next page') }} <span aria-hidden="true">&rarr;</span>
+                          </a>
+                      {% endif %}
+              </nav>
+            </div>
+          {% else %}
+            <div class="tab-pane border-0 {{ 'active' if replies_prev_url is none }}" id="post_list_tab" role="tabpanel" aria-labelled-by="post-pill">
+              <p>{{ _('No posts yet.') }}</p>
+            </div>
+          {% endif %}
+
+          {% if post_replies %}
+            <div class="tab-pane border-0 {{ 'active' if replies_prev_url is not none }}" id="comments_tab" role="tabpanel" aria-labelled-by="comments-pill">
+              <h4 class="mt-2" id="comments">Comments by {{ user.display_name() if user.is_local()  else user.display_name() + ', ' + user.ap_id }}</h4>
+              <div class="post_list comments">
+                  {% for post_reply in post_replies.items %}
+                      {% with teaser=True %}
+                          {% include 'post/_post_reply_teaser.html' %}
+                      {% endwith %}
+                  {% endfor %}
+              </div>
+              <nav aria-label="{{ _('Comment pagination') }}" class="mt-4" role="navigation">
+                      {% if replies_prev_url %}
+                          <a href="{{ replies_prev_url }}#comments" class="btn btn-primary">
+                              <span aria-hidden="true">&larr;</span> {{ _('Previous page') }}
+                          </a>
+                      {% endif %}
+                      {% if replies_next_url %}
+                          <a href="{{ replies_next_url }}#comments" class="btn btn-primary">
+                              {{ _('Next page') }} <span aria-hidden="true">&rarr;</span>
+                          </a>
+                      {% endif %}
+              </nav>
+            </div>
+          {% else %}
+            <div class="tab-pane border-0 {{ 'active' if replies_prev_url is not none }}" id="comments_tab" role="tabpanel" aria-labelled-by="comments-pill">
+              <p>{{ _('No comments yet.') }}</p>
+            </div>
+          {% endif %}
         </div>
     </main>
+
     <aside id="side_pane" class="col-12 col-lg-4 side_pane" role="complementary">
         {% if current_user.is_authenticated and current_user.id == user.id %}
             <div class="card mb-3">
                 <div class="card-header">
-                    <h2>{{ _("Manage") }}</h2>
+                     <h2>{{ _('Manage') }}</h2>
                 </div>
                 <div class="card-body">
                     <div class="row">
-<<<<<<< HEAD
-                        <div class="col-6">
-                            <a class="w-100 btn btn-primary" href="/u/{{ user.link() }}/profile">{{ _("Profile") }}</a>
-                        </div>
-                        <div class="col-6">
-                            <a class="w-100 btn btn-primary" href="/user/settings">{{ _("Settings") }}</a>
-=======
                         <div class="col-4">
                             <a class="w-100 btn btn-primary btn-sm" href="/u/{{ user.link() }}/profile">{{ _('Profile') }}</a>
                         </div>
@@ -494,7 +304,6 @@
                         </div>
                         <div class="col-4">
                             <a class="w-100 btn btn-primary btn-sm" href="/user/files">{{ _('Files') }}</a>
->>>>>>> d9a8c4df
                         </div>
                     </div>
                 </div>
@@ -503,13 +312,13 @@
         {% if current_user.is_authenticated and current_user.is_admin_or_staff() %}
             {% if same_ip_address and same_ip_address|length -%}
                 <div class="card mb-3">
-                    <div class="card-header">
-                        <h2>{{ _("Same IP address") }}</h2>
-                    </div>
+                    <div class="card-header"><h2>{{ _("Same IP address") }}</h2></div>
                     <div class="card-body">
                         <ul class="list-group list-group-flush">
                             {% for alt in same_ip_address -%}
-                                <li class="list-group-item">{{ render_username(alt) }}</li>
+                                <li class="list-group-item">
+                                    {{ render_username(alt) }}
+                                </li>
                             {% endfor -%}
                         </ul>
                     </div>
@@ -519,20 +328,18 @@
         {% if current_user.is_authenticated and (user_access('ban users', current_user.id) or user_access('manage users', current_user.id)) and user.id != current_user.id %}
             <div class="card mb-3">
                 <div class="card-header">
-                    <h2>{{ _("Moderate user") }}</h2>
+                     <h2>{{ _('Moderate user') }}</h2>
                 </div>
                 <div class="card-body">
                     <div class="row">
                         {% if user_access('ban users', current_user.id) or user_access('manage users', current_user.id) %}
                             {% if user.banned %}
                                 <div class="col-4">
-                                    <a class="w-100 btn btn-primary confirm_first send_post"
-                                       href='#'
-                                       data-url="/u/{{ user.link() }}/unban">{{ _("Unban") }}</a>
+                                    <a class="w-100 btn btn-primary confirm_first send_post" href='#' data-url="/u/{{ user.link() }}/unban">{{ _('Unban') }}</a>
                                 </div>
                             {% else %}
                                 <div class="col-4">
-                                    <a class="w-100 btn btn-primary" href="/u/{{ user.link() }}/ban">{{ _("Ban") }}</a>
+                                    <a class="w-100 btn btn-primary" href="/u/{{ user.link() }}/ban">{{ _('Ban') }}</a>
                                 </div>
                             {% endif %}
                         {% endif %}
@@ -543,19 +350,27 @@
         {% if subscribed|length > 0 or moderates|length > 0 %}
             <div class="card mb-3">
                 <div class="card-header">
-                    <h2>{{ _("Communities") }}</h2>
+                     <h2>{{ _('Communities') }}</h2>
                 </div>
                 <div class="card-body">
                     {% if subscribed|length > 0 %}
-                        <h4>{{ _("Member of") }}</h4>
+                        <h4>{{ _('Member of') }}</h4>
                         <ul class="list-group list-group-flush">
-                            {% for community in subscribed %}<li class="list-group-item">{{ render_communityname(community) }}</li>{% endfor %}
+                            {% for community in subscribed %}
+                                <li class="list-group-item">
+                                    {{ render_communityname(community) }}
+                                </li>
+                            {% endfor %}
                         </ul>
                     {% endif %}
                     {% if moderates|length > 0 %}
                         <h4>Moderates</h4>
                         <ul class="list-group list-group-flush">
-                            {% for community in moderates %}<li class="list-group-item">{{ render_communityname(community) }}</li>{% endfor %}
+                            {% for community in moderates %}
+                                <li class="list-group-item">
+                                    {{ render_communityname(community) }}
+                                </li>
+                            {% endfor %}
                         </ul>
                     {% endif %}
                 </div>
@@ -564,18 +379,9 @@
         {% if upvoted %}
             <div class="card mb-3">
                 <div class="card-header">
-                    <h2>{{ _("Upvoted") }}</h2>
+                     <h2>{{ _('Upvoted') }}</h2>
                 </div>
                 <div class="card-body">
-<<<<<<< HEAD
-                    <ul>
-                        {% for post in upvoted %}
-                            <li>
-                                <a href="{{ url_for('activitypub.post_ap', post_id=post.id) }}">{{ post.title }}</a>
-                            </li>
-                        {% endfor %}
-                    </ul>
-=======
 
                         <ul>
                             {% for post in upvoted %}
@@ -583,23 +389,20 @@
                             {% endfor %}
                         </ul>
 
->>>>>>> d9a8c4df
                 </div>
             </div>
         {% endif %}
         {% if user_has_public_feeds %}
             <div class="card mb-3" id="public_feeds">
                 <div class="card-header">
-                    <h2>{{ _("Public Feeds") }}</h2>
+                     <h2>{{ _('Public Feeds') }}</h2>
                 </div>
                 <div class="card-body">
-                    <ul>
-                        {% for feed in user_public_feeds %}
-                            <li>
-                                <a href="/f/{{ feed.link() }}">{{ feed.title }}</a>
-                            </li>
-                        {% endfor %}
-                    </ul>
+                        <ul>
+                            {% for feed in user_public_feeds %}
+                                <li><a href="/f/{{ feed.link() }}">{{ feed.title }}</a></li>
+                            {% endfor %}
+                        </ul>
                 </div>
             </div>
         {% endif %}
