--- conflicted
+++ resolved
@@ -4,7 +4,8 @@
     {% extends "base.html" -%}
 {% endif -%}
 {% from 'bootstrap5/form.html' import render_form -%}
-{% set active_child = "list_communities" -%}
+{% set active_child = 'list_communities' -%}
+
 {% block app_content -%}
     <div class="row align-items-center my-3">
         {% if current_user.is_authenticated -%}
@@ -12,16 +13,12 @@
                 <div class="d-flex justify-content-end align-items-center">
                     {% if is_admin or not create_admin_only -%}
                         <div class="p-1">
-                            <a href="{{ url_for('community.add_local') }}"
-                               class="btn btn-sm btn-primary"
-                               aria-label="{{ _('Create local community') }}">{{ _('Create local community') }}</a>
+                            <a href="{{ url_for('community.add_local') }}" class="btn btn-sm btn-primary" aria-label="{{ _('Create local community') }}">{{ _('Create local community') }}</a>
                         </div>
                     {% endif -%}
                     <div class="p-1">
-                        <a href="{{ url_for('community.add_remote') }}"
-                           class="btn btn-sm btn-primary"
-                           aria-label="{{ _('Add community from another instance') }}">
-                            {{ _("Add remote community") }}
+                        <a href="{{ url_for('community.add_remote') }}" class="btn btn-sm btn-primary" aria-label="{{ _('Add community from another instance') }}">
+                            {{ _('Add remote community') }}
                         </a>
                     </div>
                 </div>
@@ -32,23 +29,21 @@
         <div class="row align-items-center">
             <div class="col px-2">
                 <label for="search_text">
-                    {{ _("Search") }}:
-                    <br>
+                    {{ _('Search') }}:<br>
                 </label>
-                <input id="search_text"
-                       class="form-control"
-                       type="search"
-                       name="search"
-                       placeholder=""
-                       value="{{ search }}">
+                <input id="search_text" class="form-control" type="search"
+                        name="search"
+                        placeholder=""
+                        value="{{ search }}">
             </div>
             <div class="w-100 d-block d-lg-none"></div>
             <div class="col-auto ps-lg-0 ps-2 mt-2 mt-lg-0">
-                <label for="home_select">{{ _("Community Location") }}:</label>
-                <select name="home_select"
-                        id="home_select"
+                <label for="home_select">
+                    {{ _("Community Location") }}:
+                </label>
+                <select name="home_select" id="home_select"
                         class="form-control-sm form-select"
-                        aria-label="{{ _('Filter based on whether the community is local or remote') }}">
+                        aria-label="{{ _("Filter based on whether the community is local or remote") }}">
                     <option value="any" {{ "selected" if home_select == "any" else "" }}>
                         {{ _("Any") }}
                     </option>
@@ -62,11 +57,12 @@
             </div>
             {% if current_user.is_authenticated -%}
                 <div class="col-auto ps-0 mt-2 mt-lg-0">
-                    <label for="subscribe_select">{{ _("Subscription Status") }}:</label>
-                    <select name="subscribe_select"
-                            id="subscribe_select"
+                    <label for="subscribe_select">
+                        {{ _("Subscription Status") }}:
+                    </label>
+                    <select name="subscribe_select" id="subscribe_select"
                             class="form-control-sm form-select"
-                            aria-label="{{ _('Filter based on community subscription status') }}">
+                            aria-label="{{ _("Filter based on community subscription status") }}">
                         <option value="any" {{ "selected" if subscribe_select == "any" else "" }}>
                             {{ _("Any") }}
                         </option>
@@ -81,38 +77,39 @@
             {% endif -%}
             <div class="w-100 d-block d-sm-none"></div>
             <div class="col-auto align-self-end ps-2 ps-sm-0 mt-2 mt-lg-0">
-                <button type="submit" class="btn btn-primary">{{ _("Submit") }}</button>
+                <button type="submit" class="btn btn-primary">
+                    {{ _("Submit") }}
+                </button>
             </div>
             <div class="col-auto align-self-end ps-0 mt-2 mt-lg-0">
-                <a href="{{ url_for('main.list_communities') }}"
-                   role="button"
-                   class="btn btn-warning">{{ _("Clear Filters") }}</a>
+                <a href="{{ url_for("main.list_communities") }}" role="button" class="btn btn-warning">
+                    {{ _("Clear Filters") }}
+                </a>
             </div>
         </div>
         <div class="row">
             <div class="accordion mt-3 px-2" id="advanced_accordion">
                 <div class="accordion-item">
                     <div class="accordion-header">
-                        <button class="accordion-button collapsed"
-                                type="button"
-                                data-bs-toggle="collapse"
-                                data-bs-target="#advanced_search"
-                                aria-expanded="false"
-                                aria-controls="advanced_search">{{ _("Advanced Search") }}</button>
+                        <button class="accordion-button collapsed" type="button" data-bs-toggle="collapse"
+                                data-bs-target="#advanced_search" aria-expanded="false" aria-controls="advanced_search">
+                            {{ _("Advanced Search") }}
+                        </button>
                     </div>
-                    <div id="advanced_search"
-                         class="accordion-collapse collapse"
-                         data-bs-parent="#advanced_accordion">
+                    <div id="advanced_search" class="accordion-collapse collapse" data-bs-parent="#advanced_accordion">
                         <div class="accordion-body">
                             <div class="row align-items-center">
                                 {% if topics -%}
                                     <div class="col-12 col-sm-6 col-lg-4 mb-2 px-1">
-                                        <label for="topic_id">{{ _("Topic") }}:</label>
-                                        <select name="topic_id"
-                                                id="topic_id"
+                                        <label for="topic_id">
+                                            {{ _('Topic') }}:
+                                        </label>
+                                        <select name="topic_id" id="topic_id"
                                                 class="form-control-sm form-select"
                                                 aria-label="{{ _('Choose a topic to filter communities by') }}">
-                                            <option value="0">{{ _("All") }}</option>
+                                            <option value="0">
+                                                {{ _('All') }}
+                                            </option>
                                             {% for topic in topics -%}
                                                 <option value="{{ topic[0] }}" {{ 'selected' if topic[0] == topic_id }}>
                                                     {{ topic[1] }}
@@ -123,12 +120,14 @@
                                 {% endif -%}
                                 {% if server_has_feeds -%}
                                     <div class="col-12 col-sm-6 col-lg-4 mb-2 px-1">
-                                        <label for="feed_id">{{ _("Feed") }}:</label>
-                                        <select name="feed_id"
-                                                id="feed_id"
-                                                class="form-control-sm form-select"
+                                        <label for="feed_id">
+                                            {{ _('Feed') }}:
+                                        </label>
+                                        <select name="feed_id" id="feed_id" class="form-control-sm form-select"
                                                 aria-label="{{ _('Choose a public feed to filter communities by') }}">
-                                            <option value="0">{{ _("All") }}</option>
+                                            <option value="0">
+                                                {{ _('All') }}
+                                            </option>
                                             {% for feed in public_feeds -%}
                                                 <option value="{{ feed.id }}" {{ 'selected' if feed.id == feed_id }}>
                                                     {{ feed.display_name() }}
@@ -139,12 +138,14 @@
                                 {% endif -%}
                                 {% if languages -%}
                                     <div class="col-12 col-sm-6 col-lg-4 mb-2 px-1">
-                                        <label for="language_id">{{ _("Language") }}:</label>
-                                        <select name="language_id"
-                                                id="language_id"
-                                                class="form-control-sm form-select"
+                                        <label for="language_id">
+                                            {{ _('Language') }}:
+                                        </label>
+                                        <select name="language_id" id="language_id" class="form-control-sm form-select"
                                                 aria-label="{{ _('Choose a language to filter communities by') }}">
-                                            <option value="0">{{ _("All") }}</option>
+                                            <option value="0">
+                                                {{ _('All') }}
+                                            </option>
                                             {% for language in languages -%}
                                                 <option value="{{ language.id }}" {{ 'selected' if language.id == language_id }}>
                                                     {{ language.name }}
@@ -155,31 +156,30 @@
                                 {% endif -%}
                                 {% if nsfw is not none -%}
                                     <div class="col-12 col-sm-6 col-lg-4 mb-2 px-1">
-                                        <label for="language_id">{{ _("NSFW") }}:</label>
-                                        <select name="nsfw"
-                                                id="nsfw"
-                                                class="form-control-sm form-select"
-                                                aria-label="{{ _('Show NSFW communities') }}">
+                                        <label for="language_id">
+                                            {{ _('NSFW') }}:
+                                        </label>
+                                        <select name="nsfw" id="nsfw" class="form-control-sm form-select" aria-label="{{ _('Show NSFW communities') }}">
                                             <option value="all" {{ 'selected' if nsfw == 'all' else '' }}>
-                                                {{ _("All") }}
+                                                {{ _('All') }}
                                             </option>
                                             <option value="yes" {{ 'selected' if nsfw == 'yes' else '' }}>
-                                                {{ _("Yes") }}
+                                                {{ _('Yes') }}
                                             </option>
                                             <option value="no" {{ 'selected' if nsfw == 'no' else '' }}>
-                                                {{ _("No") }}
+                                                {{ _('No') }}
                                             </option>
                                         </select>
                                     </div>
                                 {% endif -%}
                                 <div class="col-12 col-sm-6 col-lg-4 mb-2 px-1">
-                                    <label for="instance_text">{{ _("Home instance") }}:</label>
-                                    <input id="instance_text"
-                                           class="form-control"
-                                           type="search"
-                                           name="instance"
-                                           placeholder="{{ _('e.g. piefed.social') }}"
-                                           value="{{ instance }}">
+                                    <label for="instance_text">
+                                        {{ _("Home instance") }}:
+                                    </label>
+                                    <input id="instance_text" class="form-control" type="search"
+                                            name="instance"
+                                            placeholder="{{ _("e.g. piefed.social") }}"
+                                            value="{{ instance }}">
                                 </div>
                             </div>
                         </div>
@@ -193,98 +193,101 @@
         <div class="table-responsive-md">
             <table class="communities_table table table-striped table-hover w-100">
                 <caption class="visually-hidden">
-                    {{ _("Communities") }}
+                    {{ _('Communities') }}
                 </caption>
                 <thead>
                     <tr>
-                        <th></th>
+                        <th> </th>
                         <th {% if not low_bandwidth -%} colspan="2"{% endif -%} scope="col">
-                            <button form="searchCommunities"
-                                    hx-boost="true"
-                                    name="sort_by"
-                                    value="title{{ ' asc' if sort_by == 'title desc' else ' desc' }}"
+                            <button 
+                                    form="searchCommunities"
+                                    hx-boost="true"
+                                    name="sort_by"
+                                    value="title{{ ' asc' if sort_by == 'title desc' else ' desc' }}" 
                                     title="{{ _('Sort by name') }}"
                                     class="btn text-nowrap">
-                                {{ _("Community") }}
+                                {{ _('Community') }}
                                 <span class="{{ 'fe fe-chevron-up' if sort_by == 'title asc' }}{{ 'fe fe-chevron-down' if sort_by == 'title desc' }}"></span>
                             </button>
                         </th>
                         <th scope="col">
-                            <button form="searchCommunities"
+                            <button
+                                    form="searchCommunities"
                                     hx-boost="true"
                                     name="sort_by"
                                     value="active_weekly{{ ' asc' if sort_by == 'active_weekly desc' else ' desc' }}"
                                     title="{{ _('Sort by number of active users in the past week') }}"
                                     class="btn text-nowrap">
-                                {{ _("Active People") }}
+                                {{ _('Active People') }}
                                 <span class="{{ 'fe fe-chevron-up' if sort_by == 'active_weekly asc' }}{{ 'fe fe-chevron-down' if sort_by == 'active_weekly desc' }}"></span>
                             </button>
                         </th>
                         <th scope="col">
-                            <button form="searchCommunities"
-                                    hx-boost="true"
-                                    name="sort_by"
-                                    value="post_count{{ ' asc' if sort_by == 'post_count desc' else ' desc' }}"
+                            <button 
+                                    form="searchCommunities"
+                                    hx-boost="true"
+                                    name="sort_by"
+                                    value="post_count{{ ' asc' if sort_by == 'post_count desc' else ' desc' }}" 
                                     title="{{ _('Sort by post count') }}"
                                     class="btn text-nowrap">
-                                {{ _("Posts") }}
+                                {{ _('Posts') }}
                                 <span class="{{ 'fe fe-chevron-up' if sort_by == 'post_count asc' }}{{ 'fe fe-chevron-down' if sort_by == 'post_count desc' }}"></span>
                             </button>
                         </th>
                         <th scope="col">
-                            <button form="searchCommunities"
-                                    hx-boost="true"
-                                    name="sort_by"
-                                    value="post_reply_count{{ ' asc' if sort_by == 'post_reply_count desc' else ' desc' }}"
+                            <button 
+                                    form="searchCommunities"
+                                    hx-boost="true"
+                                    name="sort_by"
+                                    value="post_reply_count{{ ' asc' if sort_by == 'post_reply_count desc' else ' desc' }}" 
                                     title="{{ _('Comments') }}"
                                     class="btn text-nowrap">
-                                {{ _("Comments") }}
+                                {{ _('Comments') }}
                                 <span class="{{ 'fe fe-chevron-up' if sort_by == 'post_reply_count asc' }}{{ 'fe fe-chevron-down' if sort_by == 'post_reply_count desc' }}"></span>
                             </button>
                         </th>
                         <th scope="col">
-                            <button form="searchCommunities"
-                                    hx-boost="true"
-                                    name="sort_by"
-                                    value="last_active{{ ' asc' if sort_by == 'last_active desc' else ' desc' }}"
+                            <button 
+                                    form="searchCommunities"
+                                    hx-boost="true"
+                                    name="sort_by"
+                                    value="last_active{{ ' asc' if sort_by == 'last_active desc' else ' desc' }}" 
                                     title="{{ _('Sort by recent activity') }}"
                                     class="btn text-nowrap">
-                                {{ _("Active") }}
+                                {{ _('Active') }}
                                 <span class="{{ 'fe fe-chevron-up' if sort_by == 'last_active asc' }}{{ 'fe fe-chevron-down' if sort_by == 'last_active desc' }}"></span>
                             </button>
                         </th>
                         <th scope="col">
-                            <button form="searchCommunities"
-                                    hx-boost="true"
-                                    name="sort_by"
-                                    value="created_at{{ ' asc' if sort_by == 'created_at desc' else ' desc' }}"
+                            <button 
+                                    form="searchCommunities"
+                                    hx-boost="true"
+                                    name="sort_by"
+                                    value="created_at{{ ' asc' if sort_by == 'created_at desc' else ' desc' }}" 
                                     title="{{ _('Sort by community creation date') }}"
                                     class="btn text-nowrap">
-                                {{ _("Created") }}
+                                {{ _('Created') }}
                                 <span class="{{ 'fe fe-chevron-up' if sort_by == 'created_at asc' }}{{ 'fe fe-chevron-down' if sort_by == 'created_at desc' }}"></span>
                             </button>
                         </th>
-<<<<<<< HEAD
-=======
                         <th scope="col">
                             <span style="font-weight: normal;">{{ _('Rank') }}</span>
                         </th>
->>>>>>> c7ee3356
                     </tr>
                 </thead>
                 <tbody>
                     {% for community in communities.items -%}
                         {% set content_blocked = (current_user.hide_nsfw == 3 and community.nsfw)
-                                                or (current_user.hide_nsfl == 3 and community.nsfl) -%}
+                                or (current_user.hide_nsfl == 3 and community.nsfl) -%}
                         {% set blur_content = (current_user.hide_nsfw == 2 and community.nsfw)
-                                                or (current_user.hide_nsfl == 2 and community.nsfl) -%}
+                                or (current_user.hide_nsfl == 2 and community.nsfl) -%}
                         <tr class="{{ 'blocked' if content_blocked }}{{ 'blur' if blur_content }}">
                             <td width="100">
                                 {% if current_user.is_authenticated -%}
                                     {% if community.id in pending_communities and community.id not in joined_communities -%}
-                                        <a class="btn btn-outline-secondary btn-sm"
-                                           href="/community/{{ community.link() }}/unsubscribe"
-                                           rel="nofollow">{{ _("Pending") }}</a>
+                                        <a class="btn btn-outline-secondary btn-sm" href="/community/{{ community.link() }}/unsubscribe" rel="nofollow">
+                                            {{ _('Pending') }}
+                                        </a>
                                     {% elif community.id in joined_communities -%}
                                         {% include "community/_leave_button.html" %}
                                     {% else -%}
@@ -296,31 +299,19 @@
                                     {% if not community.instance.gone_forever %}
                                         {% include "community/_join_button.html" %}
                                     {% endif %}
-                                {% endif -%}
-                            </td>
+                                {% endif -%}</td>
                             {% if not low_bandwidth -%}
                                 <td width="46">
                                     <a href="/c/{{ community.link() }}">
-                                        <img src="{{ community.icon_image('tiny') }}"
-                                             class="community_icon rounded-circle"
-                                             loading="lazy"
-                                             alt="" />
+                                        <img src="{{ community.icon_image('tiny') }}" class="community_icon rounded-circle" loading="lazy" alt="" />
                                     </a>
                                 </td>
                             {% endif -%}
                             <th scope="row" class="pl-0">
-                                <a href="/c/{{ community.link() }}"
-                                   aria-label="{{ _('Browse %(name)s', name=community.display_name() ) }}">
+                                <a href="/c/{{ community.link() }}" aria-label="{{ _('Browse %(name)s', name=community.display_name()) }}">
                                     {{ community.display_name() }}
                                 </a>
                             </th>
-<<<<<<< HEAD
-                            <td align="center">{{ community.active_weekly }}</td>
-                            <td align="center">{{ community.post_count }}</td>
-                            <td align="center">{{ community.post_reply_count }}</td>
-                            <td>{{ arrow.get(community.last_active).humanize(locale=locale) }}</td>
-                            <td>{{ arrow.get(community.created_at).humanize(locale=locale) }}</td>
-=======
                             <td align="center">
                                 {{ community.active_weekly }}
                             </td>
@@ -339,7 +330,6 @@
                             <td>
                                 {{ loop.index }}
                             </td>
->>>>>>> c7ee3356
                         </tr>
                     {% endfor -%}
                 </tbody>
@@ -348,28 +338,34 @@
         <nav aria-label="Pagination" class="mt-4" role="navigation">
             {% if prev_url -%}
                 <a href="{{ prev_url }}" class="btn btn-primary" rel='nofollow'>
-                    <span aria-hidden="true">&larr;</span> {{ _("Previous page") }}
+                    <span aria-hidden="true">&larr;</span> {{ _('Previous page') }}
                 </a>
             {% endif -%}
             {% if next_url -%}
                 <a href="{{ next_url }}" class="btn btn-primary" rel='nofollow'>
-                    {{ _("Next page") }} <span aria-hidden="true">&rarr;</span>
+                    {{ _('Next page') }} <span aria-hidden="true">&rarr;</span>
                 </a>
             {% endif -%}
         </nav>
     {% else -%}
         {% if request.args.get('search', '') == '' -%}
-            <p class="mt-4">{{ _("There are no communities yet.") }}</p>
+            <p class="mt-4">
+                {{ _('There are no communities yet.') }}
+            </p>
         {% else -%}
-            <p class="mt-4">{{ _("No communities match your search.") }}</p>
+            <p class="mt-4">
+                {{ _('No communities match your search.') }}
+            </p>
         {% endif -%}
     {% endif -%}
     <p class="mt-4">
-        <a href="/topics" class="btn btn-primary">{{ _("Browse topics") }}</a>
+        <a href="/topics" class="btn btn-primary">
+            {{ _('Browse topics') }}
+        </a>
         {% if current_user.is_authenticated -%}
-            <a class="btn btn-primary confirm_first"
-               href="{{ url_for('community.community_leave_all') }}"
-               style="float: right">{{ _("Leave all communities") }}</a>
+            <a class="btn btn-primary confirm_first" href="{{ url_for('community.community_leave_all') }}" style="float: right;">
+                {{ _('Leave all communities') }}
+            </a>
         {% endif %}
     </p>
 {% endblock -%}