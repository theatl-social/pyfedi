<aside id="side_pane" class="col-12 {{ 'col-lg-2' if post_layout == 'masonry_wide' else 'col-lg-4' }} side_pane mt-3 mt-lg-0" role="complementary" {{ oob }}>
    {% if community %}
        {% block community_actions %}
            {% if not hide_community_actions -%}
                <div class="card">
                    <div class="card-body">
                        <div class="row mb-2">
                            {% if not banned_from_community -%}
                                {% if not community.restricted_to_mods or (community.restricted_to_mods and current_user.is_authenticated and community_membership(current_user, community) in [SUBSCRIPTION_MODERATOR, SUBSCRIPTION_OWNER]) -%}
                                    <div class="col-6">
                                        <a class="w-100 btn btn-primary"
                                           href="/community/{{ community.link() }}/submit">{{ _("Create post") }}</a>
                                    </div>
                                {% endif -%}
                                <div class="col-6">
                                    {% if current_user.is_authenticated and community_membership(current_user, community) in [SUBSCRIPTION_MEMBER, SUBSCRIPTION_MODERATOR, SUBSCRIPTION_OWNER] -%}
                                        <a class="w-100 btn btn-warning"
                                           href="/community/{{ community.link() }}/unsubscribe"
                                           rel="nofollow">{{ _("Leave") }}</a>
                                    {% elif current_user.is_authenticated and community_membership(current_user, community) == SUBSCRIPTION_PENDING -%}
                                        <a class="w-100 btn btn-outline-secondary"
                                           href="/community/{{ community.link() }}/unsubscribe"
                                           rel="nofollow">{{ _("Pending") }}</a>
                                    {% else -%}
                                        {% if not community.instance.gone_forever %}
                                            <a class="w-100 btn btn-primary"
                                               href="/community/{{ community.link() }}/subscribe"
                                               rel="nofollow">{{ _("Join") }}</a>
                                        {% endif %}
                                    {% endif -%}
                                </div>
                            {% endif -%}
                        </div>
                        {% if is_moderator or is_owner or is_admin -%}
                            <div class="row mb-2">
                                <div class="col-6">
                                    <a href="{{ url_for('community.community_edit', community_id=community.id) }}"
                                       class="w-100 btn btn-primary">{{ _("Settings") }}</a>
                                </div>
                                <div class="col-6">
                                    <a class="w-100 btn btn-primary"
                                       href="/community/{{ community.link() }}/invite"
                                       rel="nofollow noindex">{{ _("Invite others") }}</a>
                                </div>
                            </div>
                        {% endif %}
                        <form method="get" action="/search">
                            <input type="search"
                                   id="search_community"
                                   name="q"
                                   class="form-control"
                                   placeholder="{{ _('Search this community') }}" />
                            <input type="hidden" name="community" value="{{ community.id }}">
                        </form>
                        {% if community_flair and community_flair|length > 0 -%}
                            <div class="post_flair_sidepane">
                                {% for flair in community_flair -%}
                                    <span class="post_flair"
                                          style="color: {{ flair.text_color }};
                                                 background-color: {{ flair.background_color }}"
                                          title="{{ _('Show only %(flair_name)s', flair_name=flair.flair) }}"><a href="{{ url_for('activitypub.community_profile', actor=community.link() , flair=flair.flair) }}"
   style="color: {{ flair.text_color }}">{{ flair.flair }}</a></span>
                                {% endfor -%}
                            </div>
                        {% endif %}
                        {% if tags and tags|length > 0 -%}
                            <div class="post_tags_sidepane">
                                {% for tag in tags -%}
                                    <span class="post_tag" style="font-size: {{ tag.font_size }}px"><a href="{{ url_for('activitypub.community_profile', actor=community.link() , tag=tag.name) }}">#{{ tag.display_as }}</a></span>
                                {% endfor -%}
                                {% if tags|length > 1 -%}
                                    <br />
                                    <a href="{{ url_for('tag.tag_cloud', type='community', category_id=community.id) }}">{{ _("Explore Tag Cloud") }}</a>
                                {% endif %}
                            </div>
                        {% endif -%}
                    </div>
                </div>
            {% endif -%}
        {% endblock %}
        {% block about_community %}
            {% if upcoming_events -%}
                <div class="card mt-3" id="upcoming_events">
                    <div class="card-header">
                        <h2>
                            <span class="fe fe-event"></span> {{ _("Upcoming events") }}
                        </h2>
                    </div>
                    <div class="card-body">
                        <ul class="list-group list-group-flush">
                            {% for upcoming_event in upcoming_events -%}
                                <li class="list-group-item">
                                    <a href="/post/{{ upcoming_event[2] }}">{{ upcoming_event[1] }}</a> -
                                    <time class="convert_to_local small">{{ upcoming_event[0].strftime("%Y-%m-%dT%H:%M:%SZ") }}</time>
                                </li>
                            {% endfor -%}
                        </ul>
                        <p class="mt-2 mb-0">
                            <a class="no-underline"
                               rel="nofollow"
                               href="{{ url_for('community.show_community_ical', actor=community.link() ) }}">
                                <span class="fe fe-rss"></span> {{ _("iCal feed") }}</a>
                        </p>
                    </div>
<<<<<<< HEAD
=======
                {% endif -%}
            </div>
        </div>
        {% endif -%}
    {% endblock %}
    {% block about_community %}
        {% if upcoming_events -%}
        <div class="card mt-3" id="upcoming_events">
            <div class="card-header">
                <h2><span class="fe fe-event"></span> {{ _('Upcoming events') }}</h2>
            </div>
            <div class="card-body">
                <ul class="list-group list-group-flush">
                    {% for upcoming_event in upcoming_events -%}
                        <li class="list-group-item">
                            <a href="/post/{{ upcoming_event[2] }}">{{ upcoming_event[1] }}</a> -
                            <time class="convert_to_local small">{{ upcoming_event[0].strftime('%Y-%m-%dT%H:%M:%SZ') }}</time>
                        </li>
                    {% endfor -%}
                </ul>
                <p class="mt-2 mb-0"><a class="no-underline" rel="nofollow"
                                        href="{{ url_for('community.show_community_ical', actor=community.link()) }}">
                    <span class="fe fe-rss"></span> {{ _('iCal feed') }}</a>
                </p>
            </div>
        </div>
        {% endif -%}
        <div class="card {% if not hide_community_actions -%}mt-3{% endif %}" id="about_community">
            <div class="card-header">
                 <h2>{{ community.title }}</h2>
            </div>
            <div class="card-body">
                {% if community.local_only -%}
                    <p class="border bg-body-secondary border-secondary rounded-pill text-center px-3 py-1">
                      {{ _('This community does not federate with other instances.') }}
                    </p>
                {% endif -%}
                <p>{{ community.description_html|community_links|feed_links|safe if community.description_html else '' }}</p>

                {% if current_user.is_authenticated or (community_flair and len(community_flair) > 0) -%}
                    <hr>
                    <h3>{{ _('Flair') }}</h3>
                {% endif -%}
                {% if current_user.is_authenticated and not banned_from_community -%}
                    <p>{{ current_user.display_name() }} {% if current_user.id in user_flair %}<span class="user_flair">{{ user_flair[current_user.id] }}</span>{% endif %}
                    <a href="{{ url_for('community.community_my_flair', actor=community.link()) }}">{{ _('Set my flair')}}</a></p>
                {% endif %}
                {% if len(mods) > 0 and not community.private_mods -%}
                    <hr><a href="/modlog?communities={{ community.id }}" class="modlog_link">{{ _('Modlog') }}</a>
                    <h3>Moderators</h3>
                    <ul class="moderator_list">
                        {% for mod in mods -%}
                            <li>{{ render_username(mod, current_user=current_user, low_bandwidth=low_bandwidth, admin_ids=admin_ids, user_notes=user_notes) }}</li>
                        {% endfor -%}
                    </ul>
                    {% if un_moderated -%}
                    <p class="red small">{{ _('Moderators have not been active recently.') }}</p>
                    {% endif -%}
                {% endif -%}
                {% if community.content_retention != -1 -%}
                    <p>{{ _('Posts older than %(number)s days will be removed.', number=community.content_retention) }}</p>
                {% endif -%}
                {% if rss_feed and not community.is_local() -%}
                    <ul>
                        <li><p><a href="{{ community.public_url() }}">{{ _('View community on original server') }}</a></p></li>
                        {% if instance_domain -%}
                        <li><p><a href="/community/{{ community.link() }}/move">{{ _('Move community to %(instance_domain)s', instance_domain=instance_domain) }}</a></p></li>
                        {% endif -%}
                        <li><p><a href="{{ url_for('search.retrieve_remote_post') }}">{{ _('Retrieve a post from the original server') }}</a></p></li>
                    </ul>
                {% endif -%}
                {% if not community.is_local() and not current_user.is_anonymous and current_user.is_admin() -%}
                    <ul>
                        <li><p><a href="{{ url_for('community.fixup_from_remote', actor=community.ap_id) }}">{{ _("Refresh community information from remote") }}</a></p></li>
                    </ul>
                {% endif -%}
                <hr>
                <div>
                    <span class="badge text-bg-secondary">{{ community.humanize_subscribers() }} {{ _('Subscribers') }}</span>
                    <span class="badge text-bg-secondary">{{ community.humanize_subscribers(total=False) }} {{ _('Local Subscribers') }}</span>
                </div>
                <div>
                    <span class="badge text-bg-secondary">{{ community.humanize_subscribers(value=community.post_count) }} {{ _('Posts') }}</span>
                    <span class="badge text-bg-secondary">{{ community.humanize_subscribers(value=community.post_reply_count) }} {{ _('Comments') }}</span>
>>>>>>> d9a8c4df
                </div>
            {% endif -%}
            <div class="card {% if not hide_community_actions -%}mt-3{% endif %}"
                 id="about_community">
                <div class="card-header">
                    <h2>{{ community.title }}</h2>
                </div>
                <div class="card-body">
                    {% if community.local_only -%}
                        <p class="border bg-body-secondary border-secondary rounded-pill text-center px-3 py-1">
                            {{ _("This community does not federate with other instances.") }}
                        </p>
                    {% endif -%}
                    <p>{{ community.description_html|community_links|feed_links|safe if community.description_html else '' }}</p>
                    {% if current_user.is_authenticated or (community_flair and community_flair|length > 0) -%}
                        <hr>
                        <h3>{{ _("Flair") }}</h3>
                    {% endif -%}
                    {% if current_user.is_authenticated and not banned_from_community -%}
                        <p>
                            {{ current_user.display_name() }}
                            {% if current_user.id in user_flair %}<span class="user_flair">{{ user_flair[current_user.id] }}</span>{% endif %}
                            <a href="{{ url_for('community.community_my_flair', actor=community.link() ) }}">{{ _("Set my flair") }}</a>
                        </p>
                    {% endif %}
                    {% if mods|length > 0 and not community.private_mods -%}
                        <hr>
                        <h3>Moderators</h3>
                        <ul class="moderator_list">
                            {% for mod in mods -%}
                                <li>
                                    {{ render_username(mod, current_user=current_user, low_bandwidth=low_bandwidth, admin_ids=admin_ids, user_notes=user_notes) }}
                                </li>
                            {% endfor -%}
                        </ul>
                        {% if un_moderated -%}
                            <p class="red small">{{ _("Moderators have not been active recently.") }}</p>
                        {% endif -%}
                    {% endif -%}
                    {% if community.content_retention != -1 -%}
                        <p>{{ _('Posts older than %(number)s days will be removed.', number=community.content_retention) }}</p>
                    {% endif -%}
                    {% if rss_feed and not community.is_local() -%}
                        <ul>
                            <li>
                                <p>
                                    <a href="{{ community.public_url() }}">{{ _("View community on original server") }}</a>
                                </p>
                            </li>
                            {% if instance_domain -%}
                                <li>
                                    <p>
                                        <a href="/community/{{ community.link() }}/move">{{ _('Move community to %(instance_domain)s', instance_domain=instance_domain) }}</a>
                                    </p>
                                </li>
                            {% endif -%}
                            <li>
                                <p>
                                    <a href="{{ url_for('search.retrieve_remote_post') }}">{{ _("Retrieve a post from the original server") }}</a>
                                </p>
                            </li>
                        </ul>
                    {% endif -%}
                    {% if not community.is_local() and not current_user.is_anonymous and current_user.is_admin() -%}
                        <ul>
                            <li>
                                <p>
                                    <a href="{{ url_for('community.fixup_from_remote', actor=community.ap_id) }}">{{ _("Refresh community information from remote") }}</a>
                                </p>
                            </li>
                        </ul>
                    {% endif -%}
                    <hr>
                    <div>
                        <span class="badge text-bg-secondary">{{ community.humanize_subscribers() }} {{ _("Subscribers") }}</span>
                        <span class="badge text-bg-secondary">{{ community.humanize_subscribers(total=False) }} {{ _("Local Subscribers") }}</span>
                    </div>
                    <div>
                        <span class="badge text-bg-secondary">{{ community.humanize_subscribers(value=community.post_count) }} {{ _("Posts") }}</span>
                        <span class="badge text-bg-secondary">{{ community.humanize_subscribers(value=community.post_reply_count) }} {{ _("Comments") }}</span>
                    </div>
                    <div>
                        <span class="badge text-bg-secondary"
                              title="{{ _('Active users in the past 24 hours') }}">{{ community.humanize_subscribers(value=community.active_daily) }} {{ _("Daily Users") }}</span>
                        <span class="badge text-bg-secondary"
                              title="{{ _('Active users in the past 7 days') }}">{{ community.humanize_subscribers(value=community.active_weekly) }} {{ _("Weekly Users") }}</span>
                        <span class="badge text-bg-secondary"
                              title="{{ _('Active users in the past month') }}">{{ community.humanize_subscribers(value=community.active_monthly) }} {{ _("Monthly Users") }}</span>
                        <span class="badge text-bg-secondary"
                              title="{{ _('Active users in the past 6 months') }}">{{ community.humanize_subscribers(community.active_6monthly) }} {{ _("Users / 6 Months") }}</span>
                    </div>
                    {% if rss_feed -%}
                        <p class="mt-2 mb-0">
                            <a class="no-underline" href="{{ rss_feed }}" rel="nofollow"><span class="fe fe-rss"></span> RSS feed</a>
                        </p>
                    {% endif -%}
                </div>
            </div>
            {% if related_communities -%}
                <div class="card mt-3">
                    <div class="card-header">
                        <h2>{{ _("Related communities") }}</h2>
                    </div>
                    <div class="card-body">
                        <ul class="list-group list-group-flush">
                            {% for community in related_communities -%}
                                <li class="list-group-item">{{ render_communityname(community) }}</li>
                            {% endfor -%}
                        </ul>
                        <p class="mt-4">
                            <a class="btn btn-primary" href="/communities">{{ _("More communities") }}</a>
                        </p>
                    </div>
                </div>
            {% endif -%}
            {% if community_feeds -%}
                <div class="card mt-3">
                    <div class="card-header">
                        <h2>{{ _("Feeds") }}</h2>
                    </div>
                    <div class="card-body">
                        <ul class="list-group list-group-flush">
                            {% for feed in community_feeds -%}
                                <li class="list-group-item">{{ render_feedname(feed) }}</li>
                            {% endfor -%}
                        </ul>
                        <p class="mt-4">
                            <a class="btn btn-primary" href="/feeds">{{ _("More feeds") }}</a>
                        </p>
                    </div>
                </div>
            {% endif -%}
        {% endblock %}
    {% endif %}
    {% include "_inoculation_links.html" %}
</aside><|MERGE_RESOLUTION|>--- conflicted
+++ resolved
@@ -1,109 +1,59 @@
 <aside id="side_pane" class="col-12 {{ 'col-lg-2' if post_layout == 'masonry_wide' else 'col-lg-4' }} side_pane mt-3 mt-lg-0" role="complementary" {{ oob }}>
-    {% if community %}
-        {% block community_actions %}
-            {% if not hide_community_actions -%}
-                <div class="card">
-                    <div class="card-body">
-                        <div class="row mb-2">
-                            {% if not banned_from_community -%}
-                                {% if not community.restricted_to_mods or (community.restricted_to_mods and current_user.is_authenticated and community_membership(current_user, community) in [SUBSCRIPTION_MODERATOR, SUBSCRIPTION_OWNER]) -%}
-                                    <div class="col-6">
-                                        <a class="w-100 btn btn-primary"
-                                           href="/community/{{ community.link() }}/submit">{{ _("Create post") }}</a>
-                                    </div>
-                                {% endif -%}
-                                <div class="col-6">
-                                    {% if current_user.is_authenticated and community_membership(current_user, community) in [SUBSCRIPTION_MEMBER, SUBSCRIPTION_MODERATOR, SUBSCRIPTION_OWNER] -%}
-                                        <a class="w-100 btn btn-warning"
-                                           href="/community/{{ community.link() }}/unsubscribe"
-                                           rel="nofollow">{{ _("Leave") }}</a>
-                                    {% elif current_user.is_authenticated and community_membership(current_user, community) == SUBSCRIPTION_PENDING -%}
-                                        <a class="w-100 btn btn-outline-secondary"
-                                           href="/community/{{ community.link() }}/unsubscribe"
-                                           rel="nofollow">{{ _("Pending") }}</a>
-                                    {% else -%}
-                                        {% if not community.instance.gone_forever %}
-                                            <a class="w-100 btn btn-primary"
-                                               href="/community/{{ community.link() }}/subscribe"
-                                               rel="nofollow">{{ _("Join") }}</a>
-                                        {% endif %}
-                                    {% endif -%}
-                                </div>
+{% if community %}
+    {% block community_actions %}
+        {% if not hide_community_actions -%}
+        <div class="card">
+            <div class="card-body">
+                <div class="row mb-2">
+                    {% if not banned_from_community -%}
+                        {% if not community.restricted_to_mods or (community.restricted_to_mods and current_user.is_authenticated and community_membership(current_user, community) in [SUBSCRIPTION_MODERATOR, SUBSCRIPTION_OWNER]) -%}
+                            <div class="col-6">
+                                <a class="w-100 btn btn-primary" href="/community/{{ community.link() }}/submit">{{ _('Create post') }}</a>
+                            </div>
+                        {% endif -%}
+                        <div class="col-6">
+                            {% if current_user.is_authenticated and community_membership(current_user, community) in [SUBSCRIPTION_MEMBER, SUBSCRIPTION_MODERATOR, SUBSCRIPTION_OWNER] -%}
+                                <a class="w-100 btn btn-warning" href="/community/{{ community.link() }}/unsubscribe" rel="nofollow">{{ _('Leave') }}</a>
+                            {% elif current_user.is_authenticated and community_membership(current_user, community) == SUBSCRIPTION_PENDING -%}
+                                <a class="w-100 btn btn-outline-secondary" href="/community/{{ community.link() }}/unsubscribe" rel="nofollow">{{ _('Pending') }}</a>
+                            {% else -%}
+                                {% if not community.instance.gone_forever %}
+                                    <a class="w-100 btn btn-primary" href="/community/{{ community.link() }}/subscribe" rel="nofollow">{{ _('Join') }}</a>
+                                {% endif %}
                             {% endif -%}
                         </div>
-                        {% if is_moderator or is_owner or is_admin -%}
-                            <div class="row mb-2">
-                                <div class="col-6">
-                                    <a href="{{ url_for('community.community_edit', community_id=community.id) }}"
-                                       class="w-100 btn btn-primary">{{ _("Settings") }}</a>
-                                </div>
-                                <div class="col-6">
-                                    <a class="w-100 btn btn-primary"
-                                       href="/community/{{ community.link() }}/invite"
-                                       rel="nofollow noindex">{{ _("Invite others") }}</a>
-                                </div>
-                            </div>
-                        {% endif %}
-                        <form method="get" action="/search">
-                            <input type="search"
-                                   id="search_community"
-                                   name="q"
-                                   class="form-control"
-                                   placeholder="{{ _('Search this community') }}" />
-                            <input type="hidden" name="community" value="{{ community.id }}">
-                        </form>
-                        {% if community_flair and community_flair|length > 0 -%}
-                            <div class="post_flair_sidepane">
-                                {% for flair in community_flair -%}
-                                    <span class="post_flair"
-                                          style="color: {{ flair.text_color }};
-                                                 background-color: {{ flair.background_color }}"
-                                          title="{{ _('Show only %(flair_name)s', flair_name=flair.flair) }}"><a href="{{ url_for('activitypub.community_profile', actor=community.link() , flair=flair.flair) }}"
-   style="color: {{ flair.text_color }}">{{ flair.flair }}</a></span>
-                                {% endfor -%}
-                            </div>
-                        {% endif %}
-                        {% if tags and tags|length > 0 -%}
-                            <div class="post_tags_sidepane">
-                                {% for tag in tags -%}
-                                    <span class="post_tag" style="font-size: {{ tag.font_size }}px"><a href="{{ url_for('activitypub.community_profile', actor=community.link() , tag=tag.name) }}">#{{ tag.display_as }}</a></span>
-                                {% endfor -%}
-                                {% if tags|length > 1 -%}
-                                    <br />
-                                    <a href="{{ url_for('tag.tag_cloud', type='community', category_id=community.id) }}">{{ _("Explore Tag Cloud") }}</a>
-                                {% endif %}
-                            </div>
-                        {% endif -%}
+                    {% endif -%}
+                </div>
+                {% if is_moderator or is_owner or is_admin -%}
+                  <div class="row mb-2">
+                    <div class="col-6">
+                      <a href="{{ url_for('community.community_edit', community_id=community.id) }}" class="w-100 btn btn-primary">{{ _('Settings') }}</a>
                     </div>
-                </div>
-            {% endif -%}
-        {% endblock %}
-        {% block about_community %}
-            {% if upcoming_events -%}
-                <div class="card mt-3" id="upcoming_events">
-                    <div class="card-header">
-                        <h2>
-                            <span class="fe fe-event"></span> {{ _("Upcoming events") }}
-                        </h2>
+                    <div class="col-6">
+                      <a class="w-100 btn btn-primary" href="/community/{{ community.link() }}/invite" rel="nofollow noindex">{{ _('Invite others') }}</a>
                     </div>
-                    <div class="card-body">
-                        <ul class="list-group list-group-flush">
-                            {% for upcoming_event in upcoming_events -%}
-                                <li class="list-group-item">
-                                    <a href="/post/{{ upcoming_event[2] }}">{{ upcoming_event[1] }}</a> -
-                                    <time class="convert_to_local small">{{ upcoming_event[0].strftime("%Y-%m-%dT%H:%M:%SZ") }}</time>
-                                </li>
-                            {% endfor -%}
-                        </ul>
-                        <p class="mt-2 mb-0">
-                            <a class="no-underline"
-                               rel="nofollow"
-                               href="{{ url_for('community.show_community_ical', actor=community.link() ) }}">
-                                <span class="fe fe-rss"></span> {{ _("iCal feed") }}</a>
-                        </p>
+                  </div>
+                {% endif %}
+                <form method="get" action="/search">
+                    <input type="search" id="search_community" name="q" class="form-control" placeholder="{{ _('Search this community') }}" />
+                    <input type="hidden" name="community" value="{{ community.id }}">
+                </form>
+                {% if community_flair and community_flair|length > 0 -%}
+                    <div class="post_flair_sidepane">
+                        {% for flair in community_flair -%}
+                            <span class="post_flair" style="color: {{ flair.text_color}}; background-color: {{ flair.background_color }}" title="{{ _('Show only %(flair_name)s', flair_name=flair.flair) }}"><a href="{{ url_for('activitypub.community_profile', actor=community.link(), flair=flair.flair) }}" style="color: {{ flair.text_color}}">{{ flair.flair }}</a></span>
+                        {% endfor -%}
                     </div>
-<<<<<<< HEAD
-=======
+                {% endif %}
+                {% if tags and tags|length > 0 -%}
+                    <div class="post_tags_sidepane">
+                        {% for tag in tags -%}
+                            <span class="post_tag" style="font-size: {{ tag.font_size }}px"><a href="{{ url_for('activitypub.community_profile', actor=community.link(), tag=tag.name) }}">#{{ tag.display_as }}</a></span>
+                        {% endfor -%}
+                        {% if tags|length > 1 -%}
+                            <br /><a href="{{ url_for('tag.tag_cloud', type='community', category_id=community.id) }}">{{ _('Explore Tag Cloud') }}</a>
+                        {% endif%}
+                    </div>
                 {% endif -%}
             </div>
         </div>
@@ -143,7 +93,7 @@
                 {% endif -%}
                 <p>{{ community.description_html|community_links|feed_links|safe if community.description_html else '' }}</p>
 
-                {% if current_user.is_authenticated or (community_flair and len(community_flair) > 0) -%}
+                {% if current_user.is_authenticated or (community_flair and community_flair|length > 0) -%}
                     <hr>
                     <h3>{{ _('Flair') }}</h3>
                 {% endif -%}
@@ -151,7 +101,7 @@
                     <p>{{ current_user.display_name() }} {% if current_user.id in user_flair %}<span class="user_flair">{{ user_flair[current_user.id] }}</span>{% endif %}
                     <a href="{{ url_for('community.community_my_flair', actor=community.link()) }}">{{ _('Set my flair')}}</a></p>
                 {% endif %}
-                {% if len(mods) > 0 and not community.private_mods -%}
+                {% if mods|length > 0 and not community.private_mods -%}
                     <hr><a href="/modlog?communities={{ community.id }}" class="modlog_link">{{ _('Modlog') }}</a>
                     <h3>Moderators</h3>
                     <ul class="moderator_list">
@@ -188,140 +138,57 @@
                 <div>
                     <span class="badge text-bg-secondary">{{ community.humanize_subscribers(value=community.post_count) }} {{ _('Posts') }}</span>
                     <span class="badge text-bg-secondary">{{ community.humanize_subscribers(value=community.post_reply_count) }} {{ _('Comments') }}</span>
->>>>>>> d9a8c4df
                 </div>
-            {% endif -%}
-            <div class="card {% if not hide_community_actions -%}mt-3{% endif %}"
-                 id="about_community">
+                <div>
+                    <span class="badge text-bg-secondary" title="{{ _('Active users in the past 24 hours') }}">{{ community.humanize_subscribers(value=community.active_daily) }} {{ _('Daily Users') }}</span>
+                    <span class="badge text-bg-secondary" title="{{ _('Active users in the past 7 days') }}">{{ community.humanize_subscribers(value=community.active_weekly) }} {{ _('Weekly Users') }}</span>
+                    <span class="badge text-bg-secondary" title="{{ _('Active users in the past month') }}">{{ community.humanize_subscribers(value=community.active_monthly) }} {{ _('Monthly Users') }}</span>
+                    <span class="badge text-bg-secondary" title="{{ _('Active users in the past 6 months') }}">{{ community.humanize_subscribers(community.active_6monthly) }} {{ _('Users / 6 Months') }}</span>
+                </div>
+                {% if rss_feed -%}
+                <p class="mt-2 mb-0">
+                    <a class="no-underline" href="{{ rss_feed }}" rel="nofollow"><span class="fe fe-rss"></span> RSS feed</a>
+                </p>
+                {% endif -%}
+            </div>
+        </div>
+        {% if related_communities -%}
+        <div class="card mt-3">
+            <div class="card-header">
+                 <h2>{{ _('Related communities') }}</h2>
+            </div>
+            <div class="card-body">
+                <ul class="list-group list-group-flush">
+                    {% for community in related_communities -%}
+                        <li class="list-group-item">
+                            {{ render_communityname(community) }}
+                        </li>
+                    {% endfor -%}
+                </ul>
+                <p class="mt-4"><a class="btn btn-primary" href="/communities">{{ _('More communities') }}</a></p>
+            </div>
+        </div>
+        {% endif -%}
+        {% if community_feeds -%}
+            <div class="card mt-3">
                 <div class="card-header">
-                    <h2>{{ community.title }}</h2>
+                     <h2>{{ _('Feeds') }}</h2>
                 </div>
                 <div class="card-body">
-                    {% if community.local_only -%}
-                        <p class="border bg-body-secondary border-secondary rounded-pill text-center px-3 py-1">
-                            {{ _("This community does not federate with other instances.") }}
-                        </p>
-                    {% endif -%}
-                    <p>{{ community.description_html|community_links|feed_links|safe if community.description_html else '' }}</p>
-                    {% if current_user.is_authenticated or (community_flair and community_flair|length > 0) -%}
-                        <hr>
-                        <h3>{{ _("Flair") }}</h3>
-                    {% endif -%}
-                    {% if current_user.is_authenticated and not banned_from_community -%}
-                        <p>
-                            {{ current_user.display_name() }}
-                            {% if current_user.id in user_flair %}<span class="user_flair">{{ user_flair[current_user.id] }}</span>{% endif %}
-                            <a href="{{ url_for('community.community_my_flair', actor=community.link() ) }}">{{ _("Set my flair") }}</a>
-                        </p>
-                    {% endif %}
-                    {% if mods|length > 0 and not community.private_mods -%}
-                        <hr>
-                        <h3>Moderators</h3>
-                        <ul class="moderator_list">
-                            {% for mod in mods -%}
-                                <li>
-                                    {{ render_username(mod, current_user=current_user, low_bandwidth=low_bandwidth, admin_ids=admin_ids, user_notes=user_notes) }}
-                                </li>
-                            {% endfor -%}
-                        </ul>
-                        {% if un_moderated -%}
-                            <p class="red small">{{ _("Moderators have not been active recently.") }}</p>
-                        {% endif -%}
-                    {% endif -%}
-                    {% if community.content_retention != -1 -%}
-                        <p>{{ _('Posts older than %(number)s days will be removed.', number=community.content_retention) }}</p>
-                    {% endif -%}
-                    {% if rss_feed and not community.is_local() -%}
-                        <ul>
-                            <li>
-                                <p>
-                                    <a href="{{ community.public_url() }}">{{ _("View community on original server") }}</a>
-                                </p>
+                    <ul class="list-group list-group-flush">
+                        {% for feed in community_feeds -%}
+                            <li class="list-group-item">
+                                {{ render_feedname(feed) }}
                             </li>
-                            {% if instance_domain -%}
-                                <li>
-                                    <p>
-                                        <a href="/community/{{ community.link() }}/move">{{ _('Move community to %(instance_domain)s', instance_domain=instance_domain) }}</a>
-                                    </p>
-                                </li>
-                            {% endif -%}
-                            <li>
-                                <p>
-                                    <a href="{{ url_for('search.retrieve_remote_post') }}">{{ _("Retrieve a post from the original server") }}</a>
-                                </p>
-                            </li>
-                        </ul>
-                    {% endif -%}
-                    {% if not community.is_local() and not current_user.is_anonymous and current_user.is_admin() -%}
-                        <ul>
-                            <li>
-                                <p>
-                                    <a href="{{ url_for('community.fixup_from_remote', actor=community.ap_id) }}">{{ _("Refresh community information from remote") }}</a>
-                                </p>
-                            </li>
-                        </ul>
-                    {% endif -%}
-                    <hr>
-                    <div>
-                        <span class="badge text-bg-secondary">{{ community.humanize_subscribers() }} {{ _("Subscribers") }}</span>
-                        <span class="badge text-bg-secondary">{{ community.humanize_subscribers(total=False) }} {{ _("Local Subscribers") }}</span>
-                    </div>
-                    <div>
-                        <span class="badge text-bg-secondary">{{ community.humanize_subscribers(value=community.post_count) }} {{ _("Posts") }}</span>
-                        <span class="badge text-bg-secondary">{{ community.humanize_subscribers(value=community.post_reply_count) }} {{ _("Comments") }}</span>
-                    </div>
-                    <div>
-                        <span class="badge text-bg-secondary"
-                              title="{{ _('Active users in the past 24 hours') }}">{{ community.humanize_subscribers(value=community.active_daily) }} {{ _("Daily Users") }}</span>
-                        <span class="badge text-bg-secondary"
-                              title="{{ _('Active users in the past 7 days') }}">{{ community.humanize_subscribers(value=community.active_weekly) }} {{ _("Weekly Users") }}</span>
-                        <span class="badge text-bg-secondary"
-                              title="{{ _('Active users in the past month') }}">{{ community.humanize_subscribers(value=community.active_monthly) }} {{ _("Monthly Users") }}</span>
-                        <span class="badge text-bg-secondary"
-                              title="{{ _('Active users in the past 6 months') }}">{{ community.humanize_subscribers(community.active_6monthly) }} {{ _("Users / 6 Months") }}</span>
-                    </div>
-                    {% if rss_feed -%}
-                        <p class="mt-2 mb-0">
-                            <a class="no-underline" href="{{ rss_feed }}" rel="nofollow"><span class="fe fe-rss"></span> RSS feed</a>
-                        </p>
-                    {% endif -%}
+                        {% endfor -%}
+                    </ul>
+
+                    <p class="mt-4"><a class="btn btn-primary" href="/feeds">{{ _('More feeds') }}</a></p>
                 </div>
             </div>
-            {% if related_communities -%}
-                <div class="card mt-3">
-                    <div class="card-header">
-                        <h2>{{ _("Related communities") }}</h2>
-                    </div>
-                    <div class="card-body">
-                        <ul class="list-group list-group-flush">
-                            {% for community in related_communities -%}
-                                <li class="list-group-item">{{ render_communityname(community) }}</li>
-                            {% endfor -%}
-                        </ul>
-                        <p class="mt-4">
-                            <a class="btn btn-primary" href="/communities">{{ _("More communities") }}</a>
-                        </p>
-                    </div>
-                </div>
-            {% endif -%}
-            {% if community_feeds -%}
-                <div class="card mt-3">
-                    <div class="card-header">
-                        <h2>{{ _("Feeds") }}</h2>
-                    </div>
-                    <div class="card-body">
-                        <ul class="list-group list-group-flush">
-                            {% for feed in community_feeds -%}
-                                <li class="list-group-item">{{ render_feedname(feed) }}</li>
-                            {% endfor -%}
-                        </ul>
-                        <p class="mt-4">
-                            <a class="btn btn-primary" href="/feeds">{{ _("More feeds") }}</a>
-                        </p>
-                    </div>
-                </div>
-            {% endif -%}
-        {% endblock %}
-    {% endif %}
+        {% endif -%}
+    {% endblock %}
+{% endif %}
+
     {% include "_inoculation_links.html" %}
 </aside>