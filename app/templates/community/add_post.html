--- conflicted
+++ resolved
@@ -1,17 +1,14 @@
 {% extends "post/post_edit.html" %}
-{% block title %}<h1>{{ _("Create post") }}</h1>{% endblock %}
+
+{% block title %}<h1>{{ _('Create post') }}</h1>{% endblock %}
+
 {% block post_type %}
     <div class="form-group">
-        <label class="form-control-label" for="type_of_post">{{ _("Type of post") }}</label>
+        <label class="form-control-label" for="type_of_post">
+            {{ _('Type of post') }}
+        </label>
+
         <div id="type_of_post" class="btn-group flex-wrap" role="navigation">
-<<<<<<< HEAD
-            <a href="{{ url_for('community.add_post', actor=actor, type='discussion') }}" class="btn {{ 'btn-primary' if request.path.endswith("submit/discussion") or request.path.endswith('submit') else 'btn-outline-secondary' }}" aria-label="{{ _('Start a discussion') }}">{{ _("Discussion") }}</a>
-            <a href="{{ url_for('community.add_post', actor=actor, type='link') }}" class="btn {{ 'btn-primary' if request.path.endswith("submit/link") else 'btn-outline-secondary' }}" aria-label="{{ _('Share a link') }}">{{ _("Link") }}</a>
-            <a href="{{ url_for('community.add_post', actor=actor, type='image') }}" class="btn {{ 'btn-primary' if request.path.endswith("submit/image") else 'btn-outline-secondary' }}" aria-label="{{ _('Share an image') }}">{{ _("Image") }}</a>
-            <a href="{{ url_for('community.add_post', actor=actor, type='video') }}" class="btn {{ 'btn-primary' if request.path.endswith("submit/video") else 'btn-outline-secondary' }}" aria-label="{{ _('Share a video') }}">{{ _("Video") }}</a>
-            <a href="{{ url_for('community.add_post', actor=actor, type='poll') }}" class="btn {{ 'btn-primary' if request.path.endswith("submit/poll") else 'btn-outline-secondary' }}" aria-label="{{ _('Create a poll') }}">{{ _("Poll") }}</a>
-            <a href="{{ url_for('community.add_post', actor=actor, type='event') }}" class="btn {{ 'btn-primary' if request.path.endswith("submit/event") else 'btn-outline-secondary' }}" aria-label="{{ _('Create an event') }}">{{ _("Event") }}</a>
-=======
 
             <a href="{{ url_for('community.add_post', actor=actor, type='link') }}" class="btn {{ 'btn-primary' if post_type == POST_TYPE_LINK else 'btn-outline-secondary' }}" aria-label="{{ _('Share a link') }}">{{ _('Link') }}</a>
             <a href="{{ url_for('community.add_post', actor=actor, type='discussion') }}" class="btn {{ 'btn-primary' if post_type == POST_TYPE_ARTICLE else 'btn-outline-secondary' }}" aria-label="{{ _('Start a discussion') }}">{{ _('Discussion') }}</a>
@@ -19,9 +16,11 @@
             <a href="{{ url_for('community.add_post', actor=actor, type='video') }}" class="btn {{ 'btn-primary' if post_type == POST_TYPE_VIDEO else 'btn-outline-secondary' }}" aria-label="{{ _('Share a video') }}">{{ _('Video') }}</a>
             <a href="{{ url_for('community.add_post', actor=actor, type='poll') }}" class="btn {{ 'btn-primary' if post_type == POST_TYPE_POLL else 'btn-outline-secondary' }}" aria-label="{{ _('Create a poll') }}">{{ _('Poll') }}</a>
             <a href="{{ url_for('community.add_post', actor=actor, type='event') }}" class="btn {{ 'btn-primary' if post_type == POST_TYPE_EVENT else 'btn-outline-secondary' }}" aria-label="{{ _('Create an event') }}">{{ _('Event') }}</a>
->>>>>>> d9a8c4df
         </div>
+
     </div>
+
     {{ render_field(form.communities) }}
 {% endblock %}
+
 {# wondering where the rest of the form is? See line 1 #}