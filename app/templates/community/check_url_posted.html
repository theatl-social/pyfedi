{% if communities -%}
    <p>
        {{ _("This link has already been posted to these communities:") }}
        <br>
        {% for community in communities -%}
            {{ community.display_name() }}
            <br>
        {% endfor -%}
    </p>
{% endif -%}
{% if title -%}
<<<<<<< HEAD
    <input id="retrieved_title"
           type="hidden"
           value="{{ title }}"
           hx-swap-oob="true">
=======
<input id="retrieved_title" type="hidden" value="{{ title }}" hx-swap-oob="true">
{% endif -%}
{% if description -%}
<input id="retrieved_description" type="hidden" value="{{ description }}" hx-swap-oob="true">
>>>>>>> d9a8c4df
{% endif -%}<|MERGE_RESOLUTION|>--- conflicted
+++ resolved
@@ -1,23 +1,13 @@
 {% if communities -%}
-    <p>
-        {{ _("This link has already been posted to these communities:") }}
-        <br>
-        {% for community in communities -%}
-            {{ community.display_name() }}
-            <br>
-        {% endfor -%}
+    <p>{{ _('This link has already been posted to these communities:') }}<br>
+    {% for community in communities -%}
+        {{ community.display_name() }}<br>
+    {% endfor -%}
     </p>
 {% endif -%}
 {% if title -%}
-<<<<<<< HEAD
-    <input id="retrieved_title"
-           type="hidden"
-           value="{{ title }}"
-           hx-swap-oob="true">
-=======
 <input id="retrieved_title" type="hidden" value="{{ title }}" hx-swap-oob="true">
 {% endif -%}
 {% if description -%}
 <input id="retrieved_description" type="hidden" value="{{ description }}" hx-swap-oob="true">
->>>>>>> d9a8c4df
 {% endif -%}