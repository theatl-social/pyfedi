{% if theme() != 'piefed' and file_exists('app/templates/themes/' + theme() + '/base.html') -%}
    {% extends 'themes/' + theme() + '/base.html' -%}
{% else -%}
    {% extends "base.html" -%}
{% endif -%}
{% from 'bootstrap5/form.html' import render_field, render_form %}
{% set active_child = "admin_misc" %}
{% block extra_css %}
    <link href="{{ url_for('static', filename='js/tomselect/tom-select.css') }}"
          type="text/css"
          rel="stylesheet" />
{% endblock %}
{% block app_content %}
<<<<<<< HEAD
    <script src="/static/js/tomselect/tom-select.complete.min.js"></script>
    {% include 'admin/_tabbed_nav.html' %}
    <br>
    <div class="row">
        <div class="col">
            <h1>{{ _("Misc settings") }}</h1>
            <form method="post">
                {{ form.csrf_token() }}
                <h3>{{ _("Content settings") }}</h3>
                {{ render_field(form.default_theme) }}
                {{ render_field(form.additional_css) }}
                <p class="small field_hint">{{ _("CSS in this field will be added to every page.") }}</p>
                {{ render_field(form.additional_js) }}
                <p class="small field_hint">
                    {{ _("JavaScript in this field will be added to every page. Do not include &lt;script&gt; tags.") }}
                </p>
                {{ render_field(form.default_filter) }}
                {{ render_field(form.enable_downvotes) }}
                {{ render_field(form.enable_gif_reply_rep_decrease) }}
                {{ render_field(form.enable_chan_image_filter) }}
                {{ render_field(form.enable_this_comment_filter) }}
                {{ render_field(form.meme_comms_low_quality) }}
                {{ render_field(form.allow_local_image_posts) }}
                {{ render_field(form.enable_nsfw) }}
                {{ render_field(form.enable_nsfl) }}
                {{ render_field(form.nsfw_country_restriction) }}
                <p class="small field_hint">
                    {{ _("Use 2-letter country codes, one per line, e.g. GB. Probably not necessary if NSFW communities is off.") }}
                </p>
                {{ render_field(form.community_creation_admin_only) }}
                {{ render_field(form.reports_email_admins) }}
                <div id="tom_select">{{ render_field(form.language_id) }}</div>
                <hr>
                <h3>{{ _("Registration") }}</h3>
                {{ render_field(form.registration_mode) }}
                {{ render_field(form.application_question) }}
                <p class="small field_hint">{{ _("You can use markdown here.") }}</p>
                {{ render_field(form.email_verification) }}
                {{ render_field(form.captcha_enabled) }}
                {{ render_field(form.choose_topics) }}
                {{ render_field(form.filter_selection) }}
                {{ render_field(form.auto_decline_countries) }}
                <p class="small field_hint">
                    {{ _("Use 2-letter country codes, one per line. Requires IPinfo API or a Country information header set.") }}
                </p>
                {{ render_field(form.auto_decline_referrers) }}
                {{ render_field(form.ban_check_servers) }}
                <p class="small field_hint">{{ _("PieFed instances only. One per line, no https:// on the front.") }}</p>
                {{ render_field(form.registration_approved_email) }}
                <p class="small field_hint">{{ _("This will be sent after their application is approved. Use markdown.") }}</p>
                <hr>
                {{ render_field(form.log_activitypub_json) }}
                {{ render_field(form.public_modlog) }}
                {{ render_field(form.private_instance) }}
                {{ render_field(form.show_inoculation_block) }}
                {{ render_field(form.submit) }}
            </form>
            {% if current_user.id == 1 %}
                <hr class="bg-danger border-4 border-top border-danger" />
                <div class="accordion" id="deleteAccordion">
                    <div class="accordion-item">
                        <h2 class="accordion-header">
                            <button class="accordion-button bg-danger text-light collapsed"
                                    type="button"
                                    data-bs-toggle="collapse"
                                    data-bs-target="#collapseDelete"
                                    aria-expanded="false"
                                    aria-controls="collapseDelete">{{ _("Danger Zone! - Instance Deletion") }}</button>
                        </h2>
                        <div id="collapseDelete"
                             class="accordion-collapse collapse bg-danger text-light"
                             data-bs-parent="#deleteAccordion">
                            <div class="accordion-body">
                                <form method="post" role="form">
                                    <p>
                                        {{ _('You are about to close the instance "<strong>%(domain)s</strong>."', domain=instance_domain) }}
                                    </p>
                                    <p>
                                        {{ _("Once you hit close all other instances will stop sending content to here, new user registration will be closed and an announcement added to the home page.") }}
                                    </p>
                                    <p>
                                        {{ _("This action should be taken a few days before going offline and only after plenty of earlier warning, so communities have time to move, etc.") }}
                                    </p>
                                    <p>{{ _("Remember, once you do this, there's no going back. Are you sure you want to continue?") }}</p>
                                    {{ render_form(close_form) }}
                                </form>
                            </div>
                        </div>
                    </div>
                </div>
            {% endif -%}
=======
<script src="/static/js/tomselect/tom-select.complete.min.js"></script>
{% include 'admin/_tabbed_nav.html' %}
<br>
<div class="row">
    <div class="col">
        <h1>{{ _('Misc settings') }}</h1>
        <form method="post">
            {{ form.csrf_token() }}
            <h3>{{ _('Content settings') }}</h3>
            {{ render_field(form.default_theme) }}
            {{ render_field(form.additional_css) }}
            <p class="small field_hint">{{ _('CSS in this field will be added to every page.') }}</p>
            {{ render_field(form.additional_js) }}
            <p class="small field_hint">{{ _('JavaScript in this field will be added to every page. Do not include &lt;script&gt; tags.') }}</p>
            {{ render_field(form.default_filter) }}
            {{ render_field(form.enable_downvotes) }}
            {{ render_field(form.enable_gif_reply_rep_decrease) }}
            {{ render_field(form.enable_chan_image_filter) }}
            {{ render_field(form.enable_this_comment_filter) }}
            {{ render_field(form.meme_comms_low_quality) }}
            {{ render_field(form.allow_local_image_posts) }}
            {{ render_field(form.enable_nsfw) }}
            {{ render_field(form.enable_nsfl) }}
            {{ render_field(form.nsfw_country_restriction) }}
            <p class="small field_hint">{{ _('Use 2-letter country codes, one per line, e.g. GB. Probably not necessary if NSFW communities is off.') }}</p>
            {{ render_field(form.community_creation_admin_only) }}
            {{ render_field(form.allow_default_user_add_remote_community) }}
            {{ render_field(form.reports_email_admins) }}
            <div id="tom_select">
                {{ render_field(form.language_id) }}
            </div>
            <hr>
            <h3>{{ _('Registration') }}</h3>
            {{ render_field(form.registration_mode) }}
            {{ render_field(form.application_question) }}
            <p class="small field_hint">{{ _('You can use markdown here.') }}</p>
            {{ render_field(form.email_verification) }}
            {{ render_field(form.captcha_enabled) }}
            {{ render_field(form.choose_topics) }}
            {{ render_field(form.filter_selection) }}
            {{ render_field(form.auto_decline_countries) }}
            <p class="small field_hint">{{ _('Use 2-letter country codes, one per line. Requires IPinfo API or a Country information header set.') }}</p>
            {{ render_field(form.auto_decline_referrers) }}
            {{ render_field(form.ban_check_servers) }}
            <p class="small field_hint">{{ _('PieFed instances only. One per line, no https:// on the front.') }}</p>
            {{ render_field(form.registration_approved_email) }}
            <p class="small field_hint">{{ _('This will be sent after their application is approved. Use markdown.') }}</p>
            <hr>
            {{ render_field(form.log_activitypub_json) }}
            {{ render_field(form.public_modlog) }}
            {{ render_field(form.private_instance) }}
            {{ render_field(form.show_inoculation_block) }}

            {{ render_field(form.submit) }}
        </form>
        {% if current_user.id == 1 %}
        <hr class="bg-danger border-4 border-top border-danger" />
        <div class="accordion" id="deleteAccordion">
          <div class="accordion-item">
            <h2 class="accordion-header">
              <button class="accordion-button bg-danger text-light collapsed" type="button" data-bs-toggle="collapse" data-bs-target="#collapseDelete" aria-expanded="false" aria-controls="collapseDelete">
                {{ _('Danger Zone! - Instance Deletion') }}
              </button>
            </h2>
            <div id="collapseDelete" class="accordion-collapse collapse bg-danger text-light" data-bs-parent="#deleteAccordion">
              <div class="accordion-body">
                <form method="post" role="form">
                  <p>{{ _('You are about to close the instance "<strong>%(domain)s</strong>."', domain=instance_domain) }}</p>
                  <p>{{ _('Once you hit close all other instances will stop sending content to here, new user registration will be closed and an announcement added to the home page.') }}</p>
                  <p>{{ _('This action should be taken a few days before going offline and only after plenty of earlier warning, so communities have time to move, etc.') }}</p>
                    <p>{{ _("Remember, once you do this, there's no going back. Are you sure you want to continue?") }}</p>
                  {{ render_form(close_form) }}
                </form>
              </div>
            </div>
          </div>
>>>>>>> 6ed8eabc
        </div>
    </div>
    <hr />
    <div class="row">
        <div class="col">{% include 'admin/_nav.html' %}</div>
    </div>
    <hr />
{% endblock %}<|MERGE_RESOLUTION|>--- conflicted
+++ resolved
@@ -4,106 +4,13 @@
     {% extends "base.html" -%}
 {% endif -%}
 {% from 'bootstrap5/form.html' import render_field, render_form %}
-{% set active_child = "admin_misc" %}
+{% set active_child = 'admin_misc' %}
+
 {% block extra_css %}
-    <link href="{{ url_for('static', filename='js/tomselect/tom-select.css') }}"
-          type="text/css"
-          rel="stylesheet" />
+    <link href="{{ url_for('static', filename='js/tomselect/tom-select.css') }}" type="text/css" rel="stylesheet" />
 {% endblock %}
+
 {% block app_content %}
-<<<<<<< HEAD
-    <script src="/static/js/tomselect/tom-select.complete.min.js"></script>
-    {% include 'admin/_tabbed_nav.html' %}
-    <br>
-    <div class="row">
-        <div class="col">
-            <h1>{{ _("Misc settings") }}</h1>
-            <form method="post">
-                {{ form.csrf_token() }}
-                <h3>{{ _("Content settings") }}</h3>
-                {{ render_field(form.default_theme) }}
-                {{ render_field(form.additional_css) }}
-                <p class="small field_hint">{{ _("CSS in this field will be added to every page.") }}</p>
-                {{ render_field(form.additional_js) }}
-                <p class="small field_hint">
-                    {{ _("JavaScript in this field will be added to every page. Do not include &lt;script&gt; tags.") }}
-                </p>
-                {{ render_field(form.default_filter) }}
-                {{ render_field(form.enable_downvotes) }}
-                {{ render_field(form.enable_gif_reply_rep_decrease) }}
-                {{ render_field(form.enable_chan_image_filter) }}
-                {{ render_field(form.enable_this_comment_filter) }}
-                {{ render_field(form.meme_comms_low_quality) }}
-                {{ render_field(form.allow_local_image_posts) }}
-                {{ render_field(form.enable_nsfw) }}
-                {{ render_field(form.enable_nsfl) }}
-                {{ render_field(form.nsfw_country_restriction) }}
-                <p class="small field_hint">
-                    {{ _("Use 2-letter country codes, one per line, e.g. GB. Probably not necessary if NSFW communities is off.") }}
-                </p>
-                {{ render_field(form.community_creation_admin_only) }}
-                {{ render_field(form.reports_email_admins) }}
-                <div id="tom_select">{{ render_field(form.language_id) }}</div>
-                <hr>
-                <h3>{{ _("Registration") }}</h3>
-                {{ render_field(form.registration_mode) }}
-                {{ render_field(form.application_question) }}
-                <p class="small field_hint">{{ _("You can use markdown here.") }}</p>
-                {{ render_field(form.email_verification) }}
-                {{ render_field(form.captcha_enabled) }}
-                {{ render_field(form.choose_topics) }}
-                {{ render_field(form.filter_selection) }}
-                {{ render_field(form.auto_decline_countries) }}
-                <p class="small field_hint">
-                    {{ _("Use 2-letter country codes, one per line. Requires IPinfo API or a Country information header set.") }}
-                </p>
-                {{ render_field(form.auto_decline_referrers) }}
-                {{ render_field(form.ban_check_servers) }}
-                <p class="small field_hint">{{ _("PieFed instances only. One per line, no https:// on the front.") }}</p>
-                {{ render_field(form.registration_approved_email) }}
-                <p class="small field_hint">{{ _("This will be sent after their application is approved. Use markdown.") }}</p>
-                <hr>
-                {{ render_field(form.log_activitypub_json) }}
-                {{ render_field(form.public_modlog) }}
-                {{ render_field(form.private_instance) }}
-                {{ render_field(form.show_inoculation_block) }}
-                {{ render_field(form.submit) }}
-            </form>
-            {% if current_user.id == 1 %}
-                <hr class="bg-danger border-4 border-top border-danger" />
-                <div class="accordion" id="deleteAccordion">
-                    <div class="accordion-item">
-                        <h2 class="accordion-header">
-                            <button class="accordion-button bg-danger text-light collapsed"
-                                    type="button"
-                                    data-bs-toggle="collapse"
-                                    data-bs-target="#collapseDelete"
-                                    aria-expanded="false"
-                                    aria-controls="collapseDelete">{{ _("Danger Zone! - Instance Deletion") }}</button>
-                        </h2>
-                        <div id="collapseDelete"
-                             class="accordion-collapse collapse bg-danger text-light"
-                             data-bs-parent="#deleteAccordion">
-                            <div class="accordion-body">
-                                <form method="post" role="form">
-                                    <p>
-                                        {{ _('You are about to close the instance "<strong>%(domain)s</strong>."', domain=instance_domain) }}
-                                    </p>
-                                    <p>
-                                        {{ _("Once you hit close all other instances will stop sending content to here, new user registration will be closed and an announcement added to the home page.") }}
-                                    </p>
-                                    <p>
-                                        {{ _("This action should be taken a few days before going offline and only after plenty of earlier warning, so communities have time to move, etc.") }}
-                                    </p>
-                                    <p>{{ _("Remember, once you do this, there's no going back. Are you sure you want to continue?") }}</p>
-                                    {{ render_form(close_form) }}
-                                </form>
-                            </div>
-                        </div>
-                    </div>
-                </div>
-            {% endif -%}
-=======
 <script src="/static/js/tomselect/tom-select.complete.min.js"></script>
 {% include 'admin/_tabbed_nav.html' %}
 <br>
@@ -180,12 +87,15 @@
               </div>
             </div>
           </div>
->>>>>>> 6ed8eabc
         </div>
+        {% endif -%}
     </div>
-    <hr />
-    <div class="row">
-        <div class="col">{% include 'admin/_nav.html' %}</div>
+</div>
+<hr />
+<div class="row">
+    <div class="col">
+        {% include 'admin/_nav.html' %}
     </div>
-    <hr />
+</div>
+<hr />
 {% endblock %}