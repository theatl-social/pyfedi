{% if theme() != 'piefed' and file_exists('app/templates/themes/' + theme() + '/base.html') -%}
    {% extends 'themes/' + theme() + '/base.html' -%}
{% else -%}
    {% extends "base.html" -%}
{% endif -%}
{% from 'bootstrap5/form.html' import render_form, render_field %}
{% set active_child = "admin_federation" %}
{% block app_content %}
    {% include 'admin/_tabbed_nav.html' %}
    <br>
    <div class="row">
        <div class="col">
            <h1>{{ _("Federation") }}</h1>
            {{ render_form(form) }}
        </div>
    </div>
    <hr />
    <div class="row">
        <div class="col">
            <h4>{{ _("Import / Export Bans") }}</h4>
            <p>Use this to import or export banned instances, domains, tags, and / or users.</p>
            <p>JSON format:</p>
            <pre><code>
            {
                "banned_instances": ["banned1.social", "banned2.social"],
                "allowed_instances": ["allowed1.social", "allowed2.social"],
                "banned_domains": ["banned3.social"],
                "banned_tags": [{"name":"badtag","display_as":"BaDtAg"},{...}],
                "banned_users": ["baduser@banned4.social"]
            }</code>
        </pre>
<<<<<<< HEAD
            <p>Note: only one of "banned_instances" or "allowed_instances" will be populated.</p>
            <!-- {{ render_field(ban_lists_form.import_submit) }} -->
            <!-- {{ render_field(ban_lists_form.export_submit) }} -->
            {{ render_form(ban_lists_form) }}
=======
        <p>Note: only one of "banned_instances" or "allowed_instances" will be populated.</p>

        <!-- {{ render_field(ban_lists_form.import_submit) }} -->
        <!-- {{ render_field(ban_lists_form.export_submit) }} -->
        {{ render_form(ban_lists_form) }}
    </div>
</div>
<hr />
<fieldset class="coolfieldset border mt-4 p-2 pb-3 mb-4">
    <legend class="tweak-top">Bulk community import</legend>
        <div class="row">
            <div class="column">
                <h4>{{ _('Remote server scan') }}</h4>
                <p>{{ _('Use this to scan a remote PieFed or Lemmy server and "pre-load" its communities, as ranked by posts and activity. NSFW communities and communities from banned instances are excluded.') }}</p>
                <p>{{ _('Input should be in the form of <strong>https://server-name.tld</strong>') }}</p>
                {% if current_app_debug %}
                <p>*** This instance is in development mode. This function could cause timeouts depending on how your networking is setup. ***</p>
                {% endif %}
                {{ render_form(remote_scan_form) }}
            </div>
>>>>>>> d9a8c4df
        </div>
    </div>
    <hr />
    <fieldset class="coolfieldset border mt-4 p-2 pb-3 mb-4">
        <legend class="tweak-top">Bulk community import</legend>
        <div class="row">
            <div class="column">
                <h4>{{ _("Remote server scan") }}</h4>
                <p>
                    {{ _('Use this to scan a remote lemmy server and "pre-load" it\'s communities, as ranked by posts and activity. NSFW communities and communities from banned instances are excluded.') }}
                                    </p>
                                    <p>
                                        {{ _('Input should be in the form of <strong>https://server-name.tld</strong>') }}
                                    </p>
                                    {% if current_app_debug %}
                                        <p>
                                            *** This instance is in development mode. This function could cause timeouts depending on how your networking is setup. ***
                                        </p>
                                    {% endif %}
                                    {{ render_form(remote_scan_form) }}
                                </div>
                            </div>
                            <hr />
                            <div class="row">
                                <div class="column">
                                    <h4>{{ _('Load communities from Lemmyverse data') }}</h4>
                                    <p>
                                        {{ _('Use this to "pre-load" known threadiverse communities, as ranked by posts and activity. The list of communities pulls from the same list as <a href="https://lemmyverse.net/communities">LemmyVerse</a>. NSFW communities and communities from banned instances are excluded. Communities with less than 100 posts and less than 500 active users in the past week are excluded.') }}
                </p>
                {% if current_app_debug %}
                    <p>
                        *** This instance is in development mode. This function could cause timeouts depending on how your networking is setup. ***
                    </p>
                {% endif %}
                {{ render_form(preload_form) }}
            </div>
        </div>
    </fieldset>
    <hr />
    <div class="row">
        <div class="col">{% include 'admin/_nav.html' %}</div>
    </div>
    <hr />
{% endblock %}<|MERGE_RESOLUTION|>--- conflicted
+++ resolved
@@ -4,23 +4,25 @@
     {% extends "base.html" -%}
 {% endif -%}
 {% from 'bootstrap5/form.html' import render_form, render_field %}
-{% set active_child = "admin_federation" %}
+{% set active_child = 'admin_federation' %}
+
 {% block app_content %}
-    {% include 'admin/_tabbed_nav.html' %}
-    <br>
-    <div class="row">
-        <div class="col">
-            <h1>{{ _("Federation") }}</h1>
-            {{ render_form(form) }}
-        </div>
+{% include 'admin/_tabbed_nav.html' %}
+<br>
+
+<div class="row">
+    <div class="col">
+        <h1>{{ _('Federation') }}</h1>
+        {{ render_form(form) }}
     </div>
-    <hr />
-    <div class="row">
-        <div class="col">
-            <h4>{{ _("Import / Export Bans") }}</h4>
-            <p>Use this to import or export banned instances, domains, tags, and / or users.</p>
-            <p>JSON format:</p>
-            <pre><code>
+</div>
+<hr />
+<div class="row">
+    <div class="col">
+        <h4>{{ _('Import / Export Bans') }}</h4>
+        <p>Use this to import or export banned instances, domains, tags, and / or users.</p>
+        <p>JSON format:</p>
+        <pre><code>
             {
                 "banned_instances": ["banned1.social", "banned2.social"],
                 "allowed_instances": ["allowed1.social", "allowed2.social"],
@@ -29,12 +31,6 @@
                 "banned_users": ["baduser@banned4.social"]
             }</code>
         </pre>
-<<<<<<< HEAD
-            <p>Note: only one of "banned_instances" or "allowed_instances" will be populated.</p>
-            <!-- {{ render_field(ban_lists_form.import_submit) }} -->
-            <!-- {{ render_field(ban_lists_form.export_submit) }} -->
-            {{ render_form(ban_lists_form) }}
-=======
         <p>Note: only one of "banned_instances" or "allowed_instances" will be populated.</p>
 
         <!-- {{ render_field(ban_lists_form.import_submit) }} -->
@@ -55,48 +51,25 @@
                 {% endif %}
                 {{ render_form(remote_scan_form) }}
             </div>
->>>>>>> d9a8c4df
         </div>
-    </div>
-    <hr />
-    <fieldset class="coolfieldset border mt-4 p-2 pb-3 mb-4">
-        <legend class="tweak-top">Bulk community import</legend>
+        <hr />
+
         <div class="row">
             <div class="column">
-                <h4>{{ _("Remote server scan") }}</h4>
-                <p>
-                    {{ _('Use this to scan a remote lemmy server and "pre-load" it\'s communities, as ranked by posts and activity. NSFW communities and communities from banned instances are excluded.') }}
-                                    </p>
-                                    <p>
-                                        {{ _('Input should be in the form of <strong>https://server-name.tld</strong>') }}
-                                    </p>
-                                    {% if current_app_debug %}
-                                        <p>
-                                            *** This instance is in development mode. This function could cause timeouts depending on how your networking is setup. ***
-                                        </p>
-                                    {% endif %}
-                                    {{ render_form(remote_scan_form) }}
-                                </div>
-                            </div>
-                            <hr />
-                            <div class="row">
-                                <div class="column">
-                                    <h4>{{ _('Load communities from Lemmyverse data') }}</h4>
-                                    <p>
-                                        {{ _('Use this to "pre-load" known threadiverse communities, as ranked by posts and activity. The list of communities pulls from the same list as <a href="https://lemmyverse.net/communities">LemmyVerse</a>. NSFW communities and communities from banned instances are excluded. Communities with less than 100 posts and less than 500 active users in the past week are excluded.') }}
-                </p>
+                <h4>{{ _('Load communities from Lemmyverse data') }}</h4>
+                <p>{{ _('Use this to "pre-load" known threadiverse communities, as ranked by posts and activity. The list of communities pulls from the same list as <a href="https://lemmyverse.net/communities">LemmyVerse</a>. NSFW communities and communities from banned instances are excluded. Communities with less than 100 posts and less than 500 active users in the past week are excluded.') }}</p>
                 {% if current_app_debug %}
-                    <p>
-                        *** This instance is in development mode. This function could cause timeouts depending on how your networking is setup. ***
-                    </p>
+                <p>*** This instance is in development mode. This function could cause timeouts depending on how your networking is setup. ***</p>
                 {% endif %}
                 {{ render_form(preload_form) }}
             </div>
         </div>
-    </fieldset>
-    <hr />
-    <div class="row">
-        <div class="col">{% include 'admin/_nav.html' %}</div>
+</fieldset>
+<hr />
+<div class="row">
+    <div class="col">
+        {% include 'admin/_nav.html' %}
     </div>
-    <hr />
+</div>
+<hr />
 {% endblock %}