--- conflicted
+++ resolved
@@ -5,36 +5,27 @@
 {% endif -%}
 {% from 'bootstrap5/form.html' import render_form -%}
 {% from "_macros.html" import render_username -%}
-{% set active_child = "modlog" -%}
+{% set active_child = 'modlog' -%}
 {% from "_macros.html" import render_username %}
+
 {% block extra_css %}
-    <link href="{{ url_for('static', filename='js/tomselect/tom-select.css') }}"
-          type="text/css"
-          rel="stylesheet" />
+    <link href="{{ url_for('static', filename='js/tomselect/tom-select.css') }}" type="text/css" rel="stylesheet" />
 {% endblock %}
+
 {% block app_content -%}
     <script src="/static/js/tomselect/tom-select.complete.min.js"></script>
-    <h1>{{ _("Moderation log") }}</h1>
+    <h1>{{ _('Moderation log') }}</h1>
     <form method="get" class="mb-3 d-flex gap-3 align-items-center">
         <select name="mod_action" class="form-select">
-            <option value="">{{ _("Type of action") }}</option>
-            <option value="ban_user" {{ 'selected' if mod_action == 'ban_user' }}>{{ _("Ban user") }}
-            </option>
-            <option value="delete_user" {{ 'selected' if mod_action == 'delete_user' }}>{{ _("Delete user") }}
-            </option>
-            <option value="add_mod" {{ 'selected' if mod_action == 'add_mod' }}>{{ _("Add moderator") }}
-            </option>
-            <option value="remove_mod" {{ 'selected' if mod_action == 'remove_mod' }}>{{ _("Remove moderator") }}
-            </option>
-            <option value="delete_post" {{ 'selected' if mod_action == 'delete_post' }}>{{ _("Delete post") }}
-            </option>
-            <option value="delete_post_reply" {{ 'selected' if mod_action == 'delete_post_reply' }}>{{ _("Delete comment") }}
-            </option>
+            <option value="">{{ _('Type of action') }}</option>
+            <option value="ban_user" {{ 'selected' if mod_action == 'ban_user' }}>{{ _('Ban user') }}</option>
+            <option value="delete_user" {{ 'selected' if mod_action == 'delete_user' }}>{{ _('Delete user') }}</option>
+            <option value="add_mod" {{ 'selected' if mod_action == 'add_mod' }}>{{ _('Add moderator') }}</option>
+            <option value="remove_mod" {{ 'selected' if mod_action == 'remove_mod' }}>{{ _('Remove moderator') }}</option>
+            <option value="delete_post" {{ 'selected' if mod_action == 'delete_post' }}>{{ _('Delete post') }}</option>
+            <option value="delete_post_reply" {{ 'selected' if mod_action == 'delete_post_reply' }}>{{ _('Delete comment') }}</option>
         </select>
-        <input type="search"
-               name="suspect_user_name"
-               placeholder="{{ _('user@instance') }}"
-               value="{{ suspect_user_name }}"
+        <input type="search" name="suspect_user_name" placeholder="{{ _('user@instance') }}" value="{{ suspect_user_name }}"
                class="form-control"
                list="suspect_suggestions"
                hx-post="/modlog/search_suggestions"
@@ -44,16 +35,15 @@
                autocomplete="off">
         <datalist id="suspect_suggestions"></datalist>
         <select name="communities" id="communities" class="form-select">
-            <option value="">{{ _("All communities") }}</option>
+            <option value="">{{ _('All communities') }}</option>
             {% for value, label in communities.items() %}
-                <option value="{{ value }}" {% if value == community_id %}selected{% endif %}>{{ label }}</option>
+                <option value="{{ value }}" {% if value == community_id %}selected{% endif %}>
+                    {{ label }}
+                </option>
             {% endfor %}
         </select>
         {% if is_admin %}
-            <input type="search"
-                   name="user_name"
-                   placeholder="{{ _('Moderator user@instance') }}"
-                   value="{{ user_name }}"
+            <input type="search" name="user_name" placeholder="{{ _('Moderator user@instance') }}" value="{{ user_name }}"
                    class="form-control"
                    list="mod_suggestions"
                    hx-post="/modlog/search_suggestions"
@@ -63,33 +53,21 @@
                    autocomplete="off">
             <datalist id="mod_suggestions"></datalist>
         {% endif -%}
-        <input type="submit" name="submit" value="Search" class="btn btn-primary" />
+        <input type="submit" name="submit" value="Search" class="btn btn-primary"/>
     </form>
     <div class="table-responsive-md mt-4">
         {% if modlog_entries.items %}
-            <table class="table table-responsive">
-                <thead>
+        <table class="table table-responsive">
+            <thead>
+                <tr>
+                    <th>{{ _('When') }}</th>
+                    <th>{{ _('Moderator') }}</th>
+                    <th>{{ _('Action') }}</th>
+                </tr>
+            </thead>
+            <tbody>
+                {% for modlog_entry in modlog_entries.items %}
                     <tr>
-<<<<<<< HEAD
-                        <th>{{ _("When") }}</th>
-                        <th>{{ _("Moderator") }}</th>
-                        <th>{{ _("Action") }}</th>
-                    </tr>
-                </thead>
-                <tbody>
-                    {% for modlog_entry in modlog_entries.items %}
-                        <tr>
-                            <td>{{ arrow.get(modlog_entry.created_at).humanize(locale=locale) }}</td>
-                            <td>
-                                {% if can_see_names %}
-                                    {{ render_username(modlog_entry.author) }}
-                                {% else %}
-                                    {% if modlog_entry.community_id %}
-                                        {{ instances[modlog_entry.community.instance_id] }} mod
-                                    {% else %}
-                                        {{ instances[modlog_entry.author.instance_id] }} admin
-                                    {% endif %}
-=======
                         <td>{{ arrow.get(modlog_entry.created_at).humanize(locale=locale) }}</td>
                         <td>
                             {% if can_see_names %}
@@ -99,48 +77,46 @@
                                     {{ instances[modlog_entry.community.instance_id] }} mod
                                 {% else %}
                                     {{ instances[modlog_entry.author.instance_id] if modlog_entry.author else '' }} admin
->>>>>>> 2a09edca
                                 {% endif %}
-                            </td>
-                            <td>
-                                {{ modlog_entry.action_to_str() }}
-                                {% if modlog_entry.link and modlog_entry.link_text -%}
-                                    <a href="/{{ modlog_entry.get_correct_link() }}">
-                                        {% if modlog_entry.action == 'ban_user' or modlog_entry.action == 'delete_user' -%}
-                                            {{ modlog_entry.link.replace('u/', '') }}
-                                        {% else -%}
-                                            {{ modlog_entry.link_text }}
-                                        {% endif -%}
-                                    </a>
-                                {% elif modlog_entry.link_text -%}
-                                    {{ modlog_entry.link_text }}
-                                {% endif -%}
-                                {% if modlog_entry.community_id -%}
-                                    <a href="/c/{{ modlog_entry.community.link() }}">{{ _(' in %(community_name)s', community_name='' + modlog_entry.community.display_name() ) }}</a>
-                                {% endif -%}
-                                {% if modlog_entry.reason -%}
-                                    <br>
-                                    {{ _("Reason:") }} {{ modlog_entry.reason }}
-                                {% endif -%}
-                            </td>
-                        </tr>
-                    {% endfor %}
-                </tbody>
-            </table>
+                            {% endif %}
+                        </td>
+                        <td>{{ modlog_entry.action_to_str() }}
+                            {% if modlog_entry.link and modlog_entry.link_text -%}
+                                <a href="/{{ modlog_entry.get_correct_link() }}">
+                                    {% if modlog_entry.action == 'ban_user' or modlog_entry.action == 'delete_user' -%}
+                                        {{ modlog_entry.link.replace('u/', '') }}
+                                    {% else -%}
+                                        {{ modlog_entry.link_text}}
+                                    {% endif -%}
+                                </a>
+                            {% elif modlog_entry.link_text -%}
+                                {{ modlog_entry.link_text }}
+                            {% endif -%}
+                            {% if modlog_entry.community_id -%}
+                                <a href="/c/{{ modlog_entry.community.link() }}">{{ _(' in %(community_name)s', community_name='' + modlog_entry.community.display_name()) }}</a>
+                            {% endif -%}
+                            {% if modlog_entry.reason -%}
+                                <br>{{ _('Reason:') }} {{ modlog_entry.reason }}
+                            {% endif -%}
+                        </td>
+                    </tr>
+                {% endfor %}
+            </tbody>
+        </table>
         {% else -%}
-            <p>{{ _("There are no moderation actions to show.") }}</p>
+            <p>{{ _('There are no moderation actions to show.') }}</p>
         {% endif -%}
     </div>
     <nav aria-label="Pagination" class="mt-4" role="navigation">
-        {% if prev_url -%}
-            <a href="{{ prev_url }}" class="btn btn-primary" rel='nofollow'>
-                <span aria-hidden="true">&larr;</span> {{ _("Previous page") }}
-            </a>
-        {% endif -%}
-        {% if next_url -%}
-            <a href="{{ next_url }}" class="btn btn-primary" rel='nofollow'>
-                {{ _("Next page") }} <span aria-hidden="true">&rarr;</span>
-            </a>
-        {% endif -%}
+            {% if prev_url -%}
+                <a href="{{ prev_url }}" class="btn btn-primary" rel='nofollow'>
+                    <span aria-hidden="true">&larr;</span> {{ _('Previous page') }}
+                </a>
+            {% endif -%}
+            {% if next_url -%}
+                <a href="{{ next_url }}" class="btn btn-primary" rel='nofollow'>
+                    {{ _('Next page') }} <span aria-hidden="true">&rarr;</span>
+                </a>
+            {% endif -%}
     </nav>
 {% endblock -%}