--- conflicted
+++ resolved
@@ -462,14 +462,7 @@
     """Requests to this endpoint can be for a JSON representation of the user, or a HTML rendering of their profile.
     The two types of requests are differentiated by the header"""
     actor = actor.strip()
-<<<<<<< HEAD
-    if actor.isdigit():
-        user = User.query.get(actor)
-        if user is not None:
-            return redirect(url_for("activitypub.user_profile", actor=user.link()))
-=======
-
->>>>>>> d9a8c4df
+
     # admins can view deleted accounts
     if current_user.is_authenticated and current_user.is_admin():
         if "@" in actor:
@@ -611,33 +604,10 @@
             ap_id=actor.lower(), banned=False
         ).first()
     else:
-<<<<<<< HEAD
-        if actor.isdigit():
-            community: Community = Community.query.get(actor)
-            if (
-                community is None
-            ):  # getting by number didn't work, try by string (e.g. /c/50501)
-                profile_id = (
-                    f"https://{current_app.config['SERVER_NAME']}/c/{actor.lower()}"
-                )
-                community: Community = Community.query.filter_by(
-                    ap_profile_id=profile_id, ap_id=None
-                ).first()
-            else:
-                return redirect(
-                    url_for("activitypub.community_profile", actor=community.link())
-                )
-        else:
-            profile_id = (
-                f"https://{current_app.config['SERVER_NAME']}/c/{actor.lower()}"
-            )
-            community: Community = Community.query.filter_by(
-                ap_profile_id=profile_id, ap_id=None
-            ).first()
-=======
         profile_id = f"https://{current_app.config['SERVER_NAME']}/c/{actor.lower()}"
-        community: Community = Community.query.filter_by(ap_profile_id=profile_id, ap_id=None).first()
->>>>>>> d9a8c4df
+        community: Community = Community.query.filter_by(
+            ap_profile_id=profile_id, ap_id=None
+        ).first()
     if community is not None:
         if is_activitypub_request():
             server = current_app.config["SERVER_NAME"]
@@ -3327,23 +3297,18 @@
             else:  # HEAD request
                 post_data = []
             resp = jsonify(post_data)
-<<<<<<< HEAD
             resp.content_type = "application/activity+json"
             resp.headers.set("Vary", "Accept")
-            resp.headers.set(
-                "Link",
-                f'<https://{current_app.config["SERVER_NAME"]}/post/{post.id}>; rel="alternate"; type="text/html"',
-            )
-=======
-            resp.content_type = 'application/activity+json'
-            resp.headers.set('Vary', 'Accept')
             if post.slug:
-                resp.headers.set('Link',
-                                 f'<https://{current_app.config["SERVER_NAME"]}{post.slug}>; rel="alternate"; type="text/html"')
+                resp.headers.set(
+                    "Link",
+                    f'<https://{current_app.config["SERVER_NAME"]}{post.slug}>; rel="alternate"; type="text/html"',
+                )
             else:
-                resp.headers.set('Link',
-                                 f'<https://{current_app.config["SERVER_NAME"]}/post/{post.id}>; rel="alternate"; type="text/html"')
->>>>>>> d9a8c4df
+                resp.headers.set(
+                    "Link",
+                    f'<https://{current_app.config["SERVER_NAME"]}/post/{post.id}>; rel="alternate"; type="text/html"',
+                )
             return resp
         else:
             return redirect(post.ap_id, code=301)
@@ -3351,16 +3316,12 @@
         return show_post(post_id)
 
 
-<<<<<<< HEAD
-@bp.route("/post/<int:post_id>/replies", methods=["GET"])
-=======
-@bp.route('/c/<community_name>/p/<int:post_id>/<slug>', methods=['GET', 'HEAD', 'POST'])
+@bp.route("/c/<community_name>/p/<int:post_id>/<slug>", methods=["GET", "HEAD", "POST"])
 def post_nice(community_name, post_id, slug):
     return post_ap(post_id)
 
 
-@bp.route('/post/<int:post_id>/replies', methods=['GET'])
->>>>>>> d9a8c4df
+@bp.route("/post/<int:post_id>/replies", methods=["GET"])
 def post_replies_ap(post_id):
     if (
         request.method == "GET" or request.method == "HEAD"
