import werkzeug.exceptions
from flask import (
    request,
    current_app,
    abort,
    jsonify,
    json,
    g,
    url_for,
    redirect,
    make_response,
    flash,
)
from flask_babel import _
from flask_login import current_user
from psycopg2 import IntegrityError
from sqlalchemy import desc, or_, text

from app import db, cache, celery, limiter
from app.activitypub import bp
from app.activitypub.signature import (
    HttpSignature,
    VerificationError,
    default_context,
    LDSignature,
    send_post_request,
)
from app.activitypub.util import (
    users_total,
    active_half_year,
    active_month,
    local_posts,
    local_comments,
    post_to_activity,
    find_actor_or_create_cached,
    find_liked_object,
    lemmy_site_data,
    is_activitypub_request,
    delete_post_or_comment,
    community_members,
    create_post,
    create_post_reply,
    update_post_reply_from_activity,
    update_post_from_activity,
    undo_vote,
    post_to_page,
    find_reported_object,
    process_report,
    ensure_domains_match,
    resolve_remote_post,
    refresh_community_profile,
    comment_model_to_json,
    restore_post_or_comment,
    ban_user,
    unban_user,
    log_incoming_ap,
    find_community,
    site_ban_remove_data,
    community_ban_remove_data,
    verify_object_from_source,
    post_replies_for_ap,
    is_vote,
)
from app.community.routes import show_community
from app.community.util import send_to_remote_instance, send_to_remote_instance_fast
from app.constants import *
from app.feed.routes import show_feed
from app.models import (
    User,
    Community,
    CommunityJoinRequest,
    CommunityMember,
    CommunityBan,
    ActivityPubLog,
    Post,
    PostReply,
    Instance,
    AllowedInstances,
    BannedInstances,
    utcnow,
    Site,
    Notification,
    ChatMessage,
    Conversation,
    UserFollower,
    UserBlock,
    Poll,
    PollChoice,
    Feed,
    FeedItem,
    FeedMember,
    FeedJoinRequest,
    IpBan,
    ActivityBatch,
)
from app.post.routes import continue_discussion, show_post
from app.shared.tasks import task_selector
from app.user.routes import show_profile
from app.utils import (
    gibberish,
    get_setting,
    community_membership,
    ap_datetime,
    ip_address,
    can_downvote,
    can_upvote,
    can_create_post,
    awaken_dormant_instance,
    shorten_string,
    can_create_post_reply,
    sha256_digest,
    community_moderators,
    html_to_text,
    add_to_modlog,
    instance_banned,
    get_redis_connection,
    feed_membership,
    get_task_session,
    patch_db_session,
    blocked_phrases,
    orjson_response,
    moderating_communities,
    joined_communities,
    moderating_communities_ids,
    moderating_communities_ids_all_users,
)


@bp.route("/testredis")
def testredis_get():
    redis_client = get_redis_connection()
    redis_client.set("cowbell", "1", ex=600)
    x = redis_client.get("cowbell")
    if x is not None:
        return "Redis: OK"
    else:
        return "Redis: FAIL"


@bp.route("/.well-known/webfinger")
def webfinger():
    if request.args.get("resource"):
        feed = False
        query = request.args.get("resource")  # acct:alice@tada.club
        if "acct:" in query:
            actor = query.split(":")[1].split("@")[0]  # alice
            if actor.startswith("~"):
                feed = True
                actor = actor[1:]
        elif "https:" in query or "http:" in query:
            actor = query.split("/")[-1]
        else:
            return "Webfinger regex failed to match"

        # special case: instance actor
        if actor == current_app.config["SERVER_NAME"]:
            webfinger_data = {
                "subject": f"acct:{actor}@{current_app.config['SERVER_NAME']}",
                "aliases": [
                    f"{current_app.config['HTTP_PROTOCOL']}://{current_app.config['SERVER_NAME']}/actor"
                ],
                "links": [
                    {
                        "rel": "http://webfinger.net/rel/profile-page",
                        "type": "text/html",
                        "href": f"{current_app.config['HTTP_PROTOCOL']}://{current_app.config['SERVER_NAME']}/about",
                    },
                    {
                        "rel": "self",
                        "type": "application/activity+json",
                        "href": f"{current_app.config['HTTP_PROTOCOL']}://{current_app.config['SERVER_NAME']}/actor",
                    },
                ],
            }
            resp = jsonify(webfinger_data)
            resp.content_type = "application/jrd+json"
            resp.headers.add_header("Access-Control-Allow-Origin", "*")
            return resp

        object = None
        if not feed:
            # look for the User first, then the Community, then the Feed that matches
            type = "Person"
            object = (
                User.query.filter(
                    or_(
                        User.user_name == actor.strip(),
                        User.alt_user_name == actor.strip(),
                    )
                )
                .filter_by(deleted=False, banned=False, ap_id=None)
                .first()
            )
            if object is None:
                profile_id = f"https://{current_app.config['SERVER_NAME']}/c/{actor.strip().lower()}"
                object = Community.query.filter_by(
                    ap_profile_id=profile_id, ap_id=None
                ).first()
                type = "Group"
                if object is None:
                    object = Feed.query.filter_by(
                        name=actor.strip(), ap_id=None
                    ).first()
                    type = "Feed"
        else:
            object = Feed.query.filter_by(name=actor.strip(), ap_id=None).first()
            type = "Feed"

        if object is None:
            return ""

        webfinger_data = {
            "subject": f"acct:{actor}@{current_app.config['SERVER_NAME']}",
            "aliases": [object.public_url()],
            "links": [
                {
                    "rel": "http://webfinger.net/rel/profile-page",
                    "type": "text/html",
                    "href": object.public_url(),
                },
                {
                    "rel": "self",
                    "type": "application/activity+json",
                    "href": object.public_url(),
                    "properties": {"https://www.w3.org/ns/activitystreams#type": type},
                },
            ],
        }
        if isinstance(object, User):
            webfinger_data["links"].append(
                {
                    "rel": "https://w3id.org/fep/3b86/Create",
                    "template": f"https://{current_app.config['SERVER_NAME']}/share?url="
                    + "{object}",
                }
            )
        resp = jsonify(webfinger_data)
        resp.headers.add_header("Access-Control-Allow-Origin", "*")
        resp.content_type = "application/jrd+json"
        return resp
    else:
        abort(404)


@bp.route("/.well-known/nodeinfo")
@cache.cached(timeout=600)
def nodeinfo():
    nodeinfo_data = {
        "links": [
            {
                "rel": "https://www.w3.org/ns/activitystreams#Application",
                "href": f"https://{current_app.config['SERVER_NAME']}",
            },
            {
                "rel": "http://nodeinfo.diaspora.software/ns/schema/2.0",
                "href": f"https://{current_app.config['SERVER_NAME']}/nodeinfo/2.0",
            },
            {
                "rel": "http://nodeinfo.diaspora.software/ns/schema/2.1",
                "href": f"https://{current_app.config['SERVER_NAME']}/nodeinfo/2.1",
            },
        ]
    }
    return jsonify(nodeinfo_data)


@bp.route("/.well-known/host-meta")
@cache.cached(timeout=600)
def host_meta():
    resp = make_response(
        '<?xml version="1.0" encoding="UTF-8"?>\n<XRD xmlns="http://docs.oasis-open.org/ns/xri/xrd-1.0">\n<Link rel="lrdd" template="https://'
        + current_app.config["SERVER_NAME"]
        + '/.well-known/webfinger?resource={uri}"/>\n</XRD>'
    )
    resp.content_type = "application/xrd+xml; charset=utf-8"
    return resp


@bp.route("/nodeinfo/2.0")
@bp.route("/nodeinfo/2.0.json")
@cache.cached(timeout=600)
def nodeinfo2():
    nodeinfo_data = {
        "version": "2.0",
        "software": {"name": "piefed", "version": current_app.config["VERSION"]},
        "protocols": ["activitypub"],
        "usage": {
            "users": {
                "total": users_total(),
                "activeHalfyear": active_half_year(),
                "activeMonth": active_month(),
            },
            "localPosts": local_posts(),
            "localComments": local_comments(),
        },
        "openRegistrations": g.site.registration_mode != "Closed",
    }
    return jsonify(nodeinfo_data)


@bp.route("/nodeinfo/2.1")
@bp.route("/nodeinfo/2.1.json")
@cache.cached(timeout=600)
def nodeinfo21():
    nodeinfo_data = {
        "version": "2.1",
        "software": {
            "name": "piefed",
            "version": current_app.config["VERSION"],
            "repository": "https://codeberg.org/rimu/pyfedi",
            "homepage": "https://join.piefed.social",
        },
        "protocols": ["activitypub"],
        "usage": {
            "users": {
                "total": users_total(),
                "activeHalfyear": active_half_year(),
                "activeMonth": active_month(),
            },
            "localPosts": local_posts(),
            "localComments": local_comments(),
        },
        "openRegistrations": g.site.registration_mode != "Closed",
        "services": {"inbound": [], "outbound": []},
        "metadata": {},
    }
    return jsonify(nodeinfo_data)


@bp.route("/api/v1/instance")
@cache.cached(timeout=600)
def api_v1_instance():
    retval = {
        "title": g.site.name,
        "uri": current_app.config["SERVER_NAME"],
        "stats": {
            "user_count": users_total(),
            "status_count": local_posts() + local_comments(),
            "domain_count": 1,
        },
        "registrations": g.site.registration_mode != "Closed",
        "approval_required": g.site.registration_mode == "RequireApplication",
    }
    return jsonify(retval)


@bp.route("/api/v1/instance/domain_blocks")
@cache.cached(timeout=600)
def domain_blocks():
    use_allowlist = get_setting("use_allowlist", False)
    if use_allowlist:
        return jsonify([])
    else:
        retval = []
        for domain in BannedInstances.query.all():
            retval.append(
                {
                    "domain": domain.domain,
                    "digest": sha256_digest(domain.domain),
                    "severity": "suspend",
                    "comment": domain.reason if domain.reason else "",
                }
            )
    return jsonify(retval)


@bp.route("/api/is_ip_banned", methods=["POST"])
@limiter.limit("60 per 1 minutes", methods=["POST"])
def api_is_ip_banned():
    result = []
    counter = 0
    for ip in request.form.get("ip_addresses").split(","):
        banned_ip = IpBan.query.filter(IpBan.ip_address == ip).first()
        result.append(banned_ip is not None)
        counter += 1
        if counter >= 10:
            break
    return jsonify(result)


@bp.route("/api/is_email_banned", methods=["POST"])
@limiter.limit("60 per 1 minutes", methods=["POST"])
def api_is_email_banned():
    result = []
    counter = 0
    for email in request.form.get("emails").split(","):
        user_id = (
            db.session.query(User.id)
            .filter(
                User.banned == True, User.email == email.strip(), User.ap_id == None
            )
            .scalar()
        )
        result.append(user_id is not None)
        counter += 1
        if counter >= 10:
            break

    return jsonify(result)


@bp.route("/api/v3/site")
@cache.cached(timeout=600)
def lemmy_site():
    return orjson_response(lemmy_site_data())


@bp.route("/api/v3/federated_instances")
@cache.cached(timeout=600)
def lemmy_federated_instances():
    instances = Instance.query.filter(
        Instance.id != 1, Instance.gone_forever == False
    ).all()
    linked = []
    allowed = []
    blocked = []
    for instance in AllowedInstances.query.all():
        allowed.append(
            {
                "id": instance.id,
                "domain": instance.domain,
                "published": utcnow(),
                "updated": utcnow(),
            }
        )
    for instance in BannedInstances.query.all():
        blocked.append(
            {
                "id": instance.id,
                "domain": instance.domain,
                "published": utcnow(),
                "updated": utcnow(),
            }
        )
    for instance in instances:
        instance_data = {
            "id": instance.id,
            "domain": instance.domain,
            "published": instance.created_at.isoformat(),
            "updated": instance.updated_at.isoformat(),
        }
        if instance.software:
            instance_data["software"] = instance.software
        if instance.version:
            instance_data["version"] = instance.version
        if not any(
            blocked_instance.get("domain") == instance.domain
            for blocked_instance in blocked
        ):
            linked.append(instance_data)
    return orjson_response(
        {
            "federated_instances": {
                "linked": linked,
                "allowed": allowed,
                "blocked": blocked,
            }
        }
    )


@bp.route("/u/<actor>", methods=["GET", "HEAD"])
def user_profile(actor):
    """Requests to this endpoint can be for a JSON representation of the user, or a HTML rendering of their profile.
    The two types of requests are differentiated by the header"""
    actor = actor.strip()

    # admins can view deleted accounts
    if current_user.is_authenticated and current_user.is_admin():
        if "@" in actor:
            user: User = User.query.filter_by(ap_id=actor.lower()).first()
        else:
            user: User = (
                User.query.filter(or_(User.user_name == actor))
                .filter_by(ap_id=None)
                .first()
            )
            if user is None:
                user = User.query.filter_by(
                    ap_profile_id=f'https://{current_app.config["SERVER_NAME"]}/u/{actor.lower()}',
                    ap_id=None,
                ).first()
    else:
        if "@" in actor:
            user: User = User.query.filter_by(ap_id=actor.lower()).first()
        else:
            user: User = (
                User.query.filter(or_(User.user_name == actor))
                .filter_by(ap_id=None)
                .first()
            )
            if user is None:
                user = User.query.filter_by(
                    ap_profile_id=f'https://{current_app.config["SERVER_NAME"]}/u/{actor.lower()}',
                    ap_id=None,
                ).first()

    if user is not None:
        if request.method == "HEAD":
            if is_activitypub_request():
                resp = jsonify("")
                resp.content_type = "application/activity+json"
                return resp
            else:
                return ""
        if is_activitypub_request():
            server = current_app.config["SERVER_NAME"]
            actor_data = {
                "@context": default_context(),
                "type": "Person" if not user.bot else "Service",
                "id": user.public_url(),
                "preferredUsername": actor,
                "name": user.title if user.title else user.user_name,
                "inbox": f"{user.public_url()}/inbox",
                "outbox": f"{user.public_url()}/outbox",
                "discoverable": user.searchable,
                "indexable": user.indexable,
                "acceptPrivateMessages": user.accept_private_messages,
                "manuallyApprovesFollowers": False
                if not user.ap_manually_approves_followers
                else user.ap_manually_approves_followers,
                "publicKey": {
                    "id": f"{user.public_url()}#main-key",
                    "owner": user.public_url(),
                    "publicKeyPem": user.public_key,
                },
                "endpoints": {"sharedInbox": f"https://{server}/inbox"},
                "published": ap_datetime(user.created),
            }

            if user.avatar_id is not None:
                avatar_image = user.avatar_image()
                if avatar_image.startswith("http"):
                    actor_data["icon"] = {"type": "Image", "url": user.avatar_image()}
                else:
                    actor_data["icon"] = {
                        "type": "Image",
                        "url": f"https://{current_app.config['SERVER_NAME']}{user.avatar_image()}",
                    }
            if user.cover_id is not None:
                cover_image = user.cover_image()
                if cover_image.startswith("http"):
                    actor_data["image"] = {"type": "Image", "url": user.cover_image()}
                else:
                    actor_data["image"] = {
                        "type": "Image",
                        "url": f"https://{current_app.config['SERVER_NAME']}{user.cover_image()}",
                    }
            if user.about_html:
                actor_data["summary"] = user.about_html
                actor_data["source"] = {
                    "content": user.about,
                    "mediaType": "text/markdown",
                }
            if user.matrix_user_id:
                actor_data["matrixUserId"] = user.matrix_user_id
            if user.extra_fields.count() > 0:
                actor_data["attachment"] = []
                for field in user.extra_fields:
                    actor_data["attachment"].append(
                        {
                            "type": "PropertyValue",
                            "name": field.label,
                            "value": field.text,
                        }
                    )
            resp = jsonify(actor_data)
            resp.content_type = "application/activity+json"
            resp.headers.set(
                "Link",
                f'<https://{current_app.config["SERVER_NAME"]}/u/{actor}>; rel="alternate"; type="text/html"',
            )
            return resp
        else:
            return show_profile(user)
    else:
        abort(404)


@bp.route("/u/<actor>/outbox", methods=["GET"])
def user_outbox(actor):
    outbox = {
        "@context": default_context(),
        "type": "OrderedCollection",
        "id": f"https://{current_app.config['SERVER_NAME']}/u/{actor}/outbox",
        "orderedItems": [],
        "totalItems": 0,
    }
    resp = jsonify(outbox)
    resp.content_type = "application/activity+json"
    return resp


@bp.route("/c/<actor>", methods=["GET"])
def community_profile(actor):
    """Requests to this endpoint can be for a JSON representation of the community, or a HTML rendering of it.
    The two types of requests are differentiated by the header"""
    actor = actor.strip()
    if "@" in actor:
        # don't provide activitypub info for remote communities
        if "application/ld+json" in request.headers.get(
            "Accept", ""
        ) or "application/activity+json" in request.headers.get("Accept", ""):
            abort(400)
        community: Community = Community.query.filter_by(
            ap_id=actor.lower(), banned=False
        ).first()
    else:
        profile_id = f"https://{current_app.config['SERVER_NAME']}/c/{actor.lower()}"
        community: Community = Community.query.filter_by(
            ap_profile_id=profile_id, ap_id=None
        ).first()
    if community is not None:
        if is_activitypub_request():
            server = current_app.config["SERVER_NAME"]
            actor_data = {
                "@context": default_context(),
                "type": "Group",
                "id": f"https://{server}/c/{actor}",
                "name": community.title,
                "postingWarning": community.posting_warning,
                "sensitive": True if community.nsfw or community.nsfl else False,
                "preferredUsername": actor,
                "inbox": f"https://{server}/c/{actor}/inbox",
                "outbox": f"https://{server}/c/{actor}/outbox",
                "followers": f"https://{server}/c/{actor}/followers",
                "moderators": f"https://{server}/c/{actor}/moderators",
                "featured": f"https://{server}/c/{actor}/featured",
                "attributedTo": f"https://{server}/c/{actor}/moderators",
                "postingRestrictedToMods": community.restricted_to_mods
                or community.local_only,
                "newModsWanted": community.new_mods_wanted,
                "privateMods": community.private_mods,
                "url": f"https://{server}/c/{actor}",
                "publicKey": {
                    "id": f"https://{server}/c/{actor}#main-key",
                    "owner": f"https://{server}/c/{actor}",
                    "publicKeyPem": community.public_key,
                },
                "endpoints": {"sharedInbox": f"https://{server}/inbox"},
                "published": ap_datetime(community.created_at),
                "updated": ap_datetime(community.last_active),
                "lemmy:tagsForPosts": community.flair_for_ap(version=1),
                "tag": community.flair_for_ap(version=2),
            }
            if community.description_html:
                actor_data["summary"] = community.description_html
                actor_data["source"] = {
                    "content": community.description,
                    "mediaType": "text/markdown",
                }
            if community.icon_id is not None:
                icon_image = community.icon_image()
                if icon_image.startswith("http"):
                    actor_data["icon"] = {
                        "type": "Image",
                        "url": community.icon_image(),
                    }
                else:
                    actor_data["icon"] = {
                        "type": "Image",
                        "url": f"https://{current_app.config['SERVER_NAME']}{community.icon_image()}",
                    }
            if community.image_id is not None:
                header_image = community.header_image()
                if header_image.startswith("http"):
                    actor_data["image"] = {
                        "type": "Image",
                        "url": community.header_image(),
                    }
                else:
                    actor_data["image"] = {
                        "type": "Image",
                        "url": f"https://{current_app.config['SERVER_NAME']}{community.header_image()}",
                    }
            resp = jsonify(actor_data)
            resp.content_type = "application/activity+json"
            resp.headers.set(
                "Link",
                f'<https://{current_app.config["SERVER_NAME"]}/c/{actor}>; rel="alternate"; type="text/html"',
            )
            return resp
        else:  # browser request - return html
            return show_community(community)
    else:
        if is_activitypub_request():
            abort(404)
        elif current_user.is_authenticated and "@" in actor:
            flash(_("Community not found on this instance"))
            part = actor.split("@")
            return redirect(
                url_for("community.lookup", community=part[0], domain=part[1])
            )
        elif current_user.is_authenticated:
            flash(_("Community not found on this instance"))
            return redirect(url_for("community.add_local"))
        else:
            abort(404)


@bp.route("/inbox", methods=["POST"])
def shared_inbox():
    from app import redis_client

    try:
        request_json = request.get_json(force=True)
    except werkzeug.exceptions.BadRequest as e:
        log_incoming_ap(
            "",
            APLOG_NOTYPE,
            APLOG_FAILURE,
            None,
            "Unable to parse json body: " + e.description,
        )
        return "", 200

    pause_federation = redis_client.get("pause_federation")
    if pause_federation == "1":  # temporary pause as this instance is overloaded
        return "", 429
    elif pause_federation == "666":
        return (
            "",
            410,
        )  # this instance has been permanently closed down, everyone should stop sending to it.

    g.site = Site.query.get(
        1
    )  # g.site is not initialized by @app.before_request when request.path == '/inbox'
    store_ap_json = g.site.log_activitypub_json or False
    saved_json = request_json if store_ap_json else None

    if (
        not "id" in request_json
        or not "type" in request_json
        or not "actor" in request_json
        or not "object" in request_json
    ):
        log_incoming_ap(
            "",
            APLOG_NOTYPE,
            APLOG_FAILURE,
            saved_json,
            "Missing minimum expected fields in JSON",
        )
        return "", 200

    id = request_json["id"]
    if request_json["type"] == "Announce" and isinstance(request_json["object"], dict):
        object = request_json["object"]
        if (
            not "id" in object
            or not "type" in object
            or not "actor" in object
            or not "object" in object
        ):
            if "type" in object and (
                object["type"] == "Page" or object["type"] == "Note"
            ):
                log_incoming_ap(
                    id,
                    APLOG_ANNOUNCE,
                    APLOG_IGNORED,
                    saved_json,
                    "Intended for Mastodon",
                )
            else:
                log_incoming_ap(
                    id,
                    APLOG_ANNOUNCE,
                    APLOG_FAILURE,
                    saved_json,
                    "Missing minimum expected fields in JSON Announce object",
                )
            return "", 200

        if isinstance(object["actor"], str) and object["actor"].startswith(
            "https://" + current_app.config["SERVER_NAME"]
        ):
            log_incoming_ap(
                id,
                APLOG_DUPLICATE,
                APLOG_IGNORED,
                saved_json,
                "Activity about local content which is already present",
            )
            return "", 200

        id = object["id"]

    if redis_client.exists(id):  # Something is sending same activity multiple times
        log_incoming_ap(
            id,
            APLOG_DUPLICATE,
            APLOG_IGNORED,
            saved_json,
            "Already aware of this activity",
        )
        return "", 200
    redis_client.set(
        id, 1, ex=90
    )  # Save the activity ID into redis, to avoid duplicate activities

    # Ignore unutilised PeerTube activity
    if isinstance(request_json["actor"], str) and request_json["actor"].endswith(
        "accounts/peertube"
    ):
        log_incoming_ap(
            id,
            APLOG_PT_VIEW,
            APLOG_IGNORED,
            saved_json,
            "PeerTube View or CacheFile activity",
        )
        return ""

    # Ignore account deletion requests from users that do not already exist here
    account_deletion = False
    if (
        request_json["type"] == "Delete"
        and "object" in request_json
        and isinstance(request_json["object"], str)
        and request_json["actor"] == request_json["object"]
    ):
        account_deletion = True
        actor = (
            db.session.query(User)
            .filter_by(ap_profile_id=request_json["actor"].lower())
            .first()
        )
        if not actor:
            log_incoming_ap(
                id, APLOG_DELETE, APLOG_IGNORED, saved_json, "Does not exist here"
            )
            return "", 200
    else:
        actor = find_actor_or_create_cached(request_json["actor"])

    if not actor:
        actor_name = request_json["actor"]
        log_incoming_ap(
            id,
            APLOG_NOTYPE,
            APLOG_FAILURE,
            saved_json,
            f"Actor could not be found 1 - : {actor_name}, actor object: {actor}",
        )
        return "", 200

    # if actor.is_local():  # should be impossible (can be Announced back, but not sent without access to privkey)
    #    log_incoming_ap(id, APLOG_NOTYPE, APLOG_FAILURE, saved_json, 'ActivityPub activity from a local actor')
    #    return '', 200

    bounced = False
    try:
        HttpSignature.verify_request(request, actor.public_key, skip_date=True)
    except VerificationError as e:
        bounced = True
        # HTTP sig will fail if a.gup.pe or PeerTube have bounced a request, so check LD sig instead
        if "signature" in request_json:
            try:
                LDSignature.verify_signature(request_json, actor.public_key)
            except VerificationError as e:
                log_incoming_ap(
                    id,
                    APLOG_NOTYPE,
                    APLOG_FAILURE,
                    saved_json,
                    "Could not verify LD signature: " + str(e),
                )
                return "", 400
        elif (
            actor.ap_profile_id
            == "https://fediseer.com/api/v1/user/fediseer"  # accept unsigned chat message from fediseer for API key
            and request_json["type"] == "Create"
            and isinstance(request_json["object"], dict)
            and "type" in request_json["object"]
            and request_json["object"]["type"] == "ChatMessage"
        ):
            ...
        # no HTTP sig, and no LD sig, so reduce the inner object to just its remote ID, and then fetch it and check it in process_inbox_request()
        elif (
            (request_json["type"] == "Create" or request_json["type"] == "Update")
            and isinstance(request_json["object"], dict)
            and "id" in request_json["object"]
            and isinstance(request_json["object"]["id"], str)
        ):
            request_json["object"] = request_json["object"]["id"]
        else:
            log_incoming_ap(
                id,
                APLOG_NOTYPE,
                APLOG_FAILURE,
                saved_json,
                "Could not verify HTTP signature: " + str(e),
            )
            return "", 400

    if actor.instance_id:
        actor.instance.last_seen = utcnow()
        actor.instance.dormant = False
        actor.instance.gone_forever = False
        actor.instance.failures = 0
        actor.instance.ip_address = ip_address() if not bounced else ""
    db.session.commit()

    # When a user is deleted, the only way to be fairly sure they get deleted everywhere is to tell the whole fediverse.
    # Earlier check means this is only for users that already exist, processing it here means that http signature will have been verified
    if account_deletion == True:
        if current_app.debug:
            process_delete_request(request_json, store_ap_json)
        else:
            process_delete_request.delay(request_json, store_ap_json)
        return ""

    if current_app.debug:
        process_inbox_request(request_json, store_ap_json)
    else:
        process_inbox_request.delay(request_json, store_ap_json)

    return ""


@bp.route("/site_inbox", methods=["POST"])
def site_inbox():
    return shared_inbox()


@bp.route("/u/<actor>/inbox", methods=["POST"])
def user_inbox(actor):
    return shared_inbox()


@bp.route("/c/<actor>/inbox", methods=["POST"])
def community_inbox(actor):
    return shared_inbox()


def replay_inbox_request(request_json):
    if (
        not "id" in request_json
        or not "type" in request_json
        or not "actor" in request_json
        or not "object" in request_json
    ):
        log_incoming_ap(
            "",
            APLOG_NOTYPE,
            APLOG_FAILURE,
            request_json,
            "REPLAY: Missing minimum expected fields in JSON",
        )
        return

    id = request_json["id"]
    if request_json["type"] == "Announce" and isinstance(request_json["object"], dict):
        object = request_json["object"]
        if (
            not "id" in object
            or not "type" in object
            or not "actor" in object
            or not "object" in object
        ):
            if "type" in object and (
                object["type"] == "Page" or object["type"] == "Note"
            ):
                log_incoming_ap(
                    id,
                    APLOG_ANNOUNCE,
                    APLOG_IGNORED,
                    request_json,
                    "REPLAY: Intended for Mastodon",
                )
            else:
                log_incoming_ap(
                    id,
                    APLOG_ANNOUNCE,
                    APLOG_FAILURE,
                    request_json,
                    "REPLAY: Missing minimum expected fields in JSON Announce object",
                )
            return

        if isinstance(object["actor"], str) and object["actor"].startswith(
            "https://" + current_app.config["SERVER_NAME"]
        ):
            log_incoming_ap(
                id,
                APLOG_DUPLICATE,
                APLOG_IGNORED,
                request_json,
                "REPLAY: Activity about local content which is already present",
            )
            return

    # Ignore unutilised PeerTube activity
    if isinstance(request_json["actor"], str) and request_json["actor"].endswith(
        "accounts/peertube"
    ):
        log_incoming_ap(
            id,
            APLOG_PT_VIEW,
            APLOG_IGNORED,
            request_json,
            "REPLAY: PeerTube View or CacheFile activity",
        )
        return

    # Ignore account deletion requests from users that do not already exist here
    account_deletion = False
    if (
        request_json["type"] == "Delete"
        and "object" in request_json
        and isinstance(request_json["object"], str)
        and request_json["actor"] == request_json["object"]
    ):
        account_deletion = True
        actor = (
            db.session.query(User)
            .filter_by(ap_profile_id=request_json["actor"].lower())
            .first()
        )
        if not actor:
            log_incoming_ap(
                id,
                APLOG_DELETE,
                APLOG_IGNORED,
                request_json,
                "REPLAY: Does not exist here",
            )
            return
    else:
        actor = find_actor_or_create_cached(request_json["actor"])

    if not actor:
        actor_name = request_json["actor"]
        log_incoming_ap(
            id,
            APLOG_NOTYPE,
            APLOG_FAILURE,
            request_json,
            f"REPLAY: Actor could not be found 1: {actor_name}",
        )
        return

    if actor.is_local():  # should be impossible (can be Announced back, but not sent back without access to privkey)
        log_incoming_ap(
            id,
            APLOG_NOTYPE,
            APLOG_FAILURE,
            request_json,
            "REPLAY: ActivityPub activity from a local actor",
        )
        return

    # When a user is deleted, the only way to be fairly sure they get deleted everywhere is to tell the whole fediverse.
    if account_deletion == True:
        process_delete_request(request_json, True)
        return

    process_inbox_request(request_json, True)

    return


@celery.task
def process_inbox_request(request_json, store_ap_json):
    with current_app.app_context():
        session = get_task_session()
        try:
            # patch_db_session makes all db.session.whatever() use the session created with get_task_session, to guarantee proper connection clean-up at the end of the task.
            # although process_inbox_request uses session instead of db.session, many of the functions it calls, like find_actor_or_create_cached, do not which makes this necessary.
            with patch_db_session(session):
                from app import redis_client

                # For an Announce, Accept, or Reject, we have the community/feed, and need to find the user
                # For everything else, we have the user, and need to find the community/feed
                # Benefits of always using request_json['actor']:
                #   It's the actor who signed the request, and whose signature has been verified
                #   Because of the earlier check, we know that they already exist, and so don't need to check again
                #   Using actors from inner objects has a vulnerability to spoofing attacks (e.g. if 'attributedTo' doesn't match the 'Create' actor)
                saved_json = request_json if store_ap_json else None
                id = request_json["id"]
                actor_id = request_json["actor"]
                if isinstance(actor_id, dict):  # Discourse does this
                    actor_id = actor_id["id"]
                feed = community = None
                if (
                    request_json["type"] == "Announce"
                    or request_json["type"] == "Accept"
                    or request_json["type"] == "Reject"
                ):
                    community = find_actor_or_create_cached(
                        actor_id, community_only=True, create_if_not_found=False
                    )
                    if not community:
                        feed = find_actor_or_create_cached(
                            actor_id, feed_only=True, create_if_not_found=False
                        )
                    if not community and not feed:
                        log_incoming_ap(
                            id,
                            APLOG_ANNOUNCE,
                            APLOG_FAILURE,
                            saved_json,
                            "Actor was not a feed or a community",
                        )
                        return
                else:
                    actor = find_actor_or_create_cached(actor_id)
                    if actor and isinstance(actor, User):
                        user = actor
                        # Update user's last_seen in a separate transaction to avoid deadlocks
                        with redis_client.lock(
                            f"lock:user:{user.id}", timeout=10, blocking_timeout=6
                        ):
                            session.execute(
                                text(
                                    'UPDATE "user" SET last_seen=:last_seen WHERE id = :user_id'
                                ),
                                {"last_seen": utcnow(), "user_id": user.id},
                            )
                            session.commit()
                    elif actor and isinstance(
                        actor, Community
                    ):  # Process a few activities from NodeBB and a.gup.pe
                        if (
                            request_json["type"] == "Add"
                            or request_json["type"] == "Remove"
                        ):
                            log_incoming_ap(
                                id,
                                APLOG_ADD,
                                APLOG_IGNORED,
                                saved_json,
                                "NodeBB Topic Management",
                            )
                            return
                        elif (
                            request_json["type"] == "Update"
                            and "type" in request_json["object"]
                        ):
                            if request_json["object"]["type"] == "Group":
                                community = (
                                    actor  # process it same as Update/Group from Lemmy
                                )
                            elif request_json["object"]["type"] == "OrderedCollection":
                                log_incoming_ap(
                                    id,
                                    APLOG_ADD,
                                    APLOG_IGNORED,
                                    saved_json,
                                    "Follower count update from a.gup.pe",
                                )
                                return
                            else:
                                log_incoming_ap(
                                    id,
                                    APLOG_NOTYPE,
                                    APLOG_FAILURE,
                                    saved_json,
                                    "Unexpected Update activity from Group",
                                )
                                return
                        else:
                            log_incoming_ap(
                                id,
                                APLOG_NOTYPE,
                                APLOG_FAILURE,
                                saved_json,
                                "Unexpected activity from Group",
                            )
                            return
                    else:
                        log_incoming_ap(
                            id,
                            APLOG_NOTYPE,
                            APLOG_FAILURE,
                            saved_json,
                            "Actor was not a user or a community",
                        )
                        return

                # Announce: take care of inner objects that are just a URL (PeerTube, a.gup.pe), or find the user if the inner object is a dict
                if request_json["type"] == "Announce":
                    if isinstance(request_json["object"], str):
                        if request_json["object"].startswith(
                            "https://" + current_app.config["SERVER_NAME"]
                        ):
                            log_incoming_ap(
                                id,
                                APLOG_DUPLICATE,
                                APLOG_IGNORED,
                                saved_json,
                                "Activity about local content which is already present",
                            )
                            return
                        post = resolve_remote_post(
                            request_json["object"], community, id, store_ap_json
                        )
                        if post:
                            log_incoming_ap(
                                id, APLOG_ANNOUNCE, APLOG_SUCCESS, request_json
                            )
                        else:
                            log_incoming_ap(
                                id,
                                APLOG_ANNOUNCE,
                                APLOG_FAILURE,
                                request_json,
                                "Could not resolve post",
                            )
                        return
                    elif isinstance(
                        request_json["object"], list
                    ):  # PieFed can Announce an unlimited amount of objects at once, as long as they are all from the same community.
                        for obj in request_json["object"]:
                            # Convert each object into the list into an identical Announce activity containing just that object
                            fake_activity = request_json.copy()
                            fake_activity["object"] = obj
                            process_inbox_request(
                                fake_activity, store_ap_json
                            )  # Process the Announce (with single object) as normal
                        return

                    if not feed:
                        user_ap_id = request_json["object"]["actor"]
                        user = find_actor_or_create_cached(user_ap_id)
                        if user and isinstance(user, User):
                            if user.banned:
                                log_incoming_ap(
                                    id,
                                    APLOG_ANNOUNCE,
                                    APLOG_FAILURE,
                                    saved_json,
                                    f"{user_ap_id} is banned",
                                )
                                return

                            with redis_client.lock(
                                f"lock:user:{user.id}", timeout=10, blocking_timeout=6
                            ):
                                user.last_seen = utcnow()
                                user.instance.last_seen = utcnow()
                                user.instance.dormant = False
                                user.instance.gone_forever = False
                                user.instance.failures = 0
                                session.commit()
                        else:
                            log_incoming_ap(
                                id,
                                APLOG_ANNOUNCE,
                                APLOG_FAILURE,
                                saved_json,
                                "Blocked or unfound user for Announce object actor "
                                + user_ap_id,
                            )
                            return
                    else:
                        user = None

                    # Now that we have the community and the user from an Announce, we can save repeating code by removing it
                    # core_activity is checked for its Type, but the original request_json is sometimes passed to any other functions
                    announced = True
                    core_activity = request_json["object"]
                else:
                    announced = False
                    core_activity = request_json

                # Follow: remote user wants to join/follow one of our users, communities, or feeds
                if core_activity["type"] == "Follow":
                    target_ap_id = core_activity["object"]
                    follow_id = core_activity["id"]
                    target = find_actor_or_create_cached(target_ap_id)
                    if not target:
                        log_incoming_ap(
                            id,
                            APLOG_FOLLOW,
                            APLOG_FAILURE,
                            saved_json,
                            "Could not find target of Follow",
                        )
                        return
                    if isinstance(target, Community):
                        community = target
                        reject_follow = False
                        if community.local_only:
                            log_incoming_ap(
                                id,
                                APLOG_FOLLOW,
                                APLOG_FAILURE,
                                saved_json,
                                "Local only cannot be followed by remote users",
                            )
                            reject_follow = True
                        else:
                            # check if user is banned from this community
                            user_banned = (
                                session.query(CommunityBan)
                                .filter_by(user_id=user.id, community_id=community.id)
                                .first()
                            )
                            if user_banned:
                                log_incoming_ap(
                                    id,
                                    APLOG_FOLLOW,
                                    APLOG_FAILURE,
                                    saved_json,
                                    "Remote user has been banned",
                                )
                                reject_follow = True
                        if reject_follow:
                            # send reject message to deny the follow
                            reject = {
                                "@context": default_context(),
                                "actor": community.public_url(),
                                "to": [user.public_url()],
                                "object": {
                                    "actor": user.public_url(),
                                    "to": None,
                                    "object": community.public_url(),
                                    "type": "Follow",
                                    "id": follow_id,
                                },
                                "type": "Reject",
                                "id": f"https://{current_app.config['SERVER_NAME']}/activities/reject/"
                                + gibberish(32),
                            }
                            send_post_request(
                                user.ap_inbox_url,
                                reject,
                                community.private_key,
                                f"{community.public_url()}#main-key",
                            )
                        else:
                            existing_member = (
                                session.query(CommunityMember)
                                .filter_by(user_id=user.id, community_id=community.id)
                                .first()
                            )
                            if not existing_member:
                                member = CommunityMember(
                                    user_id=user.id, community_id=community.id
                                )
                                session.add(member)
                                community.subscriptions_count += 1
                                community.last_active = utcnow()
                                session.commit()
                                cache.delete_memoized(
                                    community_membership, user, community
                                )
                                # send accept message to acknowledge the follow
                                accept = {
                                    "@context": default_context(),
                                    "actor": community.public_url(),
                                    "to": [user.public_url()],
                                    "object": {
                                        "actor": user.public_url(),
                                        "to": None,
                                        "object": community.public_url(),
                                        "type": "Follow",
                                        "id": follow_id,
                                    },
                                    "type": "Accept",
                                    "id": f"https://{current_app.config['SERVER_NAME']}/activities/accept/"
                                    + gibberish(32),
                                }
                                send_post_request(
                                    user.ap_inbox_url,
                                    accept,
                                    community.private_key,
                                    f"{community.public_url()}#main-key",
                                )
                                log_incoming_ap(
                                    id, APLOG_FOLLOW, APLOG_SUCCESS, saved_json
                                )
                        return
                    elif isinstance(target, Feed):
                        feed = target
                        reject_follow = False
                        # if the feed is not public send a reject
                        # it should not get here as we wont have a subscribe option on non-public feeds,
                        # but just for cya its here.
                        if not feed.public:
                            reject_follow = True

                        if reject_follow:
                            # send reject message to deny the follow
                            reject = {
                                "@context": default_context(),
                                "actor": feed.public_url(),
                                "to": [user.public_url()],
                                "object": {
                                    "actor": user.public_url(),
                                    "to": None,
                                    "object": feed.public_url(),
                                    "type": "Follow",
                                    "id": follow_id,
                                },
                                "type": "Reject",
                                "id": f"https://{current_app.config['SERVER_NAME']}/activities/reject/"
                                + gibberish(32),
                            }
                            send_post_request(
                                user.ap_inbox_url,
                                reject,
                                feed.private_key,
                                f"{feed.public_url()}#main-key",
                            )
                        else:
                            if feed_membership(user, feed) != SUBSCRIPTION_MEMBER:
                                member = FeedMember(user_id=user.id, feed_id=feed.id)
                                session.add(member)
                                feed.subscriptions_count += 1
                                session.commit()
                                cache.delete_memoized(feed_membership, user, feed)
                                # send accept message to acknowledge the follow
                                accept = {
                                    "@context": default_context(),
                                    "actor": feed.public_url(),
                                    "to": [user.public_url()],
                                    "object": {
                                        "actor": user.public_url(),
                                        "to": None,
                                        "object": feed.public_url(),
                                        "type": "Follow",
                                        "id": follow_id,
                                    },
                                    "type": "Accept",
                                    "id": f"https://{current_app.config['SERVER_NAME']}/activities/accept/"
                                    + gibberish(32),
                                }
                                send_post_request(
                                    user.ap_inbox_url,
                                    accept,
                                    feed.private_key,
                                    f"{feed.public_url()}#main-key",
                                )
                                log_incoming_ap(
                                    id, APLOG_FOLLOW, APLOG_SUCCESS, saved_json
                                )
                        return
                    elif isinstance(target, User):
                        local_user = target
                        remote_user = user
                        if not local_user.is_local():
                            log_incoming_ap(
                                id,
                                APLOG_FOLLOW,
                                APLOG_FAILURE,
                                saved_json,
                                "Follow request for remote user received",
                            )
                            return
                        existing_follower = (
                            session.query(UserFollower)
                            .filter_by(
                                local_user_id=local_user.id,
                                remote_user_id=remote_user.id,
                            )
                            .first()
                        )
                        if not existing_follower:
                            auto_accept = not local_user.ap_manually_approves_followers
                            new_follower = UserFollower(
                                local_user_id=local_user.id,
                                remote_user_id=remote_user.id,
                                is_accepted=auto_accept,
                            )
                            if not local_user.ap_followers_url:
                                local_user.ap_followers_url = (
                                    local_user.public_url() + "/followers"
                                )
                            session.add(new_follower)
                            session.commit()
                            accept = {
                                "@context": default_context(),
                                "actor": local_user.public_url(),
                                "to": [remote_user.public_url()],
                                "object": {
                                    "actor": remote_user.public_url(),
                                    "to": None,
                                    "object": local_user.public_url(),
                                    "type": "Follow",
                                    "id": follow_id,
                                },
                                "type": "Accept",
                                "id": f"https://{current_app.config['SERVER_NAME']}/activities/accept/"
                                + gibberish(32),
                            }
                            send_post_request(
                                remote_user.ap_inbox_url,
                                accept,
                                local_user.private_key,
                                f"{local_user.public_url()}#main-key",
                            )
                            log_incoming_ap(id, APLOG_FOLLOW, APLOG_SUCCESS, saved_json)
                    return

                # Accept: remote server is accepting our previous follow request
                if core_activity["type"] == "Accept":
                    user = None
                    if isinstance(
                        core_activity["object"], str
                    ):  # a.gup.pe accepts using a string with the ID of the follow request
                        join_request_parts = core_activity["object"].split("/")
                        try:
                            join_request = (
                                session.query(CommunityJoinRequest)
                                .filter_by(uuid=join_request_parts[-1])
                                .first()
                            )
                        except Exception:  # old style join requests were just a number
                            session.rollback()
                            join_request = session.query(CommunityJoinRequest).get(
                                join_request_parts[-1]
                            )
                        if join_request:
                            user = session.query(User).get(join_request.user_id)
                    elif core_activity["object"]["type"] == "Follow":
                        user_ap_id = core_activity["object"]["actor"]
                        user = find_actor_or_create_cached(user_ap_id)
                        if user and user.banned:
                            log_incoming_ap(
                                id,
                                APLOG_ACCEPT,
                                APLOG_FAILURE,
                                saved_json,
                                f"{user_ap_id} is banned",
                            )
                            return
                    if not user:
                        log_incoming_ap(
                            id,
                            APLOG_ACCEPT,
                            APLOG_FAILURE,
                            saved_json,
                            "Could not find recipient of Accept",
                        )
                        return

                    if community:
                        join_request = (
                            session.query(CommunityJoinRequest)
                            .filter_by(user_id=user.id, community_id=community.id)
                            .first()
                        )
                        if join_request:
                            try:
                                existing_membership = (
                                    session.query(CommunityMember)
                                    .filter_by(
                                        user_id=join_request.user_id,
                                        community_id=join_request.community_id,
                                    )
                                    .first()
                                )
                                if not existing_membership:
                                    # check if the join request was a result of a feed join
                                    joined_via_feed = join_request.joined_via_feed
                                    member = CommunityMember(
                                        user_id=join_request.user_id,
                                        community_id=join_request.community_id,
                                        joined_via_feed=joined_via_feed,
                                    )
                                    session.add(member)
                                    community.subscriptions_count += 1
                                    community.last_active = utcnow()
                                    session.commit()
                                    cache.delete_memoized(
                                        community_membership, user, community
                                    )
                                log_incoming_ap(
                                    id, APLOG_ACCEPT, APLOG_SUCCESS, saved_json
                                )
                            except IntegrityError:
                                session.rollback()
                                # Membership already exists, just log success and continue
                                log_incoming_ap(
                                    id,
                                    APLOG_ACCEPT,
                                    APLOG_SUCCESS,
                                    saved_json,
                                    "Membership already exists",
                                )
                    elif feed:
                        join_request = (
                            session.query(FeedJoinRequest)
                            .filter_by(user_id=user.id, feed_id=feed.id)
                            .first()
                        )
                        if join_request:
                            existing_membership = (
                                session.query(FeedMember)
                                .filter_by(
                                    user_id=join_request.user_id,
                                    feed_id=join_request.feed_id,
                                )
                                .first()
                            )
                            if not existing_membership:
                                member = FeedMember(
                                    user_id=join_request.user_id,
                                    feed_id=join_request.feed_id,
                                )
                                session.add(member)
                                feed.subscriptions_count += 1
                                session.commit()
                                cache.delete_memoized(feed_membership, user, feed)
                            log_incoming_ap(id, APLOG_ACCEPT, APLOG_SUCCESS, saved_json)
                    return

                # Reject: remote server is rejecting our previous follow request
                if core_activity["type"] == "Reject":
                    if core_activity["object"]["type"] == "Follow":
                        user_ap_id = core_activity["object"]["actor"]
                        user = find_actor_or_create_cached(user_ap_id)
                        if not user:
                            log_incoming_ap(
                                id,
                                APLOG_ACCEPT,
                                APLOG_FAILURE,
                                saved_json,
                                "Could not find recipient of Reject",
                            )
                            return

                        if community:
                            join_request = (
                                session.query(CommunityJoinRequest)
                                .filter_by(user_id=user.id, community_id=community.id)
                                .first()
                            )
                            if join_request:
                                session.delete(join_request)
                            existing_membership = (
                                session.query(CommunityMember)
                                .filter_by(user_id=user.id, community_id=community.id)
                                .first()
                            )
                            if existing_membership:
                                session.delete(existing_membership)
                                cache.delete_memoized(
                                    community_membership, user, community
                                )
                            session.commit()
                            log_incoming_ap(id, APLOG_ACCEPT, APLOG_SUCCESS, saved_json)
                        elif feed:
                            join_request = (
                                session.query(FeedJoinRequest)
                                .filter_by(user_id=user.id, feed_id=feed.id)
                                .first()
                            )
                            if join_request:
                                session.delete(join_request)
                            existing_membership = (
                                session.query(FeedMember)
                                .filter_by(user_id=user.id, feed_id=feed.id)
                                .first()
                            )
                            if existing_membership:
                                session.delete(existing_membership)
                                cache.delete_memoized(feed_membership, user, feed)
                            session.commit()
                            log_incoming_ap(id, APLOG_ACCEPT, APLOG_SUCCESS, saved_json)
                    return

                # Create is new content. Update is often an edit, but Updates from Lemmy can also be new content
                if (
                    core_activity["type"] == "Create"
                    or core_activity["type"] == "Update"
                ):
                    if isinstance(core_activity["object"], str):
                        core_activity = verify_object_from_source(
                            core_activity
                        )  # change core_activity['object'] from str to dict, then process normally
                        if not core_activity:
                            log_incoming_ap(
                                id,
                                APLOG_CREATE,
                                APLOG_FAILURE,
                                saved_json,
                                "Could not verify unsigned request from source",
                            )
                            return

                    if core_activity["object"]["type"] == "ChatMessage":
                        process_chat(user, store_ap_json, core_activity, session)
                        return
                    else:
                        if (
                            core_activity["object"]["type"] == "Note"
                            and "name" in core_activity["object"]  # Poll Votes
                            and "inReplyTo" in core_activity["object"]
                            and "attributedTo" in core_activity["object"]
                            and not "published" in core_activity["object"]
                        ):
                            post_being_replied_to = Post.get_by_ap_id(
                                core_activity["object"]["inReplyTo"]
                            )
                            if post_being_replied_to:
                                poll_data = session.query(Poll).get(
                                    post_being_replied_to.id
                                )
                                choice = (
                                    session.query(PollChoice)
                                    .filter_by(
                                        post_id=post_being_replied_to.id,
                                        choice_text=core_activity["object"]["name"],
                                    )
                                    .first()
                                )
                                if poll_data and choice:
                                    poll_data.vote_for_choice(choice.id, user.id)
                                    log_incoming_ap(
                                        id, APLOG_CREATE, APLOG_SUCCESS, saved_json
                                    )
                                    if post_being_replied_to.author.is_local():
                                        post_being_replied_to.edited_at = utcnow()
                                        session.commit()
                                        task_selector(
                                            "edit_post",
                                            post_id=post_being_replied_to.id,
                                        )
                            return
                        if not announced and not community:
                            community = find_community(request_json)
                            if not community:
                                was_chat_message = process_chat(
                                    user, store_ap_json, core_activity, session
                                )
                                if not was_chat_message:
                                    log_incoming_ap(
                                        id,
                                        APLOG_CREATE,
                                        APLOG_FAILURE,
                                        saved_json,
                                        "Blocked or unfound community",
                                    )
                                return
                            if not ensure_domains_match(core_activity["object"]):
                                log_incoming_ap(
                                    id,
                                    APLOG_CREATE,
                                    APLOG_FAILURE,
                                    saved_json,
                                    "Domains do not match",
                                )
                                return
                            if community.local_only:
                                log_incoming_ap(
                                    id,
                                    APLOG_CREATE,
                                    APLOG_FAILURE,
                                    saved_json,
                                    "Remote Create in local_only community",
                                )
                                return

                        object_type = core_activity["object"]["type"]
                        new_content_types = [
                            "Page",
                            "Article",
                            "Link",
                            "Note",
                            "Question",
                            "Event",
                        ]
                        if object_type in new_content_types:  # create or update a post
                            process_new_content(
                                user, community, store_ap_json, request_json, announced
                            )
                            return
                        elif (
                            object_type == "Video"
                        ):  # PeerTube: editing a video (mostly used to update post score)
                            post = Post.get_by_ap_id(core_activity["object"]["id"])
                            if post:
                                if user.id == post.user_id:
                                    update_post_from_activity(post, request_json)
                                    log_incoming_ap(
                                        id, APLOG_UPDATE, APLOG_SUCCESS, saved_json
                                    )
                                    return
                                else:
                                    log_incoming_ap(
                                        id,
                                        APLOG_UPDATE,
                                        APLOG_FAILURE,
                                        saved_json,
                                        "Edit attempt denied",
                                    )
                                    return
                            else:
                                log_incoming_ap(
                                    id,
                                    APLOG_UPDATE,
                                    APLOG_FAILURE,
                                    saved_json,
                                    "PeerTube post not found",
                                )
                                return
                        elif (
                            object_type == "Group" and core_activity["type"] == "Update"
                        ):  # update community/category info
                            if community.is_local() and not community.is_moderator(
                                user
                            ):
                                log_incoming_ap(
                                    id,
                                    APLOG_CREATE,
                                    APLOG_FAILURE,
                                    saved_json,
                                    "Comm edit by non-moderator",
                                )
                            else:
                                refresh_community_profile(
                                    community.id, core_activity["object"]
                                )
                                log_incoming_ap(
                                    id, APLOG_UPDATE, APLOG_SUCCESS, saved_json
                                )
                                if community.is_local():
                                    announce_activity_to_followers(
                                        community, user, request_json
                                    )
                        else:
                            log_incoming_ap(
                                id,
                                APLOG_CREATE,
                                APLOG_FAILURE,
                                saved_json,
                                "Unacceptable type (create): " + object_type,
                            )
                    return

                if core_activity["type"] == "Delete":
                    # check if its a feed being deleted
                    if (
                        isinstance(core_activity["object"], dict)
                        and core_activity["object"]["type"] == "Feed"
                    ):
                        # find the user in the traffic
                        user = find_actor_or_create_cached(actor_id)
                        # find the feed
                        feed = (
                            session.query(Feed)
                            .filter_by(ap_public_url=core_activity["object"]["id"])
                            .first()
                        )

                        # make sure the user sending the delete owns the feed
                        if not user.id == feed.user_id:
                            log_incoming_ap(
                                id,
                                APLOG_DELETE,
                                APLOG_FAILURE,
                                saved_json,
                                "Delete rejected, request came from non-owner.",
                            )
                            return

                        # if found, remove all the feeditems and feedmembers
                        if feed:
                            # find the feeditems and remove them
                            feed_items = (
                                session.query(FeedItem).filter_by(feed_id=feed.id).all()
                            )
                            for fi in feed_items:
                                session.delete(fi)
                                session.commit()
                            # find the feedmembers and remove them
                            feed_members = (
                                session.query(FeedMember)
                                .filter_by(feed_id=feed.id)
                                .all()
                            )
                            for fm in feed_members:
                                session.delete(fm)
                                session.commit()
                            # find any feedjoinrequests and remove them
                            feed_join_requests = (
                                session.query(FeedJoinRequest)
                                .filter_by(feed_id=feed.id)
                                .all()
                            )
                            for fjr in feed_join_requests:
                                session.delete(fjr)
                                session.commit()
                            # finally remove the feed itself
                            session.delete(feed)
                            session.commit()
                            log_incoming_ap(
                                id,
                                APLOG_DELETE,
                                APLOG_SUCCESS,
                                saved_json,
                                f"Delete: Feed {core_activity['object']['id']} deleted",
                            )
                            return
                        else:
                            log_incoming_ap(
                                id,
                                APLOG_DELETE,
                                APLOG_FAILURE,
                                saved_json,
                                f"Delete: cannot find {core_activity['object']['id']}",
                            )
                            return
                    elif isinstance(core_activity["object"], str):
                        ap_id = core_activity["object"]  # lemmy
                    else:
                        ap_id = core_activity["object"]["id"]  # kbin
                    to_delete = find_liked_object(
                        ap_id
                    )  # Just for Posts and Replies (User deletes go through process_delete_request())

                    if to_delete:  # Deleting content. User self-deletes are handled in process_delete_request()
                        if to_delete.deleted:
                            log_incoming_ap(
                                id,
                                APLOG_DELETE,
                                APLOG_IGNORED,
                                saved_json,
                                "Activity about local content which is already deleted",
                            )
                        else:
                            reason = (
                                core_activity["summary"]
                                if "summary" in core_activity
                                else ""
                            )
                            delete_post_or_comment(
                                user, to_delete, store_ap_json, request_json, reason
                            )
                            if not announced:
                                announce_activity_to_followers(
                                    to_delete.community, user, request_json
                                )
                    else:
                        # no content found. check if it was a PM
                        updated_message = (
                            session.query(ChatMessage)
                            .filter_by(ap_id=ap_id, sender_id=user.id)
                            .first()
                        )
                        if updated_message:
                            updated_message.read = True
                            updated_message.deleted = True
                            session.commit()
                            log_incoming_ap(
                                id,
                                APLOG_DELETE,
                                APLOG_SUCCESS,
                                saved_json,
                                f"Delete: PM {ap_id} deleted",
                            )
                    return

                if (
                    core_activity["type"] == "Like"
                    or core_activity["type"] == "EmojiReact"
                ):  # Upvote
                    process_upvote(user, store_ap_json, request_json, announced)
                    return

                if core_activity["type"] == "Dislike":  # Downvote
                    process_downvote(user, store_ap_json, request_json, announced)
                    return

                if core_activity["type"] == "Flag":  # Reported content
                    reported = find_reported_object(core_activity["object"])
                    if reported:
                        process_report(user, reported, core_activity, session)
                        log_incoming_ap(id, APLOG_REPORT, APLOG_SUCCESS, saved_json)
                        announce_activity_to_followers(
                            reported.community,
                            user,
                            request_json,
                            is_flag=True,
                            admin_instance_id=reported.author.instance_id,
                        )
                    else:
                        log_incoming_ap(
                            id,
                            APLOG_REPORT,
                            APLOG_IGNORED,
                            saved_json,
                            "Report ignored due to missing content",
                        )
                    return

                if core_activity["type"] == "Lock":  # Post or comment lock
                    mod = user
                    post = None
                    post_reply = None
                    if "/post/" in core_activity["object"]:
                        post = Post.get_by_ap_id(core_activity["object"])
                    elif "/comment/" in core_activity["object"]:
                        post_reply = PostReply.get_by_ap_id(core_activity["object"])
                    else:
                        post = Post.get_by_ap_id(core_activity["object"])
                        if post is None:
                            post_reply = PostReply.get_by_ap_id(core_activity["object"])
                    reason = (
                        core_activity["summary"] if "summary" in core_activity else ""
                    )
                    if post:
                        if post.community.is_moderator(
                            mod
                        ) or post.community.is_instance_admin(mod):
                            post.comments_enabled = False
                            session.commit()
                            add_to_modlog(
                                "lock_post",
                                actor=mod,
                                target_user=post.author,
                                reason=reason,
                                community=post.community,
                                post=post,
                                link_text=shorten_string(post.title),
                                link=f"post/{post.id}",
                            )
                            log_incoming_ap(id, APLOG_LOCK, APLOG_SUCCESS, saved_json)
                        else:
                            log_incoming_ap(
                                id,
                                APLOG_LOCK,
                                APLOG_FAILURE,
                                saved_json,
                                "Lock: Does not have permission",
                            )
                    elif post_reply:
                        if post_reply.community.is_moderator(
                            mod
                        ) or post.community.is_instance_admin(mod):
                            post_reply.replies_enabled = False
                            session.execute(
                                text(
                                    "update post_reply set replies_enabled = :replies_enabled where path @> ARRAY[:parent_id]"
                                ),
                                {"parent_id": post_reply.id, "replies_enabled": False},
                            )
                            session.commit()
                            add_to_modlog(
                                "lock_post_reply",
                                actor=mod,
                                target_user=post.author,
                                reason=reason,
                                community=post.community,
                                reply=post_reply,
                                link_text=shorten_string(post_reply.body),
                                link=f"post/{post_reply.post_id}#comment_{post_reply.id}",
                            )
                            log_incoming_ap(id, APLOG_LOCK, APLOG_SUCCESS, saved_json)
                        else:
                            log_incoming_ap(
                                id,
                                APLOG_LOCK,
                                APLOG_FAILURE,
                                saved_json,
                                "Lock: Does not have permission",
                            )
                    else:
                        log_incoming_ap(
                            id,
                            APLOG_LOCK,
                            APLOG_FAILURE,
                            saved_json,
                            "Lock: post not found",
                        )
                    return

                if (
                    core_activity["type"] == "Add"
                ):  # Add mods, sticky a post, or add a community to a feed
                    if user is not None:
                        mod = user
                    if not announced and not feed:
                        community = find_community(core_activity)
                    if feed and "id" in core_activity["object"]:
                        community_to_add = find_actor_or_create_cached(
                            core_activity["object"]["id"], community_only=True
                        )
                        # if community found or created - add the FeedItem and update Feed info
                        if community_to_add and isinstance(community_to_add, Community):
                            feed_item = FeedItem(
                                feed_id=feed.id, community_id=community_to_add.id
                            )
                            session.add(feed_item)
                            feed.num_communities += 1
                            session.commit()
                        # also autosubscribe any feedmembers to the new community
                        feed_members = (
                            session.query(FeedMember).filter_by(feed_id=feed.id).all()
                        )
                        for fm in feed_members:
                            fm_user = session.query(User).get(fm.user_id)
                            if fm_user.id == feed.user_id:
                                continue
                            if fm_user.is_local() and fm_user.feed_auto_follow:
                                # user is local so lets auto-subscribe them to the community
                                from app.community.routes import do_subscribe

                                actor = (
                                    community_to_add.ap_id
                                    if community_to_add.ap_id
                                    else community_to_add.name
                                )
                                do_subscribe(actor, fm_user.id, joined_via_feed=True)
                    elif community:
                        if not community.is_moderator(
                            mod
                        ) and not community.is_instance_admin(mod):
                            log_incoming_ap(
                                id,
                                APLOG_ADD,
                                APLOG_FAILURE,
                                saved_json,
                                "Does not have permission",
                            )
                            return
                        target = core_activity["target"]
                        if not community.ap_featured_url:
                            community.ap_featured_url = (
                                community.ap_profile_id + "/featured"
                            )
                        featured_url = community.ap_featured_url
                        moderators_url = community.ap_moderators_url
                        if target.lower() == featured_url.lower():
                            post = Post.get_by_ap_id(core_activity["object"])
                            if post:
                                post.sticky = True
                                session.commit()
                                log_incoming_ap(
                                    id, APLOG_ADD, APLOG_SUCCESS, saved_json
                                )
                            else:
                                log_incoming_ap(
                                    id,
                                    APLOG_ADD,
                                    APLOG_FAILURE,
                                    saved_json,
                                    "Cannot find: " + core_activity["object"],
                                )
                            return
                        if target == moderators_url:
                            new_mod = find_actor_or_create_cached(
                                core_activity["object"]
                            )
                            if new_mod:
                                existing_membership = (
                                    session.query(CommunityMember)
                                    .filter_by(
                                        community_id=community.id, user_id=new_mod.id
                                    )
                                    .first()
                                )
                                if existing_membership:
                                    existing_membership.is_moderator = True
                                else:
                                    new_membership = CommunityMember(
                                        community_id=community.id,
                                        user_id=new_mod.id,
                                        is_moderator=True,
                                    )
                                    session.add(new_membership)
                                add_to_modlog(
                                    "add_mod",
                                    actor=mod,
                                    target_user=new_mod,
                                    community=community,
                                    link_text=new_mod.display_name(),
                                    link=new_mod.link(),
                                )
                                session.commit()
                                cache.delete_memoized(
                                    moderating_communities, new_mod.id
                                )
                                cache.delete_memoized(joined_communities, new_mod.id)
                                cache.delete_memoized(
                                    community_moderators, community.id
                                )
                                cache.delete_memoized(
                                    moderating_communities_ids, new_mod.id
                                )
                                cache.delete_memoized(
                                    moderating_communities_ids_all_users
                                )
                                cache.delete_memoized(Community.moderators, community)
                                log_incoming_ap(
                                    id, APLOG_ADD, APLOG_SUCCESS, saved_json
                                )
                            else:
                                log_incoming_ap(
                                    id,
                                    APLOG_ADD,
                                    APLOG_FAILURE,
                                    saved_json,
                                    "Cannot find: " + core_activity["object"],
                                )
                            return
                        log_incoming_ap(
                            id,
                            APLOG_ADD,
                            APLOG_FAILURE,
                            saved_json,
                            "Unknown target for Add",
                        )
                    else:
                        log_incoming_ap(
                            id,
                            APLOG_ADD,
                            APLOG_FAILURE,
                            saved_json,
                            "Add: cannot find community or feed",
                        )
                    return

                if (
                    core_activity["type"] == "Remove"
                ):  # Remove mods, unsticky a post, or remove a community from a feed
                    if user is not None:
                        mod = user
                    if not announced and not feed:
                        community = find_community(core_activity)
                    if feed and "id" in core_activity["object"]:
                        community_to_remove = find_actor_or_create_cached(
                            core_activity["object"]["id"], community_only=True
                        )
                        # if community found or created - remove the FeedItem and update Feed info
                        if community_to_remove and isinstance(
                            community_to_remove, Community
                        ):
                            feed_item = (
                                session.query(FeedItem)
                                .filter_by(
                                    feed_id=feed.id, community_id=community_to_remove.id
                                )
                                .first()
                            )
                            session.delete(feed_item)
                            feed.num_communities -= 1
                            session.commit()
                            # also auto-unsubscribe any feedmembers from the community
                            # who have feed_auto_leave enabled
                            feed_members = (
                                session.query(FeedMember)
                                .filter_by(feed_id=feed.id)
                                .all()
                            )
                            for fm in feed_members:
                                fm_user = session.query(User).get(fm.user_id)
                                if fm_user.id == feed.user_id:
                                    continue
                                if fm_user.is_local() and fm_user.feed_auto_leave:
                                    subscription = community_membership(
                                        fm_user, community_to_remove
                                    )
                                    cm = (
                                        session.query(CommunityMember)
                                        .filter_by(
                                            user_id=fm_user.id,
                                            community_id=community_to_remove.id,
                                        )
                                        .first()
                                    )
                                    if (
                                        subscription != SUBSCRIPTION_OWNER
                                        and cm.joined_via_feed
                                    ):
                                        proceed = True
                                        # Undo the Follow
                                        if not community_to_remove.is_local():  # this is a remote community, so activitypub is needed
                                            if not community_to_remove.instance.gone_forever:
                                                follow_id = f"https://{current_app.config['SERVER_NAME']}/activities/follow/{gibberish(15)}"
                                                if (
                                                    community_to_remove.instance.domain
                                                    == "ovo.st"
                                                ):
                                                    join_request = (
                                                        session.query(
                                                            CommunityJoinRequest
                                                        )
                                                        .filter_by(
                                                            user_id=fm_user.id,
                                                            community_id=community_to_remove.id,
                                                        )
                                                        .first()
                                                    )
                                                    if join_request:
                                                        follow_id = f"https://{current_app.config['SERVER_NAME']}/activities/follow/{join_request.uuid}"
                                                undo_id = (
                                                    f"https://{current_app.config['SERVER_NAME']}/activities/undo/"
                                                    + gibberish(15)
                                                )
                                                follow = {
                                                    "actor": fm_user.public_url(),
                                                    "to": [
                                                        community_to_remove.public_url()
                                                    ],
                                                    "object": community_to_remove.public_url(),
                                                    "type": "Follow",
                                                    "id": follow_id,
                                                }
                                                undo = {
                                                    "actor": fm_user.public_url(),
                                                    "to": [
                                                        community_to_remove.public_url()
                                                    ],
                                                    "type": "Undo",
                                                    "id": undo_id,
                                                    "object": follow,
                                                }
                                                send_post_request(
                                                    community_to_remove.ap_inbox_url,
                                                    undo,
                                                    fm_user.private_key,
                                                    fm_user.public_url() + "#main-key",
                                                    timeout=10,
                                                )

                                        if proceed:
                                            session.query(CommunityMember).filter_by(
                                                user_id=fm_user.id,
                                                community_id=community_to_remove.id,
                                            ).delete()
                                            session.query(
                                                CommunityJoinRequest
                                            ).filter_by(
                                                user_id=fm_user.id,
                                                community_id=community_to_remove.id,
                                            ).delete()
                                            community_to_remove.subscriptions_count -= 1
                                            session.commit()
                                            log_incoming_ap(
                                                id,
                                                APLOG_REMOVE,
                                                APLOG_SUCCESS,
                                                saved_json,
                                                f"{fm_user.user_name} auto-unfollowed {community_to_remove.ap_public_url} during a feed/remove",
                                            )
                    elif community:
                        if not community.is_moderator(
                            mod
                        ) and not community.is_instance_admin(mod):
                            log_incoming_ap(
                                id,
                                APLOG_ADD,
                                APLOG_FAILURE,
                                saved_json,
                                "Does not have permission",
                            )
                            return
                        target = core_activity["target"]
                        if not community.ap_featured_url:
                            community.ap_featured_url = (
                                community.ap_profile_id + "/featured"
                            )
                        featured_url = community.ap_featured_url
                        moderators_url = community.ap_moderators_url
                        if target.lower() == featured_url.lower():
                            post = Post.get_by_ap_id(core_activity["object"])
                            if post:
                                post.sticky = False
                                session.commit()
                                log_incoming_ap(
                                    id, APLOG_REMOVE, APLOG_SUCCESS, saved_json
                                )
                            else:
                                log_incoming_ap(
                                    id,
                                    APLOG_REMOVE,
                                    APLOG_FAILURE,
                                    saved_json,
                                    "Cannot find: " + core_activity["object"],
                                )
                            return
                        if target == moderators_url:
                            old_mod = find_actor_or_create_cached(
                                core_activity["object"]
                            )
                            if old_mod:
                                existing_membership = (
                                    session.query(CommunityMember)
                                    .filter_by(
                                        community_id=community.id, user_id=old_mod.id
                                    )
                                    .first()
                                )
                                if existing_membership:
                                    existing_membership.is_moderator = False
                                    session.commit()
                                    cache.delete_memoized(
                                        moderating_communities, old_mod.id
                                    )
                                    cache.delete_memoized(
                                        joined_communities, old_mod.id
                                    )
                                    cache.delete_memoized(
                                        community_moderators, community.id
                                    )
                                    cache.delete_memoized(
                                        moderating_communities_ids, old_mod.id
                                    )
                                    cache.delete_memoized(
                                        moderating_communities_ids_all_users
                                    )
                                    cache.delete_memoized(
                                        Community.moderators, community
                                    )
                                    log_incoming_ap(
                                        id, APLOG_REMOVE, APLOG_SUCCESS, saved_json
                                    )
                                add_to_modlog(
                                    "remove_mod",
                                    actor=mod,
                                    target_user=old_mod,
                                    community=community,
                                    link_text=old_mod.display_name(),
                                    link=old_mod.link(),
                                )
                            else:
                                log_incoming_ap(
                                    id,
                                    APLOG_ADD,
                                    APLOG_FAILURE,
                                    saved_json,
                                    "Cannot find: " + core_activity["object"],
                                )
                            return
                        log_incoming_ap(
                            id,
                            APLOG_ADD,
                            APLOG_FAILURE,
                            saved_json,
                            "Unknown target for Remove",
                        )
                    else:
                        log_incoming_ap(
                            id,
                            APLOG_ADD,
                            APLOG_FAILURE,
                            saved_json,
                            "Remove: cannot find community or feed",
                        )
                    return

                if core_activity["type"] == "Block":  # User Ban
                    """
                    Sent directly (not Announced) if a remote Admin is banning one of their own users from their site
                    (e.g. lemmy.ml is banning lemmy.ml/u/troll)

                    Also send directly if a remote Admin or Mod is banning one of our users from one of their communities
                    (e.g. lemmy.ml is banning piefed.social/u/troll from lemmy.ml/c/memes)

                    Is Announced if a remote Admin or Mod is banning a remote user from one of their communities (a remote user could also be one of our local users)
                    (e.g. lemmy.ml is banning piefed.social/u/troll or lemmy.world/u/troll from lemmy.ml/c/memes)

                    Same activity can be sent direct and Announced, but one will be filtered out when shared_inbox() checks for it as a duplicate

                    We currently don't receive a Block if a remote Admin is banning a user of a different instance from their site (it's hacked by all the relevant communities Announcing a community ban)
                    This may change in the future, so it's something to monitor
                    If / When this changes, the code below will need updating, and we'll have to do extra work
                    """
                    if not announced and store_ap_json:
                        core_activity["cc"] = []  # cut very long list of instances

                    blocker = user
                    already_banned = False
                    blocked_ap_id = core_activity["object"].lower()
                    blocked = (
                        session.query(User)
                        .filter_by(ap_profile_id=blocked_ap_id)
                        .first()
                    )
                    if not blocked:
                        log_incoming_ap(
                            id,
                            APLOG_USERBAN,
                            APLOG_IGNORED,
                            saved_json,
                            "Does not exist here",
                        )
                        return
                    if blocked.banned:  # We may have already banned them - we don't want remote temp bans to over-ride our permanent bans
                        already_banned = True

                    remove_data = (
                        core_activity["removeData"]
                        if "removeData" in core_activity
                        else False
                    )
                    if "target" in core_activity:
                        target = core_activity["target"]
                        if target.count("/") < 4:  # site ban
                            if not blocker.is_instance_admin():
                                log_incoming_ap(
                                    id,
                                    APLOG_USERBAN,
                                    APLOG_FAILURE,
                                    saved_json,
                                    "Does not have permission",
                                )
                                return
                            if blocked.is_local():
                                log_incoming_ap(
                                    id,
                                    APLOG_USERBAN,
                                    APLOG_MONITOR,
                                    request_json,
                                    "Remote Admin in banning one of our users from their site",
                                )
                                current_app.logger.error(
                                    "Remote Admin in banning one of our users from their site: "
                                    + str(request_json)
                                )
                                return
                            if blocked.instance_id != blocker.instance_id:
                                log_incoming_ap(
                                    id,
                                    APLOG_USERBAN,
                                    APLOG_MONITOR,
                                    request_json,
                                    "Remote Admin is banning a user of a different instance from their site",
                                )
                                current_app.logger.error(
                                    "Remote Admin is banning a user of a different instance from their site: "
                                    + str(request_json)
                                )
                                return

                            if not already_banned:
                                blocked.banned = True
                                if "expires" in core_activity:
                                    blocked.ban_until = core_activity["expires"]
                                elif "endTime" in core_activity:
                                    blocked.ban_until = core_activity["endTime"]
                                session.commit()

                            if remove_data:
                                site_ban_remove_data(blocker.id, blocked)
                            log_incoming_ap(
                                id, APLOG_USERBAN, APLOG_SUCCESS, saved_json
                            )
                        else:  # community ban (community will already known if activity was Announced)
                            community = (
                                community
                                if community
                                else find_actor_or_create_cached(
                                    target,
                                    create_if_not_found=False,
                                    community_only=True,
                                )
                            )
                            if not community:
                                log_incoming_ap(
                                    id,
                                    APLOG_USERBAN,
                                    APLOG_IGNORED,
                                    saved_json,
                                    "Blocked or unfound community",
                                )
                                return
                            if not community.is_moderator(
                                blocker
                            ) and not community.is_instance_admin(blocker):
                                log_incoming_ap(
                                    id,
                                    APLOG_USERBAN,
                                    APLOG_FAILURE,
                                    saved_json,
                                    "Does not have permission",
                                )
                                return

                            if remove_data:
                                community_ban_remove_data(
                                    blocker.id, community.id, blocked
                                )
                            if not already_banned:
                                ban_user(blocker, blocked, community, core_activity)
                            log_incoming_ap(
                                id, APLOG_USERBAN, APLOG_SUCCESS, saved_json
                            )
                    else:  # Mastodon does not have a target when blocking, only object
                        if "object" in core_activity and isinstance(
                            core_activity["object"], str
                        ):
                            if not blocker.has_blocked_user(blocked.id):
                                session.add(
                                    UserBlock(
                                        blocker_id=blocker.id, blocked_id=blocked.id
                                    )
                                )
                                session.commit()

                    return

                if core_activity["type"] == "Undo":
                    if (
                        core_activity["object"]["type"] == "Follow"
                    ):  # Unsubscribe from a community or user
                        target_ap_id = core_activity["object"]["object"]
                        target = find_actor_or_create_cached(target_ap_id)
                        if isinstance(target, Community):
                            community = target
                            member = (
                                session.query(CommunityMember)
                                .filter_by(user_id=user.id, community_id=community.id)
                                .first()
                            )
                            join_request = (
                                session.query(CommunityJoinRequest)
                                .filter_by(user_id=user.id, community_id=community.id)
                                .first()
                            )
                            if member:
                                session.delete(member)
                                community.subscriptions_count -= 1
                                community.last_active = utcnow()
                            if join_request:
                                session.delete(join_request)
                            session.commit()
                            cache.delete_memoized(community_membership, user, community)
                            log_incoming_ap(
                                id, APLOG_UNDO_FOLLOW, APLOG_SUCCESS, saved_json
                            )
                            return
                        if isinstance(target, Feed):
                            feed = target
                            member = (
                                session.query(FeedMember)
                                .filter_by(user_id=user.id, feed_id=feed.id)
                                .first()
                            )
                            join_request = (
                                session.query(FeedJoinRequest)
                                .filter_by(user_id=user.id, feed_id=feed.id)
                                .first()
                            )
                            if member:
                                session.delete(member)
                                feed.subscriptions_count -= 1
                            if join_request:
                                session.delete(join_request)
                            session.commit()
                            cache.delete_memoized(feed_membership, user, feed)
                            log_incoming_ap(
                                id, APLOG_UNDO_FOLLOW, APLOG_SUCCESS, saved_json
                            )
                            return
                        if isinstance(target, User):
                            local_user = target
                            remote_user = user
                            follower = (
                                session.query(UserFollower)
                                .filter_by(
                                    local_user_id=local_user.id,
                                    remote_user_id=remote_user.id,
                                    is_accepted=True,
                                )
                                .first()
                            )
                            if follower:
                                session.delete(follower)
                                session.commit()
                                log_incoming_ap(
                                    id, APLOG_UNDO_FOLLOW, APLOG_SUCCESS, saved_json
                                )
                            return
                        if not target:
                            log_incoming_ap(
                                id,
                                APLOG_UNDO_FOLLOW,
                                APLOG_FAILURE,
                                saved_json,
                                "Unfound target",
                            )
                        return

                    if (
                        core_activity["object"]["type"] == "Delete"
                    ):  # Restore something previously deleted
                        if isinstance(core_activity["object"]["object"], str):
                            ap_id = core_activity["object"]["object"]  # lemmy
                        else:
                            ap_id = core_activity["object"]["object"]["id"]  # kbin

                        restorer = user
                        to_restore = find_liked_object(
                            ap_id
                        )  # a user or a mod/admin is undoing the delete of a post or reply
                        if to_restore:
                            if not to_restore.deleted:
                                log_incoming_ap(
                                    id,
                                    APLOG_UNDO_DELETE,
                                    APLOG_IGNORED,
                                    saved_json,
                                    "Activity about local content which is already restored",
                                )
                            else:
                                reason = (
                                    core_activity["object"]["summary"]
                                    if "summary" in core_activity["object"]
                                    else ""
                                )
                                restore_post_or_comment(
                                    restorer,
                                    to_restore,
                                    store_ap_json,
                                    request_json,
                                    reason,
                                )
                                if not announced:
                                    announce_activity_to_followers(
                                        to_restore.community, user, request_json
                                    )
                        else:
                            # no content found. check if it was a PM
                            updated_message = (
                                session.query(ChatMessage)
                                .filter_by(ap_id=ap_id, sender_id=restorer.id)
                                .first()
                            )
                            if updated_message:
                                updated_message.deleted = False
                                session.commit()
                                log_incoming_ap(
                                    id,
                                    APLOG_UNDO_DELETE,
                                    APLOG_SUCCESS,
                                    saved_json,
                                    f"Delete: PM {ap_id} restored",
                                )
                        return

                    if (
                        core_activity["object"]["type"] == "Like"
                        or core_activity["object"]["type"] == "Dislike"
                    ):  # Undoing an upvote or downvote
                        post = comment = None
                        target_ap_id = core_activity["object"]["object"]
                        post_or_comment = undo_vote(comment, post, target_ap_id, user)
                        if post_or_comment:
                            log_incoming_ap(
                                id, APLOG_UNDO_VOTE, APLOG_SUCCESS, saved_json
                            )
                            if not announced:
                                announce_activity_to_followers(
                                    post_or_comment.community,
                                    user,
                                    request_json,
                                    can_batch=True,
                                )
                        else:
                            log_incoming_ap(
                                id,
                                APLOG_UNDO_VOTE,
                                APLOG_FAILURE,
                                saved_json,
                                "Unfound object " + target_ap_id,
                            )
                        return

                    if core_activity["object"]["type"] == "Lock":  # Undo of post lock
                        mod = user
                        post = None
                        post_reply = None
                        if "/post/" in core_activity["object"]:
                            post = Post.get_by_ap_id(core_activity["object"])
                        elif "/comment/" in core_activity["object"]:
                            post_reply = PostReply.get_by_ap_id(core_activity["object"])
                        else:
                            post = Post.get_by_ap_id(core_activity["object"])
                            if post is None:
                                post_reply = PostReply.get_by_ap_id(
                                    core_activity["object"]
                                )
                        reason = (
                            core_activity["summary"]
                            if "summary" in core_activity
                            else ""
                        )
                        if post:
                            if post.community.is_moderator(
                                mod
                            ) or post.community.is_instance_admin(mod):
                                post.comments_enabled = True
                                session.commit()
                                add_to_modlog(
                                    "unlock_post",
                                    actor=mod,
                                    target_user=post.author,
                                    reason=reason,
                                    community=post.community,
                                    post=post,
                                    link_text=shorten_string(post.title),
                                    link=f"post/{post.id}",
                                )
                                log_incoming_ap(
                                    id, APLOG_LOCK, APLOG_SUCCESS, saved_json
                                )
                            else:
                                log_incoming_ap(
                                    id,
                                    APLOG_LOCK,
                                    APLOG_FAILURE,
                                    saved_json,
                                    "Unlock: Does not have permission",
                                )
                        if post_reply:
                            if post_reply.community.is_moderator(
                                mod
                            ) or post_reply.community.is_instance_admin(mod):
                                post_reply.replies_enabled = True
                                db.session.execute(
                                    text(
                                        "update post_reply set replies_enabled = :replies_enabled where path @> ARRAY[:parent_id]"
                                    ),
                                    {
                                        "parent_id": post_reply.id,
                                        "replies_enabled": True,
                                    },
                                )
                                session.commit()
                                add_to_modlog(
                                    "unlock_post_reply",
                                    actor=mod,
                                    target_user=post.author,
                                    reason=reason,
                                    community=post.community,
                                    reply=post_reply,
                                    link_text=shorten_string(post_reply.body),
                                    link=f"post/{post_reply.post_id}#comment_{post_reply.id}",
                                )
                                log_incoming_ap(
                                    id, APLOG_LOCK, APLOG_SUCCESS, saved_json
                                )
                            else:
                                log_incoming_ap(
                                    id,
                                    APLOG_LOCK,
                                    APLOG_FAILURE,
                                    saved_json,
                                    "Unlock: Does not have permission",
                                )
                        else:
                            log_incoming_ap(
                                id,
                                APLOG_LOCK,
                                APLOG_FAILURE,
                                saved_json,
                                "Unlock: post not found",
                            )
                        return

                    if core_activity["object"]["type"] == "Block":  # Undo of user ban
                        if announced and store_ap_json:
                            core_activity["cc"] = []  # cut very long list of instances
                            core_activity["object"]["cc"] = []

                        unblocker = user
                        unblocked_ap_id = core_activity["object"]["object"].lower()
                        unblocked = (
                            session.query(User)
                            .filter_by(ap_profile_id=unblocked_ap_id)
                            .first()
                        )
                        if not unblocked:
                            log_incoming_ap(
                                id,
                                APLOG_USERBAN,
                                APLOG_IGNORED,
                                saved_json,
                                "Does not exist here",
                            )
                            return
                        # in future, we'll need to know who banned a user, so this activity doesn't unban a user that was bannned by a local admin

                        # (no removeData field in an undo/ban - cannot restore without knowing if deletion was part of ban, or different moderator action)
                        target = core_activity["object"]["target"]
                        if target.count("/") < 4:  # undo of site ban
                            if not unblocker.is_instance_admin():
                                log_incoming_ap(
                                    id,
                                    APLOG_USERBAN,
                                    APLOG_FAILURE,
                                    saved_json,
                                    "Does not have permission",
                                )
                                return
                            if unblocked.is_local():
                                log_incoming_ap(
                                    id,
                                    APLOG_USERBAN,
                                    APLOG_MONITOR,
                                    request_json,
                                    "Remote Admin in unbanning one of our users from their site",
                                )
                                current_app.logger.error(
                                    "Remote Admin in unbanning one of our users from their site: "
                                    + str(request_json)
                                )
                                return
                            if unblocked.instance_id != unblocker.instance_id:
                                log_incoming_ap(
                                    id,
                                    APLOG_USERBAN,
                                    APLOG_MONITOR,
                                    request_json,
                                    "Remote Admin is unbanning a user of a different instance from their site",
                                )
                                current_app.logger.error(
                                    "Remote Admin is unbanning a user of a different instance from their site: "
                                    + str(request_json)
                                )
                                return

                            unblocked.banned = False
                            unblocked.banned_until = None
                            session.commit()
                            log_incoming_ap(
                                id, APLOG_USERBAN, APLOG_SUCCESS, saved_json
                            )
                        else:  # undo community ban (community will already known if activity was Announced)
                            community = (
                                community
                                if community
                                else find_actor_or_create_cached(
                                    target, community_only=True
                                )
                            )
                            if not community:
                                log_incoming_ap(
                                    id,
                                    APLOG_USERBAN,
                                    APLOG_IGNORED,
                                    saved_json,
                                    "Blocked or unfound community",
                                )
                                return
                            if not community.is_moderator(
                                unblocker
                            ) and not community.is_instance_admin(unblocker):
                                log_incoming_ap(
                                    id,
                                    APLOG_USERBAN,
                                    APLOG_FAILURE,
                                    saved_json,
                                    "Does not have permission",
                                )
                                return

                            unban_user(unblocker, unblocked, community, core_activity)
                            log_incoming_ap(
                                id, APLOG_USERBAN, APLOG_SUCCESS, saved_json
                            )
                        return

                    log_incoming_ap(
                        id,
                        APLOG_MONITOR,
                        APLOG_PROCESSING,
                        request_json,
                        "Unmatched activity",
                    )
        except Exception:
            session.rollback()
            raise
        finally:
            session.close()


@celery.task
def process_delete_request(request_json, store_ap_json):
    with current_app.app_context():
        session = get_task_session()
        try:
            with patch_db_session(session):
                # this function processes self-deletes (retain case here, as user_removed_from_remote_server() uses a JSON request)
                saved_json = request_json if store_ap_json else None
                id = request_json["id"]
                user_ap_id = request_json["actor"]
                user = (
                    session.query(User)
                    .filter_by(ap_profile_id=user_ap_id.lower())
                    .first()
                )
                if user:
<<<<<<< HEAD
                    if (
                        "removeData" in request_json
                        and request_json["removeData"] is True
                    ):
=======
                    if ('removeData' in request_json and request_json['removeData'] is True) or user.created_very_recently():
>>>>>>> 2a09edca
                        user.purge_content()
                    user.deleted = True
                    user.deleted_by = user.id
                    user.delete_dependencies()
                    session.commit()
                    with patch_db_session(session):
                        log_incoming_ap(id, APLOG_DELETE, APLOG_SUCCESS, saved_json)
        except Exception:
            session.rollback()
            raise
        finally:
            session.close()


# Announces incoming activity back out to subscribers
# if is_flag is set, the report is just sent to any remote mods and the reported user's instance
def announce_activity_to_followers(
    community: Community,
    creator: User,
    activity,
    can_batch=False,
    is_flag=False,
    admin_instance_id=1,
):
    from app.activitypub.signature import default_context

    # avoid announcing activity sent to local users unless it is also in a local community
    if not community.is_local():
        return

    if creator.banned:
        return

    # remove context from what will be inner object
    if "@context" in activity:
        del activity["@context"]

    announce_activity = {
        "@context": default_context(),
        "actor": community.public_url(),
        "to": ["https://www.w3.org/ns/activitystreams#Public"],
        "object": activity,
        "cc": [f"{community.public_url()}/followers"],
        "type": "Announce",
        "id": f"https://{current_app.config['SERVER_NAME']}/activities/announce/{gibberish(15)}",
    }

    if is_flag:
        instances = community.following_instances(
            include_dormant=True, mod_hosts_only=True
        )
        if admin_instance_id != 1 and not any(
            i.id == admin_instance_id for i in instances
        ):
            admin_instance = db.session.query(Instance).get(admin_instance_id)
            if admin_instance:
                instances.append(admin_instance)
    else:
        instances = community.following_instances(include_dormant=True)

    send_async = []
    for instance in instances:
        # awaken dormant instances if they've been sleeping for long enough to be worth trying again
        awaken_dormant_instance(instance)

        # All good? Send!
        if (
            instance
            and instance.online()
            and instance.inbox
            and not instance_banned(instance.inbox)
        ):
            if (
                creator.instance_id != instance.id
            ):  # don't send it to the instance that hosts the creator as presumably they already have the content
                if can_batch and instance.software == "piefed":
                    db.session.add(
                        ActivityBatch(
                            instance_id=instance.id,
                            community_id=community.id,
                            payload=activity,
                        )
                    )
                    db.session.commit()
                else:
                    if (
                        current_app.config["NOTIF_SERVER"]
                        and is_vote(announce_activity)
                    ):  # Votes make up a very high percentage of activities, so it is more efficient to send them via piefed_notifs. However piefed_notifs does not retry failed sends. For votes this is acceptable.
                        send_async.append(
                            HttpSignature.signed_request(
                                instance.inbox,
                                announce_activity,
                                community.private_key,
                                community.ap_profile_id + "#main-key",
                                send_via_async=True,
                            )
                        )
                    else:
                        send_to_remote_instance_fast(
                            instance.inbox,
                            community.private_key,
                            community.ap_profile_id,
                            announce_activity,
                        )

    if len(send_async):
        from app import redis_client

        # send announce_activity via redis pub/sub to piefed_notifs service
        redis_client.publish(
            "http_posts:activity",
            json.dumps(
                {
                    "urls": [url[0] for url in send_async],
                    "headers": [url[1] for url in send_async],
                    "data": send_async[0][2].decode("utf-8"),
                }
            ),
        )


@bp.route("/c/<actor>/outbox", methods=["GET"])
def community_outbox(actor):
    actor = actor.strip()
    community = Community.query.filter_by(name=actor, banned=False, ap_id=None).first()
    if community is not None:
        sticky_posts = (
            Post.query.filter(Post.community_id == community.id)
            .filter(
                Post.sticky == True,
                Post.deleted == False,
                Post.status > POST_STATUS_REVIEWING,
            )
            .order_by(desc(Post.posted_at))
            .limit(50)
            .all()
        )
        remaining_limit = 50 - len(sticky_posts)
        remaining_posts = (
            Post.query.filter(Post.community_id == community.id)
            .filter(
                Post.sticky == False,
                Post.deleted == False,
                Post.status > POST_STATUS_REVIEWING,
            )
            .order_by(desc(Post.posted_at))
            .limit(remaining_limit)
            .all()
        )
        posts = sticky_posts + remaining_posts

        community_data = {
            "@context": default_context(),
            "type": "OrderedCollection",
            "id": f"https://{current_app.config['SERVER_NAME']}/c/{actor}/outbox",
            "totalItems": len(posts),
            "orderedItems": [],
        }

        for post in posts:
            community_data["orderedItems"].append(post_to_activity(post, community))

        return jsonify(community_data)
    else:
        abort(404)


@bp.route("/c/<actor>/featured", methods=["GET"])
def community_featured(actor):
    actor = actor.strip()
    community = Community.query.filter_by(name=actor, banned=False, ap_id=None).first()
    if community is not None:
        posts = Post.query.filter_by(
            community_id=community.id, sticky=True, deleted=False
        ).all()

        community_data = {
            "@context": default_context(),
            "type": "OrderedCollection",
            "id": f"https://{current_app.config['SERVER_NAME']}/c/{actor}/featured",
            "totalItems": len(posts),
            "orderedItems": [],
        }

        for post in posts:
            community_data["orderedItems"].append(post_to_page(post))

        return jsonify(community_data)
    else:
        abort(404)


@bp.route("/c/<actor>/moderators", methods=["GET"])
def community_moderators_route(actor):
    actor = actor.strip()
    community = Community.query.filter_by(name=actor, banned=False, ap_id=None).first()
    if community is not None:
        moderator_ids = community_moderators(community.id)
        moderators = (
            db.session.query(User)
            .filter(User.id.in_([mod.user_id for mod in moderator_ids]))
            .all()
        )
        community_data = {
            "@context": default_context(),
            "type": "OrderedCollection",
            "id": f"https://{current_app.config['SERVER_NAME']}/c/{actor}/moderators",
            "totalItems": len(moderators),
            "orderedItems": [],
        }

        for moderator in moderators:
            community_data["orderedItems"].append(moderator.public_url())

        resp = jsonify(community_data)
        resp.content_type = "application/activity+json"
        return resp
    else:
        abort(404)


@bp.route("/c/<actor>/followers", methods=["GET"])
def community_followers(actor):
    actor = actor.strip()
    community = Community.query.filter_by(name=actor, banned=False, ap_id=None).first()
    if community is not None:
        result = {
            "@context": default_context(),
            "id": f'https://{current_app.config["SERVER_NAME"]}/c/{actor}/followers',
            "type": "Collection",
            "totalItems": community_members(community.id),
            "items": [],
        }
        resp = jsonify(result)
        resp.content_type = "application/activity+json"
        return resp
    else:
        abort(404)


@bp.route("/u/<actor>/followers", methods=["GET"])
def user_followers(actor):
    actor = actor.strip()
    user = (
        db.session.query(User)
        .filter_by(user_name=actor, banned=False, ap_id=None)
        .first()
    )
    if user is not None and user.ap_followers_url:
        # Get all followers, except those that are blocked by user by doing an outer join
        followers = (
            db.session.query(User)
            .join(UserFollower, User.id == UserFollower.remote_user_id)
            .outerjoin(
                UserBlock,
                (User.id == UserBlock.blocker_id)
                & (UserFollower.local_user_id == UserBlock.blocked_id),
            )
            .filter((UserFollower.local_user_id == user.id) & (UserBlock.id == None))
            .all()
        )

        items = []
        for f in followers:
            items.append(f.ap_public_url)
        result = {
            "@context": default_context(),
            "id": user.ap_followers_url,
            "type": "Collection",
            "totalItems": len(items),
            "items": items,
        }
        resp = jsonify(result)
        resp.content_type = "application/activity+json"
        return resp
    else:
        abort(404)


@bp.route("/comment/<int:comment_id>", methods=["GET", "HEAD"])
def comment_ap(comment_id):
    reply = PostReply.query.get_or_404(comment_id)
    if is_activitypub_request():
        reply_data = comment_model_to_json(reply) if request.method == "GET" else []
        resp = jsonify(reply_data)
        resp.content_type = "application/activity+json"
        resp.headers.set("Vary", "Accept")
        resp.headers.set(
            "Link",
            f'<https://{current_app.config["SERVER_NAME"]}/comment/{reply.id}>; rel="alternate"; type="text/html"',
        )
        return resp
    else:
        return continue_discussion(reply.post.id, comment_id)


@bp.route("/post/<int:post_id>/", methods=["GET", "HEAD"])
def post_ap2(post_id):
    return redirect(url_for("activitypub.post_ap", post_id=post_id))


@bp.route("/post/<int:post_id>", methods=["GET", "HEAD", "POST"])
def post_ap(post_id):
    if (
        request.method == "GET" or request.method == "HEAD"
    ) and is_activitypub_request():
        post: Post = Post.query.get_or_404(post_id)
        if post.is_local():
            if request.method == "GET":
                post_data = post_to_page(post)
                post_data["@context"] = default_context()
            else:  # HEAD request
                post_data = []
            resp = jsonify(post_data)
            resp.content_type = "application/activity+json"
            resp.headers.set("Vary", "Accept")
            if post.slug:
                resp.headers.set(
                    "Link",
                    f'<https://{current_app.config["SERVER_NAME"]}{post.slug}>; rel="alternate"; type="text/html"',
                )
            else:
                resp.headers.set(
                    "Link",
                    f'<https://{current_app.config["SERVER_NAME"]}/post/{post.id}>; rel="alternate"; type="text/html"',
                )
            return resp
        else:
            return redirect(post.ap_id, code=301)
    else:
        return show_post(post_id)


@bp.route("/c/<community_name>/p/<int:post_id>/<slug>", methods=["GET", "HEAD", "POST"])
def post_nice(community_name, post_id, slug):
    return post_ap(post_id)


@bp.route("/post/<int:post_id>/replies", methods=["GET"])
def post_replies_ap(post_id):
    if (
        request.method == "GET" or request.method == "HEAD"
    ) and is_activitypub_request():
        post = Post.query.get_or_404(post_id)

        if request.method == "GET":
            replies = post_replies_for_ap(post.id)
            replies_collection = {
                "type": "OrderedCollection",
                "totalItems": len(replies),
                "orderedItems": replies,
            }
        else:
            replies_collection = {}
        replies_collection["@context"] = default_context()
        resp = jsonify(replies_collection)
        resp.content_type = "application/activity+json"
        resp.headers.set("Vary", "Accept")
        return resp


@bp.route("/post/<int:post_id>/context", methods=["GET"])
def post_ap_context(post_id):
    if (
        request.method == "GET" or request.method == "HEAD"
    ) and is_activitypub_request():
        post = Post.query.get_or_404(post_id)
        if post.deleted:
            abort(404)
        if request.method == "GET":
            replies = (
                PostReply.query.filter_by(post_id=post_id, deleted=False)
                .order_by(PostReply.posted_at)
                .limit(2000)
            )
            urls = [reply.ap_id for reply in replies]
            urls = [post.ap_id] + urls
            replies_collection = {
                "type": "OrderedCollection",
                "totalItems": len(urls),
                "orderedItems": urls,
            }
        else:
            replies_collection = {}
        replies_collection["@context"] = default_context()
        replies_collection["id"] = (
            f'https://{current_app.config["SERVER_NAME"]}/post/{post_id}/context'
        )
        replies_collection["name"] = post.title
        replies_collection["attributedTo"] = post.community.profile_id()
        replies_collection["audience"] = post.community.profile_id()

        resp = jsonify(replies_collection)
        resp.content_type = "application/activity+json"
        resp.headers.set("Vary", "Accept")
        return resp
    else:
        abort(400)


@bp.route("/activities/<type>/<id>")
@cache.cached(timeout=600)
def activities_json(type, id):
    activity = ActivityPubLog.query.filter_by(
        activity_id=f"https://{current_app.config['SERVER_NAME']}/activities/{type}/{id}"
    ).first()
    if activity:
        if activity.activity_json is not None:
            activity_json = json.loads(activity.activity_json)
        else:
            activity_json = {}
        resp = jsonify(activity_json)
        resp.content_type = "application/activity+json"
        return resp
    else:
        abort(404)


# Other instances can query the result of their POST to the inbox by using this endpoint. The ID of the activity they
# sent (minus the https:// on the front) is the id parameter. e.g. https://piefed.ngrok.app/activity_result/piefed.ngrok.app/activities/announce/EfjyZ3BE5SzQK0C
@bp.route("/activity_result/<path:id>")
def activity_result(id):
    activity = ActivityPubLog.query.filter_by(activity_id=f"https://{id}").first()
    if activity:
        if activity.result == "success":
            return jsonify("Ok")
        else:
            return jsonify(
                {"error": activity.result, "message": activity.exception_message}
            )
    else:
        abort(404)


def process_new_content(user, community, store_ap_json, request_json, announced):
    saved_json = request_json if store_ap_json else None
    id = request_json["id"]
    if not announced:
        in_reply_to = (
            request_json["object"]["inReplyTo"]
            if "inReplyTo" in request_json["object"]
            else None
        )
        ap_id = request_json["object"]["id"]
        announce_id = None
        activity_json = request_json
    else:
        in_reply_to = (
            request_json["object"]["object"]["inReplyTo"]
            if "inReplyTo" in request_json["object"]["object"]
            else None
        )
        ap_id = request_json["object"]["object"]["id"]
        announce_id = shorten_string(request_json["id"], 100)
        activity_json = request_json["object"]

    # announce / create IDs that are too long will crash the app. Not referred to again, so it shouldn't matter if they're truncated
    activity_json["id"] = shorten_string(activity_json["id"], 100)

    if not in_reply_to:  # Creating a new post
        post = Post.get_by_ap_id(ap_id)
        if post:
            if activity_json["type"] == "Create":
                log_incoming_ap(
                    id,
                    APLOG_CREATE,
                    APLOG_FAILURE,
                    saved_json,
                    "Create processed after Update",
                )
                return
            if (
                user.id == post.user_id
                or post.community.is_moderator(user)
                or post.community.is_instance_admin(user)
            ):
                update_post_from_activity(post, activity_json)
                log_incoming_ap(id, APLOG_UPDATE, APLOG_SUCCESS, saved_json)
                if not announced:
                    announce_activity_to_followers(
                        post.community, post.author, request_json
                    )
                return
            else:
                log_incoming_ap(
                    id, APLOG_UPDATE, APLOG_FAILURE, saved_json, "Edit attempt denied"
                )
                return
        else:
            if can_create_post(user, community):
                try:
                    post = create_post(
                        store_ap_json,
                        community,
                        activity_json,
                        user,
                        announce_id=announce_id,
                    )
                    if post:
                        # confirm that an Update didn't lose an async race with a Create
                        if activity_json["type"] == "Update" and post.edited_at is None:
                            update_post_from_activity(post, activity_json)
                            log_incoming_ap(id, APLOG_UPDATE, APLOG_SUCCESS, saved_json)
                        else:
                            log_incoming_ap(id, APLOG_CREATE, APLOG_SUCCESS, saved_json)

                        if not announced:
                            announce_activity_to_followers(
                                community, user, request_json
                            )
                        return
                except TypeError:
                    current_app.logger.error("TypeError: " + str(request_json))
                    log_incoming_ap(
                        id,
                        APLOG_CREATE,
                        APLOG_FAILURE,
                        saved_json,
                        "TypeError. See log file.",
                    )
                    return
            else:
                log_incoming_ap(
                    id,
                    APLOG_CREATE,
                    APLOG_FAILURE,
                    saved_json,
                    "User cannot create post in Community",
                )
                return
    else:  # Creating a reply / comment
        reply = PostReply.get_by_ap_id(ap_id)
        if reply:
            if activity_json["type"] == "Create":
                log_incoming_ap(
                    id,
                    APLOG_CREATE,
                    APLOG_FAILURE,
                    saved_json,
                    "Create processed after Update",
                )
                return
            if user.id == reply.user_id or reply.community.is_moderator(user):
                update_post_reply_from_activity(reply, activity_json)
                log_incoming_ap(id, APLOG_UPDATE, APLOG_SUCCESS, saved_json)
                if not announced:
                    announce_activity_to_followers(
                        reply.community, reply.author, request_json
                    )
                return
            else:
                log_incoming_ap(
                    id, APLOG_UPDATE, APLOG_FAILURE, saved_json, "Edit attempt denied"
                )
                return
        else:
            if can_create_post_reply(user, community):
                try:
                    reply = create_post_reply(
                        store_ap_json,
                        community,
                        in_reply_to,
                        activity_json,
                        user,
                        announce_id=announce_id,
                    )
                    if reply:
                        # confirm that an Update didn't lose an async race with a Create
                        if (
                            activity_json["type"] == "Update"
                            and reply.edited_at is None
                        ):
                            update_post_reply_from_activity(reply, activity_json)
                            log_incoming_ap(id, APLOG_UPDATE, APLOG_SUCCESS, saved_json)
                        else:
                            log_incoming_ap(id, APLOG_CREATE, APLOG_SUCCESS, saved_json)

                        if not announced:
                            announce_activity_to_followers(
                                community, user, request_json
                            )
                    return
                except TypeError:
                    current_app.logger.error("TypeError: " + str(request_json))
                    log_incoming_ap(
                        id,
                        APLOG_CREATE,
                        APLOG_FAILURE,
                        saved_json,
                        "TypeError. See log file.",
                    )
                    return
            else:
                log_incoming_ap(
                    id,
                    APLOG_CREATE,
                    APLOG_FAILURE,
                    saved_json,
                    "User cannot create reply in Community",
                )
                return


def process_upvote(user, store_ap_json, request_json, announced):
    saved_json = request_json if store_ap_json else None
    id = request_json["id"]
    ap_id = (
        request_json["object"] if not announced else request_json["object"]["object"]
    )
    if isinstance(ap_id, dict) and "id" in ap_id:
        ap_id = ap_id["id"]
    liked = find_liked_object(ap_id)
    if liked is None:
        log_incoming_ap(
            id, APLOG_LIKE, APLOG_FAILURE, saved_json, "Unfound object " + ap_id
        )
        return
    if can_upvote(user, liked.community) and not instance_banned(user.instance.domain):
        if isinstance(liked, (Post, PostReply)):
            liked.vote(user, "upvote")
            log_incoming_ap(id, APLOG_LIKE, APLOG_SUCCESS, saved_json)
            if not announced:
                announce_activity_to_followers(
                    liked.community, user, request_json, can_batch=True
                )
    else:
        log_incoming_ap(id, APLOG_LIKE, APLOG_IGNORED, saved_json, "Cannot upvote this")


def process_downvote(user, store_ap_json, request_json, announced):
    saved_json = request_json if store_ap_json else None
    id = request_json["id"]
    ap_id = (
        request_json["object"] if not announced else request_json["object"]["object"]
    )
    if isinstance(ap_id, dict) and "id" in ap_id:
        ap_id = ap_id["id"]
    liked = find_liked_object(ap_id)
    if liked is None:
        log_incoming_ap(
            id, APLOG_DISLIKE, APLOG_FAILURE, saved_json, "Unfound object " + ap_id
        )
        return
    if can_downvote(user, liked.community) and not instance_banned(
        user.instance.domain
    ):
        if isinstance(liked, (Post, PostReply)):
            liked.vote(user, "downvote")
            log_incoming_ap(id, APLOG_DISLIKE, APLOG_SUCCESS, saved_json)
            if not announced:
                announce_activity_to_followers(
                    liked.community, user, request_json, can_batch=True
                )
    else:
        log_incoming_ap(
            id, APLOG_DISLIKE, APLOG_IGNORED, saved_json, "Cannot downvote this"
        )


# Private Messages, for both Create / ChatMessage (PieFed / Lemmy), and Create / Note (Mastodon, NodeBB)
# returns True if Create / Note was a PM (irrespective of whether the chat was successful)
def process_chat(user, store_ap_json, core_activity, session):
    saved_json = core_activity if store_ap_json else None
    id = core_activity["id"]
    sender = user
    if not (
        "to" in core_activity["object"]
        and isinstance(core_activity["object"]["to"], list)
        and len(core_activity["object"]["to"]) > 0
    ):
        return False
    recipient_ap_id = core_activity["object"]["to"][0]
    recipient = find_actor_or_create_cached(recipient_ap_id)
    if recipient and recipient.is_local():
        if sender.created_very_recently():
            log_incoming_ap(
                id, APLOG_CHATMESSAGE, APLOG_FAILURE, saved_json, "Sender is too new"
            )
            return True
        elif recipient.has_blocked_user(sender.id) or recipient.has_blocked_instance(
            sender.instance_id
        ):
            log_incoming_ap(
                id,
                APLOG_CHATMESSAGE,
                APLOG_FAILURE,
                saved_json,
                "Sender blocked by recipient",
            )
            return True
        elif (
            recipient.accept_private_messages is None
            or recipient.accept_private_messages == 0
        ):
            log_incoming_ap(
                id,
                APLOG_CHATMESSAGE,
                APLOG_FAILURE,
                saved_json,
                "Recipient has turned off PMs",
            )
            return True
        elif recipient.accept_private_messages == 1:
            log_incoming_ap(
                id,
                APLOG_CHATMESSAGE,
                APLOG_FAILURE,
                saved_json,
                "Recipient only accepts local PMs",
            )
            return True
        elif recipient.accept_private_messages == 2 and not sender.instance.trusted:
            log_incoming_ap(
                id,
                APLOG_CHATMESSAGE,
                APLOG_FAILURE,
                saved_json,
                "Sender from untrusted instance",
            )
            return True
        else:
            blocked_phrases_list = blocked_phrases()
            if core_activity["object"]["content"]:
                for blocked_phrase in blocked_phrases_list:
                    if blocked_phrase in core_activity["object"]["content"]:
                        log_incoming_ap(
                            id,
                            APLOG_CHATMESSAGE,
                            APLOG_FAILURE,
                            saved_json,
                            f"Blocked because phrase {blocked_phrase}",
                        )
                        return True
            # Find existing conversation to add to
            existing_conversation = Conversation.find_existing_conversation(
                recipient=recipient, sender=sender
            )
            if not existing_conversation:
                existing_conversation = Conversation(user_id=sender.id)
                existing_conversation.members.append(recipient)
                existing_conversation.members.append(sender)
                session.add(existing_conversation)
                session.commit()
            # Save ChatMessage to DB
            encrypted = (
                core_activity["object"]["encrypted"]
                if "encrypted" in core_activity["object"]
                else None
            )
            updated_message = ChatMessage.query.filter_by(
                ap_id=core_activity["object"]["id"]
            ).first()
            if not updated_message:
                new_message = ChatMessage(
                    sender_id=sender.id,
                    recipient_id=recipient.id,
                    conversation_id=existing_conversation.id,
                    body_html=core_activity["object"]["content"],
                    body=html_to_text(core_activity["object"]["content"]),
                    encrypted=encrypted,
                    ap_id=core_activity["object"]["id"],
                )
                session.add(new_message)
                existing_conversation.updated_at = utcnow()
                session.commit()

                notification_text = "New message from "
                message_id = new_message.id
            else:
                updated_message.body_html = core_activity["object"]["content"]
                updated_message.body = html_to_text(core_activity["object"]["content"])
                updated_message.read = False
                existing_conversation.updated_at = utcnow()
                session.commit()

                notification_text = "Updated message from "
                message_id = updated_message.id

            # Notify recipient
            targets_data = {
                "gen": "0",
                "conversation_id": existing_conversation.id,
                "message_id": message_id,
            }
            notify = Notification(
                title=shorten_string(notification_text + sender.display_name()),
                url=f"/chat/{existing_conversation.id}#message_{message_id}",
                user_id=recipient.id,
                author_id=sender.id,
                notif_type=NOTIF_MESSAGE,
                subtype="chat_message",
                targets=targets_data,
            )
            session.add(notify)
            recipient.unread_notifications += 1
            existing_conversation.read = False
            session.commit()
            log_incoming_ap(id, APLOG_CHATMESSAGE, APLOG_SUCCESS, saved_json)

        return True

    return False


# ---- Feeds ----


@bp.route("/f/<actor>")
@bp.route("/f/<actor>/<feed_owner>", methods=["GET"])
def feed_profile(actor, feed_owner=None):
    """Requests to this endpoint can be for a JSON representation of the feed, or an HTML rendering of it.
    The two types of requests are differentiated by the header"""
    actor = actor.strip()
    if feed_owner is not None:
        feed_owner = feed_owner.strip()
        actor = actor + "/" + feed_owner
    if "@" in actor:
        # don't provide activitypub info for remote communities
        if "application/ld+json" in request.headers.get(
            "Accept", ""
        ) or "application/activity+json" in request.headers.get("Accept", ""):
            abort(400)
        feed: Feed = (
            db.session.query(Feed).filter_by(ap_id=actor.lower(), banned=False).first()
        )
    else:
        feed: Feed = (
            db.session.query(Feed).filter_by(name=actor.lower(), ap_id=None).first()
        )
    if feed is not None:
        if is_activitypub_request():
            # check if feed is public, if not abort
            # with 403 (forbidden)
            if not feed.public:
                abort(403)
            server = current_app.config["SERVER_NAME"]
            actor_data = {
                "@context": default_context(),
                "type": "Feed",
                "id": f"https://{server}/f/{actor}",
                "name": feed.title,
                "sensitive": True if feed.nsfw or feed.nsfl else False,
                "preferredUsername": actor,
                "inbox": f"https://{server}/f/{actor}/inbox",
                "outbox": f"https://{server}/f/{actor}/outbox",
                "followers": f"https://{server}/f/{actor}/followers",
                "following": f"https://{server}/f/{actor}/following",
                "moderators": f"https://{server}/f/{actor}/moderators",
                "attributedTo": f"https://{server}/f/{actor}/moderators",
                "url": f"https://{server}/f/{actor}",
                "publicKey": {
                    "id": f"https://{server}/f/{actor}#main-key",
                    "owner": f"https://{server}/f/{actor}",
                    "publicKeyPem": feed.public_key,
                },
                "endpoints": {"sharedInbox": f"https://{server}/inbox"},
                "published": ap_datetime(feed.created_at),
                "updated": ap_datetime(feed.last_edit),
            }
            if feed.description_html:
                actor_data["summary"] = feed.description_html
                actor_data["source"] = {
                    "content": feed.description,
                    "mediaType": "text/markdown",
                }
            if feed.icon_id is not None:
                icon_image = feed.icon_image()
                if icon_image.startswith("http"):
                    actor_data["icon"] = {"type": "Image", "url": feed.icon_image()}
                else:
                    actor_data["icon"] = {
                        "type": "Image",
                        "url": f"https://{current_app.config['SERVER_NAME']}{feed.icon_image()}",
                    }
            if feed.image_id is not None:
                header_image = feed.header_image()
                if header_image.startswith("http"):
                    actor_data["image"] = {"type": "Image", "url": feed.header_image()}
                else:
                    actor_data["image"] = {
                        "type": "Image",
                        "url": f"https://{current_app.config['SERVER_NAME']}{feed.header_image()}",
                    }
            actor_data["childFeeds"] = []
            for child_feed in feed.children.all():
                actor_data["childFeeds"].append(child_feed.ap_profile_id)
            resp = jsonify(actor_data)
            resp.content_type = "application/activity+json"
            resp.headers.set(
                "Link",
                f'<https://{current_app.config["SERVER_NAME"]}/f/{actor}>; rel="alternate"; type="text/html"',
            )
            return resp
        else:  # browser request - return html
            return show_feed(feed)
    else:
        abort(404)


@bp.route("/f/<actor>/inbox", methods=["POST"])
def feed_inbox(actor):
    return shared_inbox()


@bp.route("/f/<actor>/outbox", methods=["GET"])
def feed_outbox(actor):
    # every AP actor has to have an /outbox
    # but I dont think it makes sense to have the Add/Remove activities in a list
    # for a Feed, so for now this will just be the same as the /following collection
    actor = actor.strip()
    if "@" in actor:
        # don't provide activitypub info for remote feeds
        abort(400)
    else:
        feed: Feed = (
            db.session.query(Feed).filter_by(name=actor.lower(), ap_id=None).first()
        )

    # check if feed is public, if not abort
    # with 403 (forbidden)
    if not feed.public:
        abort(403)

        # get the feed items
    feed_items = (
        db.session.query(FeedItem)
        .join(Feed, FeedItem.feed_id == feed.id)
        .order_by(desc(FeedItem.id))
        .all()
    )
    # make the ap data json
    items = []
    for fi in feed_items:
        c = Community.query.get(fi.community_id)
        items.append(c.ap_public_url)
    result = {
        "@context": default_context(),
        "id": feed.ap_outbox_url,
        "type": "Collection",
        "totalItems": len(items),
        "items": items,
    }
    resp = jsonify(result)
    resp.content_type = "application/activity+json"
    return resp


@bp.route("/f/<actor>/following", methods=["GET"])
def feed_following(actor):
    actor = actor.strip()
    if "@" in actor:
        # don't provide activitypub info for remote feeds
        abort(400)
    else:
        feed: Feed = (
            db.session.query(Feed).filter_by(name=actor.lower(), ap_id=None).first()
        )

    # check if feed is public, if not abort
    # with 403 (forbidden)
    if not feed.public:
        abort(403)

        # get the feed items
    feed_items = (
        db.session.query(FeedItem)
        .join(Feed, FeedItem.feed_id == feed.id)
        .order_by(desc(FeedItem.id))
        .all()
    )
    # make the ap data json
    items = []
    for fi in feed_items:
        c = Community.query.get(fi.community_id)
        items.append(c.public_url())
    result = {
        "@context": default_context(),
        "id": feed.ap_following_url,
        "type": "Collection",
        "totalItems": len(items),
        "items": items,
    }
    resp = jsonify(result)
    resp.content_type = "application/activity+json"
    return resp


@bp.route("/f/<actor>/moderators", methods=["GET"])
def feed_moderators_route(actor):
    actor = actor.strip()
    if "@" in actor:
        # don't provide activitypub info for remote feeds
        abort(400)
    else:
        feed: Feed = (
            db.session.query(Feed).filter_by(name=actor.lower(), ap_id=None).first()
        )
    if feed is not None:
        # currently feeds only have the one owner, but lets make this a list in case we want to
        # expand that in the future
        moderators = [db.session.query(User).get(feed.user_id)]
        moderators_data = {
            "@context": default_context(),
            "type": "OrderedCollection",
            "id": f"https://{current_app.config['SERVER_NAME']}/f/{actor}/moderators",
            "totalItems": len(moderators),
            "orderedItems": [],
        }

        for moderator in moderators:
            moderators_data["orderedItems"].append(moderator.ap_profile_id)

        return jsonify(moderators_data)


@bp.route("/f/<actor>/followers", methods=["GET"])
def feed_followers(actor):
    actor = actor.strip()
    if "@" in actor:
        # don't provide activitypub info for remote feeds
        abort(400)
    else:
        feed: Feed = (
            db.session.query(Feed).filter_by(name=actor.lower(), ap_id=None).first()
        )
        if feed is not None:
            result = {
                "@context": default_context(),
                "id": f'https://{current_app.config["SERVER_NAME"]}/f/{actor}/followers',
                "type": "Collection",
                "totalItems": db.session.query(FeedMember)
                .filter_by(feed_id=feed.id)
                .count(),
                "items": [],
            }
            resp = jsonify(result)
            resp.content_type = "application/activity+json"
            return resp
        else:
            abort(404)<|MERGE_RESOLUTION|>--- conflicted
+++ resolved
@@ -1,16 +1,5 @@
 import werkzeug.exceptions
-from flask import (
-    request,
-    current_app,
-    abort,
-    jsonify,
-    json,
-    g,
-    url_for,
-    redirect,
-    make_response,
-    flash,
-)
+from flask import request, current_app, abort, jsonify, json, g, url_for, redirect, make_response, flash
 from flask_babel import _
 from flask_login import current_user
 from psycopg2 import IntegrityError
@@ -18,196 +7,106 @@
 
 from app import db, cache, celery, limiter
 from app.activitypub import bp
-from app.activitypub.signature import (
-    HttpSignature,
-    VerificationError,
-    default_context,
-    LDSignature,
-    send_post_request,
-)
-from app.activitypub.util import (
-    users_total,
-    active_half_year,
-    active_month,
-    local_posts,
-    local_comments,
-    post_to_activity,
-    find_actor_or_create_cached,
-    find_liked_object,
-    lemmy_site_data,
-    is_activitypub_request,
-    delete_post_or_comment,
-    community_members,
-    create_post,
-    create_post_reply,
-    update_post_reply_from_activity,
-    update_post_from_activity,
-    undo_vote,
-    post_to_page,
-    find_reported_object,
-    process_report,
-    ensure_domains_match,
-    resolve_remote_post,
-    refresh_community_profile,
-    comment_model_to_json,
-    restore_post_or_comment,
-    ban_user,
-    unban_user,
-    log_incoming_ap,
-    find_community,
-    site_ban_remove_data,
-    community_ban_remove_data,
-    verify_object_from_source,
-    post_replies_for_ap,
-    is_vote,
-)
+from app.activitypub.signature import HttpSignature, VerificationError, default_context, LDSignature, \
+    send_post_request
+from app.activitypub.util import users_total, active_half_year, active_month, local_posts, local_comments, \
+    post_to_activity, find_actor_or_create_cached, find_liked_object, \
+    lemmy_site_data, is_activitypub_request, delete_post_or_comment, community_members, \
+    create_post, create_post_reply, update_post_reply_from_activity, \
+    update_post_from_activity, undo_vote, post_to_page, find_reported_object, \
+    process_report, ensure_domains_match, resolve_remote_post, refresh_community_profile, \
+    comment_model_to_json, restore_post_or_comment, ban_user, unban_user, \
+    log_incoming_ap, find_community, site_ban_remove_data, community_ban_remove_data, verify_object_from_source, \
+    post_replies_for_ap, is_vote
 from app.community.routes import show_community
 from app.community.util import send_to_remote_instance, send_to_remote_instance_fast
 from app.constants import *
 from app.feed.routes import show_feed
-from app.models import (
-    User,
-    Community,
-    CommunityJoinRequest,
-    CommunityMember,
-    CommunityBan,
-    ActivityPubLog,
-    Post,
-    PostReply,
-    Instance,
-    AllowedInstances,
-    BannedInstances,
-    utcnow,
-    Site,
-    Notification,
-    ChatMessage,
-    Conversation,
-    UserFollower,
-    UserBlock,
-    Poll,
-    PollChoice,
-    Feed,
-    FeedItem,
-    FeedMember,
-    FeedJoinRequest,
-    IpBan,
-    ActivityBatch,
-)
+from app.models import User, Community, CommunityJoinRequest, CommunityMember, CommunityBan, ActivityPubLog, Post, \
+    PostReply, Instance, AllowedInstances, BannedInstances, utcnow, Site, Notification, \
+    ChatMessage, Conversation, UserFollower, UserBlock, Poll, PollChoice, Feed, FeedItem, FeedMember, FeedJoinRequest, \
+    IpBan, ActivityBatch
 from app.post.routes import continue_discussion, show_post
 from app.shared.tasks import task_selector
 from app.user.routes import show_profile
-from app.utils import (
-    gibberish,
-    get_setting,
-    community_membership,
-    ap_datetime,
-    ip_address,
-    can_downvote,
-    can_upvote,
-    can_create_post,
-    awaken_dormant_instance,
-    shorten_string,
-    can_create_post_reply,
-    sha256_digest,
-    community_moderators,
-    html_to_text,
-    add_to_modlog,
-    instance_banned,
-    get_redis_connection,
-    feed_membership,
-    get_task_session,
-    patch_db_session,
-    blocked_phrases,
-    orjson_response,
-    moderating_communities,
-    joined_communities,
-    moderating_communities_ids,
-    moderating_communities_ids_all_users,
-)
-
-
-@bp.route("/testredis")
+from app.utils import gibberish, get_setting, community_membership, ap_datetime, ip_address, can_downvote, \
+    can_upvote, can_create_post, awaken_dormant_instance, shorten_string, can_create_post_reply, sha256_digest, \
+    community_moderators, html_to_text, add_to_modlog, instance_banned, get_redis_connection, \
+    feed_membership, get_task_session, patch_db_session, \
+    blocked_phrases, orjson_response, moderating_communities, joined_communities, moderating_communities_ids, \
+    moderating_communities_ids_all_users
+
+
+@bp.route('/testredis')
 def testredis_get():
     redis_client = get_redis_connection()
     redis_client.set("cowbell", "1", ex=600)
-    x = redis_client.get("cowbell")
+    x = redis_client.get('cowbell')
     if x is not None:
         return "Redis: OK"
     else:
         return "Redis: FAIL"
 
 
-@bp.route("/.well-known/webfinger")
+@bp.route('/.well-known/webfinger')
 def webfinger():
-    if request.args.get("resource"):
+    if request.args.get('resource'):
         feed = False
-        query = request.args.get("resource")  # acct:alice@tada.club
-        if "acct:" in query:
-            actor = query.split(":")[1].split("@")[0]  # alice
-            if actor.startswith("~"):
+        query = request.args.get('resource')  # acct:alice@tada.club
+        if 'acct:' in query:
+            actor = query.split(':')[1].split('@')[0]  # alice
+            if actor.startswith('~'):
                 feed = True
                 actor = actor[1:]
-        elif "https:" in query or "http:" in query:
-            actor = query.split("/")[-1]
+        elif 'https:' in query or 'http:' in query:
+            actor = query.split('/')[-1]
         else:
-            return "Webfinger regex failed to match"
+            return 'Webfinger regex failed to match'
 
         # special case: instance actor
-        if actor == current_app.config["SERVER_NAME"]:
+        if actor == current_app.config['SERVER_NAME']:
             webfinger_data = {
                 "subject": f"acct:{actor}@{current_app.config['SERVER_NAME']}",
-                "aliases": [
-                    f"{current_app.config['HTTP_PROTOCOL']}://{current_app.config['SERVER_NAME']}/actor"
-                ],
+                "aliases": [f"{current_app.config['HTTP_PROTOCOL']}://{current_app.config['SERVER_NAME']}/actor"],
                 "links": [
                     {
                         "rel": "http://webfinger.net/rel/profile-page",
                         "type": "text/html",
-                        "href": f"{current_app.config['HTTP_PROTOCOL']}://{current_app.config['SERVER_NAME']}/about",
+                        "href": f"{current_app.config['HTTP_PROTOCOL']}://{current_app.config['SERVER_NAME']}/about"
                     },
                     {
                         "rel": "self",
                         "type": "application/activity+json",
                         "href": f"{current_app.config['HTTP_PROTOCOL']}://{current_app.config['SERVER_NAME']}/actor",
-                    },
-                ],
+                    }
+                ]
             }
             resp = jsonify(webfinger_data)
-            resp.content_type = "application/jrd+json"
-            resp.headers.add_header("Access-Control-Allow-Origin", "*")
+            resp.content_type = 'application/jrd+json'
+            resp.headers.add_header('Access-Control-Allow-Origin', '*')
             return resp
 
         object = None
         if not feed:
             # look for the User first, then the Community, then the Feed that matches
-            type = "Person"
-            object = (
-                User.query.filter(
-                    or_(
-                        User.user_name == actor.strip(),
-                        User.alt_user_name == actor.strip(),
-                    )
-                )
-                .filter_by(deleted=False, banned=False, ap_id=None)
-                .first()
-            )
+            type = 'Person'
+            object = User.query.filter(
+                or_(User.user_name == actor.strip(), User.alt_user_name == actor.strip())).filter_by(deleted=False,
+                                                                                                     banned=False,
+                                                                                                     ap_id=None).first()
             if object is None:
                 profile_id = f"https://{current_app.config['SERVER_NAME']}/c/{actor.strip().lower()}"
-                object = Community.query.filter_by(
-                    ap_profile_id=profile_id, ap_id=None
-                ).first()
-                type = "Group"
+                object = Community.query.filter_by(ap_profile_id=profile_id, ap_id=None).first()
+                type = 'Group'
                 if object is None:
-                    object = Feed.query.filter_by(
-                        name=actor.strip(), ap_id=None
-                    ).first()
-                    type = "Feed"
+                    object = Feed.query.filter_by(name=actor.strip(), ap_id=None).first()
+                    type = 'Feed'
         else:
             object = Feed.query.filter_by(name=actor.strip(), ap_id=None).first()
-            type = "Feed"
+            type = 'Feed'
 
         if object is None:
-            return ""
+            return ''
 
         webfinger_data = {
             "subject": f"acct:{actor}@{current_app.config['SERVER_NAME']}",
@@ -216,90 +115,83 @@
                 {
                     "rel": "http://webfinger.net/rel/profile-page",
                     "type": "text/html",
-                    "href": object.public_url(),
+                    "href": object.public_url()
                 },
                 {
                     "rel": "self",
                     "type": "application/activity+json",
                     "href": object.public_url(),
-                    "properties": {"https://www.w3.org/ns/activitystreams#type": type},
-                },
-            ],
+                    "properties": {
+                        "https://www.w3.org/ns/activitystreams#type": type
+                    }
+                }
+            ]
         }
         if isinstance(object, User):
-            webfinger_data["links"].append(
-                {
-                    "rel": "https://w3id.org/fep/3b86/Create",
-                    "template": f"https://{current_app.config['SERVER_NAME']}/share?url="
-                    + "{object}",
-                }
-            )
+            webfinger_data['links'].append({
+              "rel": "https://w3id.org/fep/3b86/Create",
+              "template": f"https://{current_app.config['SERVER_NAME']}/share?url=" + '{object}'
+            })
         resp = jsonify(webfinger_data)
-        resp.headers.add_header("Access-Control-Allow-Origin", "*")
-        resp.content_type = "application/jrd+json"
+        resp.headers.add_header('Access-Control-Allow-Origin', '*')
+        resp.content_type = 'application/jrd+json'
         return resp
     else:
         abort(404)
 
 
-@bp.route("/.well-known/nodeinfo")
+@bp.route('/.well-known/nodeinfo')
 @cache.cached(timeout=600)
 def nodeinfo():
-    nodeinfo_data = {
-        "links": [
-            {
-                "rel": "https://www.w3.org/ns/activitystreams#Application",
-                "href": f"https://{current_app.config['SERVER_NAME']}",
-            },
-            {
-                "rel": "http://nodeinfo.diaspora.software/ns/schema/2.0",
-                "href": f"https://{current_app.config['SERVER_NAME']}/nodeinfo/2.0",
-            },
-            {
-                "rel": "http://nodeinfo.diaspora.software/ns/schema/2.1",
-                "href": f"https://{current_app.config['SERVER_NAME']}/nodeinfo/2.1",
-            },
-        ]
-    }
+    nodeinfo_data = {"links": [{"rel": "https://www.w3.org/ns/activitystreams#Application",
+                                "href": f"https://{current_app.config['SERVER_NAME']}"},
+                               {"rel": "http://nodeinfo.diaspora.software/ns/schema/2.0",
+                                "href": f"https://{current_app.config['SERVER_NAME']}/nodeinfo/2.0"},
+                               {"rel": "http://nodeinfo.diaspora.software/ns/schema/2.1",
+                                "href": f"https://{current_app.config['SERVER_NAME']}/nodeinfo/2.1"},
+                               ]}
     return jsonify(nodeinfo_data)
 
 
-@bp.route("/.well-known/host-meta")
+@bp.route('/.well-known/host-meta')
 @cache.cached(timeout=600)
 def host_meta():
     resp = make_response(
-        '<?xml version="1.0" encoding="UTF-8"?>\n<XRD xmlns="http://docs.oasis-open.org/ns/xri/xrd-1.0">\n<Link rel="lrdd" template="https://'
-        + current_app.config["SERVER_NAME"]
-        + '/.well-known/webfinger?resource={uri}"/>\n</XRD>'
-    )
-    resp.content_type = "application/xrd+xml; charset=utf-8"
+        '<?xml version="1.0" encoding="UTF-8"?>\n<XRD xmlns="http://docs.oasis-open.org/ns/xri/xrd-1.0">\n<Link rel="lrdd" template="https://' +
+        current_app.config["SERVER_NAME"] + '/.well-known/webfinger?resource={uri}"/>\n</XRD>')
+    resp.content_type = 'application/xrd+xml; charset=utf-8'
     return resp
 
 
-@bp.route("/nodeinfo/2.0")
-@bp.route("/nodeinfo/2.0.json")
+@bp.route('/nodeinfo/2.0')
+@bp.route('/nodeinfo/2.0.json')
 @cache.cached(timeout=600)
 def nodeinfo2():
     nodeinfo_data = {
         "version": "2.0",
-        "software": {"name": "piefed", "version": current_app.config["VERSION"]},
-        "protocols": ["activitypub"],
+        "software": {
+            "name": "piefed",
+            "version": current_app.config["VERSION"]
+        },
+        "protocols": [
+            "activitypub"
+        ],
         "usage": {
             "users": {
                 "total": users_total(),
                 "activeHalfyear": active_half_year(),
-                "activeMonth": active_month(),
+                "activeMonth": active_month()
             },
             "localPosts": local_posts(),
-            "localComments": local_comments(),
+            "localComments": local_comments()
         },
-        "openRegistrations": g.site.registration_mode != "Closed",
+        "openRegistrations": g.site.registration_mode != 'Closed'
     }
     return jsonify(nodeinfo_data)
 
 
-@bp.route("/nodeinfo/2.1")
-@bp.route("/nodeinfo/2.1.json")
+@bp.route('/nodeinfo/2.1')
+@bp.route('/nodeinfo/2.1.json')
 @cache.cached(timeout=600)
 def nodeinfo21():
     nodeinfo_data = {
@@ -308,68 +200,71 @@
             "name": "piefed",
             "version": current_app.config["VERSION"],
             "repository": "https://codeberg.org/rimu/pyfedi",
-            "homepage": "https://join.piefed.social",
+            "homepage": "https://join.piefed.social"
         },
-        "protocols": ["activitypub"],
+        "protocols": [
+            "activitypub"
+        ],
         "usage": {
             "users": {
                 "total": users_total(),
                 "activeHalfyear": active_half_year(),
-                "activeMonth": active_month(),
+                "activeMonth": active_month()
             },
             "localPosts": local_posts(),
-            "localComments": local_comments(),
+            "localComments": local_comments()
         },
-        "openRegistrations": g.site.registration_mode != "Closed",
-        "services": {"inbound": [], "outbound": []},
-        "metadata": {},
+        "openRegistrations": g.site.registration_mode != 'Closed',
+        "services": {
+            "inbound": [],
+            "outbound": []
+        },
+        "metadata": {}
     }
     return jsonify(nodeinfo_data)
 
 
-@bp.route("/api/v1/instance")
+@bp.route('/api/v1/instance')
 @cache.cached(timeout=600)
 def api_v1_instance():
     retval = {
-        "title": g.site.name,
-        "uri": current_app.config["SERVER_NAME"],
-        "stats": {
+        'title': g.site.name,
+        'uri': current_app.config['SERVER_NAME'],
+        'stats': {
             "user_count": users_total(),
             "status_count": local_posts() + local_comments(),
-            "domain_count": 1,
+            "domain_count": 1
         },
-        "registrations": g.site.registration_mode != "Closed",
-        "approval_required": g.site.registration_mode == "RequireApplication",
+        'registrations': g.site.registration_mode != 'Closed',
+        'approval_required': g.site.registration_mode == 'RequireApplication'
     }
     return jsonify(retval)
 
 
-@bp.route("/api/v1/instance/domain_blocks")
+@bp.route('/api/v1/instance/domain_blocks')
 @cache.cached(timeout=600)
 def domain_blocks():
-    use_allowlist = get_setting("use_allowlist", False)
+    use_allowlist = get_setting('use_allowlist', False)
     if use_allowlist:
         return jsonify([])
     else:
         retval = []
         for domain in BannedInstances.query.all():
-            retval.append(
-                {
-                    "domain": domain.domain,
-                    "digest": sha256_digest(domain.domain),
-                    "severity": "suspend",
-                    "comment": domain.reason if domain.reason else "",
-                }
-            )
+            retval.append({
+                'domain': domain.domain,
+                'digest': sha256_digest(domain.domain),
+                'severity': 'suspend',
+                'comment': domain.reason if domain.reason else ''
+            })
     return jsonify(retval)
 
 
-@bp.route("/api/is_ip_banned", methods=["POST"])
-@limiter.limit("60 per 1 minutes", methods=["POST"])
+@bp.route('/api/is_ip_banned', methods=['POST'])
+@limiter.limit("60 per 1 minutes", methods=['POST'])
 def api_is_ip_banned():
     result = []
     counter = 0
-    for ip in request.form.get("ip_addresses").split(","):
+    for ip in request.form.get('ip_addresses').split(','):
         banned_ip = IpBan.query.filter(IpBan.ip_address == ip).first()
         result.append(banned_ip is not None)
         counter += 1
@@ -378,19 +273,14 @@
     return jsonify(result)
 
 
-@bp.route("/api/is_email_banned", methods=["POST"])
-@limiter.limit("60 per 1 minutes", methods=["POST"])
+@bp.route('/api/is_email_banned', methods=['POST'])
+@limiter.limit("60 per 1 minutes", methods=['POST'])
 def api_is_email_banned():
     result = []
     counter = 0
-    for email in request.form.get("emails").split(","):
-        user_id = (
-            db.session.query(User.id)
-            .filter(
-                User.banned == True, User.email == email.strip(), User.ap_id == None
-            )
-            .scalar()
-        )
+    for email in request.form.get('emails').split(','):
+        user_id = db.session.query(User.id).filter(User.banned == True, User.email == email.strip(),
+                                                   User.ap_id == None).scalar()
         result.append(user_id is not None)
         counter += 1
         if counter >= 10:
@@ -399,286 +289,232 @@
     return jsonify(result)
 
 
-@bp.route("/api/v3/site")
+@bp.route('/api/v3/site')
 @cache.cached(timeout=600)
 def lemmy_site():
     return orjson_response(lemmy_site_data())
 
 
-@bp.route("/api/v3/federated_instances")
+@bp.route('/api/v3/federated_instances')
 @cache.cached(timeout=600)
 def lemmy_federated_instances():
-    instances = Instance.query.filter(
-        Instance.id != 1, Instance.gone_forever == False
-    ).all()
+    instances = Instance.query.filter(Instance.id != 1, Instance.gone_forever == False).all()
     linked = []
     allowed = []
     blocked = []
     for instance in AllowedInstances.query.all():
-        allowed.append(
-            {
-                "id": instance.id,
-                "domain": instance.domain,
-                "published": utcnow(),
-                "updated": utcnow(),
-            }
-        )
+        allowed.append({"id": instance.id, "domain": instance.domain, "published": utcnow(), "updated": utcnow()})
     for instance in BannedInstances.query.all():
-        blocked.append(
-            {
-                "id": instance.id,
-                "domain": instance.domain,
-                "published": utcnow(),
-                "updated": utcnow(),
-            }
-        )
+        blocked.append({"id": instance.id, "domain": instance.domain, "published": utcnow(), "updated": utcnow()})
     for instance in instances:
-        instance_data = {
-            "id": instance.id,
-            "domain": instance.domain,
-            "published": instance.created_at.isoformat(),
-            "updated": instance.updated_at.isoformat(),
+        instance_data = {"id": instance.id, "domain": instance.domain, "published": instance.created_at.isoformat(),
+                         "updated": instance.updated_at.isoformat()}
+        if instance.software:
+            instance_data['software'] = instance.software
+        if instance.version:
+            instance_data['version'] = instance.version
+        if not any(blocked_instance.get('domain') == instance.domain for blocked_instance in blocked):
+            linked.append(instance_data)
+    return orjson_response({
+        "federated_instances": {
+            "linked": linked,
+            "allowed": allowed,
+            "blocked": blocked
         }
-        if instance.software:
-            instance_data["software"] = instance.software
-        if instance.version:
-            instance_data["version"] = instance.version
-        if not any(
-            blocked_instance.get("domain") == instance.domain
-            for blocked_instance in blocked
-        ):
-            linked.append(instance_data)
-    return orjson_response(
-        {
-            "federated_instances": {
-                "linked": linked,
-                "allowed": allowed,
-                "blocked": blocked,
-            }
-        }
-    )
-
-
-@bp.route("/u/<actor>", methods=["GET", "HEAD"])
+    })
+
+
+@bp.route('/u/<actor>', methods=['GET', 'HEAD'])
 def user_profile(actor):
-    """Requests to this endpoint can be for a JSON representation of the user, or a HTML rendering of their profile.
-    The two types of requests are differentiated by the header"""
+    """ Requests to this endpoint can be for a JSON representation of the user, or a HTML rendering of their profile.
+    The two types of requests are differentiated by the header """
     actor = actor.strip()
 
     # admins can view deleted accounts
     if current_user.is_authenticated and current_user.is_admin():
-        if "@" in actor:
+        if '@' in actor:
             user: User = User.query.filter_by(ap_id=actor.lower()).first()
         else:
-            user: User = (
-                User.query.filter(or_(User.user_name == actor))
-                .filter_by(ap_id=None)
-                .first()
-            )
+            user: User = User.query.filter(or_(User.user_name == actor)).filter_by(ap_id=None).first()
             if user is None:
-                user = User.query.filter_by(
-                    ap_profile_id=f'https://{current_app.config["SERVER_NAME"]}/u/{actor.lower()}',
-                    ap_id=None,
-                ).first()
-    else:
-        if "@" in actor:
+                user = User.query.filter_by(ap_profile_id=f'https://{current_app.config["SERVER_NAME"]}/u/{actor.lower()}', ap_id=None).first()
+    else:
+        if '@' in actor:
             user: User = User.query.filter_by(ap_id=actor.lower()).first()
         else:
-            user: User = (
-                User.query.filter(or_(User.user_name == actor))
-                .filter_by(ap_id=None)
-                .first()
-            )
+            user: User = User.query.filter(or_(User.user_name == actor)).filter_by(ap_id=None).first()
             if user is None:
-                user = User.query.filter_by(
-                    ap_profile_id=f'https://{current_app.config["SERVER_NAME"]}/u/{actor.lower()}',
-                    ap_id=None,
-                ).first()
+                user = User.query.filter_by(ap_profile_id=f'https://{current_app.config["SERVER_NAME"]}/u/{actor.lower()}', ap_id=None).first()
 
     if user is not None:
-        if request.method == "HEAD":
+        if request.method == 'HEAD':
             if is_activitypub_request():
-                resp = jsonify("")
-                resp.content_type = "application/activity+json"
+                resp = jsonify('')
+                resp.content_type = 'application/activity+json'
                 return resp
             else:
-                return ""
+                return ''
         if is_activitypub_request():
-            server = current_app.config["SERVER_NAME"]
-            actor_data = {
-                "@context": default_context(),
-                "type": "Person" if not user.bot else "Service",
-                "id": user.public_url(),
-                "preferredUsername": actor,
-                "name": user.title if user.title else user.user_name,
-                "inbox": f"{user.public_url()}/inbox",
-                "outbox": f"{user.public_url()}/outbox",
-                "discoverable": user.searchable,
-                "indexable": user.indexable,
-                "acceptPrivateMessages": user.accept_private_messages,
-                "manuallyApprovesFollowers": False
-                if not user.ap_manually_approves_followers
-                else user.ap_manually_approves_followers,
-                "publicKey": {
-                    "id": f"{user.public_url()}#main-key",
-                    "owner": user.public_url(),
-                    "publicKeyPem": user.public_key,
-                },
-                "endpoints": {"sharedInbox": f"https://{server}/inbox"},
-                "published": ap_datetime(user.created),
-            }
+            server = current_app.config['SERVER_NAME']
+            actor_data = {"@context": default_context(),
+                          "type": "Person" if not user.bot else "Service",
+                          "id": user.public_url(),
+                          "preferredUsername": actor,
+                          "name": user.title if user.title else user.user_name,
+                          "inbox": f"{user.public_url()}/inbox",
+                          "outbox": f"{user.public_url()}/outbox",
+                          "discoverable": user.searchable,
+                          "indexable": user.indexable,
+                          "acceptPrivateMessages": user.accept_private_messages,
+                          "manuallyApprovesFollowers": False if not user.ap_manually_approves_followers else user.ap_manually_approves_followers,
+                          "publicKey": {
+                              "id": f"{user.public_url()}#main-key",
+                              "owner": user.public_url(),
+                              "publicKeyPem": user.public_key
+                          },
+                          "endpoints": {
+                              "sharedInbox": f"https://{server}/inbox"
+                          },
+                          "published": ap_datetime(user.created),
+                          }
 
             if user.avatar_id is not None:
                 avatar_image = user.avatar_image()
-                if avatar_image.startswith("http"):
-                    actor_data["icon"] = {"type": "Image", "url": user.avatar_image()}
-                else:
+                if avatar_image.startswith('http'):
                     actor_data["icon"] = {
                         "type": "Image",
-                        "url": f"https://{current_app.config['SERVER_NAME']}{user.avatar_image()}",
-                    }
-            if user.cover_id is not None:
-                cover_image = user.cover_image()
-                if cover_image.startswith("http"):
-                    actor_data["image"] = {"type": "Image", "url": user.cover_image()}
-                else:
-                    actor_data["image"] = {
-                        "type": "Image",
-                        "url": f"https://{current_app.config['SERVER_NAME']}{user.cover_image()}",
-                    }
-            if user.about_html:
-                actor_data["summary"] = user.about_html
-                actor_data["source"] = {
-                    "content": user.about,
-                    "mediaType": "text/markdown",
-                }
-            if user.matrix_user_id:
-                actor_data["matrixUserId"] = user.matrix_user_id
-            if user.extra_fields.count() > 0:
-                actor_data["attachment"] = []
-                for field in user.extra_fields:
-                    actor_data["attachment"].append(
-                        {
-                            "type": "PropertyValue",
-                            "name": field.label,
-                            "value": field.text,
-                        }
-                    )
-            resp = jsonify(actor_data)
-            resp.content_type = "application/activity+json"
-            resp.headers.set(
-                "Link",
-                f'<https://{current_app.config["SERVER_NAME"]}/u/{actor}>; rel="alternate"; type="text/html"',
-            )
-            return resp
-        else:
-            return show_profile(user)
-    else:
-        abort(404)
-
-
-@bp.route("/u/<actor>/outbox", methods=["GET"])
-def user_outbox(actor):
-    outbox = {
-        "@context": default_context(),
-        "type": "OrderedCollection",
-        "id": f"https://{current_app.config['SERVER_NAME']}/u/{actor}/outbox",
-        "orderedItems": [],
-        "totalItems": 0,
-    }
-    resp = jsonify(outbox)
-    resp.content_type = "application/activity+json"
-    return resp
-
-
-@bp.route("/c/<actor>", methods=["GET"])
-def community_profile(actor):
-    """Requests to this endpoint can be for a JSON representation of the community, or a HTML rendering of it.
-    The two types of requests are differentiated by the header"""
-    actor = actor.strip()
-    if "@" in actor:
-        # don't provide activitypub info for remote communities
-        if "application/ld+json" in request.headers.get(
-            "Accept", ""
-        ) or "application/activity+json" in request.headers.get("Accept", ""):
-            abort(400)
-        community: Community = Community.query.filter_by(
-            ap_id=actor.lower(), banned=False
-        ).first()
-    else:
-        profile_id = f"https://{current_app.config['SERVER_NAME']}/c/{actor.lower()}"
-        community: Community = Community.query.filter_by(
-            ap_profile_id=profile_id, ap_id=None
-        ).first()
-    if community is not None:
-        if is_activitypub_request():
-            server = current_app.config["SERVER_NAME"]
-            actor_data = {
-                "@context": default_context(),
-                "type": "Group",
-                "id": f"https://{server}/c/{actor}",
-                "name": community.title,
-                "postingWarning": community.posting_warning,
-                "sensitive": True if community.nsfw or community.nsfl else False,
-                "preferredUsername": actor,
-                "inbox": f"https://{server}/c/{actor}/inbox",
-                "outbox": f"https://{server}/c/{actor}/outbox",
-                "followers": f"https://{server}/c/{actor}/followers",
-                "moderators": f"https://{server}/c/{actor}/moderators",
-                "featured": f"https://{server}/c/{actor}/featured",
-                "attributedTo": f"https://{server}/c/{actor}/moderators",
-                "postingRestrictedToMods": community.restricted_to_mods
-                or community.local_only,
-                "newModsWanted": community.new_mods_wanted,
-                "privateMods": community.private_mods,
-                "url": f"https://{server}/c/{actor}",
-                "publicKey": {
-                    "id": f"https://{server}/c/{actor}#main-key",
-                    "owner": f"https://{server}/c/{actor}",
-                    "publicKeyPem": community.public_key,
-                },
-                "endpoints": {"sharedInbox": f"https://{server}/inbox"},
-                "published": ap_datetime(community.created_at),
-                "updated": ap_datetime(community.last_active),
-                "lemmy:tagsForPosts": community.flair_for_ap(version=1),
-                "tag": community.flair_for_ap(version=2),
-            }
-            if community.description_html:
-                actor_data["summary"] = community.description_html
-                actor_data["source"] = {
-                    "content": community.description,
-                    "mediaType": "text/markdown",
-                }
-            if community.icon_id is not None:
-                icon_image = community.icon_image()
-                if icon_image.startswith("http"):
-                    actor_data["icon"] = {
-                        "type": "Image",
-                        "url": community.icon_image(),
+                        "url": user.avatar_image()
                     }
                 else:
                     actor_data["icon"] = {
                         "type": "Image",
-                        "url": f"https://{current_app.config['SERVER_NAME']}{community.icon_image()}",
+                        "url": f"https://{current_app.config['SERVER_NAME']}{user.avatar_image()}"
                     }
-            if community.image_id is not None:
-                header_image = community.header_image()
-                if header_image.startswith("http"):
+            if user.cover_id is not None:
+                cover_image = user.cover_image()
+                if cover_image.startswith('http'):
                     actor_data["image"] = {
                         "type": "Image",
-                        "url": community.header_image(),
+                        "url": user.cover_image()
                     }
                 else:
                     actor_data["image"] = {
                         "type": "Image",
-                        "url": f"https://{current_app.config['SERVER_NAME']}{community.header_image()}",
+                        "url": f"https://{current_app.config['SERVER_NAME']}{user.cover_image()}"
+                    }
+            if user.about_html:
+                actor_data['summary'] = user.about_html
+                actor_data['source'] = {'content': user.about, 'mediaType': 'text/markdown'}
+            if user.matrix_user_id:
+                actor_data['matrixUserId'] = user.matrix_user_id
+            if user.extra_fields.count() > 0:
+                actor_data['attachment'] = []
+                for field in user.extra_fields:
+                    actor_data['attachment'].append({'type': 'PropertyValue',
+                                                     'name': field.label,
+                                                     'value': field.text})
+            resp = jsonify(actor_data)
+            resp.content_type = 'application/activity+json'
+            resp.headers.set('Link',
+                             f'<https://{current_app.config["SERVER_NAME"]}/u/{actor}>; rel="alternate"; type="text/html"')
+            return resp
+        else:
+            return show_profile(user)
+    else:
+        abort(404)
+
+
+@bp.route('/u/<actor>/outbox', methods=['GET'])
+def user_outbox(actor):
+    outbox = {
+        "@context": default_context(),
+        'type': 'OrderedCollection',
+        'id': f"https://{current_app.config['SERVER_NAME']}/u/{actor}/outbox",
+        'orderedItems': [],
+        'totalItems': 0
+    }
+    resp = jsonify(outbox)
+    resp.content_type = 'application/activity+json'
+    return resp
+
+
+@bp.route('/c/<actor>', methods=['GET'])
+def community_profile(actor):
+    """ Requests to this endpoint can be for a JSON representation of the community, or a HTML rendering of it.
+        The two types of requests are differentiated by the header """
+    actor = actor.strip()
+    if '@' in actor:
+        # don't provide activitypub info for remote communities
+        if 'application/ld+json' in request.headers.get('Accept', '') or 'application/activity+json' in request.headers.get('Accept', ''):
+            abort(400)
+        community: Community = Community.query.filter_by(ap_id=actor.lower(), banned=False).first()
+    else:
+        profile_id = f"https://{current_app.config['SERVER_NAME']}/c/{actor.lower()}"
+        community: Community = Community.query.filter_by(ap_profile_id=profile_id, ap_id=None).first()
+    if community is not None:
+        if is_activitypub_request():
+            server = current_app.config['SERVER_NAME']
+            actor_data = {"@context": default_context(),
+                          "type": "Group",
+                          "id": f"https://{server}/c/{actor}",
+                          "name": community.title,
+                          "postingWarning": community.posting_warning,
+                          "sensitive": True if community.nsfw or community.nsfl else False,
+                          "preferredUsername": actor,
+                          "inbox": f"https://{server}/c/{actor}/inbox",
+                          "outbox": f"https://{server}/c/{actor}/outbox",
+                          "followers": f"https://{server}/c/{actor}/followers",
+                          "moderators": f"https://{server}/c/{actor}/moderators",
+                          "featured": f"https://{server}/c/{actor}/featured",
+                          "attributedTo": f"https://{server}/c/{actor}/moderators",
+                          "postingRestrictedToMods": community.restricted_to_mods or community.local_only,
+                          "newModsWanted": community.new_mods_wanted,
+                          "privateMods": community.private_mods,
+                          "url": f"https://{server}/c/{actor}",
+                          "publicKey": {
+                              "id": f"https://{server}/c/{actor}#main-key",
+                              "owner": f"https://{server}/c/{actor}",
+                              "publicKeyPem": community.public_key
+                          },
+                          "endpoints": {
+                              "sharedInbox": f"https://{server}/inbox"
+                          },
+                          "published": ap_datetime(community.created_at),
+                          "updated": ap_datetime(community.last_active),
+                          "lemmy:tagsForPosts": community.flair_for_ap(version=1),
+                          "tag": community.flair_for_ap(version=2)
+                          }
+            if community.description_html:
+                actor_data["summary"] = community.description_html
+                actor_data['source'] = {'content': community.description, 'mediaType': 'text/markdown'}
+            if community.icon_id is not None:
+                icon_image = community.icon_image()
+                if icon_image.startswith('http'):
+                    actor_data["icon"] = {
+                        "type": "Image",
+                        "url": community.icon_image()
+                    }
+                else:
+                    actor_data["icon"] = {
+                        "type": "Image",
+                        "url": f"https://{current_app.config['SERVER_NAME']}{community.icon_image()}"
+                    }
+            if community.image_id is not None:
+                header_image = community.header_image()
+                if header_image.startswith('http'):
+                    actor_data["image"] = {
+                        "type": "Image",
+                        "url": community.header_image()
+                    }
+                else:
+                    actor_data["image"] = {
+                        "type": "Image",
+                        "url": f"https://{current_app.config['SERVER_NAME']}{community.header_image()}"
                     }
             resp = jsonify(actor_data)
-            resp.content_type = "application/activity+json"
-            resp.headers.set(
-                "Link",
-                f'<https://{current_app.config["SERVER_NAME"]}/c/{actor}>; rel="alternate"; type="text/html"',
-            )
+            resp.content_type = 'application/activity+json'
+            resp.headers.set('Link',
+                             f'<https://{current_app.config["SERVER_NAME"]}/c/{actor}>; rel="alternate"; type="text/html"')
             return resp
         else:  # browser request - return html
             return show_community(community)
@@ -687,10 +523,8 @@
             abort(404)
         elif current_user.is_authenticated and "@" in actor:
             flash(_("Community not found on this instance"))
-            part = actor.split("@")
-            return redirect(
-                url_for("community.lookup", community=part[0], domain=part[1])
-            )
+            part = actor.split('@')
+            return redirect(url_for("community.lookup", community=part[0], domain=part[1]))
         elif current_user.is_authenticated:
             flash(_("Community not found on this instance"))
             return redirect(url_for("community.add_local"))
@@ -698,155 +532,80 @@
             abort(404)
 
 
-@bp.route("/inbox", methods=["POST"])
+@bp.route('/inbox', methods=['POST'])
 def shared_inbox():
     from app import redis_client
-
     try:
         request_json = request.get_json(force=True)
     except werkzeug.exceptions.BadRequest as e:
-        log_incoming_ap(
-            "",
-            APLOG_NOTYPE,
-            APLOG_FAILURE,
-            None,
-            "Unable to parse json body: " + e.description,
-        )
-        return "", 200
-
-    pause_federation = redis_client.get("pause_federation")
-    if pause_federation == "1":  # temporary pause as this instance is overloaded
-        return "", 429
-    elif pause_federation == "666":
-        return (
-            "",
-            410,
-        )  # this instance has been permanently closed down, everyone should stop sending to it.
-
-    g.site = Site.query.get(
-        1
-    )  # g.site is not initialized by @app.before_request when request.path == '/inbox'
+        log_incoming_ap('', APLOG_NOTYPE, APLOG_FAILURE, None, 'Unable to parse json body: ' + e.description)
+        return '', 200
+
+    pause_federation = redis_client.get('pause_federation')
+    if pause_federation == '1': # temporary pause as this instance is overloaded
+        return '', 429
+    elif pause_federation == '666':
+        return '', 410 # this instance has been permanently closed down, everyone should stop sending to it.
+
+    g.site = Site.query.get(1)  # g.site is not initialized by @app.before_request when request.path == '/inbox'
     store_ap_json = g.site.log_activitypub_json or False
     saved_json = request_json if store_ap_json else None
 
-    if (
-        not "id" in request_json
-        or not "type" in request_json
-        or not "actor" in request_json
-        or not "object" in request_json
-    ):
-        log_incoming_ap(
-            "",
-            APLOG_NOTYPE,
-            APLOG_FAILURE,
-            saved_json,
-            "Missing minimum expected fields in JSON",
-        )
-        return "", 200
-
-    id = request_json["id"]
-    if request_json["type"] == "Announce" and isinstance(request_json["object"], dict):
-        object = request_json["object"]
-        if (
-            not "id" in object
-            or not "type" in object
-            or not "actor" in object
-            or not "object" in object
-        ):
-            if "type" in object and (
-                object["type"] == "Page" or object["type"] == "Note"
-            ):
-                log_incoming_ap(
-                    id,
-                    APLOG_ANNOUNCE,
-                    APLOG_IGNORED,
-                    saved_json,
-                    "Intended for Mastodon",
-                )
+    if not 'id' in request_json or not 'type' in request_json or not 'actor' in request_json or not 'object' in request_json:
+        log_incoming_ap('', APLOG_NOTYPE, APLOG_FAILURE, saved_json, 'Missing minimum expected fields in JSON')
+        return '', 200
+
+    id = request_json['id']
+    if request_json['type'] == 'Announce' and isinstance(request_json['object'], dict):
+        object = request_json['object']
+        if not 'id' in object or not 'type' in object or not 'actor' in object or not 'object' in object:
+            if 'type' in object and (object['type'] == 'Page' or object['type'] == 'Note'):
+                log_incoming_ap(id, APLOG_ANNOUNCE, APLOG_IGNORED, saved_json, 'Intended for Mastodon')
             else:
-                log_incoming_ap(
-                    id,
-                    APLOG_ANNOUNCE,
-                    APLOG_FAILURE,
-                    saved_json,
-                    "Missing minimum expected fields in JSON Announce object",
-                )
-            return "", 200
-
-        if isinstance(object["actor"], str) and object["actor"].startswith(
-            "https://" + current_app.config["SERVER_NAME"]
-        ):
-            log_incoming_ap(
-                id,
-                APLOG_DUPLICATE,
-                APLOG_IGNORED,
-                saved_json,
-                "Activity about local content which is already present",
-            )
-            return "", 200
-
-        id = object["id"]
+                log_incoming_ap(id, APLOG_ANNOUNCE, APLOG_FAILURE, saved_json,
+                                'Missing minimum expected fields in JSON Announce object')
+            return '', 200
+
+        if isinstance(object['actor'], str) and object['actor'].startswith(
+                'https://' + current_app.config['SERVER_NAME']):
+            log_incoming_ap(id, APLOG_DUPLICATE, APLOG_IGNORED, saved_json,
+                            'Activity about local content which is already present')
+            return '', 200
+
+        id = object['id']
+
+
+    if id.startswith('xyz'):
+        eee = 1
 
     if redis_client.exists(id):  # Something is sending same activity multiple times
-        log_incoming_ap(
-            id,
-            APLOG_DUPLICATE,
-            APLOG_IGNORED,
-            saved_json,
-            "Already aware of this activity",
-        )
-        return "", 200
-    redis_client.set(
-        id, 1, ex=90
-    )  # Save the activity ID into redis, to avoid duplicate activities
+        log_incoming_ap(id, APLOG_DUPLICATE, APLOG_IGNORED, saved_json, 'Already aware of this activity')
+        return '', 200
+    redis_client.set(id, 1, ex=90)  # Save the activity ID into redis, to avoid duplicate activities
 
     # Ignore unutilised PeerTube activity
-    if isinstance(request_json["actor"], str) and request_json["actor"].endswith(
-        "accounts/peertube"
-    ):
-        log_incoming_ap(
-            id,
-            APLOG_PT_VIEW,
-            APLOG_IGNORED,
-            saved_json,
-            "PeerTube View or CacheFile activity",
-        )
-        return ""
+    if isinstance(request_json['actor'], str) and request_json['actor'].endswith('accounts/peertube'):
+        log_incoming_ap(id, APLOG_PT_VIEW, APLOG_IGNORED, saved_json, 'PeerTube View or CacheFile activity')
+        return ''
 
     # Ignore account deletion requests from users that do not already exist here
     account_deletion = False
-    if (
-        request_json["type"] == "Delete"
-        and "object" in request_json
-        and isinstance(request_json["object"], str)
-        and request_json["actor"] == request_json["object"]
-    ):
+    if request_json['type'] == 'Delete' and 'object' in request_json and isinstance(request_json['object'], str) and \
+            request_json['actor'] == request_json['object']:
         account_deletion = True
-        actor = (
-            db.session.query(User)
-            .filter_by(ap_profile_id=request_json["actor"].lower())
-            .first()
-        )
+        actor = db.session.query(User).filter_by(ap_profile_id=request_json['actor'].lower()).first()
         if not actor:
-            log_incoming_ap(
-                id, APLOG_DELETE, APLOG_IGNORED, saved_json, "Does not exist here"
-            )
-            return "", 200
-    else:
-        actor = find_actor_or_create_cached(request_json["actor"])
+            log_incoming_ap(id, APLOG_DELETE, APLOG_IGNORED, saved_json, 'Does not exist here')
+            return '', 200
+    else:
+        actor = find_actor_or_create_cached(request_json['actor'])
 
     if not actor:
-        actor_name = request_json["actor"]
-        log_incoming_ap(
-            id,
-            APLOG_NOTYPE,
-            APLOG_FAILURE,
-            saved_json,
-            f"Actor could not be found 1 - : {actor_name}, actor object: {actor}",
-        )
-        return "", 200
-
-    # if actor.is_local():  # should be impossible (can be Announced back, but not sent without access to privkey)
+        actor_name = request_json['actor']
+        log_incoming_ap(id, APLOG_NOTYPE, APLOG_FAILURE, saved_json, f'Actor could not be found 1 - : {actor_name}, actor object: {actor}')
+        return '', 200
+
+    #if actor.is_local():  # should be impossible (can be Announced back, but not sent without access to privkey)
     #    log_incoming_ap(id, APLOG_NOTYPE, APLOG_FAILURE, saved_json, 'ActivityPub activity from a local actor')
     #    return '', 200
 
@@ -856,51 +615,32 @@
     except VerificationError as e:
         bounced = True
         # HTTP sig will fail if a.gup.pe or PeerTube have bounced a request, so check LD sig instead
-        if "signature" in request_json:
+        if 'signature' in request_json:
             try:
                 LDSignature.verify_signature(request_json, actor.public_key)
             except VerificationError as e:
-                log_incoming_ap(
-                    id,
-                    APLOG_NOTYPE,
-                    APLOG_FAILURE,
-                    saved_json,
-                    "Could not verify LD signature: " + str(e),
-                )
-                return "", 400
+                log_incoming_ap(id, APLOG_NOTYPE, APLOG_FAILURE, saved_json, 'Could not verify LD signature: ' + str(e))
+                return '', 400
         elif (
-            actor.ap_profile_id
-            == "https://fediseer.com/api/v1/user/fediseer"  # accept unsigned chat message from fediseer for API key
-            and request_json["type"] == "Create"
-            and isinstance(request_json["object"], dict)
-            and "type" in request_json["object"]
-            and request_json["object"]["type"] == "ChatMessage"
-        ):
+                actor.ap_profile_id == 'https://fediseer.com/api/v1/user/fediseer' and  # accept unsigned chat message from fediseer for API key
+                request_json['type'] == 'Create' and isinstance(request_json['object'], dict) and
+                'type' in request_json['object'] and request_json['object']['type'] == 'ChatMessage'):
             ...
         # no HTTP sig, and no LD sig, so reduce the inner object to just its remote ID, and then fetch it and check it in process_inbox_request()
-        elif (
-            (request_json["type"] == "Create" or request_json["type"] == "Update")
-            and isinstance(request_json["object"], dict)
-            and "id" in request_json["object"]
-            and isinstance(request_json["object"]["id"], str)
-        ):
-            request_json["object"] = request_json["object"]["id"]
+        elif ((request_json['type'] == 'Create' or request_json['type'] == 'Update') and
+              isinstance(request_json['object'], dict) and 'id' in request_json['object'] and isinstance(
+                    request_json['object']['id'], str)):
+            request_json['object'] = request_json['object']['id']
         else:
-            log_incoming_ap(
-                id,
-                APLOG_NOTYPE,
-                APLOG_FAILURE,
-                saved_json,
-                "Could not verify HTTP signature: " + str(e),
-            )
-            return "", 400
+            log_incoming_ap(id, APLOG_NOTYPE, APLOG_FAILURE, saved_json, 'Could not verify HTTP signature: ' + str(e))
+            return '', 400
 
     if actor.instance_id:
         actor.instance.last_seen = utcnow()
         actor.instance.dormant = False
         actor.instance.gone_forever = False
         actor.instance.failures = 0
-        actor.instance.ip_address = ip_address() if not bounced else ""
+        actor.instance.ip_address = ip_address() if not bounced else ''
     db.session.commit()
 
     # When a user is deleted, the only way to be fairly sure they get deleted everywhere is to tell the whole fediverse.
@@ -910,146 +650,76 @@
             process_delete_request(request_json, store_ap_json)
         else:
             process_delete_request.delay(request_json, store_ap_json)
-        return ""
+        return ''
 
     if current_app.debug:
         process_inbox_request(request_json, store_ap_json)
     else:
         process_inbox_request.delay(request_json, store_ap_json)
 
-    return ""
-
-
-@bp.route("/site_inbox", methods=["POST"])
+    return ''
+
+
+@bp.route('/site_inbox', methods=['POST'])
 def site_inbox():
     return shared_inbox()
 
 
-@bp.route("/u/<actor>/inbox", methods=["POST"])
+@bp.route('/u/<actor>/inbox', methods=['POST'])
 def user_inbox(actor):
     return shared_inbox()
 
 
-@bp.route("/c/<actor>/inbox", methods=["POST"])
+@bp.route('/c/<actor>/inbox', methods=['POST'])
 def community_inbox(actor):
     return shared_inbox()
 
 
 def replay_inbox_request(request_json):
-    if (
-        not "id" in request_json
-        or not "type" in request_json
-        or not "actor" in request_json
-        or not "object" in request_json
-    ):
-        log_incoming_ap(
-            "",
-            APLOG_NOTYPE,
-            APLOG_FAILURE,
-            request_json,
-            "REPLAY: Missing minimum expected fields in JSON",
-        )
+    if not 'id' in request_json or not 'type' in request_json or not 'actor' in request_json or not 'object' in request_json:
+        log_incoming_ap('', APLOG_NOTYPE, APLOG_FAILURE, request_json, 'REPLAY: Missing minimum expected fields in JSON')
         return
 
-    id = request_json["id"]
-    if request_json["type"] == "Announce" and isinstance(request_json["object"], dict):
-        object = request_json["object"]
-        if (
-            not "id" in object
-            or not "type" in object
-            or not "actor" in object
-            or not "object" in object
-        ):
-            if "type" in object and (
-                object["type"] == "Page" or object["type"] == "Note"
-            ):
-                log_incoming_ap(
-                    id,
-                    APLOG_ANNOUNCE,
-                    APLOG_IGNORED,
-                    request_json,
-                    "REPLAY: Intended for Mastodon",
-                )
+    id = request_json['id']
+    if request_json['type'] == 'Announce' and isinstance(request_json['object'], dict):
+        object = request_json['object']
+        if not 'id' in object or not 'type' in object or not 'actor' in object or not 'object' in object:
+            if 'type' in object and (object['type'] == 'Page' or object['type'] == 'Note'):
+                log_incoming_ap(id, APLOG_ANNOUNCE, APLOG_IGNORED, request_json, 'REPLAY: Intended for Mastodon')
             else:
-                log_incoming_ap(
-                    id,
-                    APLOG_ANNOUNCE,
-                    APLOG_FAILURE,
-                    request_json,
-                    "REPLAY: Missing minimum expected fields in JSON Announce object",
-                )
+                log_incoming_ap(id, APLOG_ANNOUNCE, APLOG_FAILURE, request_json, 'REPLAY: Missing minimum expected fields in JSON Announce object')
             return
 
-        if isinstance(object["actor"], str) and object["actor"].startswith(
-            "https://" + current_app.config["SERVER_NAME"]
-        ):
-            log_incoming_ap(
-                id,
-                APLOG_DUPLICATE,
-                APLOG_IGNORED,
-                request_json,
-                "REPLAY: Activity about local content which is already present",
-            )
+        if isinstance(object['actor'], str) and object['actor'].startswith(
+                'https://' + current_app.config['SERVER_NAME']):
+            log_incoming_ap(id, APLOG_DUPLICATE, APLOG_IGNORED, request_json, 'REPLAY: Activity about local content which is already present')
             return
 
     # Ignore unutilised PeerTube activity
-    if isinstance(request_json["actor"], str) and request_json["actor"].endswith(
-        "accounts/peertube"
-    ):
-        log_incoming_ap(
-            id,
-            APLOG_PT_VIEW,
-            APLOG_IGNORED,
-            request_json,
-            "REPLAY: PeerTube View or CacheFile activity",
-        )
+    if isinstance(request_json['actor'], str) and request_json['actor'].endswith('accounts/peertube'):
+        log_incoming_ap(id, APLOG_PT_VIEW, APLOG_IGNORED, request_json, 'REPLAY: PeerTube View or CacheFile activity')
         return
 
     # Ignore account deletion requests from users that do not already exist here
     account_deletion = False
-    if (
-        request_json["type"] == "Delete"
-        and "object" in request_json
-        and isinstance(request_json["object"], str)
-        and request_json["actor"] == request_json["object"]
-    ):
+    if (request_json['type'] == 'Delete' and
+            'object' in request_json and isinstance(request_json['object'], str) and
+            request_json['actor'] == request_json['object']):
         account_deletion = True
-        actor = (
-            db.session.query(User)
-            .filter_by(ap_profile_id=request_json["actor"].lower())
-            .first()
-        )
+        actor = db.session.query(User).filter_by(ap_profile_id=request_json['actor'].lower()).first()
         if not actor:
-            log_incoming_ap(
-                id,
-                APLOG_DELETE,
-                APLOG_IGNORED,
-                request_json,
-                "REPLAY: Does not exist here",
-            )
+            log_incoming_ap(id, APLOG_DELETE, APLOG_IGNORED, request_json, 'REPLAY: Does not exist here')
             return
     else:
-        actor = find_actor_or_create_cached(request_json["actor"])
+        actor = find_actor_or_create_cached(request_json['actor'])
 
     if not actor:
-        actor_name = request_json["actor"]
-        log_incoming_ap(
-            id,
-            APLOG_NOTYPE,
-            APLOG_FAILURE,
-            request_json,
-            f"REPLAY: Actor could not be found 1: {actor_name}",
-        )
+        actor_name = request_json['actor']
+        log_incoming_ap(id, APLOG_NOTYPE, APLOG_FAILURE, request_json, f'REPLAY: Actor could not be found 1: {actor_name}')
         return
 
     if actor.is_local():  # should be impossible (can be Announced back, but not sent back without access to privkey)
-        log_incoming_ap(
-            id,
-            APLOG_NOTYPE,
-            APLOG_FAILURE,
-            request_json,
-            "REPLAY: ActivityPub activity from a local actor",
-        )
+        log_incoming_ap(id, APLOG_NOTYPE, APLOG_FAILURE, request_json, 'REPLAY: ActivityPub activity from a local actor')
         return
 
     # When a user is deleted, the only way to be fairly sure they get deleted everywhere is to tell the whole fediverse.
@@ -1071,7 +741,6 @@
             # although process_inbox_request uses session instead of db.session, many of the functions it calls, like find_actor_or_create_cached, do not which makes this necessary.
             with patch_db_session(session):
                 from app import redis_client
-
                 # For an Announce, Accept, or Reject, we have the community/feed, and need to find the user
                 # For everything else, we have the user, and need to find the community/feed
                 # Benefits of always using request_json['actor']:
@@ -1079,166 +748,76 @@
                 #   Because of the earlier check, we know that they already exist, and so don't need to check again
                 #   Using actors from inner objects has a vulnerability to spoofing attacks (e.g. if 'attributedTo' doesn't match the 'Create' actor)
                 saved_json = request_json if store_ap_json else None
-                id = request_json["id"]
-                actor_id = request_json["actor"]
+                id = request_json['id']
+                actor_id = request_json['actor']
                 if isinstance(actor_id, dict):  # Discourse does this
-                    actor_id = actor_id["id"]
+                    actor_id = actor_id['id']
                 feed = community = None
-                if (
-                    request_json["type"] == "Announce"
-                    or request_json["type"] == "Accept"
-                    or request_json["type"] == "Reject"
-                ):
-                    community = find_actor_or_create_cached(
-                        actor_id, community_only=True, create_if_not_found=False
-                    )
+                if request_json['type'] == 'Announce' or request_json['type'] == 'Accept' or request_json['type'] == 'Reject':
+                    community = find_actor_or_create_cached(actor_id, community_only=True, create_if_not_found=False)
                     if not community:
-                        feed = find_actor_or_create_cached(
-                            actor_id, feed_only=True, create_if_not_found=False
-                        )
+                        feed = find_actor_or_create_cached(actor_id, feed_only=True, create_if_not_found=False)
                     if not community and not feed:
-                        log_incoming_ap(
-                            id,
-                            APLOG_ANNOUNCE,
-                            APLOG_FAILURE,
-                            saved_json,
-                            "Actor was not a feed or a community",
-                        )
+                        log_incoming_ap(id, APLOG_ANNOUNCE, APLOG_FAILURE, saved_json, 'Actor was not a feed or a community')
                         return
                 else:
                     actor = find_actor_or_create_cached(actor_id)
                     if actor and isinstance(actor, User):
                         user = actor
                         # Update user's last_seen in a separate transaction to avoid deadlocks
-                        with redis_client.lock(
-                            f"lock:user:{user.id}", timeout=10, blocking_timeout=6
-                        ):
-                            session.execute(
-                                text(
-                                    'UPDATE "user" SET last_seen=:last_seen WHERE id = :user_id'
-                                ),
-                                {"last_seen": utcnow(), "user_id": user.id},
-                            )
+                        with redis_client.lock(f"lock:user:{user.id}", timeout=10, blocking_timeout=6):
+                            session.execute(text('UPDATE "user" SET last_seen=:last_seen WHERE id = :user_id'),
+                                               {"last_seen": utcnow(), "user_id": user.id})
                             session.commit()
-                    elif actor and isinstance(
-                        actor, Community
-                    ):  # Process a few activities from NodeBB and a.gup.pe
-                        if (
-                            request_json["type"] == "Add"
-                            or request_json["type"] == "Remove"
-                        ):
-                            log_incoming_ap(
-                                id,
-                                APLOG_ADD,
-                                APLOG_IGNORED,
-                                saved_json,
-                                "NodeBB Topic Management",
-                            )
+                    elif actor and isinstance(actor, Community):  # Process a few activities from NodeBB and a.gup.pe
+                        if request_json['type'] == 'Add' or request_json['type'] == 'Remove':
+                            log_incoming_ap(id, APLOG_ADD, APLOG_IGNORED, saved_json, 'NodeBB Topic Management')
                             return
-                        elif (
-                            request_json["type"] == "Update"
-                            and "type" in request_json["object"]
-                        ):
-                            if request_json["object"]["type"] == "Group":
-                                community = (
-                                    actor  # process it same as Update/Group from Lemmy
-                                )
-                            elif request_json["object"]["type"] == "OrderedCollection":
-                                log_incoming_ap(
-                                    id,
-                                    APLOG_ADD,
-                                    APLOG_IGNORED,
-                                    saved_json,
-                                    "Follower count update from a.gup.pe",
-                                )
+                        elif request_json['type'] == 'Update' and 'type' in request_json['object']:
+                            if request_json['object']['type'] == 'Group':
+                                community = actor  # process it same as Update/Group from Lemmy
+                            elif request_json['object']['type'] == 'OrderedCollection':
+                                log_incoming_ap(id, APLOG_ADD, APLOG_IGNORED, saved_json, 'Follower count update from a.gup.pe')
                                 return
                             else:
-                                log_incoming_ap(
-                                    id,
-                                    APLOG_NOTYPE,
-                                    APLOG_FAILURE,
-                                    saved_json,
-                                    "Unexpected Update activity from Group",
-                                )
+                                log_incoming_ap(id, APLOG_NOTYPE, APLOG_FAILURE, saved_json, 'Unexpected Update activity from Group')
                                 return
                         else:
-                            log_incoming_ap(
-                                id,
-                                APLOG_NOTYPE,
-                                APLOG_FAILURE,
-                                saved_json,
-                                "Unexpected activity from Group",
-                            )
+                            log_incoming_ap(id, APLOG_NOTYPE, APLOG_FAILURE, saved_json, 'Unexpected activity from Group')
                             return
                     else:
-                        log_incoming_ap(
-                            id,
-                            APLOG_NOTYPE,
-                            APLOG_FAILURE,
-                            saved_json,
-                            "Actor was not a user or a community",
-                        )
+                        log_incoming_ap(id, APLOG_NOTYPE, APLOG_FAILURE, saved_json, 'Actor was not a user or a community')
                         return
 
                 # Announce: take care of inner objects that are just a URL (PeerTube, a.gup.pe), or find the user if the inner object is a dict
-                if request_json["type"] == "Announce":
-                    if isinstance(request_json["object"], str):
-                        if request_json["object"].startswith(
-                            "https://" + current_app.config["SERVER_NAME"]
-                        ):
-                            log_incoming_ap(
-                                id,
-                                APLOG_DUPLICATE,
-                                APLOG_IGNORED,
-                                saved_json,
-                                "Activity about local content which is already present",
-                            )
+                if request_json['type'] == 'Announce':
+                    if isinstance(request_json['object'], str):
+                        if request_json['object'].startswith('https://' + current_app.config['SERVER_NAME']):
+                            log_incoming_ap(id, APLOG_DUPLICATE, APLOG_IGNORED, saved_json, 'Activity about local content which is already present')
                             return
-                        post = resolve_remote_post(
-                            request_json["object"], community, id, store_ap_json
-                        )
+                        post = resolve_remote_post(request_json['object'], community, id, store_ap_json)
                         if post:
-                            log_incoming_ap(
-                                id, APLOG_ANNOUNCE, APLOG_SUCCESS, request_json
-                            )
+                            log_incoming_ap(id, APLOG_ANNOUNCE, APLOG_SUCCESS, request_json)
                         else:
-                            log_incoming_ap(
-                                id,
-                                APLOG_ANNOUNCE,
-                                APLOG_FAILURE,
-                                request_json,
-                                "Could not resolve post",
-                            )
+                            log_incoming_ap(id, APLOG_ANNOUNCE, APLOG_FAILURE, request_json, 'Could not resolve post')
                         return
-                    elif isinstance(
-                        request_json["object"], list
-                    ):  # PieFed can Announce an unlimited amount of objects at once, as long as they are all from the same community.
-                        for obj in request_json["object"]:
+                    elif isinstance(request_json['object'], list):  # PieFed can Announce an unlimited amount of objects at once, as long as they are all from the same community.
+                        for obj in request_json['object']:
                             # Convert each object into the list into an identical Announce activity containing just that object
                             fake_activity = request_json.copy()
-                            fake_activity["object"] = obj
-                            process_inbox_request(
-                                fake_activity, store_ap_json
-                            )  # Process the Announce (with single object) as normal
+                            fake_activity['object'] = obj
+                            process_inbox_request(fake_activity, store_ap_json)  # Process the Announce (with single object) as normal
                         return
 
                     if not feed:
-                        user_ap_id = request_json["object"]["actor"]
+                        user_ap_id = request_json['object']['actor']
                         user = find_actor_or_create_cached(user_ap_id)
                         if user and isinstance(user, User):
                             if user.banned:
-                                log_incoming_ap(
-                                    id,
-                                    APLOG_ANNOUNCE,
-                                    APLOG_FAILURE,
-                                    saved_json,
-                                    f"{user_ap_id} is banned",
-                                )
+                                log_incoming_ap(id, APLOG_ANNOUNCE, APLOG_FAILURE, saved_json, f'{user_ap_id} is banned')
                                 return
 
-                            with redis_client.lock(
-                                f"lock:user:{user.id}", timeout=10, blocking_timeout=6
-                            ):
+                            with redis_client.lock(f"lock:user:{user.id}", timeout=10, blocking_timeout=6):
                                 user.last_seen = utcnow()
                                 user.instance.last_seen = utcnow()
                                 user.instance.dormant = False
@@ -1246,14 +825,7 @@
                                 user.instance.failures = 0
                                 session.commit()
                         else:
-                            log_incoming_ap(
-                                id,
-                                APLOG_ANNOUNCE,
-                                APLOG_FAILURE,
-                                saved_json,
-                                "Blocked or unfound user for Announce object actor "
-                                + user_ap_id,
-                            )
+                            log_incoming_ap(id, APLOG_ANNOUNCE, APLOG_FAILURE, saved_json, 'Blocked or unfound user for Announce object actor ' + user_ap_id)
                             return
                     else:
                         user = None
@@ -1261,118 +833,58 @@
                     # Now that we have the community and the user from an Announce, we can save repeating code by removing it
                     # core_activity is checked for its Type, but the original request_json is sometimes passed to any other functions
                     announced = True
-                    core_activity = request_json["object"]
+                    core_activity = request_json['object']
                 else:
                     announced = False
                     core_activity = request_json
 
                 # Follow: remote user wants to join/follow one of our users, communities, or feeds
-                if core_activity["type"] == "Follow":
-                    target_ap_id = core_activity["object"]
-                    follow_id = core_activity["id"]
+                if core_activity['type'] == 'Follow':
+                    target_ap_id = core_activity['object']
+                    follow_id = core_activity['id']
                     target = find_actor_or_create_cached(target_ap_id)
                     if not target:
-                        log_incoming_ap(
-                            id,
-                            APLOG_FOLLOW,
-                            APLOG_FAILURE,
-                            saved_json,
-                            "Could not find target of Follow",
-                        )
+                        log_incoming_ap(id, APLOG_FOLLOW, APLOG_FAILURE, saved_json, 'Could not find target of Follow')
                         return
                     if isinstance(target, Community):
                         community = target
                         reject_follow = False
                         if community.local_only:
-                            log_incoming_ap(
-                                id,
-                                APLOG_FOLLOW,
-                                APLOG_FAILURE,
-                                saved_json,
-                                "Local only cannot be followed by remote users",
-                            )
+                            log_incoming_ap(id, APLOG_FOLLOW, APLOG_FAILURE, saved_json, 'Local only cannot be followed by remote users')
                             reject_follow = True
                         else:
                             # check if user is banned from this community
-                            user_banned = (
-                                session.query(CommunityBan)
-                                .filter_by(user_id=user.id, community_id=community.id)
-                                .first()
-                            )
+                            user_banned = session.query(CommunityBan).filter_by(user_id=user.id, community_id=community.id).first()
                             if user_banned:
-                                log_incoming_ap(
-                                    id,
-                                    APLOG_FOLLOW,
-                                    APLOG_FAILURE,
-                                    saved_json,
-                                    "Remote user has been banned",
-                                )
+                                log_incoming_ap(id, APLOG_FOLLOW, APLOG_FAILURE, saved_json, 'Remote user has been banned')
                                 reject_follow = True
                         if reject_follow:
                             # send reject message to deny the follow
-                            reject = {
-                                "@context": default_context(),
-                                "actor": community.public_url(),
-                                "to": [user.public_url()],
-                                "object": {
-                                    "actor": user.public_url(),
-                                    "to": None,
-                                    "object": community.public_url(),
-                                    "type": "Follow",
-                                    "id": follow_id,
-                                },
-                                "type": "Reject",
-                                "id": f"https://{current_app.config['SERVER_NAME']}/activities/reject/"
-                                + gibberish(32),
-                            }
-                            send_post_request(
-                                user.ap_inbox_url,
-                                reject,
-                                community.private_key,
-                                f"{community.public_url()}#main-key",
-                            )
+                            reject = {"@context": default_context(), "actor": community.public_url(),
+                                      "to": [user.public_url()],
+                                      "object": {"actor": user.public_url(), "to": None, "object": community.public_url(),
+                                                 "type": "Follow", "id": follow_id},
+                                      "type": "Reject",
+                                      "id": f"https://{current_app.config['SERVER_NAME']}/activities/reject/" + gibberish(32)}
+                            send_post_request(user.ap_inbox_url, reject, community.private_key, f"{community.public_url()}#main-key")
                         else:
-                            existing_member = (
-                                session.query(CommunityMember)
-                                .filter_by(user_id=user.id, community_id=community.id)
-                                .first()
-                            )
+                            existing_member = session.query(CommunityMember).filter_by(user_id=user.id, community_id=community.id).first()
                             if not existing_member:
-                                member = CommunityMember(
-                                    user_id=user.id, community_id=community.id
-                                )
+                                member = CommunityMember(user_id=user.id, community_id=community.id)
                                 session.add(member)
                                 community.subscriptions_count += 1
                                 community.last_active = utcnow()
                                 session.commit()
-                                cache.delete_memoized(
-                                    community_membership, user, community
-                                )
+                                cache.delete_memoized(community_membership, user, community)
                                 # send accept message to acknowledge the follow
-                                accept = {
-                                    "@context": default_context(),
-                                    "actor": community.public_url(),
-                                    "to": [user.public_url()],
-                                    "object": {
-                                        "actor": user.public_url(),
-                                        "to": None,
-                                        "object": community.public_url(),
-                                        "type": "Follow",
-                                        "id": follow_id,
-                                    },
-                                    "type": "Accept",
-                                    "id": f"https://{current_app.config['SERVER_NAME']}/activities/accept/"
-                                    + gibberish(32),
-                                }
-                                send_post_request(
-                                    user.ap_inbox_url,
-                                    accept,
-                                    community.private_key,
-                                    f"{community.public_url()}#main-key",
-                                )
-                                log_incoming_ap(
-                                    id, APLOG_FOLLOW, APLOG_SUCCESS, saved_json
-                                )
+                                accept = {"@context": default_context(), "actor": community.public_url(),
+                                          "to": [user.public_url()],
+                                          "object": {"actor": user.public_url(), "to": None,
+                                                     "object": community.public_url(), "type": "Follow", "id": follow_id},
+                                          "type": "Accept",
+                                          "id": f"https://{current_app.config['SERVER_NAME']}/activities/accept/" + gibberish(32)}
+                                send_post_request(user.ap_inbox_url, accept, community.private_key, f"{community.public_url()}#main-key")
+                                log_incoming_ap(id, APLOG_FOLLOW, APLOG_SUCCESS, saved_json)
                         return
                     elif isinstance(target, Feed):
                         feed = target
@@ -1385,27 +897,12 @@
 
                         if reject_follow:
                             # send reject message to deny the follow
-                            reject = {
-                                "@context": default_context(),
-                                "actor": feed.public_url(),
-                                "to": [user.public_url()],
-                                "object": {
-                                    "actor": user.public_url(),
-                                    "to": None,
-                                    "object": feed.public_url(),
-                                    "type": "Follow",
-                                    "id": follow_id,
-                                },
-                                "type": "Reject",
-                                "id": f"https://{current_app.config['SERVER_NAME']}/activities/reject/"
-                                + gibberish(32),
-                            }
-                            send_post_request(
-                                user.ap_inbox_url,
-                                reject,
-                                feed.private_key,
-                                f"{feed.public_url()}#main-key",
-                            )
+                            reject = {"@context": default_context(), "actor": feed.public_url(), "to": [user.public_url()],
+                                      "object": {"actor": user.public_url(), "to": None, "object": feed.public_url(),
+                                                 "type": "Follow", "id": follow_id},
+                                      "type": "Reject",
+                                      "id": f"https://{current_app.config['SERVER_NAME']}/activities/reject/" + gibberish(32)}
+                            send_post_request(user.ap_inbox_url, reject, feed.private_key, f"{feed.public_url()}#main-key")
                         else:
                             if feed_membership(user, feed) != SUBSCRIPTION_MEMBER:
                                 member = FeedMember(user_id=user.id, feed_id=feed.id)
@@ -1414,194 +911,95 @@
                                 session.commit()
                                 cache.delete_memoized(feed_membership, user, feed)
                                 # send accept message to acknowledge the follow
-                                accept = {
-                                    "@context": default_context(),
-                                    "actor": feed.public_url(),
-                                    "to": [user.public_url()],
-                                    "object": {
-                                        "actor": user.public_url(),
-                                        "to": None,
-                                        "object": feed.public_url(),
-                                        "type": "Follow",
-                                        "id": follow_id,
-                                    },
-                                    "type": "Accept",
-                                    "id": f"https://{current_app.config['SERVER_NAME']}/activities/accept/"
-                                    + gibberish(32),
-                                }
-                                send_post_request(
-                                    user.ap_inbox_url,
-                                    accept,
-                                    feed.private_key,
-                                    f"{feed.public_url()}#main-key",
-                                )
-                                log_incoming_ap(
-                                    id, APLOG_FOLLOW, APLOG_SUCCESS, saved_json
-                                )
+                                accept = {"@context": default_context(), "actor": feed.public_url(),
+                                          "to": [user.public_url()],
+                                          "object": {"actor": user.public_url(), "to": None, "object": feed.public_url(),
+                                                     "type": "Follow", "id": follow_id},
+                                          "type": "Accept",
+                                          "id": f"https://{current_app.config['SERVER_NAME']}/activities/accept/" + gibberish(32)}
+                                send_post_request(user.ap_inbox_url, accept, feed.private_key,
+                                                  f"{feed.public_url()}#main-key")
+                                log_incoming_ap(id, APLOG_FOLLOW, APLOG_SUCCESS, saved_json)
                         return
                     elif isinstance(target, User):
                         local_user = target
                         remote_user = user
                         if not local_user.is_local():
-                            log_incoming_ap(
-                                id,
-                                APLOG_FOLLOW,
-                                APLOG_FAILURE,
-                                saved_json,
-                                "Follow request for remote user received",
-                            )
+                            log_incoming_ap(id, APLOG_FOLLOW, APLOG_FAILURE, saved_json,
+                                            'Follow request for remote user received')
                             return
-                        existing_follower = (
-                            session.query(UserFollower)
-                            .filter_by(
-                                local_user_id=local_user.id,
-                                remote_user_id=remote_user.id,
-                            )
-                            .first()
-                        )
+                        existing_follower = session.query(UserFollower).filter_by(local_user_id=local_user.id,
+                                                                         remote_user_id=remote_user.id).first()
                         if not existing_follower:
                             auto_accept = not local_user.ap_manually_approves_followers
-                            new_follower = UserFollower(
-                                local_user_id=local_user.id,
-                                remote_user_id=remote_user.id,
-                                is_accepted=auto_accept,
-                            )
+                            new_follower = UserFollower(local_user_id=local_user.id, remote_user_id=remote_user.id,
+                                                        is_accepted=auto_accept)
                             if not local_user.ap_followers_url:
-                                local_user.ap_followers_url = (
-                                    local_user.public_url() + "/followers"
-                                )
+                                local_user.ap_followers_url = local_user.public_url() + '/followers'
                             session.add(new_follower)
                             session.commit()
-                            accept = {
-                                "@context": default_context(),
-                                "actor": local_user.public_url(),
-                                "to": [remote_user.public_url()],
-                                "object": {
-                                    "actor": remote_user.public_url(),
-                                    "to": None,
-                                    "object": local_user.public_url(),
-                                    "type": "Follow",
-                                    "id": follow_id,
-                                },
-                                "type": "Accept",
-                                "id": f"https://{current_app.config['SERVER_NAME']}/activities/accept/"
-                                + gibberish(32),
-                            }
-                            send_post_request(
-                                remote_user.ap_inbox_url,
-                                accept,
-                                local_user.private_key,
-                                f"{local_user.public_url()}#main-key",
-                            )
+                            accept = {"@context": default_context(), "actor": local_user.public_url(),
+                                      "to": [remote_user.public_url()],
+                                      "object": {"actor": remote_user.public_url(), "to": None,
+                                                 "object": local_user.public_url(), "type": "Follow", "id": follow_id},
+                                      "type": "Accept",
+                                      "id": f"https://{current_app.config['SERVER_NAME']}/activities/accept/" + gibberish(32)}
+                            send_post_request(remote_user.ap_inbox_url, accept, local_user.private_key,
+                                              f"{local_user.public_url()}#main-key")
                             log_incoming_ap(id, APLOG_FOLLOW, APLOG_SUCCESS, saved_json)
                     return
 
                 # Accept: remote server is accepting our previous follow request
-                if core_activity["type"] == "Accept":
+                if core_activity['type'] == 'Accept':
                     user = None
-                    if isinstance(
-                        core_activity["object"], str
-                    ):  # a.gup.pe accepts using a string with the ID of the follow request
-                        join_request_parts = core_activity["object"].split("/")
+                    if isinstance(core_activity['object'], str):  # a.gup.pe accepts using a string with the ID of the follow request
+                        join_request_parts = core_activity['object'].split('/')
                         try:
-                            join_request = (
-                                session.query(CommunityJoinRequest)
-                                .filter_by(uuid=join_request_parts[-1])
-                                .first()
-                            )
+                            join_request = session.query(CommunityJoinRequest).filter_by(uuid=join_request_parts[-1]).first()
                         except Exception:  # old style join requests were just a number
                             session.rollback()
-                            join_request = session.query(CommunityJoinRequest).get(
-                                join_request_parts[-1]
-                            )
+                            join_request = session.query(CommunityJoinRequest).get(join_request_parts[-1])
                         if join_request:
                             user = session.query(User).get(join_request.user_id)
-                    elif core_activity["object"]["type"] == "Follow":
-                        user_ap_id = core_activity["object"]["actor"]
+                    elif core_activity['object']['type'] == 'Follow':
+                        user_ap_id = core_activity['object']['actor']
                         user = find_actor_or_create_cached(user_ap_id)
                         if user and user.banned:
-                            log_incoming_ap(
-                                id,
-                                APLOG_ACCEPT,
-                                APLOG_FAILURE,
-                                saved_json,
-                                f"{user_ap_id} is banned",
-                            )
+                            log_incoming_ap(id, APLOG_ACCEPT, APLOG_FAILURE, saved_json, f'{user_ap_id} is banned')
                             return
                     if not user:
-                        log_incoming_ap(
-                            id,
-                            APLOG_ACCEPT,
-                            APLOG_FAILURE,
-                            saved_json,
-                            "Could not find recipient of Accept",
-                        )
+                        log_incoming_ap(id, APLOG_ACCEPT, APLOG_FAILURE, saved_json, 'Could not find recipient of Accept')
                         return
 
                     if community:
-                        join_request = (
-                            session.query(CommunityJoinRequest)
-                            .filter_by(user_id=user.id, community_id=community.id)
-                            .first()
-                        )
+                        join_request = session.query(CommunityJoinRequest).filter_by(user_id=user.id, community_id=community.id).first()
                         if join_request:
                             try:
-                                existing_membership = (
-                                    session.query(CommunityMember)
-                                    .filter_by(
-                                        user_id=join_request.user_id,
-                                        community_id=join_request.community_id,
-                                    )
-                                    .first()
-                                )
+                                existing_membership = session.query(CommunityMember).filter_by(user_id=join_request.user_id,
+                                                                                      community_id=join_request.community_id).first()
                                 if not existing_membership:
                                     # check if the join request was a result of a feed join
                                     joined_via_feed = join_request.joined_via_feed
-                                    member = CommunityMember(
-                                        user_id=join_request.user_id,
-                                        community_id=join_request.community_id,
-                                        joined_via_feed=joined_via_feed,
-                                    )
+                                    member = CommunityMember(user_id=join_request.user_id,
+                                                             community_id=join_request.community_id,
+                                                             joined_via_feed=joined_via_feed)
                                     session.add(member)
                                     community.subscriptions_count += 1
                                     community.last_active = utcnow()
                                     session.commit()
-                                    cache.delete_memoized(
-                                        community_membership, user, community
-                                    )
-                                log_incoming_ap(
-                                    id, APLOG_ACCEPT, APLOG_SUCCESS, saved_json
-                                )
+                                    cache.delete_memoized(community_membership, user, community)
+                                log_incoming_ap(id, APLOG_ACCEPT, APLOG_SUCCESS, saved_json)
                             except IntegrityError:
                                 session.rollback()
                                 # Membership already exists, just log success and continue
-                                log_incoming_ap(
-                                    id,
-                                    APLOG_ACCEPT,
-                                    APLOG_SUCCESS,
-                                    saved_json,
-                                    "Membership already exists",
-                                )
+                                log_incoming_ap(id, APLOG_ACCEPT, APLOG_SUCCESS, saved_json, "Membership already exists")
                     elif feed:
-                        join_request = (
-                            session.query(FeedJoinRequest)
-                            .filter_by(user_id=user.id, feed_id=feed.id)
-                            .first()
-                        )
+                        join_request = session.query(FeedJoinRequest).filter_by(user_id=user.id, feed_id=feed.id).first()
                         if join_request:
-                            existing_membership = (
-                                session.query(FeedMember)
-                                .filter_by(
-                                    user_id=join_request.user_id,
-                                    feed_id=join_request.feed_id,
-                                )
-                                .first()
-                            )
+                            existing_membership = session.query(FeedMember).filter_by(user_id=join_request.user_id,
+                                                                             feed_id=join_request.feed_id).first()
                             if not existing_membership:
-                                member = FeedMember(
-                                    user_id=join_request.user_id,
-                                    feed_id=join_request.feed_id,
-                                )
+                                member = FeedMember(user_id=join_request.user_id, feed_id=join_request.feed_id)
                                 session.add(member)
                                 feed.subscriptions_count += 1
                                 session.commit()
@@ -1610,53 +1008,31 @@
                     return
 
                 # Reject: remote server is rejecting our previous follow request
-                if core_activity["type"] == "Reject":
-                    if core_activity["object"]["type"] == "Follow":
-                        user_ap_id = core_activity["object"]["actor"]
+                if core_activity['type'] == 'Reject':
+                    if core_activity['object']['type'] == 'Follow':
+                        user_ap_id = core_activity['object']['actor']
                         user = find_actor_or_create_cached(user_ap_id)
                         if not user:
-                            log_incoming_ap(
-                                id,
-                                APLOG_ACCEPT,
-                                APLOG_FAILURE,
-                                saved_json,
-                                "Could not find recipient of Reject",
-                            )
+                            log_incoming_ap(id, APLOG_ACCEPT, APLOG_FAILURE, saved_json, 'Could not find recipient of Reject')
                             return
 
                         if community:
-                            join_request = (
-                                session.query(CommunityJoinRequest)
-                                .filter_by(user_id=user.id, community_id=community.id)
-                                .first()
-                            )
+                            join_request = session.query(CommunityJoinRequest).filter_by(user_id=user.id,
+                                                                                community_id=community.id).first()
                             if join_request:
                                 session.delete(join_request)
-                            existing_membership = (
-                                session.query(CommunityMember)
-                                .filter_by(user_id=user.id, community_id=community.id)
-                                .first()
-                            )
+                            existing_membership = session.query(CommunityMember).filter_by(user_id=user.id,
+                                                                                  community_id=community.id).first()
                             if existing_membership:
                                 session.delete(existing_membership)
-                                cache.delete_memoized(
-                                    community_membership, user, community
-                                )
+                                cache.delete_memoized(community_membership, user, community)
                             session.commit()
                             log_incoming_ap(id, APLOG_ACCEPT, APLOG_SUCCESS, saved_json)
                         elif feed:
-                            join_request = (
-                                session.query(FeedJoinRequest)
-                                .filter_by(user_id=user.id, feed_id=feed.id)
-                                .first()
-                            )
+                            join_request = session.query(FeedJoinRequest).filter_by(user_id=user.id, feed_id=feed.id).first()
                             if join_request:
                                 session.delete(join_request)
-                            existing_membership = (
-                                session.query(FeedMember)
-                                .filter_by(user_id=user.id, feed_id=feed.id)
-                                .first()
-                            )
+                            existing_membership = session.query(FeedMember).filter_by(user_id=user.id, feed_id=feed.id).first()
                             if existing_membership:
                                 session.delete(existing_membership)
                                 cache.delete_memoized(feed_membership, user, feed)
@@ -1665,434 +1041,216 @@
                     return
 
                 # Create is new content. Update is often an edit, but Updates from Lemmy can also be new content
-                if (
-                    core_activity["type"] == "Create"
-                    or core_activity["type"] == "Update"
-                ):
-                    if isinstance(core_activity["object"], str):
-                        core_activity = verify_object_from_source(
-                            core_activity
-                        )  # change core_activity['object'] from str to dict, then process normally
+                if core_activity['type'] == 'Create' or core_activity['type'] == 'Update':
+                    if isinstance(core_activity['object'], str):
+                        core_activity = verify_object_from_source(core_activity)  # change core_activity['object'] from str to dict, then process normally
                         if not core_activity:
-                            log_incoming_ap(
-                                id,
-                                APLOG_CREATE,
-                                APLOG_FAILURE,
-                                saved_json,
-                                "Could not verify unsigned request from source",
-                            )
+                            log_incoming_ap(id, APLOG_CREATE, APLOG_FAILURE, saved_json, 'Could not verify unsigned request from source')
                             return
 
-                    if core_activity["object"]["type"] == "ChatMessage":
+                    if core_activity['object']['type'] == 'ChatMessage':
                         process_chat(user, store_ap_json, core_activity, session)
                         return
                     else:
-                        if (
-                            core_activity["object"]["type"] == "Note"
-                            and "name" in core_activity["object"]  # Poll Votes
-                            and "inReplyTo" in core_activity["object"]
-                            and "attributedTo" in core_activity["object"]
-                            and not "published" in core_activity["object"]
-                        ):
-                            post_being_replied_to = Post.get_by_ap_id(
-                                core_activity["object"]["inReplyTo"]
-                            )
+                        if (core_activity['object']['type'] == 'Note' and 'name' in core_activity['object'] and  # Poll Votes
+                                'inReplyTo' in core_activity['object'] and 'attributedTo' in core_activity['object'] and
+                                not 'published' in core_activity['object']):
+                            post_being_replied_to = Post.get_by_ap_id(core_activity['object']['inReplyTo'])
                             if post_being_replied_to:
-                                poll_data = session.query(Poll).get(
-                                    post_being_replied_to.id
-                                )
-                                choice = (
-                                    session.query(PollChoice)
-                                    .filter_by(
-                                        post_id=post_being_replied_to.id,
-                                        choice_text=core_activity["object"]["name"],
-                                    )
-                                    .first()
-                                )
+                                poll_data = session.query(Poll).get(post_being_replied_to.id)
+                                choice = session.query(PollChoice).filter_by(post_id=post_being_replied_to.id,
+                                                                    choice_text=core_activity['object']['name']).first()
                                 if poll_data and choice:
                                     poll_data.vote_for_choice(choice.id, user.id)
-                                    log_incoming_ap(
-                                        id, APLOG_CREATE, APLOG_SUCCESS, saved_json
-                                    )
+                                    log_incoming_ap(id, APLOG_CREATE, APLOG_SUCCESS, saved_json)
                                     if post_being_replied_to.author.is_local():
                                         post_being_replied_to.edited_at = utcnow()
                                         session.commit()
-                                        task_selector(
-                                            "edit_post",
-                                            post_id=post_being_replied_to.id,
-                                        )
+                                        task_selector('edit_post', post_id=post_being_replied_to.id)
                             return
                         if not announced and not community:
                             community = find_community(request_json)
                             if not community:
-                                was_chat_message = process_chat(
-                                    user, store_ap_json, core_activity, session
-                                )
+                                was_chat_message = process_chat(user, store_ap_json, core_activity, session)
                                 if not was_chat_message:
-                                    log_incoming_ap(
-                                        id,
-                                        APLOG_CREATE,
-                                        APLOG_FAILURE,
-                                        saved_json,
-                                        "Blocked or unfound community",
-                                    )
+                                    log_incoming_ap(id, APLOG_CREATE, APLOG_FAILURE, saved_json, 'Blocked or unfound community')
                                 return
-                            if not ensure_domains_match(core_activity["object"]):
-                                log_incoming_ap(
-                                    id,
-                                    APLOG_CREATE,
-                                    APLOG_FAILURE,
-                                    saved_json,
-                                    "Domains do not match",
-                                )
+                            if not ensure_domains_match(core_activity['object']):
+                                log_incoming_ap(id, APLOG_CREATE, APLOG_FAILURE, saved_json, 'Domains do not match')
                                 return
                             if community.local_only:
-                                log_incoming_ap(
-                                    id,
-                                    APLOG_CREATE,
-                                    APLOG_FAILURE,
-                                    saved_json,
-                                    "Remote Create in local_only community",
-                                )
+                                log_incoming_ap(id, APLOG_CREATE, APLOG_FAILURE, saved_json, 'Remote Create in local_only community')
                                 return
 
-                        object_type = core_activity["object"]["type"]
-                        new_content_types = [
-                            "Page",
-                            "Article",
-                            "Link",
-                            "Note",
-                            "Question",
-                            "Event",
-                        ]
+                        object_type = core_activity['object']['type']
+                        new_content_types = ['Page', 'Article', 'Link', 'Note', 'Question', 'Event']
                         if object_type in new_content_types:  # create or update a post
-                            process_new_content(
-                                user, community, store_ap_json, request_json, announced
-                            )
+                            process_new_content(user, community, store_ap_json, request_json, announced)
                             return
-                        elif (
-                            object_type == "Video"
-                        ):  # PeerTube: editing a video (mostly used to update post score)
-                            post = Post.get_by_ap_id(core_activity["object"]["id"])
+                        elif object_type == 'Video':  # PeerTube: editing a video (mostly used to update post score)
+                            post = Post.get_by_ap_id(core_activity['object']['id'])
                             if post:
                                 if user.id == post.user_id:
                                     update_post_from_activity(post, request_json)
-                                    log_incoming_ap(
-                                        id, APLOG_UPDATE, APLOG_SUCCESS, saved_json
-                                    )
+                                    log_incoming_ap(id, APLOG_UPDATE, APLOG_SUCCESS, saved_json)
                                     return
                                 else:
-                                    log_incoming_ap(
-                                        id,
-                                        APLOG_UPDATE,
-                                        APLOG_FAILURE,
-                                        saved_json,
-                                        "Edit attempt denied",
-                                    )
+                                    log_incoming_ap(id, APLOG_UPDATE, APLOG_FAILURE, saved_json, 'Edit attempt denied')
                                     return
                             else:
-                                log_incoming_ap(
-                                    id,
-                                    APLOG_UPDATE,
-                                    APLOG_FAILURE,
-                                    saved_json,
-                                    "PeerTube post not found",
-                                )
+                                log_incoming_ap(id, APLOG_UPDATE, APLOG_FAILURE, saved_json, 'PeerTube post not found')
                                 return
-                        elif (
-                            object_type == "Group" and core_activity["type"] == "Update"
-                        ):  # update community/category info
-                            if community.is_local() and not community.is_moderator(
-                                user
-                            ):
-                                log_incoming_ap(
-                                    id,
-                                    APLOG_CREATE,
-                                    APLOG_FAILURE,
-                                    saved_json,
-                                    "Comm edit by non-moderator",
-                                )
+                        elif object_type == 'Group' and core_activity['type'] == 'Update':  # update community/category info
+                            if community.is_local() and not community.is_moderator(user):
+                                log_incoming_ap(id, APLOG_CREATE, APLOG_FAILURE, saved_json, 'Comm edit by non-moderator')
                             else:
-                                refresh_community_profile(
-                                    community.id, core_activity["object"]
-                                )
-                                log_incoming_ap(
-                                    id, APLOG_UPDATE, APLOG_SUCCESS, saved_json
-                                )
+                                refresh_community_profile(community.id, core_activity['object'])
+                                log_incoming_ap(id, APLOG_UPDATE, APLOG_SUCCESS, saved_json)
                                 if community.is_local():
-                                    announce_activity_to_followers(
-                                        community, user, request_json
-                                    )
+                                    announce_activity_to_followers(community, user, request_json)
                         else:
-                            log_incoming_ap(
-                                id,
-                                APLOG_CREATE,
-                                APLOG_FAILURE,
-                                saved_json,
-                                "Unacceptable type (create): " + object_type,
-                            )
+                            log_incoming_ap(id, APLOG_CREATE, APLOG_FAILURE, saved_json, 'Unacceptable type (create): ' + object_type)
                     return
 
-                if core_activity["type"] == "Delete":
+                if core_activity['type'] == 'Delete':
                     # check if its a feed being deleted
-                    if (
-                        isinstance(core_activity["object"], dict)
-                        and core_activity["object"]["type"] == "Feed"
-                    ):
+                    if isinstance(core_activity['object'], dict) and core_activity['object']['type'] == 'Feed':
                         # find the user in the traffic
                         user = find_actor_or_create_cached(actor_id)
                         # find the feed
-                        feed = (
-                            session.query(Feed)
-                            .filter_by(ap_public_url=core_activity["object"]["id"])
-                            .first()
-                        )
+                        feed = session.query(Feed).filter_by(ap_public_url=core_activity['object']['id']).first()
 
                         # make sure the user sending the delete owns the feed
                         if not user.id == feed.user_id:
-                            log_incoming_ap(
-                                id,
-                                APLOG_DELETE,
-                                APLOG_FAILURE,
-                                saved_json,
-                                "Delete rejected, request came from non-owner.",
-                            )
+                            log_incoming_ap(id, APLOG_DELETE, APLOG_FAILURE, saved_json, 'Delete rejected, request came from non-owner.')
                             return
 
                         # if found, remove all the feeditems and feedmembers
                         if feed:
                             # find the feeditems and remove them
-                            feed_items = (
-                                session.query(FeedItem).filter_by(feed_id=feed.id).all()
-                            )
+                            feed_items = session.query(FeedItem).filter_by(feed_id=feed.id).all()
                             for fi in feed_items:
                                 session.delete(fi)
                                 session.commit()
                             # find the feedmembers and remove them
-                            feed_members = (
-                                session.query(FeedMember)
-                                .filter_by(feed_id=feed.id)
-                                .all()
-                            )
+                            feed_members = session.query(FeedMember).filter_by(feed_id=feed.id).all()
                             for fm in feed_members:
                                 session.delete(fm)
                                 session.commit()
                             # find any feedjoinrequests and remove them
-                            feed_join_requests = (
-                                session.query(FeedJoinRequest)
-                                .filter_by(feed_id=feed.id)
-                                .all()
-                            )
+                            feed_join_requests = session.query(FeedJoinRequest).filter_by(feed_id=feed.id).all()
                             for fjr in feed_join_requests:
                                 session.delete(fjr)
                                 session.commit()
                             # finally remove the feed itself
                             session.delete(feed)
                             session.commit()
-                            log_incoming_ap(
-                                id,
-                                APLOG_DELETE,
-                                APLOG_SUCCESS,
-                                saved_json,
-                                f"Delete: Feed {core_activity['object']['id']} deleted",
-                            )
+                            log_incoming_ap(id, APLOG_DELETE, APLOG_SUCCESS, saved_json, f"Delete: Feed {core_activity['object']['id']} deleted")
                             return
                         else:
-                            log_incoming_ap(
-                                id,
-                                APLOG_DELETE,
-                                APLOG_FAILURE,
-                                saved_json,
-                                f"Delete: cannot find {core_activity['object']['id']}",
-                            )
+                            log_incoming_ap(id, APLOG_DELETE, APLOG_FAILURE, saved_json, f"Delete: cannot find {core_activity['object']['id']}")
                             return
-                    elif isinstance(core_activity["object"], str):
-                        ap_id = core_activity["object"]  # lemmy
+                    elif isinstance(core_activity['object'], str):
+                        ap_id = core_activity['object']  # lemmy
                     else:
-                        ap_id = core_activity["object"]["id"]  # kbin
-                    to_delete = find_liked_object(
-                        ap_id
-                    )  # Just for Posts and Replies (User deletes go through process_delete_request())
+                        ap_id = core_activity['object']['id']  # kbin
+                    to_delete = find_liked_object(ap_id)  # Just for Posts and Replies (User deletes go through process_delete_request())
 
                     if to_delete:  # Deleting content. User self-deletes are handled in process_delete_request()
                         if to_delete.deleted:
-                            log_incoming_ap(
-                                id,
-                                APLOG_DELETE,
-                                APLOG_IGNORED,
-                                saved_json,
-                                "Activity about local content which is already deleted",
-                            )
+                            log_incoming_ap(id, APLOG_DELETE, APLOG_IGNORED, saved_json,
+                                            'Activity about local content which is already deleted')
                         else:
-                            reason = (
-                                core_activity["summary"]
-                                if "summary" in core_activity
-                                else ""
-                            )
-                            delete_post_or_comment(
-                                user, to_delete, store_ap_json, request_json, reason
-                            )
+                            reason = core_activity['summary'] if 'summary' in core_activity else ''
+                            delete_post_or_comment(user, to_delete, store_ap_json, request_json, reason)
                             if not announced:
-                                announce_activity_to_followers(
-                                    to_delete.community, user, request_json
-                                )
+                                announce_activity_to_followers(to_delete.community, user, request_json)
                     else:
                         # no content found. check if it was a PM
-                        updated_message = (
-                            session.query(ChatMessage)
-                            .filter_by(ap_id=ap_id, sender_id=user.id)
-                            .first()
-                        )
+                        updated_message = session.query(ChatMessage).filter_by(ap_id=ap_id, sender_id=user.id).first()
                         if updated_message:
                             updated_message.read = True
                             updated_message.deleted = True
                             session.commit()
-                            log_incoming_ap(
-                                id,
-                                APLOG_DELETE,
-                                APLOG_SUCCESS,
-                                saved_json,
-                                f"Delete: PM {ap_id} deleted",
-                            )
+                            log_incoming_ap(id, APLOG_DELETE, APLOG_SUCCESS, saved_json,
+                                            f"Delete: PM {ap_id} deleted")
                     return
 
-                if (
-                    core_activity["type"] == "Like"
-                    or core_activity["type"] == "EmojiReact"
-                ):  # Upvote
+                if core_activity['type'] == 'Like' or core_activity['type'] == 'EmojiReact':  # Upvote
                     process_upvote(user, store_ap_json, request_json, announced)
                     return
 
-                if core_activity["type"] == "Dislike":  # Downvote
+                if core_activity['type'] == 'Dislike':  # Downvote
                     process_downvote(user, store_ap_json, request_json, announced)
                     return
 
-                if core_activity["type"] == "Flag":  # Reported content
-                    reported = find_reported_object(core_activity["object"])
+                if core_activity['type'] == 'Flag':  # Reported content
+                    reported = find_reported_object(core_activity['object'])
                     if reported:
                         process_report(user, reported, core_activity, session)
                         log_incoming_ap(id, APLOG_REPORT, APLOG_SUCCESS, saved_json)
-                        announce_activity_to_followers(
-                            reported.community,
-                            user,
-                            request_json,
-                            is_flag=True,
-                            admin_instance_id=reported.author.instance_id,
-                        )
+                        announce_activity_to_followers(reported.community, user, request_json,
+                                                       is_flag=True, admin_instance_id=reported.author.instance_id)
                     else:
-                        log_incoming_ap(
-                            id,
-                            APLOG_REPORT,
-                            APLOG_IGNORED,
-                            saved_json,
-                            "Report ignored due to missing content",
-                        )
+                        log_incoming_ap(id, APLOG_REPORT, APLOG_IGNORED, saved_json,
+                                        'Report ignored due to missing content')
                     return
 
-                if core_activity["type"] == "Lock":  # Post or comment lock
+                if core_activity['type'] == 'Lock':  # Post or comment lock
                     mod = user
                     post = None
                     post_reply = None
-                    if "/post/" in core_activity["object"]:
-                        post = Post.get_by_ap_id(core_activity["object"])
-                    elif "/comment/" in core_activity["object"]:
-                        post_reply = PostReply.get_by_ap_id(core_activity["object"])
+                    if '/post/' in core_activity['object']:
+                        post = Post.get_by_ap_id(core_activity['object'])
+                    elif '/comment/' in core_activity['object']:
+                        post_reply = PostReply.get_by_ap_id(core_activity['object'])
                     else:
-                        post = Post.get_by_ap_id(core_activity["object"])
+                        post = Post.get_by_ap_id(core_activity['object'])
                         if post is None:
-                            post_reply = PostReply.get_by_ap_id(core_activity["object"])
-                    reason = (
-                        core_activity["summary"] if "summary" in core_activity else ""
-                    )
+                            post_reply = PostReply.get_by_ap_id(core_activity['object'])
+                    reason = core_activity['summary'] if 'summary' in core_activity else ''
                     if post:
-                        if post.community.is_moderator(
-                            mod
-                        ) or post.community.is_instance_admin(mod):
+                        if post.community.is_moderator(mod) or post.community.is_instance_admin(mod):
                             post.comments_enabled = False
                             session.commit()
-                            add_to_modlog(
-                                "lock_post",
-                                actor=mod,
-                                target_user=post.author,
-                                reason=reason,
-                                community=post.community,
-                                post=post,
-                                link_text=shorten_string(post.title),
-                                link=f"post/{post.id}",
-                            )
+                            add_to_modlog('lock_post', actor=mod, target_user=post.author, reason=reason,
+                                          community=post.community, post=post,
+                                          link_text=shorten_string(post.title), link=f'post/{post.id}')
                             log_incoming_ap(id, APLOG_LOCK, APLOG_SUCCESS, saved_json)
                         else:
-                            log_incoming_ap(
-                                id,
-                                APLOG_LOCK,
-                                APLOG_FAILURE,
-                                saved_json,
-                                "Lock: Does not have permission",
-                            )
+                            log_incoming_ap(id, APLOG_LOCK, APLOG_FAILURE, saved_json, 'Lock: Does not have permission')
                     elif post_reply:
-                        if post_reply.community.is_moderator(
-                            mod
-                        ) or post.community.is_instance_admin(mod):
+                        if post_reply.community.is_moderator(mod) or post.community.is_instance_admin(mod):
                             post_reply.replies_enabled = False
-                            session.execute(
-                                text(
-                                    "update post_reply set replies_enabled = :replies_enabled where path @> ARRAY[:parent_id]"
-                                ),
-                                {"parent_id": post_reply.id, "replies_enabled": False},
-                            )
+                            session.execute(text(
+                                'update post_reply set replies_enabled = :replies_enabled where path @> ARRAY[:parent_id]'),
+                                               {'parent_id': post_reply.id, 'replies_enabled': False})
                             session.commit()
-                            add_to_modlog(
-                                "lock_post_reply",
-                                actor=mod,
-                                target_user=post.author,
-                                reason=reason,
-                                community=post.community,
-                                reply=post_reply,
-                                link_text=shorten_string(post_reply.body),
-                                link=f"post/{post_reply.post_id}#comment_{post_reply.id}",
-                            )
+                            add_to_modlog('lock_post_reply', actor=mod, target_user=post.author, reason=reason,
+                                          community=post.community, reply=post_reply,
+                                          link_text=shorten_string(post_reply.body), link=f'post/{post_reply.post_id}#comment_{post_reply.id}')
                             log_incoming_ap(id, APLOG_LOCK, APLOG_SUCCESS, saved_json)
                         else:
-                            log_incoming_ap(
-                                id,
-                                APLOG_LOCK,
-                                APLOG_FAILURE,
-                                saved_json,
-                                "Lock: Does not have permission",
-                            )
+                            log_incoming_ap(id, APLOG_LOCK, APLOG_FAILURE, saved_json, 'Lock: Does not have permission')
                     else:
-                        log_incoming_ap(
-                            id,
-                            APLOG_LOCK,
-                            APLOG_FAILURE,
-                            saved_json,
-                            "Lock: post not found",
-                        )
+                        log_incoming_ap(id, APLOG_LOCK, APLOG_FAILURE, saved_json, 'Lock: post not found')
                     return
 
-                if (
-                    core_activity["type"] == "Add"
-                ):  # Add mods, sticky a post, or add a community to a feed
+                if core_activity['type'] == 'Add':  # Add mods, sticky a post, or add a community to a feed
                     if user is not None:
                         mod = user
                     if not announced and not feed:
                         community = find_community(core_activity)
-                    if feed and "id" in core_activity["object"]:
-                        community_to_add = find_actor_or_create_cached(
-                            core_activity["object"]["id"], community_only=True
-                        )
+                    if feed and 'id' in core_activity['object']:
+                        community_to_add = find_actor_or_create_cached(core_activity['object']['id'], community_only=True)
                         # if community found or created - add the FeedItem and update Feed info
                         if community_to_add and isinstance(community_to_add, Community):
-                            feed_item = FeedItem(
-                                feed_id=feed.id, community_id=community_to_add.id
-                            )
+                            feed_item = FeedItem(feed_id=feed.id, community_id=community_to_add.id)
                             session.add(feed_item)
                             feed.num_communities += 1
                             session.commit()
                         # also autosubscribe any feedmembers to the new community
-                        feed_members = (
-                            session.query(FeedMember).filter_by(feed_id=feed.id).all()
-                        )
+                        feed_members = session.query(FeedMember).filter_by(feed_id=feed.id).all()
                         for fm in feed_members:
                             fm_user = session.query(User).get(fm.user_id)
                             if fm_user.id == feed.user_id:
@@ -2100,352 +1258,160 @@
                             if fm_user.is_local() and fm_user.feed_auto_follow:
                                 # user is local so lets auto-subscribe them to the community
                                 from app.community.routes import do_subscribe
-
-                                actor = (
-                                    community_to_add.ap_id
-                                    if community_to_add.ap_id
-                                    else community_to_add.name
-                                )
+                                actor = community_to_add.ap_id if community_to_add.ap_id else community_to_add.name
                                 do_subscribe(actor, fm_user.id, joined_via_feed=True)
                     elif community:
-                        if not community.is_moderator(
-                            mod
-                        ) and not community.is_instance_admin(mod):
-                            log_incoming_ap(
-                                id,
-                                APLOG_ADD,
-                                APLOG_FAILURE,
-                                saved_json,
-                                "Does not have permission",
-                            )
+                        if not community.is_moderator(mod) and not community.is_instance_admin(mod):
+                            log_incoming_ap(id, APLOG_ADD, APLOG_FAILURE, saved_json, 'Does not have permission')
                             return
-                        target = core_activity["target"]
+                        target = core_activity['target']
                         if not community.ap_featured_url:
-                            community.ap_featured_url = (
-                                community.ap_profile_id + "/featured"
-                            )
+                            community.ap_featured_url = community.ap_profile_id + '/featured'
                         featured_url = community.ap_featured_url
                         moderators_url = community.ap_moderators_url
                         if target.lower() == featured_url.lower():
-                            post = Post.get_by_ap_id(core_activity["object"])
+                            post = Post.get_by_ap_id(core_activity['object'])
                             if post:
                                 post.sticky = True
                                 session.commit()
-                                log_incoming_ap(
-                                    id, APLOG_ADD, APLOG_SUCCESS, saved_json
-                                )
+                                log_incoming_ap(id, APLOG_ADD, APLOG_SUCCESS, saved_json)
                             else:
-                                log_incoming_ap(
-                                    id,
-                                    APLOG_ADD,
-                                    APLOG_FAILURE,
-                                    saved_json,
-                                    "Cannot find: " + core_activity["object"],
-                                )
+                                log_incoming_ap(id, APLOG_ADD, APLOG_FAILURE, saved_json,
+                                                'Cannot find: ' + core_activity['object'])
                             return
                         if target == moderators_url:
-                            new_mod = find_actor_or_create_cached(
-                                core_activity["object"]
-                            )
+                            new_mod = find_actor_or_create_cached(core_activity['object'])
                             if new_mod:
-                                existing_membership = (
-                                    session.query(CommunityMember)
-                                    .filter_by(
-                                        community_id=community.id, user_id=new_mod.id
-                                    )
-                                    .first()
-                                )
+                                existing_membership = session.query(CommunityMember).filter_by(community_id=community.id,
+                                                                                      user_id=new_mod.id).first()
                                 if existing_membership:
                                     existing_membership.is_moderator = True
                                 else:
-                                    new_membership = CommunityMember(
-                                        community_id=community.id,
-                                        user_id=new_mod.id,
-                                        is_moderator=True,
-                                    )
+                                    new_membership = CommunityMember(community_id=community.id, user_id=new_mod.id,
+                                                                     is_moderator=True)
                                     session.add(new_membership)
-                                add_to_modlog(
-                                    "add_mod",
-                                    actor=mod,
-                                    target_user=new_mod,
-                                    community=community,
-                                    link_text=new_mod.display_name(),
-                                    link=new_mod.link(),
-                                )
+                                add_to_modlog('add_mod', actor=mod, target_user=new_mod, community=community,
+                                              link_text=new_mod.display_name(), link=new_mod.link())
                                 session.commit()
-                                cache.delete_memoized(
-                                    moderating_communities, new_mod.id
-                                )
+                                cache.delete_memoized(moderating_communities, new_mod.id)
                                 cache.delete_memoized(joined_communities, new_mod.id)
-                                cache.delete_memoized(
-                                    community_moderators, community.id
-                                )
-                                cache.delete_memoized(
-                                    moderating_communities_ids, new_mod.id
-                                )
-                                cache.delete_memoized(
-                                    moderating_communities_ids_all_users
-                                )
+                                cache.delete_memoized(community_moderators, community.id)
+                                cache.delete_memoized(moderating_communities_ids, new_mod.id)
+                                cache.delete_memoized(moderating_communities_ids_all_users)
                                 cache.delete_memoized(Community.moderators, community)
-                                log_incoming_ap(
-                                    id, APLOG_ADD, APLOG_SUCCESS, saved_json
-                                )
+                                log_incoming_ap(id, APLOG_ADD, APLOG_SUCCESS, saved_json)
                             else:
-                                log_incoming_ap(
-                                    id,
-                                    APLOG_ADD,
-                                    APLOG_FAILURE,
-                                    saved_json,
-                                    "Cannot find: " + core_activity["object"],
-                                )
+                                log_incoming_ap(id, APLOG_ADD, APLOG_FAILURE, saved_json,
+                                                'Cannot find: ' + core_activity['object'])
                             return
-                        log_incoming_ap(
-                            id,
-                            APLOG_ADD,
-                            APLOG_FAILURE,
-                            saved_json,
-                            "Unknown target for Add",
-                        )
+                        log_incoming_ap(id, APLOG_ADD, APLOG_FAILURE, saved_json, 'Unknown target for Add')
                     else:
-                        log_incoming_ap(
-                            id,
-                            APLOG_ADD,
-                            APLOG_FAILURE,
-                            saved_json,
-                            "Add: cannot find community or feed",
-                        )
+                        log_incoming_ap(id, APLOG_ADD, APLOG_FAILURE, saved_json, 'Add: cannot find community or feed')
                     return
 
-                if (
-                    core_activity["type"] == "Remove"
-                ):  # Remove mods, unsticky a post, or remove a community from a feed
+                if core_activity['type'] == 'Remove':  # Remove mods, unsticky a post, or remove a community from a feed
                     if user is not None:
                         mod = user
                     if not announced and not feed:
                         community = find_community(core_activity)
-                    if feed and "id" in core_activity["object"]:
-                        community_to_remove = find_actor_or_create_cached(
-                            core_activity["object"]["id"], community_only=True
-                        )
+                    if feed and 'id' in core_activity['object']:
+                        community_to_remove = find_actor_or_create_cached(core_activity['object']['id'], community_only=True)
                         # if community found or created - remove the FeedItem and update Feed info
-                        if community_to_remove and isinstance(
-                            community_to_remove, Community
-                        ):
-                            feed_item = (
-                                session.query(FeedItem)
-                                .filter_by(
-                                    feed_id=feed.id, community_id=community_to_remove.id
-                                )
-                                .first()
-                            )
+                        if community_to_remove and isinstance(community_to_remove, Community):
+                            feed_item = session.query(FeedItem).filter_by(feed_id=feed.id,
+                                                                 community_id=community_to_remove.id).first()
                             session.delete(feed_item)
                             feed.num_communities -= 1
                             session.commit()
                             # also auto-unsubscribe any feedmembers from the community
                             # who have feed_auto_leave enabled
-                            feed_members = (
-                                session.query(FeedMember)
-                                .filter_by(feed_id=feed.id)
-                                .all()
-                            )
+                            feed_members = session.query(FeedMember).filter_by(feed_id=feed.id).all()
                             for fm in feed_members:
                                 fm_user = session.query(User).get(fm.user_id)
                                 if fm_user.id == feed.user_id:
                                     continue
                                 if fm_user.is_local() and fm_user.feed_auto_leave:
-                                    subscription = community_membership(
-                                        fm_user, community_to_remove
-                                    )
-                                    cm = (
-                                        session.query(CommunityMember)
-                                        .filter_by(
-                                            user_id=fm_user.id,
-                                            community_id=community_to_remove.id,
-                                        )
-                                        .first()
-                                    )
-                                    if (
-                                        subscription != SUBSCRIPTION_OWNER
-                                        and cm.joined_via_feed
-                                    ):
+                                    subscription = community_membership(fm_user, community_to_remove)
+                                    cm = session.query(CommunityMember).filter_by(user_id=fm_user.id,
+                                                                         community_id=community_to_remove.id).first()
+                                    if subscription != SUBSCRIPTION_OWNER and cm.joined_via_feed:
                                         proceed = True
                                         # Undo the Follow
                                         if not community_to_remove.is_local():  # this is a remote community, so activitypub is needed
                                             if not community_to_remove.instance.gone_forever:
                                                 follow_id = f"https://{current_app.config['SERVER_NAME']}/activities/follow/{gibberish(15)}"
-                                                if (
-                                                    community_to_remove.instance.domain
-                                                    == "ovo.st"
-                                                ):
-                                                    join_request = (
-                                                        session.query(
-                                                            CommunityJoinRequest
-                                                        )
-                                                        .filter_by(
-                                                            user_id=fm_user.id,
-                                                            community_id=community_to_remove.id,
-                                                        )
-                                                        .first()
-                                                    )
+                                                if community_to_remove.instance.domain == 'ovo.st':
+                                                    join_request = session.query(CommunityJoinRequest).filter_by(user_id=fm_user.id,
+                                                                                                        community_id=community_to_remove.id).first()
                                                     if join_request:
                                                         follow_id = f"https://{current_app.config['SERVER_NAME']}/activities/follow/{join_request.uuid}"
-                                                undo_id = (
-                                                    f"https://{current_app.config['SERVER_NAME']}/activities/undo/"
-                                                    + gibberish(15)
-                                                )
-                                                follow = {
-                                                    "actor": fm_user.public_url(),
-                                                    "to": [
-                                                        community_to_remove.public_url()
-                                                    ],
-                                                    "object": community_to_remove.public_url(),
-                                                    "type": "Follow",
-                                                    "id": follow_id,
-                                                }
-                                                undo = {
-                                                    "actor": fm_user.public_url(),
-                                                    "to": [
-                                                        community_to_remove.public_url()
-                                                    ],
-                                                    "type": "Undo",
-                                                    "id": undo_id,
-                                                    "object": follow,
-                                                }
-                                                send_post_request(
-                                                    community_to_remove.ap_inbox_url,
-                                                    undo,
-                                                    fm_user.private_key,
-                                                    fm_user.public_url() + "#main-key",
-                                                    timeout=10,
-                                                )
+                                                undo_id = f"https://{current_app.config['SERVER_NAME']}/activities/undo/" + gibberish(15)
+                                                follow = {'actor': fm_user.public_url(),
+                                                          'to': [community_to_remove.public_url()],
+                                                          'object': community_to_remove.public_url(), 'type': 'Follow',
+                                                          'id': follow_id}
+                                                undo = {'actor': fm_user.public_url(),
+                                                        'to': [community_to_remove.public_url()], 'type': 'Undo',
+                                                        'id': undo_id, 'object': follow}
+                                                send_post_request(community_to_remove.ap_inbox_url, undo,
+                                                                  fm_user.private_key, fm_user.public_url() + '#main-key',
+                                                                  timeout=10)
 
                                         if proceed:
-                                            session.query(CommunityMember).filter_by(
-                                                user_id=fm_user.id,
-                                                community_id=community_to_remove.id,
-                                            ).delete()
-                                            session.query(
-                                                CommunityJoinRequest
-                                            ).filter_by(
-                                                user_id=fm_user.id,
-                                                community_id=community_to_remove.id,
-                                            ).delete()
+                                            session.query(CommunityMember).filter_by(user_id=fm_user.id,
+                                                                                        community_id=community_to_remove.id).delete()
+                                            session.query(CommunityJoinRequest).filter_by(user_id=fm_user.id,
+                                                                                             community_id=community_to_remove.id).delete()
                                             community_to_remove.subscriptions_count -= 1
                                             session.commit()
-                                            log_incoming_ap(
-                                                id,
-                                                APLOG_REMOVE,
-                                                APLOG_SUCCESS,
-                                                saved_json,
-                                                f"{fm_user.user_name} auto-unfollowed {community_to_remove.ap_public_url} during a feed/remove",
-                                            )
+                                            log_incoming_ap(id, APLOG_REMOVE, APLOG_SUCCESS, saved_json,
+                                                            f'{fm_user.user_name} auto-unfollowed {community_to_remove.ap_public_url} during a feed/remove')
                     elif community:
-                        if not community.is_moderator(
-                            mod
-                        ) and not community.is_instance_admin(mod):
-                            log_incoming_ap(
-                                id,
-                                APLOG_ADD,
-                                APLOG_FAILURE,
-                                saved_json,
-                                "Does not have permission",
-                            )
+                        if not community.is_moderator(mod) and not community.is_instance_admin(mod):
+                            log_incoming_ap(id, APLOG_ADD, APLOG_FAILURE, saved_json, 'Does not have permission')
                             return
-                        target = core_activity["target"]
+                        target = core_activity['target']
                         if not community.ap_featured_url:
-                            community.ap_featured_url = (
-                                community.ap_profile_id + "/featured"
-                            )
+                            community.ap_featured_url = community.ap_profile_id + '/featured'
                         featured_url = community.ap_featured_url
                         moderators_url = community.ap_moderators_url
                         if target.lower() == featured_url.lower():
-                            post = Post.get_by_ap_id(core_activity["object"])
+                            post = Post.get_by_ap_id(core_activity['object'])
                             if post:
                                 post.sticky = False
                                 session.commit()
-                                log_incoming_ap(
-                                    id, APLOG_REMOVE, APLOG_SUCCESS, saved_json
-                                )
+                                log_incoming_ap(id, APLOG_REMOVE, APLOG_SUCCESS, saved_json)
                             else:
-                                log_incoming_ap(
-                                    id,
-                                    APLOG_REMOVE,
-                                    APLOG_FAILURE,
-                                    saved_json,
-                                    "Cannot find: " + core_activity["object"],
-                                )
+                                log_incoming_ap(id, APLOG_REMOVE, APLOG_FAILURE, saved_json,
+                                                'Cannot find: ' + core_activity['object'])
                             return
                         if target == moderators_url:
-                            old_mod = find_actor_or_create_cached(
-                                core_activity["object"]
-                            )
+                            old_mod = find_actor_or_create_cached(core_activity['object'])
                             if old_mod:
-                                existing_membership = (
-                                    session.query(CommunityMember)
-                                    .filter_by(
-                                        community_id=community.id, user_id=old_mod.id
-                                    )
-                                    .first()
-                                )
+                                existing_membership = session.query(CommunityMember).filter_by(community_id=community.id,
+                                                                                      user_id=old_mod.id).first()
                                 if existing_membership:
                                     existing_membership.is_moderator = False
                                     session.commit()
-                                    cache.delete_memoized(
-                                        moderating_communities, old_mod.id
-                                    )
-                                    cache.delete_memoized(
-                                        joined_communities, old_mod.id
-                                    )
-                                    cache.delete_memoized(
-                                        community_moderators, community.id
-                                    )
-                                    cache.delete_memoized(
-                                        moderating_communities_ids, old_mod.id
-                                    )
-                                    cache.delete_memoized(
-                                        moderating_communities_ids_all_users
-                                    )
-                                    cache.delete_memoized(
-                                        Community.moderators, community
-                                    )
-                                    log_incoming_ap(
-                                        id, APLOG_REMOVE, APLOG_SUCCESS, saved_json
-                                    )
-                                add_to_modlog(
-                                    "remove_mod",
-                                    actor=mod,
-                                    target_user=old_mod,
-                                    community=community,
-                                    link_text=old_mod.display_name(),
-                                    link=old_mod.link(),
-                                )
+                                    cache.delete_memoized(moderating_communities, old_mod.id)
+                                    cache.delete_memoized(joined_communities, old_mod.id)
+                                    cache.delete_memoized(community_moderators, community.id)
+                                    cache.delete_memoized(moderating_communities_ids, old_mod.id)
+                                    cache.delete_memoized(moderating_communities_ids_all_users)
+                                    cache.delete_memoized(Community.moderators, community)
+                                    log_incoming_ap(id, APLOG_REMOVE, APLOG_SUCCESS, saved_json)
+                                add_to_modlog('remove_mod', actor=mod, target_user=old_mod, community=community,
+                                              link_text=old_mod.display_name(), link=old_mod.link())
                             else:
-                                log_incoming_ap(
-                                    id,
-                                    APLOG_ADD,
-                                    APLOG_FAILURE,
-                                    saved_json,
-                                    "Cannot find: " + core_activity["object"],
-                                )
+                                log_incoming_ap(id, APLOG_ADD, APLOG_FAILURE, saved_json,
+                                                'Cannot find: ' + core_activity['object'])
                             return
-                        log_incoming_ap(
-                            id,
-                            APLOG_ADD,
-                            APLOG_FAILURE,
-                            saved_json,
-                            "Unknown target for Remove",
-                        )
+                        log_incoming_ap(id, APLOG_ADD, APLOG_FAILURE, saved_json, 'Unknown target for Remove')
                     else:
-                        log_incoming_ap(
-                            id,
-                            APLOG_ADD,
-                            APLOG_FAILURE,
-                            saved_json,
-                            "Remove: cannot find community or feed",
-                        )
+                        log_incoming_ap(id, APLOG_ADD, APLOG_FAILURE, saved_json, 'Remove: cannot find community or feed')
                     return
 
-                if core_activity["type"] == "Block":  # User Ban
+                if core_activity['type'] == 'Block':  # User Ban
                     """
                     Sent directly (not Announced) if a remote Admin is banning one of their own users from their site
                     (e.g. lemmy.ml is banning lemmy.ml/u/troll)
@@ -2463,157 +1429,80 @@
                     If / When this changes, the code below will need updating, and we'll have to do extra work
                     """
                     if not announced and store_ap_json:
-                        core_activity["cc"] = []  # cut very long list of instances
+                        core_activity['cc'] = []  # cut very long list of instances
 
                     blocker = user
                     already_banned = False
-                    blocked_ap_id = core_activity["object"].lower()
-                    blocked = (
-                        session.query(User)
-                        .filter_by(ap_profile_id=blocked_ap_id)
-                        .first()
-                    )
+                    blocked_ap_id = core_activity['object'].lower()
+                    blocked = session.query(User).filter_by(ap_profile_id=blocked_ap_id).first()
                     if not blocked:
-                        log_incoming_ap(
-                            id,
-                            APLOG_USERBAN,
-                            APLOG_IGNORED,
-                            saved_json,
-                            "Does not exist here",
-                        )
+                        log_incoming_ap(id, APLOG_USERBAN, APLOG_IGNORED, saved_json, 'Does not exist here')
                         return
                     if blocked.banned:  # We may have already banned them - we don't want remote temp bans to over-ride our permanent bans
                         already_banned = True
 
-                    remove_data = (
-                        core_activity["removeData"]
-                        if "removeData" in core_activity
-                        else False
-                    )
-                    if "target" in core_activity:
-                        target = core_activity["target"]
-                        if target.count("/") < 4:  # site ban
+                    remove_data = core_activity['removeData'] if 'removeData' in core_activity else False
+                    if 'target' in core_activity:
+                        target = core_activity['target']
+                        if target.count('/') < 4:  # site ban
                             if not blocker.is_instance_admin():
-                                log_incoming_ap(
-                                    id,
-                                    APLOG_USERBAN,
-                                    APLOG_FAILURE,
-                                    saved_json,
-                                    "Does not have permission",
-                                )
+                                log_incoming_ap(id, APLOG_USERBAN, APLOG_FAILURE, saved_json, 'Does not have permission')
                                 return
                             if blocked.is_local():
-                                log_incoming_ap(
-                                    id,
-                                    APLOG_USERBAN,
-                                    APLOG_MONITOR,
-                                    request_json,
-                                    "Remote Admin in banning one of our users from their site",
-                                )
-                                current_app.logger.error(
-                                    "Remote Admin in banning one of our users from their site: "
-                                    + str(request_json)
-                                )
+                                log_incoming_ap(id, APLOG_USERBAN, APLOG_MONITOR, request_json,
+                                                'Remote Admin in banning one of our users from their site')
+                                current_app.logger.error('Remote Admin in banning one of our users from their site: ' + str(request_json))
                                 return
                             if blocked.instance_id != blocker.instance_id:
-                                log_incoming_ap(
-                                    id,
-                                    APLOG_USERBAN,
-                                    APLOG_MONITOR,
-                                    request_json,
-                                    "Remote Admin is banning a user of a different instance from their site",
-                                )
-                                current_app.logger.error(
-                                    "Remote Admin is banning a user of a different instance from their site: "
-                                    + str(request_json)
-                                )
+                                log_incoming_ap(id, APLOG_USERBAN, APLOG_MONITOR, request_json,
+                                                'Remote Admin is banning a user of a different instance from their site')
+                                current_app.logger.error('Remote Admin is banning a user of a different instance from their site: ' + str(request_json))
                                 return
 
                             if not already_banned:
                                 blocked.banned = True
-                                if "expires" in core_activity:
-                                    blocked.ban_until = core_activity["expires"]
-                                elif "endTime" in core_activity:
-                                    blocked.ban_until = core_activity["endTime"]
+                                if 'expires' in core_activity:
+                                    blocked.ban_until = core_activity['expires']
+                                elif 'endTime' in core_activity:
+                                    blocked.ban_until = core_activity['endTime']
                                 session.commit()
 
                             if remove_data:
                                 site_ban_remove_data(blocker.id, blocked)
-                            log_incoming_ap(
-                                id, APLOG_USERBAN, APLOG_SUCCESS, saved_json
-                            )
+                            log_incoming_ap(id, APLOG_USERBAN, APLOG_SUCCESS, saved_json)
                         else:  # community ban (community will already known if activity was Announced)
-                            community = (
-                                community
-                                if community
-                                else find_actor_or_create_cached(
-                                    target,
-                                    create_if_not_found=False,
-                                    community_only=True,
-                                )
-                            )
+                            community = community if community else find_actor_or_create_cached(target, create_if_not_found=False,
+                                                                                         community_only=True)
                             if not community:
-                                log_incoming_ap(
-                                    id,
-                                    APLOG_USERBAN,
-                                    APLOG_IGNORED,
-                                    saved_json,
-                                    "Blocked or unfound community",
-                                )
+                                log_incoming_ap(id, APLOG_USERBAN, APLOG_IGNORED, saved_json,
+                                                'Blocked or unfound community')
                                 return
-                            if not community.is_moderator(
-                                blocker
-                            ) and not community.is_instance_admin(blocker):
-                                log_incoming_ap(
-                                    id,
-                                    APLOG_USERBAN,
-                                    APLOG_FAILURE,
-                                    saved_json,
-                                    "Does not have permission",
-                                )
+                            if not community.is_moderator(blocker) and not community.is_instance_admin(blocker):
+                                log_incoming_ap(id, APLOG_USERBAN, APLOG_FAILURE, saved_json, 'Does not have permission')
                                 return
 
                             if remove_data:
-                                community_ban_remove_data(
-                                    blocker.id, community.id, blocked
-                                )
+                                community_ban_remove_data(blocker.id, community.id, blocked)
                             if not already_banned:
                                 ban_user(blocker, blocked, community, core_activity)
-                            log_incoming_ap(
-                                id, APLOG_USERBAN, APLOG_SUCCESS, saved_json
-                            )
+                            log_incoming_ap(id, APLOG_USERBAN, APLOG_SUCCESS, saved_json)
                     else:  # Mastodon does not have a target when blocking, only object
-                        if "object" in core_activity and isinstance(
-                            core_activity["object"], str
-                        ):
+                        if 'object' in core_activity and isinstance(core_activity['object'], str):
                             if not blocker.has_blocked_user(blocked.id):
-                                session.add(
-                                    UserBlock(
-                                        blocker_id=blocker.id, blocked_id=blocked.id
-                                    )
-                                )
+                                session.add(UserBlock(blocker_id=blocker.id, blocked_id=blocked.id))
                                 session.commit()
 
                     return
 
-                if core_activity["type"] == "Undo":
-                    if (
-                        core_activity["object"]["type"] == "Follow"
-                    ):  # Unsubscribe from a community or user
-                        target_ap_id = core_activity["object"]["object"]
+                if core_activity['type'] == 'Undo':
+                    if core_activity['object']['type'] == 'Follow':  # Unsubscribe from a community or user
+                        target_ap_id = core_activity['object']['object']
                         target = find_actor_or_create_cached(target_ap_id)
                         if isinstance(target, Community):
                             community = target
-                            member = (
-                                session.query(CommunityMember)
-                                .filter_by(user_id=user.id, community_id=community.id)
-                                .first()
-                            )
-                            join_request = (
-                                session.query(CommunityJoinRequest)
-                                .filter_by(user_id=user.id, community_id=community.id)
-                                .first()
-                            )
+                            member = session.query(CommunityMember).filter_by(user_id=user.id, community_id=community.id).first()
+                            join_request = session.query(CommunityJoinRequest).filter_by(user_id=user.id,
+                                                                                community_id=community.id).first()
                             if member:
                                 session.delete(member)
                                 community.subscriptions_count -= 1
@@ -2622,22 +1511,12 @@
                                 session.delete(join_request)
                             session.commit()
                             cache.delete_memoized(community_membership, user, community)
-                            log_incoming_ap(
-                                id, APLOG_UNDO_FOLLOW, APLOG_SUCCESS, saved_json
-                            )
+                            log_incoming_ap(id, APLOG_UNDO_FOLLOW, APLOG_SUCCESS, saved_json)
                             return
                         if isinstance(target, Feed):
                             feed = target
-                            member = (
-                                session.query(FeedMember)
-                                .filter_by(user_id=user.id, feed_id=feed.id)
-                                .first()
-                            )
-                            join_request = (
-                                session.query(FeedJoinRequest)
-                                .filter_by(user_id=user.id, feed_id=feed.id)
-                                .first()
-                            )
+                            member = session.query(FeedMember).filter_by(user_id=user.id, feed_id=feed.id).first()
+                            join_request = session.query(FeedJoinRequest).filter_by(user_id=user.id, feed_id=feed.id).first()
                             if member:
                                 session.delete(member)
                                 feed.subscriptions_count -= 1
@@ -2645,326 +1524,155 @@
                                 session.delete(join_request)
                             session.commit()
                             cache.delete_memoized(feed_membership, user, feed)
-                            log_incoming_ap(
-                                id, APLOG_UNDO_FOLLOW, APLOG_SUCCESS, saved_json
-                            )
+                            log_incoming_ap(id, APLOG_UNDO_FOLLOW, APLOG_SUCCESS, saved_json)
                             return
                         if isinstance(target, User):
                             local_user = target
                             remote_user = user
-                            follower = (
-                                session.query(UserFollower)
-                                .filter_by(
-                                    local_user_id=local_user.id,
-                                    remote_user_id=remote_user.id,
-                                    is_accepted=True,
-                                )
-                                .first()
-                            )
+                            follower = session.query(UserFollower).filter_by(local_user_id=local_user.id,
+                                                                    remote_user_id=remote_user.id, is_accepted=True).first()
                             if follower:
                                 session.delete(follower)
                                 session.commit()
-                                log_incoming_ap(
-                                    id, APLOG_UNDO_FOLLOW, APLOG_SUCCESS, saved_json
-                                )
+                                log_incoming_ap(id, APLOG_UNDO_FOLLOW, APLOG_SUCCESS, saved_json)
                             return
                         if not target:
-                            log_incoming_ap(
-                                id,
-                                APLOG_UNDO_FOLLOW,
-                                APLOG_FAILURE,
-                                saved_json,
-                                "Unfound target",
-                            )
+                            log_incoming_ap(id, APLOG_UNDO_FOLLOW, APLOG_FAILURE, saved_json, 'Unfound target')
                         return
 
-                    if (
-                        core_activity["object"]["type"] == "Delete"
-                    ):  # Restore something previously deleted
-                        if isinstance(core_activity["object"]["object"], str):
-                            ap_id = core_activity["object"]["object"]  # lemmy
+                    if core_activity['object']['type'] == 'Delete':  # Restore something previously deleted
+                        if isinstance(core_activity['object']['object'], str):
+                            ap_id = core_activity['object']['object']  # lemmy
                         else:
-                            ap_id = core_activity["object"]["object"]["id"]  # kbin
+                            ap_id = core_activity['object']['object']['id']  # kbin
 
                         restorer = user
                         to_restore = find_liked_object(
-                            ap_id
-                        )  # a user or a mod/admin is undoing the delete of a post or reply
+                            ap_id)  # a user or a mod/admin is undoing the delete of a post or reply
                         if to_restore:
                             if not to_restore.deleted:
-                                log_incoming_ap(
-                                    id,
-                                    APLOG_UNDO_DELETE,
-                                    APLOG_IGNORED,
-                                    saved_json,
-                                    "Activity about local content which is already restored",
-                                )
+                                log_incoming_ap(id, APLOG_UNDO_DELETE, APLOG_IGNORED, saved_json,
+                                                'Activity about local content which is already restored')
                             else:
-                                reason = (
-                                    core_activity["object"]["summary"]
-                                    if "summary" in core_activity["object"]
-                                    else ""
-                                )
-                                restore_post_or_comment(
-                                    restorer,
-                                    to_restore,
-                                    store_ap_json,
-                                    request_json,
-                                    reason,
-                                )
+                                reason = core_activity['object']['summary'] if 'summary' in core_activity['object'] else ''
+                                restore_post_or_comment(restorer, to_restore, store_ap_json, request_json, reason)
                                 if not announced:
-                                    announce_activity_to_followers(
-                                        to_restore.community, user, request_json
-                                    )
+                                    announce_activity_to_followers(to_restore.community, user, request_json)
                         else:
                             # no content found. check if it was a PM
-                            updated_message = (
-                                session.query(ChatMessage)
-                                .filter_by(ap_id=ap_id, sender_id=restorer.id)
-                                .first()
-                            )
+                            updated_message = session.query(ChatMessage).filter_by(ap_id=ap_id, sender_id=restorer.id).first()
                             if updated_message:
                                 updated_message.deleted = False
                                 session.commit()
-                                log_incoming_ap(
-                                    id,
-                                    APLOG_UNDO_DELETE,
-                                    APLOG_SUCCESS,
-                                    saved_json,
-                                    f"Delete: PM {ap_id} restored",
-                                )
+                                log_incoming_ap(id, APLOG_UNDO_DELETE, APLOG_SUCCESS, saved_json,
+                                            f"Delete: PM {ap_id} restored")
                         return
 
-                    if (
-                        core_activity["object"]["type"] == "Like"
-                        or core_activity["object"]["type"] == "Dislike"
-                    ):  # Undoing an upvote or downvote
+                    if core_activity['object']['type'] == 'Like' or core_activity['object']['type'] == 'Dislike':  # Undoing an upvote or downvote
                         post = comment = None
-                        target_ap_id = core_activity["object"]["object"]
+                        target_ap_id = core_activity['object']['object']
                         post_or_comment = undo_vote(comment, post, target_ap_id, user)
                         if post_or_comment:
-                            log_incoming_ap(
-                                id, APLOG_UNDO_VOTE, APLOG_SUCCESS, saved_json
-                            )
+                            log_incoming_ap(id, APLOG_UNDO_VOTE, APLOG_SUCCESS, saved_json)
                             if not announced:
-                                announce_activity_to_followers(
-                                    post_or_comment.community,
-                                    user,
-                                    request_json,
-                                    can_batch=True,
-                                )
+                                announce_activity_to_followers(post_or_comment.community, user, request_json, can_batch=True)
                         else:
-                            log_incoming_ap(
-                                id,
-                                APLOG_UNDO_VOTE,
-                                APLOG_FAILURE,
-                                saved_json,
-                                "Unfound object " + target_ap_id,
-                            )
+                            log_incoming_ap(id, APLOG_UNDO_VOTE, APLOG_FAILURE, saved_json,
+                                            'Unfound object ' + target_ap_id)
                         return
 
-                    if core_activity["object"]["type"] == "Lock":  # Undo of post lock
+                    if core_activity['object']['type'] == 'Lock':  # Undo of post lock
                         mod = user
                         post = None
                         post_reply = None
-                        if "/post/" in core_activity["object"]:
-                            post = Post.get_by_ap_id(core_activity["object"])
-                        elif "/comment/" in core_activity["object"]:
-                            post_reply = PostReply.get_by_ap_id(core_activity["object"])
+                        if '/post/' in core_activity['object']:
+                            post = Post.get_by_ap_id(core_activity['object'])
+                        elif '/comment/' in core_activity['object']:
+                            post_reply = PostReply.get_by_ap_id(core_activity['object'])
                         else:
-                            post = Post.get_by_ap_id(core_activity["object"])
+                            post = Post.get_by_ap_id(core_activity['object'])
                             if post is None:
-                                post_reply = PostReply.get_by_ap_id(
-                                    core_activity["object"]
-                                )
-                        reason = (
-                            core_activity["summary"]
-                            if "summary" in core_activity
-                            else ""
-                        )
+                                post_reply = PostReply.get_by_ap_id(core_activity['object'])
+                        reason = core_activity['summary'] if 'summary' in core_activity else ''
                         if post:
-                            if post.community.is_moderator(
-                                mod
-                            ) or post.community.is_instance_admin(mod):
+                            if post.community.is_moderator(mod) or post.community.is_instance_admin(mod):
                                 post.comments_enabled = True
                                 session.commit()
-                                add_to_modlog(
-                                    "unlock_post",
-                                    actor=mod,
-                                    target_user=post.author,
-                                    reason=reason,
-                                    community=post.community,
-                                    post=post,
-                                    link_text=shorten_string(post.title),
-                                    link=f"post/{post.id}",
-                                )
-                                log_incoming_ap(
-                                    id, APLOG_LOCK, APLOG_SUCCESS, saved_json
-                                )
+                                add_to_modlog('unlock_post', actor=mod, target_user=post.author, reason=reason,
+                                              community=post.community, post=post,
+                                              link_text=shorten_string(post.title), link=f'post/{post.id}')
+                                log_incoming_ap(id, APLOG_LOCK, APLOG_SUCCESS, saved_json)
                             else:
-                                log_incoming_ap(
-                                    id,
-                                    APLOG_LOCK,
-                                    APLOG_FAILURE,
-                                    saved_json,
-                                    "Unlock: Does not have permission",
-                                )
+                                log_incoming_ap(id, APLOG_LOCK, APLOG_FAILURE, saved_json, 'Unlock: Does not have permission')
                         if post_reply:
-                            if post_reply.community.is_moderator(
-                                mod
-                            ) or post_reply.community.is_instance_admin(mod):
+                            if post_reply.community.is_moderator(mod) or post_reply.community.is_instance_admin(mod):
                                 post_reply.replies_enabled = True
-                                db.session.execute(
-                                    text(
-                                        "update post_reply set replies_enabled = :replies_enabled where path @> ARRAY[:parent_id]"
-                                    ),
-                                    {
-                                        "parent_id": post_reply.id,
-                                        "replies_enabled": True,
-                                    },
-                                )
+                                db.session.execute(text(
+                                    'update post_reply set replies_enabled = :replies_enabled where path @> ARRAY[:parent_id]'),
+                                                   {'parent_id': post_reply.id, 'replies_enabled': True})
                                 session.commit()
-                                add_to_modlog(
-                                    "unlock_post_reply",
-                                    actor=mod,
-                                    target_user=post.author,
-                                    reason=reason,
-                                    community=post.community,
-                                    reply=post_reply,
-                                    link_text=shorten_string(post_reply.body),
-                                    link=f"post/{post_reply.post_id}#comment_{post_reply.id}",
-                                )
-                                log_incoming_ap(
-                                    id, APLOG_LOCK, APLOG_SUCCESS, saved_json
-                                )
+                                add_to_modlog('unlock_post_reply', actor=mod, target_user=post.author, reason=reason,
+                                              community=post.community, reply=post_reply,
+                                              link_text=shorten_string(post_reply.body), link=f'post/{post_reply.post_id}#comment_{post_reply.id}')
+                                log_incoming_ap(id, APLOG_LOCK, APLOG_SUCCESS, saved_json)
                             else:
-                                log_incoming_ap(
-                                    id,
-                                    APLOG_LOCK,
-                                    APLOG_FAILURE,
-                                    saved_json,
-                                    "Unlock: Does not have permission",
-                                )
+                                log_incoming_ap(id, APLOG_LOCK, APLOG_FAILURE, saved_json, 'Unlock: Does not have permission')
                         else:
-                            log_incoming_ap(
-                                id,
-                                APLOG_LOCK,
-                                APLOG_FAILURE,
-                                saved_json,
-                                "Unlock: post not found",
-                            )
+                            log_incoming_ap(id, APLOG_LOCK, APLOG_FAILURE, saved_json, 'Unlock: post not found')
                         return
 
-                    if core_activity["object"]["type"] == "Block":  # Undo of user ban
+                    if core_activity['object']['type'] == 'Block':  # Undo of user ban
                         if announced and store_ap_json:
-                            core_activity["cc"] = []  # cut very long list of instances
-                            core_activity["object"]["cc"] = []
+                            core_activity['cc'] = []  # cut very long list of instances
+                            core_activity['object']['cc'] = []
 
                         unblocker = user
-                        unblocked_ap_id = core_activity["object"]["object"].lower()
-                        unblocked = (
-                            session.query(User)
-                            .filter_by(ap_profile_id=unblocked_ap_id)
-                            .first()
-                        )
+                        unblocked_ap_id = core_activity['object']['object'].lower()
+                        unblocked = session.query(User).filter_by(ap_profile_id=unblocked_ap_id).first()
                         if not unblocked:
-                            log_incoming_ap(
-                                id,
-                                APLOG_USERBAN,
-                                APLOG_IGNORED,
-                                saved_json,
-                                "Does not exist here",
-                            )
+                            log_incoming_ap(id, APLOG_USERBAN, APLOG_IGNORED, saved_json, 'Does not exist here')
                             return
                         # in future, we'll need to know who banned a user, so this activity doesn't unban a user that was bannned by a local admin
 
                         # (no removeData field in an undo/ban - cannot restore without knowing if deletion was part of ban, or different moderator action)
-                        target = core_activity["object"]["target"]
-                        if target.count("/") < 4:  # undo of site ban
+                        target = core_activity['object']['target']
+                        if target.count('/') < 4:  # undo of site ban
                             if not unblocker.is_instance_admin():
-                                log_incoming_ap(
-                                    id,
-                                    APLOG_USERBAN,
-                                    APLOG_FAILURE,
-                                    saved_json,
-                                    "Does not have permission",
-                                )
+                                log_incoming_ap(id, APLOG_USERBAN, APLOG_FAILURE, saved_json, 'Does not have permission')
                                 return
                             if unblocked.is_local():
-                                log_incoming_ap(
-                                    id,
-                                    APLOG_USERBAN,
-                                    APLOG_MONITOR,
-                                    request_json,
-                                    "Remote Admin in unbanning one of our users from their site",
-                                )
+                                log_incoming_ap(id, APLOG_USERBAN, APLOG_MONITOR, request_json,
+                                                'Remote Admin in unbanning one of our users from their site')
                                 current_app.logger.error(
-                                    "Remote Admin in unbanning one of our users from their site: "
-                                    + str(request_json)
-                                )
+                                    'Remote Admin in unbanning one of our users from their site: ' + str(request_json))
                                 return
                             if unblocked.instance_id != unblocker.instance_id:
-                                log_incoming_ap(
-                                    id,
-                                    APLOG_USERBAN,
-                                    APLOG_MONITOR,
-                                    request_json,
-                                    "Remote Admin is unbanning a user of a different instance from their site",
-                                )
+                                log_incoming_ap(id, APLOG_USERBAN, APLOG_MONITOR, request_json,
+                                                'Remote Admin is unbanning a user of a different instance from their site')
                                 current_app.logger.error(
-                                    "Remote Admin is unbanning a user of a different instance from their site: "
-                                    + str(request_json)
-                                )
+                                    'Remote Admin is unbanning a user of a different instance from their site: ' + str(
+                                        request_json))
                                 return
 
                             unblocked.banned = False
                             unblocked.banned_until = None
                             session.commit()
-                            log_incoming_ap(
-                                id, APLOG_USERBAN, APLOG_SUCCESS, saved_json
-                            )
+                            log_incoming_ap(id, APLOG_USERBAN, APLOG_SUCCESS, saved_json)
                         else:  # undo community ban (community will already known if activity was Announced)
-                            community = (
-                                community
-                                if community
-                                else find_actor_or_create_cached(
-                                    target, community_only=True
-                                )
-                            )
+                            community = community if community else find_actor_or_create_cached(target, community_only=True)
                             if not community:
-                                log_incoming_ap(
-                                    id,
-                                    APLOG_USERBAN,
-                                    APLOG_IGNORED,
-                                    saved_json,
-                                    "Blocked or unfound community",
-                                )
+                                log_incoming_ap(id, APLOG_USERBAN, APLOG_IGNORED, saved_json,
+                                                'Blocked or unfound community')
                                 return
-                            if not community.is_moderator(
-                                unblocker
-                            ) and not community.is_instance_admin(unblocker):
-                                log_incoming_ap(
-                                    id,
-                                    APLOG_USERBAN,
-                                    APLOG_FAILURE,
-                                    saved_json,
-                                    "Does not have permission",
-                                )
+                            if not community.is_moderator(unblocker) and not community.is_instance_admin(unblocker):
+                                log_incoming_ap(id, APLOG_USERBAN, APLOG_FAILURE, saved_json, 'Does not have permission')
                                 return
 
                             unban_user(unblocker, unblocked, community, core_activity)
-                            log_incoming_ap(
-                                id, APLOG_USERBAN, APLOG_SUCCESS, saved_json
-                            )
+                            log_incoming_ap(id, APLOG_USERBAN, APLOG_SUCCESS, saved_json)
                         return
 
-                    log_incoming_ap(
-                        id,
-                        APLOG_MONITOR,
-                        APLOG_PROCESSING,
-                        request_json,
-                        "Unmatched activity",
-                    )
+                    log_incoming_ap(id, APLOG_MONITOR, APLOG_PROCESSING, request_json, 'Unmatched activity')
         except Exception:
             session.rollback()
             raise
@@ -2980,22 +1688,11 @@
             with patch_db_session(session):
                 # this function processes self-deletes (retain case here, as user_removed_from_remote_server() uses a JSON request)
                 saved_json = request_json if store_ap_json else None
-                id = request_json["id"]
-                user_ap_id = request_json["actor"]
-                user = (
-                    session.query(User)
-                    .filter_by(ap_profile_id=user_ap_id.lower())
-                    .first()
-                )
+                id = request_json['id']
+                user_ap_id = request_json['actor']
+                user = session.query(User).filter_by(ap_profile_id=user_ap_id.lower()).first()
                 if user:
-<<<<<<< HEAD
-                    if (
-                        "removeData" in request_json
-                        and request_json["removeData"] is True
-                    ):
-=======
                     if ('removeData' in request_json and request_json['removeData'] is True) or user.created_very_recently():
->>>>>>> 2a09edca
                         user.purge_content()
                     user.deleted = True
                     user.deleted_by = user.id
@@ -3012,14 +1709,8 @@
 
 # Announces incoming activity back out to subscribers
 # if is_flag is set, the report is just sent to any remote mods and the reported user's instance
-def announce_activity_to_followers(
-    community: Community,
-    creator: User,
-    activity,
-    can_batch=False,
-    is_flag=False,
-    admin_instance_id=1,
-):
+def announce_activity_to_followers(community: Community, creator: User, activity, can_batch=False,
+                                   is_flag=False, admin_instance_id=1):
     from app.activitypub.signature import default_context
 
     # avoid announcing activity sent to local users unless it is also in a local community
@@ -3030,26 +1721,26 @@
         return
 
     # remove context from what will be inner object
-    if "@context" in activity:
+    if '@context' in activity:
         del activity["@context"]
 
     announce_activity = {
-        "@context": default_context(),
+        '@context': default_context(),
         "actor": community.public_url(),
-        "to": ["https://www.w3.org/ns/activitystreams#Public"],
+        "to": [
+            "https://www.w3.org/ns/activitystreams#Public"
+        ],
         "object": activity,
-        "cc": [f"{community.public_url()}/followers"],
+        "cc": [
+            f"{community.public_url()}/followers"
+        ],
         "type": "Announce",
-        "id": f"https://{current_app.config['SERVER_NAME']}/activities/announce/{gibberish(15)}",
+        "id": f"https://{current_app.config['SERVER_NAME']}/activities/announce/{gibberish(15)}"
     }
 
     if is_flag:
-        instances = community.following_instances(
-            include_dormant=True, mod_hosts_only=True
-        )
-        if admin_instance_id != 1 and not any(
-            i.id == admin_instance_id for i in instances
-        ):
+        instances = community.following_instances(include_dormant=True, mod_hosts_only=True)
+        if admin_instance_id != 1 and not any(i.id == admin_instance_id for i in instances):
             admin_instance = db.session.query(Instance).get(admin_instance_id)
             if admin_instance:
                 instances.append(admin_instance)
@@ -3062,90 +1753,39 @@
         awaken_dormant_instance(instance)
 
         # All good? Send!
-        if (
-            instance
-            and instance.online()
-            and instance.inbox
-            and not instance_banned(instance.inbox)
-        ):
-            if (
-                creator.instance_id != instance.id
-            ):  # don't send it to the instance that hosts the creator as presumably they already have the content
-                if can_batch and instance.software == "piefed":
-                    db.session.add(
-                        ActivityBatch(
-                            instance_id=instance.id,
-                            community_id=community.id,
-                            payload=activity,
-                        )
-                    )
+        if instance and instance.online() and instance.inbox and not instance_banned(instance.inbox):
+            if creator.instance_id != instance.id:  # don't send it to the instance that hosts the creator as presumably they already have the content
+                if can_batch and instance.software == 'piefed':
+                    db.session.add(ActivityBatch(instance_id=instance.id, community_id=community.id,
+                                                 payload=activity))
                     db.session.commit()
                 else:
-                    if (
-                        current_app.config["NOTIF_SERVER"]
-                        and is_vote(announce_activity)
-                    ):  # Votes make up a very high percentage of activities, so it is more efficient to send them via piefed_notifs. However piefed_notifs does not retry failed sends. For votes this is acceptable.
-                        send_async.append(
-                            HttpSignature.signed_request(
-                                instance.inbox,
-                                announce_activity,
-                                community.private_key,
-                                community.ap_profile_id + "#main-key",
-                                send_via_async=True,
-                            )
-                        )
+                    if current_app.config['NOTIF_SERVER'] and is_vote(announce_activity):   # Votes make up a very high percentage of activities, so it is more efficient to send them via piefed_notifs. However piefed_notifs does not retry failed sends. For votes this is acceptable.
+                        send_async.append(HttpSignature.signed_request(instance.inbox, announce_activity,
+                                                                       community.private_key,
+                                                                       community.ap_profile_id + '#main-key',
+                                                                       send_via_async=True))
                     else:
-                        send_to_remote_instance_fast(
-                            instance.inbox,
-                            community.private_key,
-                            community.ap_profile_id,
-                            announce_activity,
-                        )
+                        send_to_remote_instance_fast(instance.inbox, community.private_key, community.ap_profile_id, announce_activity)
 
     if len(send_async):
         from app import redis_client
-
         # send announce_activity via redis pub/sub to piefed_notifs service
-        redis_client.publish(
-            "http_posts:activity",
-            json.dumps(
-                {
-                    "urls": [url[0] for url in send_async],
-                    "headers": [url[1] for url in send_async],
-                    "data": send_async[0][2].decode("utf-8"),
-                }
-            ),
-        )
-
-
-@bp.route("/c/<actor>/outbox", methods=["GET"])
+        redis_client.publish("http_posts:activity", json.dumps({'urls': [url[0] for url in send_async],
+                                                                'headers': [url[1] for url in send_async],
+                                                                'data': send_async[0][2].decode('utf-8')}))
+
+
+@bp.route('/c/<actor>/outbox', methods=['GET'])
 def community_outbox(actor):
     actor = actor.strip()
     community = Community.query.filter_by(name=actor, banned=False, ap_id=None).first()
     if community is not None:
-        sticky_posts = (
-            Post.query.filter(Post.community_id == community.id)
-            .filter(
-                Post.sticky == True,
-                Post.deleted == False,
-                Post.status > POST_STATUS_REVIEWING,
-            )
-            .order_by(desc(Post.posted_at))
-            .limit(50)
-            .all()
-        )
+        sticky_posts = Post.query.filter(Post.community_id == community.id).filter(Post.sticky == True, Post.deleted == False,
+                                         Post.status > POST_STATUS_REVIEWING).order_by(desc(Post.posted_at)).limit(50).all()
         remaining_limit = 50 - len(sticky_posts)
-        remaining_posts = (
-            Post.query.filter(Post.community_id == community.id)
-            .filter(
-                Post.sticky == False,
-                Post.deleted == False,
-                Post.status > POST_STATUS_REVIEWING,
-            )
-            .order_by(desc(Post.posted_at))
-            .limit(remaining_limit)
-            .all()
-        )
+        remaining_posts = Post.query.filter(Post.community_id == community.id).filter(Post.sticky == False, Post.deleted == False,
+                                            Post.status > POST_STATUS_REVIEWING).order_by(desc(Post.posted_at)).limit(remaining_limit).all()
         posts = sticky_posts + remaining_posts
 
         community_data = {
@@ -3153,72 +1793,66 @@
             "type": "OrderedCollection",
             "id": f"https://{current_app.config['SERVER_NAME']}/c/{actor}/outbox",
             "totalItems": len(posts),
-            "orderedItems": [],
+            "orderedItems": []
         }
 
         for post in posts:
-            community_data["orderedItems"].append(post_to_activity(post, community))
+            community_data['orderedItems'].append(post_to_activity(post, community))
 
         return jsonify(community_data)
     else:
         abort(404)
 
 
-@bp.route("/c/<actor>/featured", methods=["GET"])
+@bp.route('/c/<actor>/featured', methods=['GET'])
 def community_featured(actor):
     actor = actor.strip()
     community = Community.query.filter_by(name=actor, banned=False, ap_id=None).first()
     if community is not None:
-        posts = Post.query.filter_by(
-            community_id=community.id, sticky=True, deleted=False
-        ).all()
+        posts = Post.query.filter_by(community_id=community.id, sticky=True, deleted=False).all()
 
         community_data = {
             "@context": default_context(),
             "type": "OrderedCollection",
             "id": f"https://{current_app.config['SERVER_NAME']}/c/{actor}/featured",
             "totalItems": len(posts),
-            "orderedItems": [],
+            "orderedItems": []
         }
 
         for post in posts:
-            community_data["orderedItems"].append(post_to_page(post))
+            community_data['orderedItems'].append(post_to_page(post))
 
         return jsonify(community_data)
     else:
         abort(404)
 
 
-@bp.route("/c/<actor>/moderators", methods=["GET"])
+@bp.route('/c/<actor>/moderators', methods=['GET'])
 def community_moderators_route(actor):
     actor = actor.strip()
     community = Community.query.filter_by(name=actor, banned=False, ap_id=None).first()
     if community is not None:
         moderator_ids = community_moderators(community.id)
-        moderators = (
-            db.session.query(User)
-            .filter(User.id.in_([mod.user_id for mod in moderator_ids]))
-            .all()
-        )
+        moderators = db.session.query(User).filter(User.id.in_([mod.user_id for mod in moderator_ids])).all()
         community_data = {
             "@context": default_context(),
             "type": "OrderedCollection",
             "id": f"https://{current_app.config['SERVER_NAME']}/c/{actor}/moderators",
             "totalItems": len(moderators),
-            "orderedItems": [],
+            "orderedItems": []
         }
 
         for moderator in moderators:
-            community_data["orderedItems"].append(moderator.public_url())
+            community_data['orderedItems'].append(moderator.public_url())
 
         resp = jsonify(community_data)
-        resp.content_type = "application/activity+json"
+        resp.content_type = 'application/activity+json'
         return resp
     else:
         abort(404)
 
 
-@bp.route("/c/<actor>/followers", methods=["GET"])
+@bp.route('/c/<actor>/followers', methods=['GET'])
 def community_followers(actor):
     actor = actor.strip()
     community = Community.query.filter_by(name=actor, banned=False, ap_id=None).first()
@@ -3228,36 +1862,26 @@
             "id": f'https://{current_app.config["SERVER_NAME"]}/c/{actor}/followers',
             "type": "Collection",
             "totalItems": community_members(community.id),
-            "items": [],
+            "items": []
         }
         resp = jsonify(result)
-        resp.content_type = "application/activity+json"
+        resp.content_type = 'application/activity+json'
         return resp
     else:
         abort(404)
 
 
-@bp.route("/u/<actor>/followers", methods=["GET"])
+@bp.route('/u/<actor>/followers', methods=['GET'])
 def user_followers(actor):
     actor = actor.strip()
-    user = (
-        db.session.query(User)
-        .filter_by(user_name=actor, banned=False, ap_id=None)
-        .first()
-    )
+    user = db.session.query(User).filter_by(user_name=actor, banned=False, ap_id=None).first()
     if user is not None and user.ap_followers_url:
         # Get all followers, except those that are blocked by user by doing an outer join
-        followers = (
-            db.session.query(User)
-            .join(UserFollower, User.id == UserFollower.remote_user_id)
-            .outerjoin(
-                UserBlock,
-                (User.id == UserBlock.blocker_id)
-                & (UserFollower.local_user_id == UserBlock.blocked_id),
-            )
-            .filter((UserFollower.local_user_id == user.id) & (UserBlock.id == None))
+        followers = db.session.query(User).join(UserFollower, User.id == UserFollower.remote_user_id) \
+            .outerjoin(UserBlock,
+                       (User.id == UserBlock.blocker_id) & (UserFollower.local_user_id == UserBlock.blocked_id)) \
+            .filter((UserFollower.local_user_id == user.id) & (UserBlock.id == None)) \
             .all()
-        )
 
         items = []
         for f in followers:
@@ -3267,62 +1891,54 @@
             "id": user.ap_followers_url,
             "type": "Collection",
             "totalItems": len(items),
-            "items": items,
+            "items": items
         }
         resp = jsonify(result)
-        resp.content_type = "application/activity+json"
+        resp.content_type = 'application/activity+json'
         return resp
     else:
         abort(404)
 
 
-@bp.route("/comment/<int:comment_id>", methods=["GET", "HEAD"])
+@bp.route('/comment/<int:comment_id>', methods=['GET', 'HEAD'])
 def comment_ap(comment_id):
     reply = PostReply.query.get_or_404(comment_id)
     if is_activitypub_request():
-        reply_data = comment_model_to_json(reply) if request.method == "GET" else []
+        reply_data = comment_model_to_json(reply) if request.method == 'GET' else []
         resp = jsonify(reply_data)
-        resp.content_type = "application/activity+json"
-        resp.headers.set("Vary", "Accept")
-        resp.headers.set(
-            "Link",
-            f'<https://{current_app.config["SERVER_NAME"]}/comment/{reply.id}>; rel="alternate"; type="text/html"',
-        )
+        resp.content_type = 'application/activity+json'
+        resp.headers.set('Vary', 'Accept')
+        resp.headers.set('Link',
+                         f'<https://{current_app.config["SERVER_NAME"]}/comment/{reply.id}>; rel="alternate"; type="text/html"')
         return resp
     else:
         return continue_discussion(reply.post.id, comment_id)
 
 
-@bp.route("/post/<int:post_id>/", methods=["GET", "HEAD"])
+@bp.route('/post/<int:post_id>/', methods=['GET', 'HEAD'])
 def post_ap2(post_id):
-    return redirect(url_for("activitypub.post_ap", post_id=post_id))
-
-
-@bp.route("/post/<int:post_id>", methods=["GET", "HEAD", "POST"])
+    return redirect(url_for('activitypub.post_ap', post_id=post_id))
+
+
+@bp.route('/post/<int:post_id>', methods=['GET', 'HEAD', 'POST'])
 def post_ap(post_id):
-    if (
-        request.method == "GET" or request.method == "HEAD"
-    ) and is_activitypub_request():
+    if (request.method == 'GET' or request.method == 'HEAD') and is_activitypub_request():
         post: Post = Post.query.get_or_404(post_id)
         if post.is_local():
-            if request.method == "GET":
+            if request.method == 'GET':
                 post_data = post_to_page(post)
-                post_data["@context"] = default_context()
+                post_data['@context'] = default_context()
             else:  # HEAD request
                 post_data = []
             resp = jsonify(post_data)
-            resp.content_type = "application/activity+json"
-            resp.headers.set("Vary", "Accept")
+            resp.content_type = 'application/activity+json'
+            resp.headers.set('Vary', 'Accept')
             if post.slug:
-                resp.headers.set(
-                    "Link",
-                    f'<https://{current_app.config["SERVER_NAME"]}{post.slug}>; rel="alternate"; type="text/html"',
-                )
+                resp.headers.set('Link',
+                                 f'<https://{current_app.config["SERVER_NAME"]}{post.slug}>; rel="alternate"; type="text/html"')
             else:
-                resp.headers.set(
-                    "Link",
-                    f'<https://{current_app.config["SERVER_NAME"]}/post/{post.id}>; rel="alternate"; type="text/html"',
-                )
+                resp.headers.set('Link',
+                                 f'<https://{current_app.config["SERVER_NAME"]}/post/{post.id}>; rel="alternate"; type="text/html"')
             return resp
         else:
             return redirect(post.ap_id, code=301)
@@ -3330,86 +1946,67 @@
         return show_post(post_id)
 
 
-@bp.route("/c/<community_name>/p/<int:post_id>/<slug>", methods=["GET", "HEAD", "POST"])
+@bp.route('/c/<community_name>/p/<int:post_id>/<slug>', methods=['GET', 'HEAD', 'POST'])
 def post_nice(community_name, post_id, slug):
     return post_ap(post_id)
 
 
-@bp.route("/post/<int:post_id>/replies", methods=["GET"])
+@bp.route('/post/<int:post_id>/replies', methods=['GET'])
 def post_replies_ap(post_id):
-    if (
-        request.method == "GET" or request.method == "HEAD"
-    ) and is_activitypub_request():
+    if (request.method == 'GET' or request.method == 'HEAD') and is_activitypub_request():
         post = Post.query.get_or_404(post_id)
 
-        if request.method == "GET":
+        if request.method == 'GET':
             replies = post_replies_for_ap(post.id)
-            replies_collection = {
-                "type": "OrderedCollection",
-                "totalItems": len(replies),
-                "orderedItems": replies,
-            }
+            replies_collection = {"type": "OrderedCollection", "totalItems": len(replies), "orderedItems": replies}
         else:
             replies_collection = {}
-        replies_collection["@context"] = default_context()
+        replies_collection['@context'] = default_context()
         resp = jsonify(replies_collection)
-        resp.content_type = "application/activity+json"
-        resp.headers.set("Vary", "Accept")
+        resp.content_type = 'application/activity+json'
+        resp.headers.set('Vary', 'Accept')
         return resp
 
 
-@bp.route("/post/<int:post_id>/context", methods=["GET"])
+@bp.route('/post/<int:post_id>/context', methods=['GET'])
 def post_ap_context(post_id):
-    if (
-        request.method == "GET" or request.method == "HEAD"
-    ) and is_activitypub_request():
+    if (request.method == 'GET' or request.method == 'HEAD') and is_activitypub_request():
         post = Post.query.get_or_404(post_id)
         if post.deleted:
             abort(404)
-        if request.method == "GET":
-            replies = (
-                PostReply.query.filter_by(post_id=post_id, deleted=False)
-                .order_by(PostReply.posted_at)
-                .limit(2000)
-            )
+        if request.method == 'GET':
+            replies = PostReply.query.filter_by(post_id=post_id, deleted=False).order_by(PostReply.posted_at).limit(2000)
             urls = [reply.ap_id for reply in replies]
             urls = [post.ap_id] + urls
-            replies_collection = {
-                "type": "OrderedCollection",
-                "totalItems": len(urls),
-                "orderedItems": urls,
-            }
+            replies_collection = {"type": "OrderedCollection", "totalItems": len(urls), "orderedItems": urls}
         else:
             replies_collection = {}
-        replies_collection["@context"] = default_context()
-        replies_collection["id"] = (
-            f'https://{current_app.config["SERVER_NAME"]}/post/{post_id}/context'
-        )
-        replies_collection["name"] = post.title
-        replies_collection["attributedTo"] = post.community.profile_id()
-        replies_collection["audience"] = post.community.profile_id()
+        replies_collection['@context'] = default_context()
+        replies_collection['id'] = f'https://{current_app.config["SERVER_NAME"]}/post/{post_id}/context'
+        replies_collection['name'] = post.title
+        replies_collection['attributedTo'] = post.community.profile_id()
+        replies_collection['audience'] = post.community.profile_id()
 
         resp = jsonify(replies_collection)
-        resp.content_type = "application/activity+json"
-        resp.headers.set("Vary", "Accept")
+        resp.content_type = 'application/activity+json'
+        resp.headers.set('Vary', 'Accept')
         return resp
     else:
         abort(400)
 
 
-@bp.route("/activities/<type>/<id>")
+@bp.route('/activities/<type>/<id>')
 @cache.cached(timeout=600)
 def activities_json(type, id):
     activity = ActivityPubLog.query.filter_by(
-        activity_id=f"https://{current_app.config['SERVER_NAME']}/activities/{type}/{id}"
-    ).first()
+        activity_id=f"https://{current_app.config['SERVER_NAME']}/activities/{type}/{id}").first()
     if activity:
         if activity.activity_json is not None:
             activity_json = json.loads(activity.activity_json)
         else:
             activity_json = {}
         resp = jsonify(activity_json)
-        resp.content_type = "application/activity+json"
+        resp.content_type = 'application/activity+json'
         return resp
     else:
         abort(404)
@@ -3417,323 +2014,190 @@
 
 # Other instances can query the result of their POST to the inbox by using this endpoint. The ID of the activity they
 # sent (minus the https:// on the front) is the id parameter. e.g. https://piefed.ngrok.app/activity_result/piefed.ngrok.app/activities/announce/EfjyZ3BE5SzQK0C
-@bp.route("/activity_result/<path:id>")
+@bp.route('/activity_result/<path:id>')
 def activity_result(id):
-    activity = ActivityPubLog.query.filter_by(activity_id=f"https://{id}").first()
+    activity = ActivityPubLog.query.filter_by(activity_id=f'https://{id}').first()
     if activity:
-        if activity.result == "success":
-            return jsonify("Ok")
+        if activity.result == 'success':
+            return jsonify('Ok')
         else:
-            return jsonify(
-                {"error": activity.result, "message": activity.exception_message}
-            )
+            return jsonify({'error': activity.result, 'message': activity.exception_message})
     else:
         abort(404)
 
 
 def process_new_content(user, community, store_ap_json, request_json, announced):
     saved_json = request_json if store_ap_json else None
-    id = request_json["id"]
+    id = request_json['id']
     if not announced:
-        in_reply_to = (
-            request_json["object"]["inReplyTo"]
-            if "inReplyTo" in request_json["object"]
-            else None
-        )
-        ap_id = request_json["object"]["id"]
+        in_reply_to = request_json['object']['inReplyTo'] if 'inReplyTo' in request_json['object'] else None
+        ap_id = request_json['object']['id']
         announce_id = None
         activity_json = request_json
     else:
-        in_reply_to = (
-            request_json["object"]["object"]["inReplyTo"]
-            if "inReplyTo" in request_json["object"]["object"]
-            else None
-        )
-        ap_id = request_json["object"]["object"]["id"]
-        announce_id = shorten_string(request_json["id"], 100)
-        activity_json = request_json["object"]
+        in_reply_to = request_json['object']['object']['inReplyTo'] if 'inReplyTo' in request_json['object']['object'] else None
+        ap_id = request_json['object']['object']['id']
+        announce_id = shorten_string(request_json['id'], 100)
+        activity_json = request_json['object']
 
     # announce / create IDs that are too long will crash the app. Not referred to again, so it shouldn't matter if they're truncated
-    activity_json["id"] = shorten_string(activity_json["id"], 100)
+    activity_json['id'] = shorten_string(activity_json['id'], 100)
 
     if not in_reply_to:  # Creating a new post
         post = Post.get_by_ap_id(ap_id)
         if post:
-            if activity_json["type"] == "Create":
-                log_incoming_ap(
-                    id,
-                    APLOG_CREATE,
-                    APLOG_FAILURE,
-                    saved_json,
-                    "Create processed after Update",
-                )
+            if activity_json['type'] == 'Create':
+                log_incoming_ap(id, APLOG_CREATE, APLOG_FAILURE, saved_json, 'Create processed after Update')
                 return
-            if (
-                user.id == post.user_id
-                or post.community.is_moderator(user)
-                or post.community.is_instance_admin(user)
-            ):
+            if user.id == post.user_id or post.community.is_moderator(user) or post.community.is_instance_admin(user):
                 update_post_from_activity(post, activity_json)
                 log_incoming_ap(id, APLOG_UPDATE, APLOG_SUCCESS, saved_json)
                 if not announced:
-                    announce_activity_to_followers(
-                        post.community, post.author, request_json
-                    )
+                    announce_activity_to_followers(post.community, post.author, request_json)
                 return
             else:
-                log_incoming_ap(
-                    id, APLOG_UPDATE, APLOG_FAILURE, saved_json, "Edit attempt denied"
-                )
+                log_incoming_ap(id, APLOG_UPDATE, APLOG_FAILURE, saved_json, 'Edit attempt denied')
                 return
         else:
             if can_create_post(user, community):
                 try:
-                    post = create_post(
-                        store_ap_json,
-                        community,
-                        activity_json,
-                        user,
-                        announce_id=announce_id,
-                    )
+                    post = create_post(store_ap_json, community, activity_json, user, announce_id=announce_id)
                     if post:
                         # confirm that an Update didn't lose an async race with a Create
-                        if activity_json["type"] == "Update" and post.edited_at is None:
+                        if activity_json['type'] == 'Update' and post.edited_at is None:
                             update_post_from_activity(post, activity_json)
                             log_incoming_ap(id, APLOG_UPDATE, APLOG_SUCCESS, saved_json)
                         else:
                             log_incoming_ap(id, APLOG_CREATE, APLOG_SUCCESS, saved_json)
 
                         if not announced:
-                            announce_activity_to_followers(
-                                community, user, request_json
-                            )
+                            announce_activity_to_followers(community, user, request_json)
                         return
                 except TypeError:
-                    current_app.logger.error("TypeError: " + str(request_json))
-                    log_incoming_ap(
-                        id,
-                        APLOG_CREATE,
-                        APLOG_FAILURE,
-                        saved_json,
-                        "TypeError. See log file.",
-                    )
+                    current_app.logger.error('TypeError: ' + str(request_json))
+                    log_incoming_ap(id, APLOG_CREATE, APLOG_FAILURE, saved_json, 'TypeError. See log file.')
                     return
             else:
-                log_incoming_ap(
-                    id,
-                    APLOG_CREATE,
-                    APLOG_FAILURE,
-                    saved_json,
-                    "User cannot create post in Community",
-                )
+                log_incoming_ap(id, APLOG_CREATE, APLOG_FAILURE, saved_json, 'User cannot create post in Community')
                 return
     else:  # Creating a reply / comment
         reply = PostReply.get_by_ap_id(ap_id)
         if reply:
-            if activity_json["type"] == "Create":
-                log_incoming_ap(
-                    id,
-                    APLOG_CREATE,
-                    APLOG_FAILURE,
-                    saved_json,
-                    "Create processed after Update",
-                )
+            if activity_json['type'] == 'Create':
+                log_incoming_ap(id, APLOG_CREATE, APLOG_FAILURE, saved_json, 'Create processed after Update')
                 return
             if user.id == reply.user_id or reply.community.is_moderator(user):
                 update_post_reply_from_activity(reply, activity_json)
                 log_incoming_ap(id, APLOG_UPDATE, APLOG_SUCCESS, saved_json)
                 if not announced:
-                    announce_activity_to_followers(
-                        reply.community, reply.author, request_json
-                    )
+                    announce_activity_to_followers(reply.community, reply.author, request_json)
                 return
             else:
-                log_incoming_ap(
-                    id, APLOG_UPDATE, APLOG_FAILURE, saved_json, "Edit attempt denied"
-                )
+                log_incoming_ap(id, APLOG_UPDATE, APLOG_FAILURE, saved_json, 'Edit attempt denied')
                 return
         else:
             if can_create_post_reply(user, community):
                 try:
-                    reply = create_post_reply(
-                        store_ap_json,
-                        community,
-                        in_reply_to,
-                        activity_json,
-                        user,
-                        announce_id=announce_id,
-                    )
+                    reply = create_post_reply(store_ap_json, community, in_reply_to, activity_json, user,
+                                              announce_id=announce_id)
                     if reply:
                         # confirm that an Update didn't lose an async race with a Create
-                        if (
-                            activity_json["type"] == "Update"
-                            and reply.edited_at is None
-                        ):
+                        if activity_json['type'] == 'Update' and reply.edited_at is None:
                             update_post_reply_from_activity(reply, activity_json)
                             log_incoming_ap(id, APLOG_UPDATE, APLOG_SUCCESS, saved_json)
                         else:
                             log_incoming_ap(id, APLOG_CREATE, APLOG_SUCCESS, saved_json)
 
                         if not announced:
-                            announce_activity_to_followers(
-                                community, user, request_json
-                            )
+                            announce_activity_to_followers(community, user, request_json)
                     return
                 except TypeError:
-                    current_app.logger.error("TypeError: " + str(request_json))
-                    log_incoming_ap(
-                        id,
-                        APLOG_CREATE,
-                        APLOG_FAILURE,
-                        saved_json,
-                        "TypeError. See log file.",
-                    )
+                    current_app.logger.error('TypeError: ' + str(request_json))
+                    log_incoming_ap(id, APLOG_CREATE, APLOG_FAILURE, saved_json, 'TypeError. See log file.')
                     return
             else:
-                log_incoming_ap(
-                    id,
-                    APLOG_CREATE,
-                    APLOG_FAILURE,
-                    saved_json,
-                    "User cannot create reply in Community",
-                )
+                log_incoming_ap(id, APLOG_CREATE, APLOG_FAILURE, saved_json, 'User cannot create reply in Community')
                 return
 
 
 def process_upvote(user, store_ap_json, request_json, announced):
     saved_json = request_json if store_ap_json else None
-    id = request_json["id"]
-    ap_id = (
-        request_json["object"] if not announced else request_json["object"]["object"]
-    )
-    if isinstance(ap_id, dict) and "id" in ap_id:
-        ap_id = ap_id["id"]
+    id = request_json['id']
+    ap_id = request_json['object'] if not announced else request_json['object']['object']
+    if isinstance(ap_id, dict) and 'id' in ap_id:
+        ap_id = ap_id['id']
     liked = find_liked_object(ap_id)
     if liked is None:
-        log_incoming_ap(
-            id, APLOG_LIKE, APLOG_FAILURE, saved_json, "Unfound object " + ap_id
-        )
+        log_incoming_ap(id, APLOG_LIKE, APLOG_FAILURE, saved_json, 'Unfound object ' + ap_id)
         return
     if can_upvote(user, liked.community) and not instance_banned(user.instance.domain):
         if isinstance(liked, (Post, PostReply)):
-            liked.vote(user, "upvote")
+            liked.vote(user, 'upvote')
             log_incoming_ap(id, APLOG_LIKE, APLOG_SUCCESS, saved_json)
             if not announced:
-                announce_activity_to_followers(
-                    liked.community, user, request_json, can_batch=True
-                )
-    else:
-        log_incoming_ap(id, APLOG_LIKE, APLOG_IGNORED, saved_json, "Cannot upvote this")
+                announce_activity_to_followers(liked.community, user, request_json, can_batch=True)
+    else:
+        log_incoming_ap(id, APLOG_LIKE, APLOG_IGNORED, saved_json, 'Cannot upvote this')
 
 
 def process_downvote(user, store_ap_json, request_json, announced):
     saved_json = request_json if store_ap_json else None
-    id = request_json["id"]
-    ap_id = (
-        request_json["object"] if not announced else request_json["object"]["object"]
-    )
-    if isinstance(ap_id, dict) and "id" in ap_id:
-        ap_id = ap_id["id"]
+    id = request_json['id']
+    ap_id = request_json['object'] if not announced else request_json['object']['object']
+    if isinstance(ap_id, dict) and 'id' in ap_id:
+        ap_id = ap_id['id']
     liked = find_liked_object(ap_id)
     if liked is None:
-        log_incoming_ap(
-            id, APLOG_DISLIKE, APLOG_FAILURE, saved_json, "Unfound object " + ap_id
-        )
+        log_incoming_ap(id, APLOG_DISLIKE, APLOG_FAILURE, saved_json, 'Unfound object ' + ap_id)
         return
-    if can_downvote(user, liked.community) and not instance_banned(
-        user.instance.domain
-    ):
+    if can_downvote(user, liked.community) and not instance_banned(user.instance.domain):
         if isinstance(liked, (Post, PostReply)):
-            liked.vote(user, "downvote")
+            liked.vote(user, 'downvote')
             log_incoming_ap(id, APLOG_DISLIKE, APLOG_SUCCESS, saved_json)
             if not announced:
-                announce_activity_to_followers(
-                    liked.community, user, request_json, can_batch=True
-                )
-    else:
-        log_incoming_ap(
-            id, APLOG_DISLIKE, APLOG_IGNORED, saved_json, "Cannot downvote this"
-        )
+                announce_activity_to_followers(liked.community, user, request_json, can_batch=True)
+    else:
+        log_incoming_ap(id, APLOG_DISLIKE, APLOG_IGNORED, saved_json, 'Cannot downvote this')
 
 
 # Private Messages, for both Create / ChatMessage (PieFed / Lemmy), and Create / Note (Mastodon, NodeBB)
 # returns True if Create / Note was a PM (irrespective of whether the chat was successful)
 def process_chat(user, store_ap_json, core_activity, session):
     saved_json = core_activity if store_ap_json else None
-    id = core_activity["id"]
+    id = core_activity['id']
     sender = user
-    if not (
-        "to" in core_activity["object"]
-        and isinstance(core_activity["object"]["to"], list)
-        and len(core_activity["object"]["to"]) > 0
-    ):
+    if not ('to' in core_activity['object'] and
+            isinstance(core_activity['object']['to'], list) and
+            len(core_activity['object']['to']) > 0):
         return False
-    recipient_ap_id = core_activity["object"]["to"][0]
+    recipient_ap_id = core_activity['object']['to'][0]
     recipient = find_actor_or_create_cached(recipient_ap_id)
     if recipient and recipient.is_local():
         if sender.created_very_recently():
-            log_incoming_ap(
-                id, APLOG_CHATMESSAGE, APLOG_FAILURE, saved_json, "Sender is too new"
-            )
+            log_incoming_ap(id, APLOG_CHATMESSAGE, APLOG_FAILURE, saved_json, 'Sender is too new')
             return True
-        elif recipient.has_blocked_user(sender.id) or recipient.has_blocked_instance(
-            sender.instance_id
-        ):
-            log_incoming_ap(
-                id,
-                APLOG_CHATMESSAGE,
-                APLOG_FAILURE,
-                saved_json,
-                "Sender blocked by recipient",
-            )
+        elif recipient.has_blocked_user(sender.id) or recipient.has_blocked_instance(sender.instance_id):
+            log_incoming_ap(id, APLOG_CHATMESSAGE, APLOG_FAILURE, saved_json, 'Sender blocked by recipient')
             return True
-        elif (
-            recipient.accept_private_messages is None
-            or recipient.accept_private_messages == 0
-        ):
-            log_incoming_ap(
-                id,
-                APLOG_CHATMESSAGE,
-                APLOG_FAILURE,
-                saved_json,
-                "Recipient has turned off PMs",
-            )
+        elif recipient.accept_private_messages is None or recipient.accept_private_messages == 0:
+            log_incoming_ap(id, APLOG_CHATMESSAGE, APLOG_FAILURE, saved_json, 'Recipient has turned off PMs')
             return True
         elif recipient.accept_private_messages == 1:
-            log_incoming_ap(
-                id,
-                APLOG_CHATMESSAGE,
-                APLOG_FAILURE,
-                saved_json,
-                "Recipient only accepts local PMs",
-            )
+            log_incoming_ap(id, APLOG_CHATMESSAGE, APLOG_FAILURE, saved_json, 'Recipient only accepts local PMs')
             return True
         elif recipient.accept_private_messages == 2 and not sender.instance.trusted:
-            log_incoming_ap(
-                id,
-                APLOG_CHATMESSAGE,
-                APLOG_FAILURE,
-                saved_json,
-                "Sender from untrusted instance",
-            )
+            log_incoming_ap(id, APLOG_CHATMESSAGE, APLOG_FAILURE, saved_json, 'Sender from untrusted instance')
             return True
         else:
             blocked_phrases_list = blocked_phrases()
-            if core_activity["object"]["content"]:
+            if core_activity['object']['content']:
                 for blocked_phrase in blocked_phrases_list:
-                    if blocked_phrase in core_activity["object"]["content"]:
-                        log_incoming_ap(
-                            id,
-                            APLOG_CHATMESSAGE,
-                            APLOG_FAILURE,
-                            saved_json,
-                            f"Blocked because phrase {blocked_phrase}",
-                        )
+                    if blocked_phrase in core_activity['object']['content']:
+                        log_incoming_ap(id, APLOG_CHATMESSAGE, APLOG_FAILURE, saved_json,
+                                        f'Blocked because phrase {blocked_phrase}')
                         return True
             # Find existing conversation to add to
-            existing_conversation = Conversation.find_existing_conversation(
-                recipient=recipient, sender=sender
-            )
+            existing_conversation = Conversation.find_existing_conversation(recipient=recipient, sender=sender)
             if not existing_conversation:
                 existing_conversation = Conversation(user_id=sender.id)
                 existing_conversation.members.append(recipient)
@@ -3741,55 +2205,38 @@
                 session.add(existing_conversation)
                 session.commit()
             # Save ChatMessage to DB
-            encrypted = (
-                core_activity["object"]["encrypted"]
-                if "encrypted" in core_activity["object"]
-                else None
-            )
-            updated_message = ChatMessage.query.filter_by(
-                ap_id=core_activity["object"]["id"]
-            ).first()
+            encrypted = core_activity['object']['encrypted'] if 'encrypted' in core_activity['object'] else None
+            updated_message = ChatMessage.query.filter_by(ap_id=core_activity['object']['id']).first()
             if not updated_message:
-                new_message = ChatMessage(
-                    sender_id=sender.id,
-                    recipient_id=recipient.id,
-                    conversation_id=existing_conversation.id,
-                    body_html=core_activity["object"]["content"],
-                    body=html_to_text(core_activity["object"]["content"]),
-                    encrypted=encrypted,
-                    ap_id=core_activity["object"]["id"],
-                )
+                new_message = ChatMessage(sender_id=sender.id, recipient_id=recipient.id,
+                                          conversation_id=existing_conversation.id,
+                                          body_html=core_activity['object']['content'],
+                                          body=html_to_text(core_activity['object']['content']),
+                                          encrypted=encrypted,
+                                          ap_id=core_activity['object']['id'])
                 session.add(new_message)
                 existing_conversation.updated_at = utcnow()
                 session.commit()
 
-                notification_text = "New message from "
+                notification_text = 'New message from '
                 message_id = new_message.id
             else:
-                updated_message.body_html = core_activity["object"]["content"]
-                updated_message.body = html_to_text(core_activity["object"]["content"])
+                updated_message.body_html = core_activity['object']['content']
+                updated_message.body = html_to_text(core_activity['object']['content'])
                 updated_message.read = False
                 existing_conversation.updated_at = utcnow()
                 session.commit()
 
-                notification_text = "Updated message from "
+                notification_text = 'Updated message from '
                 message_id = updated_message.id
 
             # Notify recipient
-            targets_data = {
-                "gen": "0",
-                "conversation_id": existing_conversation.id,
-                "message_id": message_id,
-            }
-            notify = Notification(
-                title=shorten_string(notification_text + sender.display_name()),
-                url=f"/chat/{existing_conversation.id}#message_{message_id}",
-                user_id=recipient.id,
-                author_id=sender.id,
-                notif_type=NOTIF_MESSAGE,
-                subtype="chat_message",
-                targets=targets_data,
-            )
+            targets_data = {'gen': '0', 'conversation_id': existing_conversation.id, 'message_id': message_id}
+            notify = Notification(title=shorten_string(notification_text + sender.display_name()),
+                                  url=f'/chat/{existing_conversation.id}#message_{message_id}',
+                                  user_id=recipient.id,
+                                  author_id=sender.id, notif_type=NOTIF_MESSAGE, subtype='chat_message',
+                                  targets=targets_data)
             session.add(notify)
             recipient.unread_notifications += 1
             existing_conversation.read = False
@@ -3803,92 +2250,89 @@
 
 # ---- Feeds ----
 
-
-@bp.route("/f/<actor>")
-@bp.route("/f/<actor>/<feed_owner>", methods=["GET"])
+@bp.route('/f/<actor>')
+@bp.route('/f/<actor>/<feed_owner>', methods=['GET'])
 def feed_profile(actor, feed_owner=None):
-    """Requests to this endpoint can be for a JSON representation of the feed, or an HTML rendering of it.
-    The two types of requests are differentiated by the header"""
+    """ Requests to this endpoint can be for a JSON representation of the feed, or an HTML rendering of it.
+        The two types of requests are differentiated by the header """
     actor = actor.strip()
     if feed_owner is not None:
         feed_owner = feed_owner.strip()
-        actor = actor + "/" + feed_owner
-    if "@" in actor:
+        actor = actor + '/' + feed_owner
+    if '@' in actor:
         # don't provide activitypub info for remote communities
-        if "application/ld+json" in request.headers.get(
-            "Accept", ""
-        ) or "application/activity+json" in request.headers.get("Accept", ""):
+        if 'application/ld+json' in request.headers.get('Accept',
+                                                        '') or 'application/activity+json' in request.headers.get(
+                'Accept', ''):
             abort(400)
-        feed: Feed = (
-            db.session.query(Feed).filter_by(ap_id=actor.lower(), banned=False).first()
-        )
-    else:
-        feed: Feed = (
-            db.session.query(Feed).filter_by(name=actor.lower(), ap_id=None).first()
-        )
+        feed: Feed = db.session.query(Feed).filter_by(ap_id=actor.lower(), banned=False).first()
+    else:
+        feed: Feed = db.session.query(Feed).filter_by(name=actor.lower(), ap_id=None).first()
     if feed is not None:
         if is_activitypub_request():
             # check if feed is public, if not abort
             # with 403 (forbidden)
             if not feed.public:
                 abort(403)
-            server = current_app.config["SERVER_NAME"]
-            actor_data = {
-                "@context": default_context(),
-                "type": "Feed",
-                "id": f"https://{server}/f/{actor}",
-                "name": feed.title,
-                "sensitive": True if feed.nsfw or feed.nsfl else False,
-                "preferredUsername": actor,
-                "inbox": f"https://{server}/f/{actor}/inbox",
-                "outbox": f"https://{server}/f/{actor}/outbox",
-                "followers": f"https://{server}/f/{actor}/followers",
-                "following": f"https://{server}/f/{actor}/following",
-                "moderators": f"https://{server}/f/{actor}/moderators",
-                "attributedTo": f"https://{server}/f/{actor}/moderators",
-                "url": f"https://{server}/f/{actor}",
-                "publicKey": {
-                    "id": f"https://{server}/f/{actor}#main-key",
-                    "owner": f"https://{server}/f/{actor}",
-                    "publicKeyPem": feed.public_key,
-                },
-                "endpoints": {"sharedInbox": f"https://{server}/inbox"},
-                "published": ap_datetime(feed.created_at),
-                "updated": ap_datetime(feed.last_edit),
-            }
+            server = current_app.config['SERVER_NAME']
+            actor_data = {"@context": default_context(),
+                          "type": "Feed",
+                          "id": f"https://{server}/f/{actor}",
+                          "name": feed.title,
+                          "sensitive": True if feed.nsfw or feed.nsfl else False,
+                          "preferredUsername": actor,
+                          "inbox": f"https://{server}/f/{actor}/inbox",
+                          "outbox": f"https://{server}/f/{actor}/outbox",
+                          "followers": f"https://{server}/f/{actor}/followers",
+                          "following": f"https://{server}/f/{actor}/following",
+                          "moderators": f"https://{server}/f/{actor}/moderators",
+                          "attributedTo": f"https://{server}/f/{actor}/moderators",
+                          "url": f"https://{server}/f/{actor}",
+                          "publicKey": {
+                              "id": f"https://{server}/f/{actor}#main-key",
+                              "owner": f"https://{server}/f/{actor}",
+                              "publicKeyPem": feed.public_key
+                          },
+                          "endpoints": {
+                              "sharedInbox": f"https://{server}/inbox"
+                          },
+                          "published": ap_datetime(feed.created_at),
+                          "updated": ap_datetime(feed.last_edit),
+                          }
             if feed.description_html:
                 actor_data["summary"] = feed.description_html
-                actor_data["source"] = {
-                    "content": feed.description,
-                    "mediaType": "text/markdown",
-                }
+                actor_data['source'] = {'content': feed.description, 'mediaType': 'text/markdown'}
             if feed.icon_id is not None:
                 icon_image = feed.icon_image()
-                if icon_image.startswith("http"):
-                    actor_data["icon"] = {"type": "Image", "url": feed.icon_image()}
+                if icon_image.startswith('http'):
+                    actor_data["icon"] = {
+                        "type": "Image",
+                        "url": feed.icon_image()
+                    }
                 else:
                     actor_data["icon"] = {
                         "type": "Image",
-                        "url": f"https://{current_app.config['SERVER_NAME']}{feed.icon_image()}",
+                        "url": f"https://{current_app.config['SERVER_NAME']}{feed.icon_image()}"
                     }
             if feed.image_id is not None:
                 header_image = feed.header_image()
-                if header_image.startswith("http"):
-                    actor_data["image"] = {"type": "Image", "url": feed.header_image()}
+                if header_image.startswith('http'):
+                    actor_data["image"] = {
+                        "type": "Image",
+                        "url": feed.header_image()
+                    }
                 else:
                     actor_data["image"] = {
                         "type": "Image",
-                        "url": f"https://{current_app.config['SERVER_NAME']}{feed.header_image()}",
+                        "url": f"https://{current_app.config['SERVER_NAME']}{feed.header_image()}"
                     }
-            actor_data["childFeeds"] = []
+            actor_data['childFeeds'] = []
             for child_feed in feed.children.all():
-                actor_data["childFeeds"].append(child_feed.ap_profile_id)
+                actor_data['childFeeds'].append(child_feed.ap_profile_id)
             resp = jsonify(actor_data)
-            resp.content_type = "application/activity+json"
-            resp.headers.set(
-                "Link",
-                f'<https://{current_app.config["SERVER_NAME"]}/f/{actor}>; rel="alternate"; type="text/html"',
-            )
+            resp.content_type = 'application/activity+json'
+            resp.headers.set('Link',
+                             f'<https://{current_app.config["SERVER_NAME"]}/f/{actor}>; rel="alternate"; type="text/html"')
             return resp
         else:  # browser request - return html
             return show_feed(feed)
@@ -3896,24 +2340,22 @@
         abort(404)
 
 
-@bp.route("/f/<actor>/inbox", methods=["POST"])
+@bp.route('/f/<actor>/inbox', methods=['POST'])
 def feed_inbox(actor):
     return shared_inbox()
 
 
-@bp.route("/f/<actor>/outbox", methods=["GET"])
+@bp.route('/f/<actor>/outbox', methods=['GET'])
 def feed_outbox(actor):
     # every AP actor has to have an /outbox
     # but I dont think it makes sense to have the Add/Remove activities in a list
     # for a Feed, so for now this will just be the same as the /following collection
     actor = actor.strip()
-    if "@" in actor:
+    if '@' in actor:
         # don't provide activitypub info for remote feeds
         abort(400)
     else:
-        feed: Feed = (
-            db.session.query(Feed).filter_by(name=actor.lower(), ap_id=None).first()
-        )
+        feed: Feed = db.session.query(Feed).filter_by(name=actor.lower(), ap_id=None).first()
 
     # check if feed is public, if not abort
     # with 403 (forbidden)
@@ -3921,12 +2363,7 @@
         abort(403)
 
         # get the feed items
-    feed_items = (
-        db.session.query(FeedItem)
-        .join(Feed, FeedItem.feed_id == feed.id)
-        .order_by(desc(FeedItem.id))
-        .all()
-    )
+    feed_items = db.session.query(FeedItem).join(Feed, FeedItem.feed_id == feed.id).order_by(desc(FeedItem.id)).all()
     # make the ap data json
     items = []
     for fi in feed_items:
@@ -3937,23 +2374,21 @@
         "id": feed.ap_outbox_url,
         "type": "Collection",
         "totalItems": len(items),
-        "items": items,
+        "items": items
     }
     resp = jsonify(result)
-    resp.content_type = "application/activity+json"
+    resp.content_type = 'application/activity+json'
     return resp
 
 
-@bp.route("/f/<actor>/following", methods=["GET"])
+@bp.route('/f/<actor>/following', methods=['GET'])
 def feed_following(actor):
     actor = actor.strip()
-    if "@" in actor:
+    if '@' in actor:
         # don't provide activitypub info for remote feeds
         abort(400)
     else:
-        feed: Feed = (
-            db.session.query(Feed).filter_by(name=actor.lower(), ap_id=None).first()
-        )
+        feed: Feed = db.session.query(Feed).filter_by(name=actor.lower(), ap_id=None).first()
 
     # check if feed is public, if not abort
     # with 403 (forbidden)
@@ -3961,12 +2396,7 @@
         abort(403)
 
         # get the feed items
-    feed_items = (
-        db.session.query(FeedItem)
-        .join(Feed, FeedItem.feed_id == feed.id)
-        .order_by(desc(FeedItem.id))
-        .all()
-    )
+    feed_items = db.session.query(FeedItem).join(Feed, FeedItem.feed_id == feed.id).order_by(desc(FeedItem.id)).all()
     # make the ap data json
     items = []
     for fi in feed_items:
@@ -3977,25 +2407,23 @@
         "id": feed.ap_following_url,
         "type": "Collection",
         "totalItems": len(items),
-        "items": items,
+        "items": items
     }
     resp = jsonify(result)
-    resp.content_type = "application/activity+json"
+    resp.content_type = 'application/activity+json'
     return resp
 
 
-@bp.route("/f/<actor>/moderators", methods=["GET"])
+@bp.route('/f/<actor>/moderators', methods=['GET'])
 def feed_moderators_route(actor):
     actor = actor.strip()
-    if "@" in actor:
+    if '@' in actor:
         # don't provide activitypub info for remote feeds
         abort(400)
     else:
-        feed: Feed = (
-            db.session.query(Feed).filter_by(name=actor.lower(), ap_id=None).first()
-        )
+        feed: Feed = db.session.query(Feed).filter_by(name=actor.lower(), ap_id=None).first()
     if feed is not None:
-        # currently feeds only have the one owner, but lets make this a list in case we want to
+        # currently feeds only have the one owner, but lets make this a list in case we want to 
         # expand that in the future
         moderators = [db.session.query(User).get(feed.user_id)]
         moderators_data = {
@@ -4003,37 +2431,33 @@
             "type": "OrderedCollection",
             "id": f"https://{current_app.config['SERVER_NAME']}/f/{actor}/moderators",
             "totalItems": len(moderators),
-            "orderedItems": [],
+            "orderedItems": []
         }
 
         for moderator in moderators:
-            moderators_data["orderedItems"].append(moderator.ap_profile_id)
+            moderators_data['orderedItems'].append(moderator.ap_profile_id)
 
         return jsonify(moderators_data)
 
 
-@bp.route("/f/<actor>/followers", methods=["GET"])
+@bp.route('/f/<actor>/followers', methods=['GET'])
 def feed_followers(actor):
     actor = actor.strip()
-    if "@" in actor:
+    if '@' in actor:
         # don't provide activitypub info for remote feeds
         abort(400)
     else:
-        feed: Feed = (
-            db.session.query(Feed).filter_by(name=actor.lower(), ap_id=None).first()
-        )
+        feed: Feed = db.session.query(Feed).filter_by(name=actor.lower(), ap_id=None).first()
         if feed is not None:
             result = {
                 "@context": default_context(),
                 "id": f'https://{current_app.config["SERVER_NAME"]}/f/{actor}/followers',
                 "type": "Collection",
-                "totalItems": db.session.query(FeedMember)
-                .filter_by(feed_id=feed.id)
-                .count(),
-                "items": [],
+                "totalItems": db.session.query(FeedMember).filter_by(feed_id=feed.id).count(),
+                "items": []
             }
             resp = jsonify(result)
-            resp.content_type = "application/activity+json"
+            resp.content_type = 'application/activity+json'
             return resp
         else:
             abort(404)