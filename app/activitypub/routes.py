--- conflicted
+++ resolved
@@ -18,7 +18,6 @@
 
 from app import db, cache, celery, limiter
 from app.activitypub import bp
-<<<<<<< HEAD
 from app.activitypub.signature import (
     HttpSignature,
     VerificationError,
@@ -33,7 +32,7 @@
     local_posts,
     local_comments,
     post_to_activity,
-    find_actor_or_create,
+    find_actor_or_create_cached,
     find_liked_object,
     lemmy_site_data,
     is_activitypub_request,
@@ -62,19 +61,6 @@
     post_replies_for_ap,
     is_vote,
 )
-=======
-from app.activitypub.signature import HttpSignature, VerificationError, default_context, LDSignature, \
-    send_post_request
-from app.activitypub.util import users_total, active_half_year, active_month, local_posts, local_comments, \
-    post_to_activity, find_actor_or_create_cached, find_liked_object, \
-    lemmy_site_data, is_activitypub_request, delete_post_or_comment, community_members, \
-    create_post, create_post_reply, update_post_reply_from_activity, \
-    update_post_from_activity, undo_vote, post_to_page, find_reported_object, \
-    process_report, ensure_domains_match, resolve_remote_post, refresh_community_profile, \
-    comment_model_to_json, restore_post_or_comment, ban_user, unban_user, \
-    log_incoming_ap, find_community, site_ban_remove_data, community_ban_remove_data, verify_object_from_source, \
-    post_replies_for_ap, is_vote
->>>>>>> 6ed8eabc
 from app.community.routes import show_community
 from app.community.util import send_to_remote_instance, send_to_remote_instance_fast
 from app.constants import *
@@ -187,12 +173,8 @@
                 ],
             }
             resp = jsonify(webfinger_data)
-<<<<<<< HEAD
+            resp.content_type = "application/jrd+json"
             resp.headers.add_header("Access-Control-Allow-Origin", "*")
-=======
-            resp.content_type = 'application/jrd+json'
-            resp.headers.add_header('Access-Control-Allow-Origin', '*')
->>>>>>> 6ed8eabc
             return resp
 
         object = None
@@ -253,12 +235,8 @@
                 }
             )
         resp = jsonify(webfinger_data)
-<<<<<<< HEAD
         resp.headers.add_header("Access-Control-Allow-Origin", "*")
-=======
-        resp.headers.add_header('Access-Control-Allow-Origin', '*')
-        resp.content_type = 'application/jrd+json'
->>>>>>> 6ed8eabc
+        resp.content_type = "application/jrd+json"
         return resp
     else:
         abort(404)
@@ -855,11 +833,7 @@
             )
             return "", 200
     else:
-<<<<<<< HEAD
-        actor = find_actor_or_create(request_json["actor"])
-=======
-        actor = find_actor_or_create_cached(request_json['actor'])
->>>>>>> 6ed8eabc
+        actor = find_actor_or_create_cached(request_json["actor"])
 
     if not actor:
         actor_name = request_json["actor"]
@@ -1055,11 +1029,7 @@
             )
             return
     else:
-<<<<<<< HEAD
-        actor = find_actor_or_create(request_json["actor"])
-=======
-        actor = find_actor_or_create_cached(request_json['actor'])
->>>>>>> 6ed8eabc
+        actor = find_actor_or_create_cached(request_json["actor"])
 
     if not actor:
         actor_name = request_json["actor"]
@@ -1109,33 +1079,23 @@
                 #   Because of the earlier check, we know that they already exist, and so don't need to check again
                 #   Using actors from inner objects has a vulnerability to spoofing attacks (e.g. if 'attributedTo' doesn't match the 'Create' actor)
                 saved_json = request_json if store_ap_json else None
-<<<<<<< HEAD
                 id = request_json["id"]
                 actor_id = request_json["actor"]
+                if isinstance(actor_id, dict):  # Discourse does this
+                    actor_id = actor_id["id"]
                 feed = community = None
                 if (
                     request_json["type"] == "Announce"
                     or request_json["type"] == "Accept"
                     or request_json["type"] == "Reject"
                 ):
-                    community = find_actor_or_create(
+                    community = find_actor_or_create_cached(
                         actor_id, community_only=True, create_if_not_found=False
                     )
                     if not community:
-                        feed = find_actor_or_create(
+                        feed = find_actor_or_create_cached(
                             actor_id, feed_only=True, create_if_not_found=False
                         )
-=======
-                id = request_json['id']
-                actor_id = request_json['actor']
-                if isinstance(actor_id, dict):  # Discourse does this
-                    actor_id = actor_id['id']
-                feed = community = None
-                if request_json['type'] == 'Announce' or request_json['type'] == 'Accept' or request_json['type'] == 'Reject':
-                    community = find_actor_or_create_cached(actor_id, community_only=True, create_if_not_found=False)
-                    if not community:
-                        feed = find_actor_or_create_cached(actor_id, feed_only=True, create_if_not_found=False)
->>>>>>> 6ed8eabc
                     if not community and not feed:
                         log_incoming_ap(
                             id,
@@ -1263,13 +1223,8 @@
                         return
 
                     if not feed:
-<<<<<<< HEAD
                         user_ap_id = request_json["object"]["actor"]
-                        user = find_actor_or_create(user_ap_id)
-=======
-                        user_ap_id = request_json['object']['actor']
                         user = find_actor_or_create_cached(user_ap_id)
->>>>>>> 6ed8eabc
                         if user and isinstance(user, User):
                             if user.banned:
                                 log_incoming_ap(
@@ -1312,17 +1267,10 @@
                     core_activity = request_json
 
                 # Follow: remote user wants to join/follow one of our users, communities, or feeds
-<<<<<<< HEAD
                 if core_activity["type"] == "Follow":
                     target_ap_id = core_activity["object"]
                     follow_id = core_activity["id"]
-                    target = find_actor_or_create(target_ap_id)
-=======
-                if core_activity['type'] == 'Follow':
-                    target_ap_id = core_activity['object']
-                    follow_id = core_activity['id']
                     target = find_actor_or_create_cached(target_ap_id)
->>>>>>> 6ed8eabc
                     if not target:
                         log_incoming_ap(
                             id,
@@ -1568,15 +1516,9 @@
                             )
                         if join_request:
                             user = session.query(User).get(join_request.user_id)
-<<<<<<< HEAD
                     elif core_activity["object"]["type"] == "Follow":
                         user_ap_id = core_activity["object"]["actor"]
-                        user = find_actor_or_create(user_ap_id)
-=======
-                    elif core_activity['object']['type'] == 'Follow':
-                        user_ap_id = core_activity['object']['actor']
                         user = find_actor_or_create_cached(user_ap_id)
->>>>>>> 6ed8eabc
                         if user and user.banned:
                             log_incoming_ap(
                                 id,
@@ -1668,17 +1610,10 @@
                     return
 
                 # Reject: remote server is rejecting our previous follow request
-<<<<<<< HEAD
                 if core_activity["type"] == "Reject":
                     if core_activity["object"]["type"] == "Follow":
                         user_ap_id = core_activity["object"]["actor"]
-                        user = find_actor_or_create(user_ap_id)
-=======
-                if core_activity['type'] == 'Reject':
-                    if core_activity['object']['type'] == 'Follow':
-                        user_ap_id = core_activity['object']['actor']
                         user = find_actor_or_create_cached(user_ap_id)
->>>>>>> 6ed8eabc
                         if not user:
                             log_incoming_ap(
                                 id,
@@ -2142,15 +2077,10 @@
                         mod = user
                     if not announced and not feed:
                         community = find_community(core_activity)
-<<<<<<< HEAD
                     if feed and "id" in core_activity["object"]:
-                        community_to_add = find_actor_or_create(
+                        community_to_add = find_actor_or_create_cached(
                             core_activity["object"]["id"], community_only=True
                         )
-=======
-                    if feed and 'id' in core_activity['object']:
-                        community_to_add = find_actor_or_create_cached(core_activity['object']['id'], community_only=True)
->>>>>>> 6ed8eabc
                         # if community found or created - add the FeedItem and update Feed info
                         if community_to_add and isinstance(community_to_add, Community):
                             feed_item = FeedItem(
@@ -2214,11 +2144,9 @@
                                 )
                             return
                         if target == moderators_url:
-<<<<<<< HEAD
-                            new_mod = find_actor_or_create(core_activity["object"])
-=======
-                            new_mod = find_actor_or_create_cached(core_activity['object'])
->>>>>>> 6ed8eabc
+                            new_mod = find_actor_or_create_cached(
+                                core_activity["object"]
+                            )
                             if new_mod:
                                 existing_membership = (
                                     session.query(CommunityMember)
@@ -2295,15 +2223,10 @@
                         mod = user
                     if not announced and not feed:
                         community = find_community(core_activity)
-<<<<<<< HEAD
                     if feed and "id" in core_activity["object"]:
-                        community_to_remove = find_actor_or_create(
+                        community_to_remove = find_actor_or_create_cached(
                             core_activity["object"]["id"], community_only=True
                         )
-=======
-                    if feed and 'id' in core_activity['object']:
-                        community_to_remove = find_actor_or_create_cached(core_activity['object']['id'], community_only=True)
->>>>>>> 6ed8eabc
                         # if community found or created - remove the FeedItem and update Feed info
                         if community_to_remove and isinstance(
                             community_to_remove, Community
@@ -2453,11 +2376,9 @@
                                 )
                             return
                         if target == moderators_url:
-<<<<<<< HEAD
-                            old_mod = find_actor_or_create(core_activity["object"])
-=======
-                            old_mod = find_actor_or_create_cached(core_activity['object'])
->>>>>>> 6ed8eabc
+                            old_mod = find_actor_or_create_cached(
+                                core_activity["object"]
+                            )
                             if old_mod:
                                 existing_membership = (
                                     session.query(CommunityMember)
@@ -2622,20 +2543,15 @@
                                 id, APLOG_USERBAN, APLOG_SUCCESS, saved_json
                             )
                         else:  # community ban (community will already known if activity was Announced)
-<<<<<<< HEAD
                             community = (
                                 community
                                 if community
-                                else find_actor_or_create(
+                                else find_actor_or_create_cached(
                                     target,
                                     create_if_not_found=False,
                                     community_only=True,
                                 )
                             )
-=======
-                            community = community if community else find_actor_or_create_cached(target, create_if_not_found=False,
-                                                                                         community_only=True)
->>>>>>> 6ed8eabc
                             if not community:
                                 log_incoming_ap(
                                     id,
@@ -2680,19 +2596,12 @@
 
                     return
 
-<<<<<<< HEAD
                 if core_activity["type"] == "Undo":
                     if (
                         core_activity["object"]["type"] == "Follow"
                     ):  # Unsubscribe from a community or user
                         target_ap_id = core_activity["object"]["object"]
-                        target = find_actor_or_create(target_ap_id)
-=======
-                if core_activity['type'] == 'Undo':
-                    if core_activity['object']['type'] == 'Follow':  # Unsubscribe from a community or user
-                        target_ap_id = core_activity['object']['object']
                         target = find_actor_or_create_cached(target_ap_id)
->>>>>>> 6ed8eabc
                         if isinstance(target, Community):
                             community = target
                             member = (
@@ -3015,15 +2924,13 @@
                                 id, APLOG_USERBAN, APLOG_SUCCESS, saved_json
                             )
                         else:  # undo community ban (community will already known if activity was Announced)
-<<<<<<< HEAD
                             community = (
                                 community
                                 if community
-                                else find_actor_or_create(target, community_only=True)
-                            )
-=======
-                            community = community if community else find_actor_or_create_cached(target, community_only=True)
->>>>>>> 6ed8eabc
+                                else find_actor_or_create_cached(
+                                    target, community_only=True
+                                )
+                            )
                             if not community:
                                 log_incoming_ap(
                                     id,
@@ -3757,13 +3664,8 @@
         and len(core_activity["object"]["to"]) > 0
     ):
         return False
-<<<<<<< HEAD
     recipient_ap_id = core_activity["object"]["to"][0]
-    recipient = find_actor_or_create(recipient_ap_id)
-=======
-    recipient_ap_id = core_activity['object']['to'][0]
     recipient = find_actor_or_create_cached(recipient_ap_id)
->>>>>>> 6ed8eabc
     if recipient and recipient.is_local():
         if sender.created_very_recently():
             log_incoming_ap(
