import re

from flask import current_app
from flask_babel import _, lazy_gettext as _l
from flask_wtf import FlaskForm
from sqlalchemy import func
from wtforms import (
    StringField,
    PasswordField,
    SubmitField,
    HiddenField,
    BooleanField,
    RadioField,
    EmailField,
    TextAreaField,
)
from wtforms.validators import ValidationError, DataRequired, Email, EqualTo, Length

from app.models import User, Community, Feed
from app.utils import MultiCheckboxField, CaptchaField, get_setting


class LoginForm(FlaskForm):
    user_name = StringField(
        _l("User name"),
        validators=[DataRequired()],
        render_kw={
            "autofocus": True,
            "autocomplete": "username",
            "placeholder": _l("or email"),
        },
    )
    password = PasswordField(
        _l("Password"),
        validators=[DataRequired(), Length(min=8, max=129)],
        render_kw={"title": _l("Minimum length 8, maximum 128")},
    )
    low_bandwidth_mode = BooleanField(_l("Low bandwidth mode"))
    timezone = HiddenField(render_kw={"id": "timezone"})
    submit = SubmitField(_l("Log In"))


class RegistrationForm(FlaskForm):
<<<<<<< HEAD
    user_name = StringField(
        _l("User name"),
        validators=[DataRequired(), Length(max=50)],
        render_kw={"autofocus": True, "autocomplete": "username"},
    )
    email = HiddenField(_l("Email"))
    real_email = EmailField(
        _l("Email"),
        validators=[DataRequired(), Email(), Length(min=5, max=255)],
        render_kw={"autocomplete": "email"},
    )
    password = PasswordField(
        _l("Password"),
        validators=[DataRequired(), Length(min=8, max=129)],
        render_kw={
            "autocomplete": "new-password",
            "title": _l("Minimum length 8, maximum 128"),
        },
    )
    password2 = PasswordField(
        _l("Repeat password"),
        validators=[DataRequired(), EqualTo("password"), Length(min=8, max=129)],
        render_kw={
            "autocomplete": "new-password",
            "title": _l("Minimum length 8, maximum 128"),
        },
    )
    question = TextAreaField(
        _l("Why would you like to join this site?"),
        validators=[DataRequired(), Length(min=1, max=512)],
    )
    terms = BooleanField(
        _l("I agree to the terms of service & privacy policy (see links in footer)"),
        validators=[DataRequired()],
    )
    captcha = CaptchaField(_l("Enter captcha code"), validators=[DataRequired()])
    timezone = HiddenField(render_kw={"id": "timezone"})

    submit = SubmitField(_l("Register"))
=======
    user_name = StringField(_l('User name'), validators=[DataRequired(), Length(min=3, max=50)],
                            render_kw={'autofocus': True, 'autocomplete': 'username'})
    email = HiddenField(_l('Email'))
    real_email = EmailField(_l('Email'), validators=[DataRequired(), Email(), Length(min=5, max=255)], render_kw={'autocomplete': 'email'})
    password = PasswordField(_l('Password'), validators=[DataRequired(), Length(min=8, max=129)],
                             render_kw={'autocomplete': 'new-password', 'title': _l('Minimum length 8, maximum 128')})
    password2 = PasswordField(_l('Repeat password'), validators=[DataRequired(), EqualTo('password'), Length(min=8, max=129)],
                              render_kw={'autocomplete': 'new-password', 'title': _l('Minimum length 8, maximum 128')})
    question = TextAreaField(_l('Why would you like to join this site?'), validators=[DataRequired(), Length(min=1, max=512)])
    terms = BooleanField(_l('I agree to the terms of service & privacy policy (see links in footer)'), validators=[DataRequired()])
    captcha = CaptchaField(_l('Enter captcha code'), validators=[DataRequired()])
    timezone = HiddenField(render_kw={'id': 'timezone'})

    submit = SubmitField(_l('Register'))
>>>>>>> d9a8c4df

    def __init__(self, *args, **kwargs):
        super().__init__(*args, **kwargs)
        if not get_setting("captcha_enabled", True):
            delattr(self, "captcha")

    def validate_real_email(self, email):
        user = User.query.filter(
            func.lower(User.email) == func.lower(email.data.strip())
        ).first()
        if user is not None:
            raise ValidationError(
                _l("An account with this email address already exists.")
            )

    def validate_user_name(self, user_name):
        user_name.data = user_name.data.strip()
        if " " in user_name.data:
            raise ValidationError(_l("User names cannot contain spaces."))
        if "@" in user_name.data:
            raise ValidationError(_l("User names cannot contain @."))

        # Allow alphanumeric characters and underscores (a-z, A-Z, 0-9, _)
        if not re.match(r"^[a-zA-Z0-9_]+$", user_name.data):
            raise ValidationError(
                _l("User names can only contain letters, numbers, and underscores.")
            )

        user = (
            User.query.filter(
                func.lower(User.user_name) == func.lower(user_name.data.strip())
            )
            .filter_by(ap_id=None)
            .first()
        )
        if user is not None:
            if user.deleted:
                raise ValidationError(
                    _l("This username was used in the past and cannot be reused.")
                )
            else:
                raise ValidationError(
                    _l("An account with this user name already exists.")
                )

        community = Community.query.filter(
            func.lower(Community.name) == func.lower(user_name.data.strip()),
            Community.ap_id == None,
        ).first()
        if community is not None:
            raise ValidationError(_l("This name is in use already."))

        feed = Feed.query.filter(
            Feed.name == user_name.data.lower(), Feed.ap_id == None
        ).first()
        if feed is not None:
            raise ValidationError(_("This name is in use already."))

    def validate_password(self, password):
        if not password.data:
            return
        password.data = password.data.strip()
        if (
            password.data == "password"
            or password.data == "12345678"
            or password.data == "1234567890"
        ):
            raise ValidationError(_l("This password is too common."))

        if len(password.data) == 128:
            raise ValidationError(_l("Maximum password length is 128 characters."))

        first_char = password.data[0]  # the first character in the string

        all_the_same = True
        # Compare all characters to the first character
        for char in password.data:
            if char != first_char:
                all_the_same = False
        if all_the_same:
            raise ValidationError(_l("This password is not secure."))

        if (
            password.data == "password"
            or password.data == "12345678"
            or password.data == "1234567890"
        ):
            raise ValidationError(_l("This password is too common."))


class ResetPasswordRequestForm(FlaskForm):
    email = EmailField(
        _l("Email"), validators=[DataRequired(), Email()], render_kw={"autofocus": True}
    )
    submit = SubmitField(_l("Request password reset"))


class ResetPasswordForm(FlaskForm):
    password = PasswordField(
        _l("Password"), validators=[DataRequired()], render_kw={"autofocus": True}
    )
    password2 = PasswordField(
        _l("Repeat password"), validators=[DataRequired(), EqualTo("password")]
    )
    submit = SubmitField(_l("Set password"))


class ChooseTrumpMuskForm(FlaskForm):
    options = [
        (1, _l("Please make it stop")),
        (0, _l("A little is ok")),
        (-1, _l("Bring it on")),
    ]
    trump_musk_level = RadioField(
        _l("How tired of Trump and Musk news are you?"),
        choices=options,
        default=1,
        coerce=int,
        render_kw={"class": "form-select"},
    )
    submit = SubmitField(_l("Choose"))


class ChooseTopicsForm(FlaskForm):
    chosen_topics = MultiCheckboxField(
        _l("Choose some topics you are interested in"), coerce=int
    )
    submit = SubmitField(_l("Choose"))


class RegisterByMastodonForm(FlaskForm):
    email = EmailField(
        _l("Email"), validators=[DataRequired(), Email()], render_kw={"autofocus": True}
    )
    submit = SubmitField(_l("Set email"))<|MERGE_RESOLUTION|>--- conflicted
+++ resolved
@@ -41,10 +41,9 @@
 
 
 class RegistrationForm(FlaskForm):
-<<<<<<< HEAD
     user_name = StringField(
         _l("User name"),
-        validators=[DataRequired(), Length(max=50)],
+        validators=[DataRequired(), Length(min=3, max=50)],
         render_kw={"autofocus": True, "autocomplete": "username"},
     )
     email = HiddenField(_l("Email"))
@@ -81,22 +80,6 @@
     timezone = HiddenField(render_kw={"id": "timezone"})
 
     submit = SubmitField(_l("Register"))
-=======
-    user_name = StringField(_l('User name'), validators=[DataRequired(), Length(min=3, max=50)],
-                            render_kw={'autofocus': True, 'autocomplete': 'username'})
-    email = HiddenField(_l('Email'))
-    real_email = EmailField(_l('Email'), validators=[DataRequired(), Email(), Length(min=5, max=255)], render_kw={'autocomplete': 'email'})
-    password = PasswordField(_l('Password'), validators=[DataRequired(), Length(min=8, max=129)],
-                             render_kw={'autocomplete': 'new-password', 'title': _l('Minimum length 8, maximum 128')})
-    password2 = PasswordField(_l('Repeat password'), validators=[DataRequired(), EqualTo('password'), Length(min=8, max=129)],
-                              render_kw={'autocomplete': 'new-password', 'title': _l('Minimum length 8, maximum 128')})
-    question = TextAreaField(_l('Why would you like to join this site?'), validators=[DataRequired(), Length(min=1, max=512)])
-    terms = BooleanField(_l('I agree to the terms of service & privacy policy (see links in footer)'), validators=[DataRequired()])
-    captcha = CaptchaField(_l('Enter captcha code'), validators=[DataRequired()])
-    timezone = HiddenField(render_kw={'id': 'timezone'})
-
-    submit = SubmitField(_l('Register'))
->>>>>>> d9a8c4df
 
     def __init__(self, *args, **kwargs):
         super().__init__(*args, **kwargs)
