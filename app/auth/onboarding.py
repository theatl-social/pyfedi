from flask import redirect, url_for, flash, current_app, abort
from flask_babel import _
from flask_login import current_user, login_required

from app import db, cache
from app.activitypub.signature import send_post_request
from app.auth import bp
from app.auth.forms import ChooseTopicsForm, ChooseTrumpMuskForm
from app.constants import SUBSCRIPTION_NONMEMBER
<<<<<<< HEAD
from app.models import (
    User,
    Topic,
    Community,
    CommunityJoinRequest,
    CommunityMember,
    Filter,
    InstanceChooser,
    Language,
)
from app.utils import (
    render_template,
    joined_communities,
    community_membership,
    get_setting,
)
=======
from app.models import User, Topic, Community, CommunityJoinRequest, CommunityMember, Filter, InstanceChooser, Language
from app.utils import render_template, joined_communities, community_membership, get_setting, num_topics
>>>>>>> 0f8a3960


@bp.route("/instance_chooser")
def onboarding_instance_chooser():
    if get_setting("enable_instance_chooser", False):
        instances = InstanceChooser.query.all()
        language_ids = set()
        for instance in instances:
            language_ids.add(instance.language_id)
        languages = Language.query.filter(Language.id.in_(language_ids)).all()
        return render_template(
            "auth/instance_chooser.html",
            title=_("Which server do you want to join?"),
            instances=instances,
            languages=languages,
        )
    else:
        return redirect(url_for("auth.register"))


@bp.route("/trump_musk", methods=["GET", "POST"])
@login_required
def trump_musk():
    if get_setting("filter_selection", True):
        form = ChooseTrumpMuskForm()
        if form.validate_on_submit():
            if form.trump_musk_level.data >= 0:
                content_filter = Filter(
                    title="Trump & Musk",
                    filter_home=True,
                    filter_posts=True,
                    filter_replies=False,
                    hide_type=form.trump_musk_level.data,
                    keywords="trump\nmusk",
                    expire_after=None,
                    user_id=current_user.id,
                )
                db.session.add(content_filter)
                db.session.commit()
            return redirect(url_for("auth.choose_topics"))
        else:
            existing_filters = Filter.query.filter(
                Filter.user_id == current_user.id
            ).first()
            if existing_filters is not None:
                return redirect(url_for("auth.choose_topics"))

            return render_template(
                "auth/trump_musk.html",
                form=form,
            )
    else:
        return redirect(url_for("auth.choose_topics"))


@bp.route("/choose_topics", methods=["GET", "POST"])
@login_required
def choose_topics():
<<<<<<< HEAD
    if get_setting("choose_topics", True):
=======
    if get_setting('choose_topics', True) and num_topics() > 0:
>>>>>>> 0f8a3960
        form = ChooseTopicsForm()
        form.chosen_topics.choices = topics_for_form()
        if form.validate_on_submit():
            if form.chosen_topics.data:
                for topic_id in form.chosen_topics.data:
                    join_topic(topic_id)
                flash(
                    _(
                        "You have joined some communities relating to those interests. Find more on the Topics menu or browse the home page."
                    )
                )
                cache.delete_memoized(joined_communities, current_user.id)
                return redirect(url_for("main.index"))
            else:
                flash(
                    _(
                        "You did not choose any topics. Would you like to choose individual communities instead?"
                    )
                )
                return redirect(url_for("main.list_communities"))
        else:
            return render_template(
                "auth/choose_topics.html",
                form=form,
            )
    else:
        flash(
            _(
                "Please join some communities you're interested in and then go to the home page by clicking on the logo above."
            )
        )
        return redirect(url_for("main.list_communities"))


def join_topic(topic_id):
    communities = Community.query.filter_by(topic_id=topic_id, banned=False).all()
    for community in communities:
        if (
            not community.user_is_banned(current_user)
            and community_membership(current_user, community) == SUBSCRIPTION_NONMEMBER
        ):
            if not community.is_local():
                join_request = CommunityJoinRequest(
                    user_id=current_user.id, community_id=community.id
                )
                db.session.add(join_request)
                db.session.commit()
                send_community_follow(community.id, join_request.uuid, current_user.id)

            existing_member = CommunityMember.query.filter(
                CommunityMember.community_id == community.id,
                CommunityMember.user_id == current_user.id,
            ).first()
            if not existing_member:
                member = CommunityMember(
                    user_id=current_user.id, community_id=community.id
                )
                db.session.add(member)
                db.session.commit()
            cache.delete_memoized(community_membership, current_user, community)


def topics_for_form():
    topics = Topic.query.filter_by(parent_id=None).order_by(Topic.name).all()
    result = []
    for topic in topics:
        result.append((topic.id, topic.name))
        sub_topics = (
            Topic.query.filter_by(parent_id=topic.id).order_by(Topic.name).all()
        )
        for sub_topic in sub_topics:
            result.append((sub_topic.id, " --- " + sub_topic.name))
    return result


def send_community_follow(community_id: int, join_request_id: int, user_id: int):
    with current_app.app_context():
        user = User.query.get(user_id)
        community = Community.query.get(community_id)
        if not community.instance.gone_forever:
            follow = {
                "actor": user.public_url(),
                "to": [community.public_url()],
                "object": community.public_url(),
                "type": "Follow",
                "id": f"https://{current_app.config['SERVER_NAME']}/activities/follow/{join_request_id}",
            }
            send_post_request(
                community.ap_inbox_url,
                follow,
                user.private_key,
                user.public_url() + "#main-key",
            )<|MERGE_RESOLUTION|>--- conflicted
+++ resolved
@@ -7,147 +7,83 @@
 from app.auth import bp
 from app.auth.forms import ChooseTopicsForm, ChooseTrumpMuskForm
 from app.constants import SUBSCRIPTION_NONMEMBER
-<<<<<<< HEAD
-from app.models import (
-    User,
-    Topic,
-    Community,
-    CommunityJoinRequest,
-    CommunityMember,
-    Filter,
-    InstanceChooser,
-    Language,
-)
-from app.utils import (
-    render_template,
-    joined_communities,
-    community_membership,
-    get_setting,
-)
-=======
 from app.models import User, Topic, Community, CommunityJoinRequest, CommunityMember, Filter, InstanceChooser, Language
 from app.utils import render_template, joined_communities, community_membership, get_setting, num_topics
->>>>>>> 0f8a3960
 
 
-@bp.route("/instance_chooser")
+@bp.route('/instance_chooser')
 def onboarding_instance_chooser():
-    if get_setting("enable_instance_chooser", False):
+    if get_setting('enable_instance_chooser', False):
         instances = InstanceChooser.query.all()
         language_ids = set()
         for instance in instances:
             language_ids.add(instance.language_id)
         languages = Language.query.filter(Language.id.in_(language_ids)).all()
-        return render_template(
-            "auth/instance_chooser.html",
-            title=_("Which server do you want to join?"),
-            instances=instances,
-            languages=languages,
-        )
+        return render_template('auth/instance_chooser.html', title=_('Which server do you want to join?'),
+                               instances=instances, languages=languages)
     else:
-        return redirect(url_for("auth.register"))
+        return redirect(url_for('auth.register'))
 
 
-@bp.route("/trump_musk", methods=["GET", "POST"])
+@bp.route('/trump_musk', methods=['GET', 'POST'])
 @login_required
 def trump_musk():
-    if get_setting("filter_selection", True):
+    if get_setting('filter_selection', True):
         form = ChooseTrumpMuskForm()
         if form.validate_on_submit():
             if form.trump_musk_level.data >= 0:
-                content_filter = Filter(
-                    title="Trump & Musk",
-                    filter_home=True,
-                    filter_posts=True,
-                    filter_replies=False,
-                    hide_type=form.trump_musk_level.data,
-                    keywords="trump\nmusk",
-                    expire_after=None,
-                    user_id=current_user.id,
-                )
+                content_filter = Filter(title='Trump & Musk', filter_home=True, filter_posts=True, filter_replies=False, hide_type=form.trump_musk_level.data, keywords='trump\nmusk', expire_after=None, user_id=current_user.id)
                 db.session.add(content_filter)
                 db.session.commit()
-            return redirect(url_for("auth.choose_topics"))
+            return redirect(url_for('auth.choose_topics'))
         else:
-            existing_filters = Filter.query.filter(
-                Filter.user_id == current_user.id
-            ).first()
+            existing_filters = Filter.query.filter(Filter.user_id == current_user.id).first()
             if existing_filters is not None:
-                return redirect(url_for("auth.choose_topics"))
+                return redirect(url_for('auth.choose_topics'))
 
-            return render_template(
-                "auth/trump_musk.html",
-                form=form,
-            )
+            return render_template('auth/trump_musk.html', form=form,
+                                   )
     else:
-        return redirect(url_for("auth.choose_topics"))
+        return redirect(url_for('auth.choose_topics'))
 
 
-@bp.route("/choose_topics", methods=["GET", "POST"])
+@bp.route('/choose_topics', methods=['GET', 'POST'])
 @login_required
 def choose_topics():
-<<<<<<< HEAD
-    if get_setting("choose_topics", True):
-=======
     if get_setting('choose_topics', True) and num_topics() > 0:
->>>>>>> 0f8a3960
         form = ChooseTopicsForm()
         form.chosen_topics.choices = topics_for_form()
         if form.validate_on_submit():
             if form.chosen_topics.data:
                 for topic_id in form.chosen_topics.data:
                     join_topic(topic_id)
-                flash(
-                    _(
-                        "You have joined some communities relating to those interests. Find more on the Topics menu or browse the home page."
-                    )
-                )
+                flash(_('You have joined some communities relating to those interests. Find more on the Topics menu or browse the home page.'))
                 cache.delete_memoized(joined_communities, current_user.id)
-                return redirect(url_for("main.index"))
+                return redirect(url_for('main.index'))
             else:
-                flash(
-                    _(
-                        "You did not choose any topics. Would you like to choose individual communities instead?"
-                    )
-                )
-                return redirect(url_for("main.list_communities"))
+                flash(_('You did not choose any topics. Would you like to choose individual communities instead?'))
+                return redirect(url_for('main.list_communities'))
         else:
-            return render_template(
-                "auth/choose_topics.html",
-                form=form,
-            )
+            return render_template('auth/choose_topics.html', form=form,
+                                   )
     else:
-        flash(
-            _(
-                "Please join some communities you're interested in and then go to the home page by clicking on the logo above."
-            )
-        )
-        return redirect(url_for("main.list_communities"))
+        flash(_('Please join some communities you\'re interested in and then go to the home page by clicking on the logo above.'))
+        return redirect(url_for('main.list_communities'))
 
 
 def join_topic(topic_id):
     communities = Community.query.filter_by(topic_id=topic_id, banned=False).all()
     for community in communities:
-        if (
-            not community.user_is_banned(current_user)
-            and community_membership(current_user, community) == SUBSCRIPTION_NONMEMBER
-        ):
+        if not community.user_is_banned(current_user) and community_membership(current_user, community) == SUBSCRIPTION_NONMEMBER:
             if not community.is_local():
-                join_request = CommunityJoinRequest(
-                    user_id=current_user.id, community_id=community.id
-                )
+                join_request = CommunityJoinRequest(user_id=current_user.id, community_id=community.id)
                 db.session.add(join_request)
                 db.session.commit()
                 send_community_follow(community.id, join_request.uuid, current_user.id)
 
-            existing_member = CommunityMember.query.filter(
-                CommunityMember.community_id == community.id,
-                CommunityMember.user_id == current_user.id,
-            ).first()
+            existing_member = CommunityMember.query.filter(CommunityMember.community_id == community.id, CommunityMember.user_id == current_user.id).first()
             if not existing_member:
-                member = CommunityMember(
-                    user_id=current_user.id, community_id=community.id
-                )
+                member = CommunityMember(user_id=current_user.id, community_id=community.id)
                 db.session.add(member)
                 db.session.commit()
             cache.delete_memoized(community_membership, current_user, community)
@@ -158,11 +94,9 @@
     result = []
     for topic in topics:
         result.append((topic.id, topic.name))
-        sub_topics = (
-            Topic.query.filter_by(parent_id=topic.id).order_by(Topic.name).all()
-        )
+        sub_topics = Topic.query.filter_by(parent_id=topic.id).order_by(Topic.name).all()
         for sub_topic in sub_topics:
-            result.append((sub_topic.id, " --- " + sub_topic.name))
+            result.append((sub_topic.id, ' --- ' + sub_topic.name))
     return result
 
 
@@ -176,11 +110,6 @@
                 "to": [community.public_url()],
                 "object": community.public_url(),
                 "type": "Follow",
-                "id": f"https://{current_app.config['SERVER_NAME']}/activities/follow/{join_request_id}",
+                "id": f"https://{current_app.config['SERVER_NAME']}/activities/follow/{join_request_id}"
             }
-            send_post_request(
-                community.ap_inbox_url,
-                follow,
-                user.private_key,
-                user.public_url() + "#main-key",
-            )+            send_post_request(community.ap_inbox_url, follow, user.private_key, user.public_url() + '#main-key')