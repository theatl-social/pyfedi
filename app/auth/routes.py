--- conflicted
+++ resolved
@@ -215,14 +215,7 @@
                 # send_welcome_email(user) #not written yet
 
             login_user(user, remember=True)
-<<<<<<< HEAD
-            if len(user.communities()) == 0:
-                return redirect(url_for("auth.trump_musk"))
-            else:
-                return redirect(url_for("main.index"))
-=======
-            return redirect(url_for('auth.trump_musk'))
->>>>>>> 6ed8eabc
+            return redirect(url_for("auth.trump_musk"))
 
 
 @bp.route("/validation_required")
