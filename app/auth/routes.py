--- conflicted
+++ resolved
@@ -367,25 +367,7 @@
                         referrer='', alt_user_name=gibberish(randint(8, 20)), google_oauth_id=google_id)
             user.ip_address_country = ip_address_info['country'] if ip_address_info else ''
             db.session.add(user)
-<<<<<<< HEAD
-=======
-
-        db.session.commit()
-
-        if g.site.registration_mode == 'RequireApplication' and g.site.application_question:
-            application = UserRegistration(user_id=user.id, answer='Signed in with Google')
-            db.session.add(application)
             targets_data = {'gen':'0', 'application_id':application.id,'user_id':user.id}
-            for admin in Site.admins():
-                notify = Notification(title='New registration', url=f'/admin/approve_registrations?account={user.id}',
-                                      user_id=admin.id,
-                                      author_id=user.id, notif_type=NOTIF_REGISTRATION,
-                                      subtype='new_registration_for_approval',
-                                      targets=targets_data)
-                admin.unread_notifications += 1
-                db.session.add(notify)
-                # todo: notify everyone with the "approve registrations" permission, instead of just all admins
->>>>>>> 68e3e0be
             db.session.commit()
             if get_setting('ban_check_servers', ''):
                 task_selector('check_application', application_id=application.id)
