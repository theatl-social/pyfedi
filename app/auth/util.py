--- conflicted
+++ resolved
@@ -29,7 +29,6 @@
 from app.email import send_verification_email
 from app.ldap_utils import sync_user_to_ldap, login_with_ldap
 from app.models import IpBan, Notification, Site, User, UserRegistration, utcnow, Role
-<<<<<<< HEAD
 from app.utils import (
     banned_ip_addresses,
     blocked_referrers,
@@ -42,11 +41,8 @@
     render_template,
     user_cookie_banned,
     user_ip_banned,
+    role_access,
 )
-=======
-from app.utils import banned_ip_addresses, blocked_referrers, finalize_user_setup, get_request, get_setting, gibberish, \
-    ip_address, markdown_to_html, render_template, user_cookie_banned, user_ip_banned, role_access
->>>>>>> 6ed8eabc
 
 
 # Return a random string of 6 letter/digits.
@@ -163,20 +159,20 @@
         )
         admin.unread_notifications += 1
         db.session.add(notify)
-<<<<<<< HEAD
-
-=======
-    if role_access('approve registrations', 3):
+    if role_access("approve registrations", 3):
         for admin in Site.staff():
-            notify = Notification(title='New registration',
-                                  url=f'/admin/approve_registrations?account={application.user_id}', user_id=admin.id,
-                                  author_id=application.user_id, notif_type=NOTIF_REGISTRATION,
-                                  subtype='new_registration_for_approval',
-                                  targets=targets_data)
+            notify = Notification(
+                title="New registration",
+                url=f"/admin/approve_registrations?account={application.user_id}",
+                user_id=admin.id,
+                author_id=application.user_id,
+                notif_type=NOTIF_REGISTRATION,
+                subtype="new_registration_for_approval",
+                targets=targets_data,
+            )
             admin.unread_notifications += 1
             db.session.add(notify)
-    
->>>>>>> 6ed8eabc
+
     plugins.fire_hook("new_registration_for_approval", application)
 
 
