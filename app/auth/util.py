from __future__ import annotations

import random
from datetime import datetime, timedelta
from typing import Any
from unicodedata import normalize
from urllib.parse import urlsplit

from flask import (
    current_app,
    flash,
    g,
    make_response,
    redirect,
    request,
    session,
    url_for,
)
from flask_babel import _
from flask_login import current_user, login_user
from markupsafe import Markup
from sqlalchemy import func, text
from wtforms import Label

from app import cache, db, plugins
from app.activitypub.util import users_total
from app.auth.forms import LoginForm
from app.constants import NOTIF_REGISTRATION
from app.email import send_verification_email
from app.ldap_utils import sync_user_to_ldap, login_with_ldap
from app.models import IpBan, Notification, Site, User, UserRegistration, utcnow, Role
from app.utils import (
    banned_ip_addresses,
    blocked_referrers,
    finalize_user_setup,
    get_request,
    get_setting,
    gibberish,
    ip_address,
    markdown_to_html,
    render_template,
    user_cookie_banned,
    user_ip_banned,
)


# Return a random string of 6 letter/digits.
def random_token(length=6) -> str:
    return "".join(
        [
            random.choice(
                "0123456789abcdefghijklmnopqrstuvwxyzABCDEFGHIJKLMNOPQRSTUVWXYZ"
            )
            for x in range(length)
        ]
    )


def normalize_utf(username):
    return normalize("NFKC", username)


def ip2location(ip: str):
    """city, region and country for the requester, using the ipinfo.io service"""
    if ip is None or ip == "":
        return {}
    ip = "208.97.120.117" if ip == "127.0.0.1" else ip
    # test
    data = cache.get("ip_" + ip)
    if data is None:
        if not current_app.config["IPINFO_TOKEN"]:
            return {}
        url = "http://ipinfo.io/" + ip + "?token=" + current_app.config["IPINFO_TOKEN"]
        response = get_request(url)
        if response.status_code == 200:
            data = response.json()
            cache.set("ip_" + ip, data, timeout=86400)
        else:
            return {}

    if "postal" in data:
        postal = data["postal"]
    else:
        postal = ""
    return {
        "city": data["city"],
        "region": data["region"],
        "country": data["country"],
        "postal": postal,
        "timezone": data["timezone"],
    }


def get_country(ip: str, fallback: Any = "") -> str:
    country_header = current_app.config["COUNTRY_SOURCE_HEADER"]

    if country_header and country_header in request.headers:
        return request.headers[country_header]
    if ip is None or ip.strip() == "":
        return fallback

    return ip2location(ip).get("country", fallback)


def no_admins_logged_in_recently():
    a_week_ago = utcnow() - timedelta(days=7)
    for user in Site.admins():
        if user.last_seen > a_week_ago:
            return False

    for user in Site.staff():
        if user.last_seen > a_week_ago:
            return False

    return True


def create_user_application(user: User, registration_answer: str):
    application = UserRegistration(user_id=user.id, answer="Signed in with Google")
    db.session.add(application)
    targets_data = {"application_id": application.id, "user_id": user.id}
    for admin in Site.admins():
        notify = Notification(
            title="New registration",
            url=f"/admin/approve_registrations?account={user.id}",
            user_id=admin.id,
            author_id=user.id,
            notif_type=NOTIF_REGISTRATION,
            subtype="new_registration_for_approval",
            targets=targets_data,
        )
        admin.unread_notifications += 1
        db.session.add(notify)
        # todo: notify everyone with the "approve registrations" permission, instead of just all admins
    db.session.commit()


def notify_admins_of_registration(application):
    """Notify admins when a registration application is ready for review"""

    # commit is needed here first so that db information available later to plugin
    db.session.commit()

    targets_data = {
        "gen": "0",
        "application_id": application.id,
        "user_id": application.user_id,
    }
    for admin in Site.admins():
        notify = Notification(
            title="New registration",
            url=f"/admin/approve_registrations?account={application.user_id}",
            user_id=admin.id,
            author_id=application.user_id,
            notif_type=NOTIF_REGISTRATION,
            subtype="new_registration_for_approval",
            targets=targets_data,
        )
        admin.unread_notifications += 1
        db.session.add(notify)
    
    plugins.fire_hook("new_registration_for_approval", application)


def create_registration_application(user, answer):
    """Create a UserRegistration application with proper status based on email verification"""
    # Set status to -1 if email verification needed, 0 if not
    status = -1 if get_setting("email_verification", True) and not user.verified else 0
    application = UserRegistration(user_id=user.id, answer=answer, status=status)
    db.session.add(application)

    # Only notify admins if application is ready for review (status >= 0)
    if status >= 0:
        notify_admins_of_registration(application)

    return application


def handle_abandoned_open_instance():
    if g.site.registration_mode == "Open" and no_admins_logged_in_recently():
        g.site.registration_mode = "Closed"


def process_registration_form(form):
    disallowed_usernames = ["admin"]
    ip = ip_address()
    country = get_country(ip)

    if is_invalid_email_or_username(form, disallowed_usernames):
        return redirect(url_for("auth.register"))

    if contains_banned_username_patterns(form.user_name.data):
        return redirect_with_session_cookie("auth.please_wait")

    if is_restricted_by_referrer():
        return redirect_with_session_cookie("auth.please_wait")

    if is_country_blocked(country):
        return render_template(
            "generic_message.html",
            title=_("Application declined"),
            message=_("Sorry, we are not accepting registrations from your country."),
        )

    return register_new_user(form, ip, country)


def is_invalid_email_or_username(form, disallowed_usernames):
    if form.email.data.strip():
        return False

    if form.real_email.data.lower().startswith(("postmaster@", "abuse@", "noc@")):
        flash(_("Sorry, you cannot use that email address"), "error")
        return True

    if form.user_name.data in disallowed_usernames:
        flash(_("Sorry, you cannot use that user name"), "error")
        return True

    return False


def contains_banned_username_patterns(username):
    if "88" in username:
        flash(_("Sorry, this username pattern is not allowed."), "error")
        return True
    return False


def redirect_with_session_cookie(route):
    response = make_response(redirect(url_for(route)))
    response.set_cookie(
        "sesion", "17489047567495", expires=datetime(year=2099, month=12, day=30)
    )
    return response


def is_restricted_by_referrer():
    for referrer in blocked_referrers():
        if referrer in session.get("Referer", ""):
            flash(_("Registration not allowed based on your referrer."), "error")
            return True
    return False


def is_country_blocked(country):
    if not country:
        return False

    blocked_countries = get_setting("auto_decline_countries", "").split("\n")
    return any(
        country_code.strip().upper() == country.upper()
        for country_code in blocked_countries
    )


def register_new_user(form, ip, country):
    verification_token = random_token(16)
    form.user_name.data = form.user_name.data.strip()
    normalize_username(form)

    user = create_new_user(form, ip, country, verification_token)

    if requires_email_verification(user):
        send_email_verification(user)

    sync_user_with_ldap(user, form.password.data)

    if requires_approval(user):
        return handle_user_application(user, form)

    if requires_email_verification(user):
        return redirect(url_for("auth.check_email"))

    finalize_user_registration(user, form)
    return redirect(url_for("auth.trump_musk"))


def normalize_username(form):
    before_normalize = form.user_name.data
    form.user_name.data = normalize_utf(form.user_name.data)
    if before_normalize != form.user_name.data:
        flash(
            _(
                "Your username contained special letters so it was changed to %(name)s.",
                name=form.user_name.data,
            ),
            "warning",
        )


def create_new_user(form, ip, country, verification_token):
    user = User(
        user_name=form.user_name.data,
        title=form.user_name.data,
        email=form.real_email.data,
        verification_token=verification_token,
        verified=not get_setting("email_verification", True),
        instance_id=1,
        ip_address=ip,
        banned=user_ip_banned() or user_cookie_banned(),
        email_unread_sent=False,
        referrer=session.get("Referer", ""),
        alt_user_name=gibberish(random.randint(8, 20)),
        font=get_font_preference(),
        ip_address_country=country,
        timezone=form.timezone.data,
        language_id=g.site.language_id,
    )
    if current_app.config["CONTENT_WARNING"]:
        user.hide_nsfw = 0

    user.set_password(form.password.data)

    db.session.add(user)
    db.session.commit()
    return user


def create_new_user_from_ldap(user_name, email, password, ip):
    user = User(
        user_name=user_name,
        title=user_name,
        email=email,
        verified=True,
        instance_id=1,
        ip_address=ip,
        banned=False,
        email_unread_sent=False,
        referrer=session.get("Referer", ""),
        alt_user_name=gibberish(random.randint(8, 20)),
        font=get_font_preference(),
        language_id=g.site.language_id,
        last_seen=utcnow(),
    )
    if current_app.config["CONTENT_WARNING"]:
        user.hide_nsfw = 0
    user.set_password(password)

    db.session.add(user)
    db.session.commit()
    finalize_user_setup(user)
    if users_total() == 0:
        user.roles.append(Role.query.get(4))
        db.session.commit()
    return user


def get_font_preference():
    if "Windows" in request.user_agent.string:
        return "inter"  # Default to "Inter" font for better Windows rendering
    return ""


def requires_email_verification(user):
    return get_setting("email_verification", True) and not user.verified


def send_email_verification(user):
    send_verification_email(user)
    if current_app.debug:
        current_app.logger.info(
            "Verify account:"
            + url_for(
                "auth.verify_email", token=user.verification_token, _external=True
            )
        )


def requires_approval(user):
    return (
        g.site.registration_mode == "RequireApplication" and g.site.application_question
    )


def handle_user_application(user, form):
    application = create_registration_application(user, form.question.data)
    db.session.commit()

    if get_setting("ban_check_servers", ""):
        from app.shared.tasks import task_selector

        task_selector("check_application", application_id=application.id)

    return redirect(
        url_for("auth.check_email")
        if requires_email_verification(user)
        else url_for("auth.please_wait")
    )


def finalize_user_registration(user, form):
    if user.verified and not user.waiting_for_approval():
        finalize_user_setup(user)
        try:
            sync_user_to_ldap(user.user_name, user.email, form.password.data.strip())
        except Exception as e:
            current_app.logger.error(f"LDAP sync failed for user {user.user_name}: {e}")
        login_user(user, remember=True)


def render_registration_form(form):
    if g.site.registration_mode == "RequireApplication" and g.site.application_question:
        form.question.label = Label(
            "question", markdown_to_html(g.site.application_question)
        )
    if g.site.tos_url is None or not g.site.tos_url.strip():
        del form.terms

    return render_template(
        "auth/register.html",
        title=_("Register"),
        form=form,
        site=g.site,
        instance_chooser_enabled=get_setting("enable_instance_chooser", False),
        google_oauth=current_app.config["GOOGLE_OAUTH_CLIENT_ID"],
        mastodon_oauth=current_app.config["MASTODON_OAUTH_CLIENT_ID"],
        discord_oauth=current_app.config["DISCORD_OAUTH_CLIENT_ID"],
    )


def redirect_next_page():
    next_page = request.args.get("next")
    if not next_page or urlsplit(next_page).netloc != "":
        next_page = url_for("main.index")
    return redirect(next_page)


def process_login(form: LoginForm):
    ip = ip_address()
    country = get_country(ip)

<<<<<<< HEAD
    if current_app.config["LDAP_SERVER_LOGIN"]:
        user = validate_user_ldap_login(
            form.user_name.data.strip(), form.password.data.strip(), ip
        )
=======
    if current_app.config['LDAP_READ_ENABLE']:
        user = validate_user_ldap_login(form.user_name.data.strip(), form.password.data.strip(), ip)
>>>>>>> d9a8c4df
        if user is None:
            return redirect(url_for("auth.login"))
        ldap_sync = False
    else:
        ldap_sync = True
        user = find_user(form.user_name.data.strip())

        if not user:
            flash(_("No account exists with that user name."), "error")
            return redirect(url_for("auth.login"))

        if not validate_user_login(user, form.password.data.strip(), ip):
            return redirect(url_for("auth.login"))

    if requires_email_verification(user):
        return redirect(url_for("auth.check_email"))

    if user.waiting_for_approval():
        return redirect(url_for("auth.please_wait"))

    return log_user_in(user, form, ip, country, ldap_sync=ldap_sync)


def find_user(user_name):
    username = user_name.strip()
    user = (
        User.query.filter(func.lower(User.user_name) == func.lower(username))
        .filter_by(ap_id=None, deleted=False)
        .first()
    )

    if not user:
        user = User.query.filter_by(email=username, ap_id=None, deleted=False).first()
    if not user:
        ap_id = f"https://{current_app.config['SERVER_NAME']}/u/{username.lower()}"
        user = User.query.filter(
            User.ap_profile_id.ilike(ap_id), User.deleted.is_(False)
        ).first()

    return user


def validate_user_login(user, password, ip):
    if user.deleted:
        flash(_("No account exists with that user name."), "error")
        return False

    if not user.check_password(password):
        if user.password_hash is None:
            message = Markup(
                _(
                    'Invalid password. Please <a href="/auth/reset_password_request">reset your password</a>.'
                )
            )
            flash(message, "error")
        else:
            flash(_("Invalid password"), "error")
        return False

    if user.id != 1 and (user.banned or user_ip_banned() or user_cookie_banned()):
        handle_banned_user(user, ip)
        return False

    if user.deleted:
        flash(_("This account has been deleted."), "error")
        return False

    return True


def validate_user_ldap_login(user_name: str, password: str, ip: str) -> User | None:
    result = login_with_ldap(user_name, password)
    if result is False:
        flash(_("Login failed"))
        return None
    else:
        user = find_user(user_name)
        if user is None:
            user = create_new_user_from_ldap(user_name, result, password, ip)
        return user


def handle_banned_user(user, ip):
    flash(_("You have been banned."), "error")
    response = make_response(redirect(url_for("auth.login")))

    if user.banned and not user_ip_banned():
        new_ip_ban = IpBan(ip_address=ip, notes=f"{user.user_name} used new IP address")
        db.session.add(new_ip_ban)
        db.session.commit()
        cache.delete_memoized(banned_ip_addresses)

    response.set_cookie(
        "sesion", "17489047567495", expires=datetime(year=2099, month=12, day=30)
    )
    return response


def log_user_in(user, form, ip, country, ldap_sync=True):
    login_user(user, remember=True)
    update_user_session(user, form, ip, country)
    if ldap_sync:
        sync_user_with_ldap(user, form.password.data)

    next_page = determine_next_page()
    response = make_response(redirect(next_page))
    configure_bandwidth_cookies(response, form.low_bandwidth_mode.data)
    return response


def update_user_session(user, form, ip, country):
    user.last_seen = utcnow()
    user.ip_address = ip
    if user.timezone is None:
        user.timezone = form.timezone.data
    user.ip_address_country = country or user.ip_address_country
    db.session.commit()


def sync_user_with_ldap(user, password):
    try:
        sync_user_to_ldap(user.user_name, user.email, password.strip())
    except Exception as e:
        current_app.logger.error(f"LDAP sync failed for user {user.user_name}: {e}")


def determine_next_page():
    next_page = request.args.get("next")
    if not next_page or urlsplit(next_page).netloc != "":
        next_page = url_for(
            "auth.trump_musk" if not current_user.communities() else "main.index"
        )
    return next_page


def configure_bandwidth_cookies(response, low_bandwidth_mode):
    mode = "1" if low_bandwidth_mode else "0"
    response.set_cookie(
        "low_bandwidth", mode, expires=datetime(year=2099, month=12, day=30)
    )


def render_login_form(form):
    return render_template(
        "auth/login.html",
        title=_("Login"),
        form=form,
        google_oauth=current_app.config["GOOGLE_OAUTH_CLIENT_ID"],
        mastodon_oauth=current_app.config["MASTODON_OAUTH_CLIENT_ID"],
        discord_oauth=current_app.config["DISCORD_OAUTH_CLIENT_ID"],
    )<|MERGE_RESOLUTION|>--- conflicted
+++ resolved
@@ -158,7 +158,7 @@
         )
         admin.unread_notifications += 1
         db.session.add(notify)
-    
+
     plugins.fire_hook("new_registration_for_approval", application)
 
 
@@ -430,15 +430,10 @@
     ip = ip_address()
     country = get_country(ip)
 
-<<<<<<< HEAD
-    if current_app.config["LDAP_SERVER_LOGIN"]:
+    if current_app.config["LDAP_READ_ENABLE"]:
         user = validate_user_ldap_login(
             form.user_name.data.strip(), form.password.data.strip(), ip
         )
-=======
-    if current_app.config['LDAP_READ_ENABLE']:
-        user = validate_user_ldap_login(form.user_name.data.strip(), form.password.data.strip(), ip)
->>>>>>> d9a8c4df
         if user is None:
             return redirect(url_for("auth.login"))
         ldap_sync = False
