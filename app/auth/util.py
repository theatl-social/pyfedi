from __future__ import annotations

import random
from datetime import datetime, timedelta
from typing import Any
from unicodedata import normalize
from urllib.parse import urlsplit

from flask import current_app, flash, g, make_response, redirect, request, session, url_for
from flask_babel import _
from flask_login import current_user, login_user
from markupsafe import Markup
from sqlalchemy import func, text
from wtforms import Label

from app import cache, db
from app.activitypub.util import users_total
from app.auth.forms import LoginForm
from app.constants import NOTIF_REGISTRATION
from app.email import send_verification_email
from app.ldap_utils import sync_user_to_ldap, login_with_ldap
from app.models import IpBan, Notification, Site, User, UserRegistration, utcnow, Role
from app.utils import banned_ip_addresses, blocked_referrers, finalize_user_setup, get_request, get_setting, gibberish, \
    ip_address, markdown_to_html, render_template, user_cookie_banned, user_ip_banned


# Return a random string of 6 letter/digits.
def random_token(length=6) -> str:
    return "".join([random.choice('0123456789abcdefghijklmnopqrstuvwxyzABCDEFGHIJKLMNOPQRSTUVWXYZ') for x in range(length)])


def normalize_utf(username):
    return normalize('NFKC', username)


def ip2location(ip: str):
    """ city, region and country for the requester, using the ipinfo.io service """
    if ip is None or ip == '':
        return {}
    ip = '208.97.120.117' if ip == '127.0.0.1' else ip
    # test
    data = cache.get('ip_' + ip)
    if data is None:
        if not current_app.config['IPINFO_TOKEN']:
            return {}
        url = 'http://ipinfo.io/' + ip + '?token=' + current_app.config['IPINFO_TOKEN']
        response = get_request(url)
        if response.status_code == 200:
            data = response.json()
            cache.set('ip_' + ip, data, timeout=86400)
        else:
            return {}

    if 'postal' in data:
        postal = data['postal']
    else:
        postal = ''
    return {'city': data['city'], 'region': data['region'], 'country': data['country'], 'postal': postal,
            'timezone': data['timezone']}


def get_country(ip: str, fallback: Any = '') -> str:
    country_header = current_app.config['COUNTRY_SOURCE_HEADER']

    if country_header and country_header in request.headers:
        return request.headers[country_header]
    if ip is None or ip.strip() == '':
        return fallback

    return ip2location(ip).get('country', fallback)


def no_admins_logged_in_recently():
    a_week_ago = utcnow() - timedelta(days=7)
    for user in Site.admins():
        if user.last_seen > a_week_ago:
            return False

    for user in Site.staff():
        if user.last_seen > a_week_ago:
            return False

    return True


def create_user_application(user: User, registration_answer: str):
    application = UserRegistration(user_id=user.id, answer='Signed in with Google')
    db.session.add(application)
    targets_data = {'application_id': application.id, 'user_id': user.id}
    for admin in Site.admins():
        notify = Notification(title='New registration', url=f'/admin/approve_registrations?account={user.id}',
                              user_id=admin.id,
                              author_id=user.id, notif_type=NOTIF_REGISTRATION,
                              subtype='new_registration_for_approval',
                              targets=targets_data)
        admin.unread_notifications += 1
        db.session.add(notify)
        # todo: notify everyone with the "approve registrations" permission, instead of just all admins
    db.session.commit()


def notify_admins_of_registration(application):
    """Notify admins when a registration application is ready for review"""
    targets_data = {'gen': '0', 'application_id': application.id, 'user_id': application.user_id}
    for admin in Site.admins():
        notify = Notification(title='New registration',
                              url=f'/admin/approve_registrations?account={application.user_id}', user_id=admin.id,
                              author_id=application.user_id, notif_type=NOTIF_REGISTRATION,
                              subtype='new_registration_for_approval',
                              targets=targets_data)
        admin.unread_notifications += 1
        db.session.add(notify)


def create_registration_application(user, answer):
    """Create a UserRegistration application with proper status based on email verification"""
    # Set status to -1 if email verification needed, 0 if not
    status = -1 if get_setting('email_verification', True) and not user.verified else 0
    application = UserRegistration(user_id=user.id, answer=answer, status=status)
    db.session.add(application)

    # Only notify admins if application is ready for review (status >= 0)
    if status >= 0:
        notify_admins_of_registration(application)

    return application

def handle_abandoned_open_instance():
    if g.site.registration_mode == "Open" and no_admins_logged_in_recently():
        g.site.registration_mode = "Closed"


def process_registration_form(form):
    disallowed_usernames = ["admin"]
    ip = ip_address()
    country = get_country(ip)

    if is_invalid_email_or_username(form, disallowed_usernames):
        return redirect(url_for("auth.register"))

    if contains_banned_username_patterns(form.user_name.data):
        return redirect_with_session_cookie("auth.please_wait")

    if is_restricted_by_referrer():
        return redirect_with_session_cookie("auth.please_wait")

    if is_country_blocked(country):
        return render_template("generic_message.html", title=_("Application declined"),
                               message=_("Sorry, we are not accepting registrations from your country."))

    return register_new_user(form, ip, country)


def is_invalid_email_or_username(form, disallowed_usernames):
    if form.email.data.strip():
        return False

    if form.real_email.data.lower().startswith(("postmaster@", "abuse@", "noc@")):
        flash(_("Sorry, you cannot use that email address"), "error")
        return True

    if form.user_name.data in disallowed_usernames:
        flash(_("Sorry, you cannot use that user name"), "error")
        return True

    return False


def contains_banned_username_patterns(username):
    if "88" in username:
        flash(_("Sorry, this username pattern is not allowed."), "error")
        return True
    return False


def redirect_with_session_cookie(route):
    response = make_response(redirect(url_for(route)))
    response.set_cookie("sesion", "17489047567495", expires=datetime(year=2099, month=12, day=30))
    return response


def is_restricted_by_referrer():
    for referrer in blocked_referrers():
        if referrer in session.get("Referer", ""):
            flash(_("Registration not allowed based on your referrer."), "error")
            return True
    return False


def is_country_blocked(country):
    if not country:
        return False

    blocked_countries = get_setting("auto_decline_countries", "").split("\n")
    return any(
        country_code.strip().upper() == country.upper()
        for country_code in blocked_countries
    )


def register_new_user(form, ip, country):
    verification_token = random_token(16)
    form.user_name.data = form.user_name.data.strip()
    normalize_username(form)

    user = create_new_user(form, ip, country, verification_token)

    if requires_email_verification(user):
        send_email_verification(user)

    sync_user_with_ldap(user, form.password.data)

    if requires_approval(user):
        return handle_user_application(user, form)

    if requires_email_verification(user):
        return redirect(url_for("auth.check_email"))

    finalize_user_registration(user, form)
    return redirect(url_for("auth.trump_musk"))


def normalize_username(form):
    before_normalize = form.user_name.data
    form.user_name.data = normalize_utf(form.user_name.data)
    if before_normalize != form.user_name.data:
        flash(
            _(
                "Your username contained special letters so it was changed to %(name)s.",
                name=form.user_name.data,
            ),
            "warning",
        )


def create_new_user(form, ip, country, verification_token):
    user = User(
        user_name=form.user_name.data,
        title=form.user_name.data,
        email=form.real_email.data,
        verification_token=verification_token,
        verified=not get_setting("email_verification", True),
        instance_id=1,
        ip_address=ip,
        banned=user_ip_banned() or user_cookie_banned(),
        email_unread_sent=False,
        referrer=session.get("Referer", ""),
        alt_user_name=gibberish(random.randint(8, 20)),
        font=get_font_preference(),
        ip_address_country=country,
        timezone=form.timezone.data,
        language_id=g.site.language_id
    )
    if current_app.config['CONTENT_WARNING']:
        user.hide_nsfw = 0
    
    user.set_password(form.password.data)

    db.session.add(user)
    db.session.commit()
    return user


def create_new_user_from_ldap(user_name, email, password, ip):

    user = User(
        user_name=user_name,
        title=user_name,
        email=email,
        verified=True,
        instance_id=1,
        ip_address=ip,
        banned=False,
        email_unread_sent=False,
        referrer=session.get("Referer", ""),
        alt_user_name=gibberish(random.randint(8, 20)),
        font=get_font_preference(),
        language_id=g.site.language_id,
        last_seen=utcnow()
    )
    if current_app.config['CONTENT_WARNING']:
        user.hide_nsfw = 0
    user.set_password(password)

    db.session.add(user)
    db.session.commit()
    finalize_user_setup(user)
    if users_total() == 0:
        user.roles.append(Role.query.get(4))
        db.session.commit()
    return user


def get_font_preference():
    if "Windows" in request.user_agent.string:
        return "inter"  # Default to "Inter" font for better Windows rendering
    return ""


def requires_email_verification(user):
    return get_setting("email_verification", True) and not user.verified


def send_email_verification(user):
    send_verification_email(user)
    if current_app.debug:
        current_app.logger.info("Verify account:" +
                                url_for("auth.verify_email", token=user.verification_token, _external=True))


def requires_approval(user):
    return g.site.registration_mode == "RequireApplication" and g.site.application_question


def handle_user_application(user, form):
    application = create_registration_application(user, form.question.data)
    db.session.commit()

    if get_setting("ban_check_servers", ""):
        from app.shared.tasks import task_selector

        task_selector("check_application", application_id=application.id)

    return redirect(
        url_for("auth.check_email")
        if requires_email_verification(user)
        else url_for("auth.please_wait")
    )


def finalize_user_registration(user, form):
    if user.verified and not user.waiting_for_approval():
        finalize_user_setup(user)
        try:
            sync_user_to_ldap(user.user_name, user.email, form.password.data.strip())
        except Exception as e:
            current_app.logger.error(f"LDAP sync failed for user {user.user_name}: {e}")
        login_user(user, remember=True)


def render_registration_form(form):
    if g.site.registration_mode == "RequireApplication" and g.site.application_question:
        form.question.label = Label("question", markdown_to_html(g.site.application_question))
    if g.site.tos_url is None or not g.site.tos_url.strip():
        del form.terms

    return render_template("auth/register.html", title=_("Register"), form=form, site=g.site,
                           instance_chooser_enabled=get_setting('enable_instance_chooser', False),
                           google_oauth=current_app.config["GOOGLE_OAUTH_CLIENT_ID"],
                           mastodon_oauth=current_app.config["MASTODON_OAUTH_CLIENT_ID"],
                           discord_oauth=current_app.config["DISCORD_OAUTH_CLIENT_ID"])


def redirect_next_page():
    next_page = request.args.get("next")
    if not next_page or urlsplit(next_page).netloc != "":
        next_page = url_for("main.index")
    return redirect(next_page)


def process_login(form: LoginForm):
    ip = ip_address()
    country = get_country(ip)

    if current_app.config['LDAP_SERVER_LOGIN']:
        user = validate_user_ldap_login(form.user_name.data.strip(), form.password.data.strip(), ip)
        if user is None:
            return redirect(url_for("auth.login"))
        ldap_sync = False
    else:
        ldap_sync = True
        user = find_user(form.user_name.data.strip())

        if not user:
            flash(_("No account exists with that user name."), "error")
            return redirect(url_for("auth.login"))
<<<<<<< HEAD

        if not validate_user_login(user, form.password.data.strip(), ip):
            return redirect(url_for("auth.login"))

        if user.waiting_for_approval():
            return redirect(url_for("auth.please_wait"))

    return log_user_in(user, form, ip, country, ldap_sync=ldap_sync)
=======

        if not validate_user_login(user, form.password.data.strip(), ip):
            return redirect(url_for("auth.login"))

        if user.waiting_for_approval():
            return redirect(url_for("auth.please_wait"))
>>>>>>> 648c7ad1

    return log_user_in(user, form, ip, country, ldap_sync=ldap_sync)

<<<<<<< HEAD
=======

>>>>>>> 648c7ad1
def find_user(user_name):
    username = user_name.strip()
    user = User.query.filter(func.lower(User.user_name) == func.lower(username)).filter_by(ap_id=None, deleted=False).first()

    if not user:
        user = User.query.filter_by(email=username, ap_id=None, deleted=False).first()
    if not user:
        ap_id = f"https://{current_app.config['SERVER_NAME']}/u/{username.lower()}"
        user = User.query.filter(User.ap_profile_id.ilike(ap_id), User.deleted.is_(False)).first()

    return user


def validate_user_login(user, password, ip):
    if user.deleted:
        flash(_("No account exists with that user name."), "error")
        return False
    
    if not user.check_password(password):
        if user.password_hash is None:
            message = Markup(_('Invalid password. Please <a href="/auth/reset_password_request">reset your password</a>.'))
            flash(message, "error")
        else:
            flash(_("Invalid password"), "error")
        return False

    if user.id != 1 and (user.banned or user_ip_banned() or user_cookie_banned()):
        handle_banned_user(user, ip)
        return False

    if user.deleted:
        flash(_("This account has been deleted."), "error")
        return False

    return True


def validate_user_ldap_login(user_name: str, password: str, ip: str) -> User | None:
    result = login_with_ldap(user_name, password)
    if result is False:
        flash(_('Login failed'))
        return None
    else:
        user = find_user(user_name)
        if user is None:
            user = create_new_user_from_ldap(user_name, result, password, ip)
        return user


def handle_banned_user(user, ip):
    flash(_("You have been banned."), "error")
    response = make_response(redirect(url_for("auth.login")))

    if user.banned and not user_ip_banned():
        new_ip_ban = IpBan(ip_address=ip, notes=f"{user.user_name} used new IP address")
        db.session.add(new_ip_ban)
        db.session.commit()
        cache.delete_memoized(banned_ip_addresses)

    response.set_cookie("sesion", "17489047567495", expires=datetime(year=2099, month=12, day=30))
    return response


def log_user_in(user, form, ip, country, ldap_sync=True):
    login_user(user, remember=True)
    update_user_session(user, form, ip, country)
    if ldap_sync:
        sync_user_with_ldap(user, form.password.data)

    next_page = determine_next_page()
    response = make_response(redirect(next_page))
    configure_bandwidth_cookies(response, form.low_bandwidth_mode.data)
    return response


def update_user_session(user, form, ip, country):
    user.last_seen = utcnow()
    user.ip_address = ip
    if user.timezone is None:
        user.timezone = form.timezone.data
    user.ip_address_country = country or user.ip_address_country
    db.session.commit()


def sync_user_with_ldap(user, password):
    try:
        sync_user_to_ldap(user.user_name, user.email, password.strip())
    except Exception as e:
        current_app.logger.error(f"LDAP sync failed for user {user.user_name}: {e}")


def determine_next_page():
    next_page = request.args.get("next")
    if not next_page or urlsplit(next_page).netloc != "":
        next_page = url_for(
            "auth.trump_musk" if not current_user.communities() else "main.index"
        )
    return next_page


def configure_bandwidth_cookies(response, low_bandwidth_mode):
    mode = "1" if low_bandwidth_mode else "0"
    response.set_cookie("low_bandwidth", mode, expires=datetime(year=2099, month=12, day=30))


def render_login_form(form):
    return render_template("auth/login.html", title=_("Login"), form=form,
                           google_oauth=current_app.config["GOOGLE_OAUTH_CLIENT_ID"],
                           mastodon_oauth=current_app.config["MASTODON_OAUTH_CLIENT_ID"],
                           discord_oauth=current_app.config["DISCORD_OAUTH_CLIENT_ID"])<|MERGE_RESOLUTION|>--- conflicted
+++ resolved
@@ -374,7 +374,6 @@
         if not user:
             flash(_("No account exists with that user name."), "error")
             return redirect(url_for("auth.login"))
-<<<<<<< HEAD
 
         if not validate_user_login(user, form.password.data.strip(), ip):
             return redirect(url_for("auth.login"))
@@ -383,21 +382,8 @@
             return redirect(url_for("auth.please_wait"))
 
     return log_user_in(user, form, ip, country, ldap_sync=ldap_sync)
-=======
-
-        if not validate_user_login(user, form.password.data.strip(), ip):
-            return redirect(url_for("auth.login"))
-
-        if user.waiting_for_approval():
-            return redirect(url_for("auth.please_wait"))
->>>>>>> 648c7ad1
-
-    return log_user_in(user, form, ip, country, ldap_sync=ldap_sync)
-
-<<<<<<< HEAD
-=======
-
->>>>>>> 648c7ad1
+
+
 def find_user(user_name):
     username = user_name.strip()
     user = User.query.filter(func.lower(User.user_name) == func.lower(username)).filter_by(ap_id=None, deleted=False).first()
