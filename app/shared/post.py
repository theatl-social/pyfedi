--- conflicted
+++ resolved
@@ -318,7 +318,7 @@
     if post.status == POST_STATUS_PUBLISHED:
         notify_about_post(post)
 
-    plugins.fire_hook('after_post_create')
+    plugins.fire_hook("after_post_create")
 
     if src == SRC_API:
         return user.id, post
@@ -653,11 +653,13 @@
         post.calculate_cross_posts(url_changed=url_changed)
     elif url and is_video_hosting_site(url):
         post.type = POST_TYPE_VIDEO
-    
+
     if url and post.image:
         file = File.query.get(post.image_id)
         if file:
-            file.alt_text = input.image_alt_text.data if input.image_alt_text.data else title
+            file.alt_text = (
+                input.image_alt_text.data if input.image_alt_text.data else title
+            )
 
     federate = True
     if type == POST_TYPE_POLL:
@@ -844,10 +846,9 @@
         "orig_post_body": post.body,
     }
     # report.type 1 = 'post'
-<<<<<<< HEAD
     report = Report(
-        reasons=reason,
-        description=description,
+        reasons=reason[:255],
+        description=description[:255],
         type=1,
         reporter_id=reporter_user.id,
         suspect_post_id=post.id,
@@ -857,12 +858,6 @@
         source_instance_id=reporter_user.instance_id,
         targets=targets_data,
     )
-=======
-    report = Report(reasons=reason[:255], description=description[:255], type=1, reporter_id=reporter_user.id, suspect_post_id=post.id,
-                    suspect_community_id=post.community_id,
-                    suspect_user_id=post.user_id, in_community_id=post.community_id, source_instance_id=reporter_user.instance_id,
-                    targets=targets_data)
->>>>>>> d9a8c4df
     db.session.add(report)
 
     # Notify local moderators, and send Flag to remote moderators
@@ -931,17 +926,13 @@
         if description:
             summary += " - " + description
 
-<<<<<<< HEAD
         task_selector(
             "report_post",
             user_id=reporter_user.id,
             post_id=post.id,
             summary=summary,
-            instance_ids=remote_instance_ids,
+            instance_ids=list(remote_instance_ids),
         )
-=======
-        task_selector('report_post', user_id=reporter_user.id, post_id=post.id, summary=summary, instance_ids=list(remote_instance_ids))
->>>>>>> d9a8c4df
 
     if src == SRC_API:
         return reporter_user.id, report
