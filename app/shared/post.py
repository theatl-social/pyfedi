from __future__ import annotations

import os
from typing import List
from zoneinfo import ZoneInfo

import boto3
import arrow
from PIL import Image, ImageOps
from flask import flash, request, current_app, g
from flask_babel import _, force_locale, gettext
from flask_login import current_user
from pillow_heif import register_heif_opener
from sqlalchemy import text, Integer

from app import db, cache, plugins
from app.activitypub.util import make_image_sizes, notify_about_post
from app.community.util import tags_from_string_old, end_poll_date, flair_from_form
from app.constants import *
from app.models import (
    File,
    Notification,
    NotificationSubscription,
    Poll,
    PollChoice,
    Post,
    PostBookmark,
    PostVote,
    Report,
    Site,
    User,
    utcnow,
    Instance,
    Event,
)
from app.shared.tasks import task_selector
from app.utils import (
    render_template,
    authorise_api_user,
    shorten_string,
    gibberish,
    ensure_directory_exists,
    piefed_markdown_to_lemmy_markdown,
    markdown_to_html,
    fixup_url,
    domain_from_url,
    opengraph_parse,
    url_to_thumbnail_file,
    can_create_post,
    is_video_hosting_site,
    recently_upvoted_posts,
    is_image_url,
    add_to_modlog,
    store_files_in_s3,
    guess_mime_type,
    retrieve_image_hash,
    hash_matches_blocked_image,
    can_upvote,
    can_downvote,
    get_recipient_language,
    to_srgb,
)


def vote_for_post(post_id: int, vote_direction, federate: bool, src, auth=None):
    if src == SRC_API:
        post = db.session.query(Post).get(post_id)
        user = authorise_api_user(auth, return_type="model")
        if vote_direction == "upvote" and not can_upvote(user, post.community):
            return user.id
        elif vote_direction == "downvote" and not can_downvote(user, post.community):
            return user.id
    else:
        post = db.session.query(Post).get_or_404(post_id)
        user = current_user

        if (vote_direction == "upvote" and not can_upvote(user, post.community)) or (
            vote_direction == "downvote" and not can_downvote(user, post.community)
        ):
            template = (
                "post/_post_voting_buttons.html"
                if request.args.get("style", "") == ""
                else "post/_post_voting_buttons_masonry.html"
            )
            return render_template(
                template,
                post=post,
                community=post.community,
                recently_upvoted=[],
                recently_downvoted=[],
            )

    undo = post.vote(user, vote_direction)

    task_selector(
        "vote_for_post",
        user_id=user.id,
        post_id=post_id,
        vote_to_undo=undo,
        vote_direction=vote_direction,
        federate=federate,
    )

    mark_post_read([post.id], True, user.id)

    if src == SRC_API:
        return user.id
    else:
        recently_upvoted = []
        recently_downvoted = []
        if vote_direction == "upvote" and undo is None:
            recently_upvoted = [post_id]
        elif vote_direction == "downvote" and undo is None:
            recently_downvoted = [post_id]

        template = (
            "post/_post_voting_buttons.html"
            if request.args.get("style", "") == ""
            else "post/_post_voting_buttons_masonry.html"
        )
        return render_template(
            template,
            post=post,
            community=post.community,
            recently_upvoted=recently_upvoted,
            recently_downvoted=recently_downvoted,
        )


def bookmark_post(post_id: int, src, auth=None):
    user_id = authorise_api_user(auth) if src == SRC_API else current_user.id

    mark_post_read([post_id], True, user_id)

    existing_bookmark = PostBookmark.query.filter_by(
        post_id=post_id, user_id=user_id
    ).first()
    if not existing_bookmark:
        db.session.add(PostBookmark(post_id=post_id, user_id=user_id))
        db.session.commit()
    else:
        msg = "This post has already been bookmarked."
        if src == SRC_API:
            raise Exception(msg)
        else:
            flash(_(msg))

    if src == SRC_API:
        return user_id


def remove_bookmark_post(post_id: int, src, auth=None):
    user_id = authorise_api_user(auth) if src == SRC_API else current_user.id

    existing_bookmark = PostBookmark.query.filter_by(
        post_id=post_id, user_id=user_id
    ).first()
    if existing_bookmark:
        db.session.delete(existing_bookmark)
        db.session.commit()
    else:
        msg = "This post was not bookmarked."
        if src == SRC_API:
            raise Exception(msg)
        else:
            flash(_(msg))

    if src == SRC_API:
        return user_id


def subscribe_post(post_id: int, subscribe, src, auth=None):
    post = db.session.query(Post).filter_by(id=post_id, deleted=False).one()
    user_id = authorise_api_user(auth) if src == SRC_API else current_user.id

    if src == SRC_WEB:
        subscribe = False if post.notify_new_replies(user_id) else True

    existing_notification = NotificationSubscription.query.filter_by(
        entity_id=post_id, user_id=user_id, type=NOTIF_POST
    ).first()
    if subscribe == False:
        if existing_notification:
            db.session.delete(existing_notification)
            db.session.commit()
        else:
            msg = "A subscription for this post did not exist."
            if src == SRC_API:
                raise Exception(msg)
            else:
                flash(_(msg))

    else:
        if existing_notification:
            msg = "A subscription for this post already existed."
            if src == SRC_API:
                raise Exception(msg)
            else:
                flash(_(msg))
        else:
            new_notification = NotificationSubscription(
                name=shorten_string(
                    _("Replies to my post %(post_title)s", post_title=post.title)
                ),
                user_id=user_id,
                entity_id=post_id,
                type=NOTIF_POST,
            )
            db.session.add(new_notification)
            db.session.commit()

    if src == SRC_API:
        return user_id
    else:
        return render_template("post/_post_notification_toggle.html", post=post)


def extra_rate_limit_check(user):
    """
    The plan for this function is to do some extra limiting for an author who passes the rate limit for the route
    but who's posts are really unpopular and are probably spam
    """
    return False


def make_post(input, community, type, src, auth=None, uploaded_file=None):
    if src == SRC_API:
        user = authorise_api_user(auth, return_type="model")
        if extra_rate_limit_check(user):
            raise Exception("rate_limited")
        title = input["title"]
        url = input["url"]
        language_id = input["language_id"]
    else:
        user = current_user
        title = input.title.data.strip()
        if type == POST_TYPE_LINK:
            url = input.link_url.data.strip()
        elif type == POST_TYPE_VIDEO:
            url = input.video_url.data.strip()
        else:
            url = None
        language_id = input.language_id.data

    # taking values from one JSON to put in another JSON to put in a DB to put in another JSON feels bad
    # instead, make_post shares code with edit_post
    # ideally, a similar change could be made for incoming activitypub (create_post() and update_post_from_activity() could share code)
    # once this happens, and post.new() just does the minimum before being passed off to an update function, post.new() can be used here again.

    if not can_create_post(user, community):
        raise Exception("You are not permitted to make posts in this community")

    if url:
        url = url.strip()
        domain = domain_from_url(url)
        if domain:
            if domain.banned or domain.name.endswith(".pages.dev"):
                raise Exception(domain.name + " is blocked by admin")

    if uploaded_file and uploaded_file.filename != "":
        # check if this is an allowed type of file
        allowed_extensions = [
            ".gif",
            ".jpg",
            ".jpeg",
            ".png",
            ".webp",
            ".heic",
            ".mpo",
            ".avif",
            ".svg",
        ]
        file_ext = os.path.splitext(uploaded_file.filename)[1]
        if file_ext.lower() not in allowed_extensions:
            raise Exception("filetype not allowed")

    post = Post(
        user_id=user.id,
        community_id=community.id,
        instance_id=user.instance_id,
        from_bot=user.bot or user.bot_override,
        posted_at=utcnow(),
        ap_id=gibberish(),
        title=title,
        language_id=language_id,
    )
    db.session.add(post)
    db.session.commit()

    post.up_votes = 1
    effect = user.instance.vote_weight
    post.score = post.up_votes * effect
    post.ranking = post.post_ranking(post.score, post.posted_at)
    post.ranking_scaled = int(post.ranking + community.scale_by())
    cache.delete_memoized(recently_upvoted_posts, user.id)

    community.post_count += 1
    community.last_active = g.site.last_active = utcnow()
    user.post_count += 1

    post.generate_ap_id(community)

    vote = PostVote(user_id=user.id, post_id=post.id, author_id=user.id, effect=1)
    db.session.add(vote)
    db.session.commit()

    try:  # federation is done in edit_post
        post = edit_post(
            input, post, type, src, user, auth, uploaded_file, from_scratch=True
        )
    except Exception as e:
<<<<<<< HEAD
        if str(e) == "This image is blocked":
            db.session.delete(vote)
            db.session.delete(post)
            db.session.commit()
            raise e
=======
        db.session.delete(vote)
        db.session.delete(post)
        db.session.commit()
        raise e
>>>>>>> 6ed8eabc

    if post.status == POST_STATUS_PUBLISHED:
        notify_about_post(post)

    plugins.fire_hook("after_post_create")

    if src == SRC_API:
        return user.id, post
    else:
        return post


# 'from_scratch == True' means that it's not really a user edit, we're just re-using code for make_post()
def edit_post(
    input,
    post: Post,
    type,
    src,
    user=None,
    auth=None,
    uploaded_file=None,
    from_scratch=False,
    hash=None,
):
    if src == SRC_API:
        if not user:
<<<<<<< HEAD
            user = authorise_api_user(auth, return_type="model")
        title = input["title"]
        body = input["body"]
        url = input["url"]
        nsfw = input["nsfw"]
        notify_author = input["notify_author"]
        language_id = input["language_id"]
        timezone = input["timezone"] if "timezone" in input else user.timezone
=======
            user = authorise_api_user(auth, return_type='model')
        title = input['title']
        body = input['body']
        url = input['url']
        nsfw = input['nsfw']
        notify_author = input['notify_author']
        language_id = input['language_id']
        timezone = input['timezone'] if 'timezone' in input else user.timezone
        image_alt_text = input['image_alt_text'] if 'image_alt_text' in input else ''
>>>>>>> 6ed8eabc
        tags = []
        flair = []
        scheduled_for = None
        repeat = None
    else:
        if not user:
            user = current_user
        title = input.title.data.strip()
        body = input.body.data
        if type == POST_TYPE_LINK:
            url = input.link_url.data.strip()
        elif type == POST_TYPE_VIDEO:
            url = input.video_url.data.strip()
        elif type == POST_TYPE_IMAGE and not from_scratch:
            url = post.url
        else:
            url = None
        nsfw = input.nsfw.data
        notify_author = input.notify_author.data
        language_id = input.language_id.data
        tags = tags_from_string_old(input.tags.data)
        if input.flair:
            flair = flair_from_form(input.flair.data)
        else:
            flair = []
        scheduled_for = input.scheduled_for.data
        repeat = input.repeat.data
        timezone = input.timezone.data
        image_alt_text = input.image_alt_text.data if hasattr(input, 'image_alt_text') and input.image_alt_text else ''

    # WARNING: beyond this point do not use the input variable as it can be either a dict or a form object!

    post.indexable = user.indexable
    post.sticky = False if src == SRC_API else input.sticky.data
    post.nsfw = nsfw
    post.nsfl = False if src == SRC_API else input.nsfl.data
    post.notify_author = notify_author
    post.language_id = language_id
    user.language_id = language_id
    post.title = title
    post.body = piefed_markdown_to_lemmy_markdown(body)
    post.body_html = markdown_to_html(post.body)
    post.type = type
    post.scheduled_for = scheduled_for
    post.repeat = repeat
    post.timezone = timezone

    if scheduled_for:
        date_with_tz = post.scheduled_for.replace(tzinfo=ZoneInfo(post.timezone))
        if date_with_tz.astimezone(ZoneInfo("UTC")) > utcnow(naive=False):
            post.status = POST_STATUS_SCHEDULED

    url_changed = False
    hash = None

    if not from_scratch:
        # Remove any subscription that currently exists
        existing_notification = NotificationSubscription.query.filter(
            NotificationSubscription.entity_id == post.id,
            NotificationSubscription.user_id == user.id,
            NotificationSubscription.type == NOTIF_POST,
        ).first()
        if existing_notification:
            db.session.delete(existing_notification)

        # Remove any poll votes that currently exists
        # Partially because it's easier to code but also to stop malicious alterations to polls after people have already voted
        db.session.execute(
            text('DELETE FROM "poll_choice_vote" WHERE post_id = :post_id'),
            {"post_id": post.id},
        )
        db.session.execute(
            text('DELETE FROM "poll_choice" WHERE post_id = :post_id'),
            {"post_id": post.id},
        )

        # Remove any old images, and set url_changed
        if url != post.url or uploaded_file:
            url_changed = True
            if post.image_id:
                remove_file = File.query.get(post.image_id)
                if remove_file:
                    remove_file.delete_from_disk()
                post.image_id = None
            if post.url:
                domain = domain_from_url(post.url)
                if domain:
                    domain.post_count -= 1

        # remove any old tags
        post.tags.clear()
        post.flair.clear()

        post.edited_at = utcnow()

        db.session.commit()

    if uploaded_file and uploaded_file.filename != "":
        # check if this is an allowed type of file
        allowed_extensions = [
            ".gif",
            ".jpg",
            ".jpeg",
            ".png",
            ".webp",
            ".heic",
            ".mpo",
            ".avif",
            ".svg",
        ]
        file_ext = os.path.splitext(uploaded_file.filename)[1]
        if file_ext.lower() not in allowed_extensions:
            raise Exception("filetype not allowed")

        new_filename = gibberish(15)
        # set up the storage directory
        if store_files_in_s3():
            directory = "app/static/tmp"
        else:
            directory = (
                "app/static/media/posts/" + new_filename[0:2] + "/" + new_filename[2:4]
            )
        ensure_directory_exists(directory)

        # save the file
        final_place = os.path.join(directory, new_filename + file_ext.lower())
        uploaded_file.seek(0)
        uploaded_file.save(final_place)

        final_ext = file_ext.lower()  # track file extension for conversion

        if final_ext == ".heic":
            register_heif_opener()
        if final_ext == ".avif":
            import pillow_avif  # NOQA  # do not remove

        Image.MAX_IMAGE_PIXELS = 89478485

        # Use environment variables to determine image max dimension, format, and quality
        image_max_dimension = current_app.config["MEDIA_IMAGE_MAX_DIMENSION"]
        image_format = current_app.config["MEDIA_IMAGE_FORMAT"]
        image_quality = current_app.config["MEDIA_IMAGE_QUALITY"]

        if image_format == "AVIF":
            import pillow_avif  # NOQA  # do not remove

        if not final_place.endswith(".svg") and not final_place.endswith(".gif"):
            img = Image.open(final_place)
            if "." + img.format.lower() in allowed_extensions:
                img = ImageOps.exif_transpose(img)
                if image_format == "JPEG" or final_ext in [".jpg", ".jpeg"]:
                    img = to_srgb(img)
                else:
                    img = img.convert("RGBA")
                img.thumbnail(
                    (image_max_dimension, image_max_dimension), resample=Image.LANCZOS
                )

                kwargs = {}
                if image_format:
                    kwargs["format"] = image_format.upper()
                    final_ext = "." + image_format.lower()
                    final_place = os.path.splitext(final_place)[0] + final_ext
                if image_quality:
                    kwargs["quality"] = int(image_quality)

                img.save(final_place, optimize=True, **kwargs)
            else:
                raise Exception("filetype not allowed")

        url = f"{current_app.config['HTTP_PROTOCOL']}://{current_app.config['SERVER_NAME']}/{final_place.replace('app/', '')}"

        if current_app.config["IMAGE_HASHING_ENDPOINT"]:  # and not user.trustworthy():
            hash = retrieve_image_hash(url)
            if hash and hash_matches_blocked_image(hash):
                raise Exception("This image is blocked")

        # Move uploaded file to S3
        if store_files_in_s3():
            session = boto3.session.Session()
            s3 = session.client(
                service_name="s3",
                region_name=current_app.config["S3_REGION"],
                endpoint_url=current_app.config["S3_ENDPOINT"],
                aws_access_key_id=current_app.config["S3_ACCESS_KEY"],
                aws_secret_access_key=current_app.config["S3_ACCESS_SECRET"],
            )
            s3.upload_file(
                final_place,
                current_app.config["S3_BUCKET"],
                "posts/"
                + new_filename[0:2]
                + "/"
                + new_filename[2:4]
                + "/"
                + new_filename
                + final_ext,
                ExtraArgs={"ContentType": guess_mime_type(final_place)},
            )
            url = (
                f"https://{current_app.config['S3_PUBLIC_URL']}/posts/"
                + new_filename[0:2]
                + "/"
                + new_filename[2:4]
                + "/"
                + new_filename
                + final_ext
            )
            s3.close()
            os.unlink(final_place)

    if url and (from_scratch or url_changed):
        domain = domain_from_url(url)
        if domain:
            if domain.banned or domain.name.endswith(".pages.dev"):
                raise Exception(domain.name + " is blocked by admin")
            post.domain = domain
            domain.post_count += 1
            already_notified = (
                set()
            )  # often admins and mods are the same people - avoid notifying them twice
            targets_data = {
                "gen": "0",
                "post_id": post.id,
                "orig_post_title": post.title,
                "orig_post_body": post.body,
                "orig_post_domain": post.domain,
                "author_user_name": user.ap_id if user.ap_id else user.user_name,
            }
            if domain.notify_mods:
                for community_member in post.community.moderators():
                    if community_member.is_local():
                        notify = Notification(
                            title="Suspicious content",
                            url=post.ap_id,
                            user_id=community_member.user_id,
                            author_id=user.id,
                            notif_type=NOTIF_REPORT,
                            subtype="post_from_suspicious_domain",
                            targets=targets_data,
                        )
                        db.session.add(notify)
                        already_notified.add(community_member.user_id)
            if domain.notify_admins:
                for admin in Site.admins():
                    if admin.id not in already_notified:
                        notify = Notification(
                            title="Suspicious content",
                            url=post.ap_id,
                            user_id=admin.id,
                            author_id=user.id,
                            notif_type=NOTIF_REPORT,
                            subtype="post_from_suspicious_domain",
                            targets=targets_data,
                        )
                        db.session.add(notify)

        thumbnail_url, embed_url = fixup_url(url)
        if is_image_url(url):
            file = File(source_url=url, hash=hash)
            if (uploaded_file and type == POST_TYPE_IMAGE) or type == POST_TYPE_LINK:
                # change this line when uploaded_file is supported in API
<<<<<<< HEAD
                file.alt_text = (
                    input.image_alt_text.data if input.image_alt_text.data else title
                )
=======
                file.alt_text = image_alt_text
>>>>>>> 6ed8eabc
            db.session.add(file)
            db.session.commit()
            post.image_id = file.id

            # For events, uploaded images are banners - don't change post type or URL
            if type == POST_TYPE_EVENT:
                post.url = None  # Events don't have URLs when they have banner images
                make_image_sizes(
                    post.image_id, 170, 2000, "posts", post.community.low_quality
                )
            else:
                make_image_sizes(
                    post.image_id, 512, 1200, "posts", post.community.low_quality
                )
                post.type = POST_TYPE_IMAGE
                post.url = url
        else:
            opengraph = opengraph_parse(thumbnail_url)
            if opengraph and (
                opengraph.get("og:image", "") != ""
                or opengraph.get("og:image:url", "") != ""
            ):
                filename = opengraph.get("og:image") or opengraph.get("og:image:url")
                if not filename.startswith("/"):
                    file = url_to_thumbnail_file(filename)
                    if file:
                        file.alt_text = shorten_string(opengraph.get("og:title"), 295)
                        post.image = file
                        db.session.add(file)

            post.url = embed_url

            if (
                url.endswith(".mp4")
                or url.endswith(".webm")
                or is_video_hosting_site(embed_url)
            ):
                post.type = POST_TYPE_VIDEO
            else:
                post.type = POST_TYPE_LINK

        post.calculate_cross_posts(url_changed=url_changed)
    elif url and is_video_hosting_site(url):
        post.type = POST_TYPE_VIDEO

    if url and post.image:
        file = File.query.get(post.image_id)
        if file:
<<<<<<< HEAD
            file.alt_text = (
                input.image_alt_text.data if input.image_alt_text.data else title
            )
=======
            file.alt_text = image_alt_text
>>>>>>> 6ed8eabc

    federate = True
    if type == POST_TYPE_POLL:
        # When the API supports polls and events we will no longer be able to use the input object as it could be a dict or a form object.
        post.type = POST_TYPE_POLL
        for i in range(1, 10):
            # change this line when polls are supported in API
            choice_data = getattr(input, f"choice_{i}").data.strip()
            if choice_data != "":
                db.session.add(
                    PollChoice(post_id=post.id, choice_text=choice_data, sort_order=i)
                )

        poll = Poll.query.filter_by(post_id=post.id).first()
        if poll is None:
            poll = Poll(post_id=post.id)
            db.session.add(poll)
        poll.mode = input.mode.data
        if input.finish_in:
            poll.end_poll = end_poll_date(input.finish_in.data)
        poll.local_only = input.local_only.data
        poll.latest_vote = None
        db.session.commit()

        if poll.local_only:
            federate = False

    if type == POST_TYPE_EVENT:
        post.type = POST_TYPE_EVENT
        event = Event.query.filter_by(post_id=post.id).first()
        if event is None:
            event = Event(post_id=post.id)
            db.session.add(event)
        # populate event model
        # Treat datetime-local input as naive datetime in the specified timezone
        local_tz = ZoneInfo(input.event_timezone.data)
        local_start = input.start_datetime.data.replace(tzinfo=local_tz)
        local_end = input.end_datetime.data.replace(tzinfo=local_tz)

        # Convert to UTC for storage
        utc_start = local_start.astimezone(ZoneInfo("UTC"))
        utc_end = local_end.astimezone(ZoneInfo("UTC"))

        # Store as naive UTC
        event.start = utc_start.replace(tzinfo=None)
        event.end = utc_end.replace(tzinfo=None)
        event.timezone = input.event_timezone.data
        event.max_attendees = input.max_attendees.data
        event.online = input.online.data
        event.online_link = input.online_link.data
        event.join_mode = input.join_mode.data
        event.location = {
            "address": input.irl_address.data,
            "city": input.irl_city.data,
            "country": input.irl_country.data,
        }
        db.session.commit()

    # add tags & flair
    post.tags = tags
    post.flair = flair

    # Add subscription if necessary
    if notify_author:
        new_notification = NotificationSubscription(
            name=post.title, user_id=user.id, entity_id=post.id, type=NOTIF_POST
        )
        db.session.add(new_notification)

    db.session.commit()

    if post.status < POST_STATUS_PUBLISHED:
        federate = False

    if from_scratch:
        if federate:
            task_selector("make_post", post_id=post.id)
    elif federate:
        task_selector("edit_post", post_id=post.id)

    if src == SRC_API:
        if from_scratch:
            return post
        else:
            return user.id, post
    elif from_scratch:
        return post


# just for deletes by owner (mod deletes are classed as 'remove')
def delete_post(post_id: int, src, auth):
    if src == SRC_API:
        user_id = authorise_api_user(auth)
    else:
        if current_user:
            user_id = current_user.id
        else:
            user_id = 1     # for remove_old_community_content()

    post = db.session.query(Post).get(post_id)
    if post.url:
        post.calculate_cross_posts(delete_only=True)

    post.deleted = True
    post.deleted_by = user_id
    post.author.post_count -= 1
    post.community.post_count -= 1
    db.session.commit()

    task_selector("delete_post", user_id=user_id, post_id=post.id)

    # remove any notifications about the post
    notifs = db.session.query(Notification).filter(
        Notification.targets.op("->>")("post_id").cast(Integer) == post.id
    )
    for notif in notifs:
        # dont delete report notifs
        if (
            notif.notif_type == NOTIF_REPORT
            or notif.notif_type == NOTIF_REPORT_ESCALATION
        ):
            continue
        db.session.delete(notif)
    db.session.commit()

    if src == SRC_API:
        return user_id, post
    else:
        return


def restore_post(post_id: int, src, auth):
    if src == SRC_API:
        user_id = authorise_api_user(auth)
    else:
        user_id = current_user.id

    post = db.session.query(Post).get(post_id)
    if post.url:
        post.calculate_cross_posts()

    post.deleted = False
    post.deleted_by = None
    post.author.post_count += 1
    post.community.post_count += 1
    db.session.commit()

    task_selector("restore_post", user_id=user_id, post_id=post.id)

    if src == SRC_API:
        return user_id, post
    else:
        return


def report_post(post: Post, input, src, auth=None):
    if src == SRC_API:
        reporter_user = authorise_api_user(auth, return_type="model")
        suspect_user = User.query.filter_by(id=post.user_id).one()
        source_instance = Instance.query.filter_by(id=post.instance_id).one()
        reason = input["reason"]
        description = input["description"]
        notify_admins = any(x in reason.lower() for x in ["csam", "dox"]) or any(
            x in description.lower() for x in ["csam", "dox"]
        )
        report_remote = input["report_remote"]
    else:
        reporter_user = current_user
        suspect_user = User.query.get(post.user_id)
        source_instance = Instance.query.get(suspect_user.instance_id)
        reason = input.reasons_to_string(input.reasons.data)
        description = input.description.data
        notify_admins = "5" in input.reasons.data or "6" in input.reasons.data
        report_remote = input.report_remote.data

    targets_data = {
        "gen": "0",
        "suspect_post_id": post.id,
        "suspect_user_id": post.user_id,
        "suspect_user_user_name": suspect_user.ap_id
        if suspect_user.ap_id
        else suspect_user.user_name,
        "source_instance_id": source_instance.id,
        "source_instance_domain": source_instance.domain,
        "reporter_id": reporter_user.id,
        "reporter_user_name": reporter_user.user_name,
        "orig_post_title": post.title,
        "orig_post_body": post.body,
    }
    # report.type 1 = 'post'
    report = Report(
        reasons=reason[:255],
        description=description[:255],
        type=1,
        reporter_id=reporter_user.id,
        suspect_post_id=post.id,
        suspect_community_id=post.community_id,
        suspect_user_id=post.user_id,
        in_community_id=post.community_id,
        source_instance_id=reporter_user.instance_id,
        targets=targets_data,
    )
    db.session.add(report)

    # Notify local moderators, and send Flag to remote moderators
    # if user has not selected 'report_remote', just send to remote mods not on community's or suspect_users's instances
    already_notified = set()
    remote_instance_ids = set()
    for mod in post.community.moderators():
        moderator = User.query.get(mod.user_id)
        if moderator:
            if moderator.is_local():
                with force_locale(get_recipient_language(moderator.id)):
                    notification = Notification(
                        user_id=mod.user_id,
                        title=gettext("A post has been reported"),
                        url=f"https://{current_app.config['SERVER_NAME']}/post/{post.id}",
                        author_id=reporter_user.id,
                        notif_type=NOTIF_REPORT,
                        subtype="post_reported",
                        targets=targets_data,
                    )
                    db.session.add(notification)
                    already_notified.add(mod.user_id)
            else:
                if not report_remote:
                    if (
                        moderator.instance_id != suspect_user.instance_id
                        and moderator.instance_id != post.community.instance_id
                    ):
                        remote_instance_ids.add(moderator.instance_id)
                else:
                    remote_instance_ids.add(moderator.instance_id)

    if notify_admins:
        for admin in Site.admins():
            if admin.id not in already_notified:
                notify = Notification(
                    title="Suspicious content",
                    url="/admin/reports",
                    user_id=admin.id,
                    author_id=reporter_user.id,
                    notif_type=NOTIF_REPORT,
                    subtype="post_reported",
                    targets=targets_data,
                )
                db.session.add(notify)
                admin.unread_notifications += 1
    else:
        print("no notify_admins", notify_admins)

    # Lemmy doesn't process or generate Announce / Flag, so Flags also have to be sent from here to user's and community's instances
    if report_remote:
        if not post.community.is_local():
            if (
                post.community_id not in remote_instance_ids
            ):  # very unlikely, since it will typically have mods on same instance.
                remote_instance_ids.add(post.community.instance_id)
        if not suspect_user.is_local():
            if suspect_user.instance_id not in remote_instance_ids:
                remote_instance_ids.add(suspect_user.instance_id)

    post.reports += 1
    db.session.commit()

    if remote_instance_ids:
        summary = reason
        if description:
            summary += " - " + description

        task_selector(
            "report_post",
            user_id=reporter_user.id,
            post_id=post.id,
            summary=summary,
            instance_ids=list(remote_instance_ids),
        )

    if src == SRC_API:
        return reporter_user.id, report
    else:
        return


def lock_post(post_id: int, locked, src, auth=None):
    if src == SRC_API:
        user = authorise_api_user(auth, return_type="model")
    else:
        user = current_user

    post = db.session.query(Post).get(post_id)
    if locked:
        comments_enabled = False
        modlog_type = "lock_post"
    else:
        comments_enabled = True
        modlog_type = "unlock_post"

    if post.community.is_moderator(user) or post.community.is_instance_admin(user):
        post.comments_enabled = comments_enabled
        db.session.commit()
        add_to_modlog(
            modlog_type,
            actor=user,
            target_user=post.author,
            reason="",
            community=post.community,
            post=post,
            link_text=shorten_string(post.title),
            link=f"post/{post.id}",
        )

        if locked:
            if src == SRC_WEB:
                flash(_("%(name)s has been locked.", name=post.title))
            task_selector("lock_post", user_id=user.id, post_id=post_id)
        else:
            if src == SRC_WEB:
                flash(_("%(name)s has been unlocked.", name=post.title))
            task_selector("unlock_post", user_id=user.id, post_id=post_id)

    if src == SRC_API:
        return user.id, post


def sticky_post(post_id: int, featured: bool, src: int, auth=None):
    if src == SRC_API:
        user = authorise_api_user(auth, return_type="model")
    else:
        user = current_user

    post = db.session.query(Post).get(post_id)
    community = post.community

    if (
        post.community.is_moderator(user)
        or post.community.is_instance_admin(user)
        or user.is_admin_or_staff()
    ):
        post.sticky = featured
        if featured:
            modlog_type = "featured_post"
        else:
            modlog_type = "unfeatured_post"
        if not community.ap_featured_url:
            community.ap_featured_url = community.ap_profile_id + "/featured"
        db.session.commit()
        add_to_modlog(
            modlog_type,
            actor=user,
            target_user=post.author,
            reason="",
            community=post.community,
            post=post,
            link_text=shorten_string(post.title),
            link=f"post/{post.id}",
        )

    if featured:
        task_selector("sticky_post", user_id=user.id, post_id=post_id)
    else:
        task_selector("unsticky_post", user_id=user.id, post_id=post_id)

    return user.id, post


# mod deletes
def mod_remove_post(post_id: int, reason, src, auth):
    if src == SRC_API:
        user = authorise_api_user(auth, return_type="model")
    else:
        user = current_user

    post = db.session.query(Post).get(post_id)

    if not post.community.is_moderator(user) and not user.is_admin_or_staff():
        raise Exception("Does not have permission")

    if post.url:
        post.calculate_cross_posts(delete_only=True)

    post.deleted = True
    post.deleted_by = user.id
    post.author.post_count -= 1
    post.community.post_count -= 1
    db.session.commit()

    add_to_modlog(
        "delete_post",
        actor=user,
        target_user=post.author,
        reason=reason,
        community=post.community,
        post=post,
        link_text=shorten_string(post.title),
        link=f"post/{post.id}",
    )

    task_selector("delete_post", user_id=user.id, post_id=post.id, reason=reason)

    # remove any notifications about the post
    notifs = db.session.query(Notification).filter(
        Notification.targets.op("->>")("post_id").cast(Integer) == post.id
    )
    for notif in notifs:
        # dont delete report notifs
        if (
            notif.notif_type == NOTIF_REPORT
            or notif.notif_type == NOTIF_REPORT_ESCALATION
        ):
            continue
        db.session.delete(notif)
    db.session.commit()

    if src == SRC_API:
        return user.id, post
    else:
        return


def mod_restore_post(post_id: int, reason, src, auth):
    if src == SRC_API:
        user = authorise_api_user(auth, return_type="model")
    else:
        user = current_user

    post = db.session.query(Post).get(post_id)
    if not post.community.is_moderator(user) and not user.is_admin_or_staff():
        raise Exception("Does not have permission")

    if post.url:
        post.calculate_cross_posts()

    post.deleted = False
    post.deleted_by = None
    post.author.post_count += 1
    post.community.post_count += 1
    db.session.commit()

    add_to_modlog(
        "restore_post",
        actor=user,
        target_user=post.author,
        reason=reason,
        community=post.community,
        post=post,
        link_text=shorten_string(post.title),
        link=f"post/{post.id}",
    )

    task_selector("restore_post", user_id=user.id, post_id=post.id, reason=reason)

    if src == SRC_API:
        return user.id, post
    else:
        return


def mark_post_read(post_ids: List[int], read: bool, user_id: int):
    if read is True:
        for post_id in post_ids:
            db.session.execute(
                text(
                    'INSERT INTO "read_posts" (user_id, read_post_id, interacted_at) VALUES (:user_id, :post_id, :stamp) ON CONFLICT (user_id, read_post_id) DO NOTHING'
                ),
                {"user_id": user_id, "post_id": post_id, "stamp": utcnow()},
            )
        db.session.commit()
    else:
        for post_id in post_ids:
            db.session.execute(
                text(
                    'DELETE FROM "read_posts" WHERE user_id = :user_id AND read_post_id = :post_id'
                ),
                {"user_id": user_id, "post_id": post_id},
            )
        db.session.commit()


def get_post_flair_list(post: Post | int) -> list:
    if isinstance(post, int):
        post = db.session.query(Post).filter_by(id=post).one()

    if not post.flair:
        # In case flair is null
        flair_list = []
    else:
        flair_list = post.flair

    return flair_list<|MERGE_RESOLUTION|>--- conflicted
+++ resolved
@@ -309,18 +309,10 @@
             input, post, type, src, user, auth, uploaded_file, from_scratch=True
         )
     except Exception as e:
-<<<<<<< HEAD
-        if str(e) == "This image is blocked":
-            db.session.delete(vote)
-            db.session.delete(post)
-            db.session.commit()
-            raise e
-=======
         db.session.delete(vote)
         db.session.delete(post)
         db.session.commit()
         raise e
->>>>>>> 6ed8eabc
 
     if post.status == POST_STATUS_PUBLISHED:
         notify_about_post(post)
@@ -347,7 +339,6 @@
 ):
     if src == SRC_API:
         if not user:
-<<<<<<< HEAD
             user = authorise_api_user(auth, return_type="model")
         title = input["title"]
         body = input["body"]
@@ -356,17 +347,7 @@
         notify_author = input["notify_author"]
         language_id = input["language_id"]
         timezone = input["timezone"] if "timezone" in input else user.timezone
-=======
-            user = authorise_api_user(auth, return_type='model')
-        title = input['title']
-        body = input['body']
-        url = input['url']
-        nsfw = input['nsfw']
-        notify_author = input['notify_author']
-        language_id = input['language_id']
-        timezone = input['timezone'] if 'timezone' in input else user.timezone
-        image_alt_text = input['image_alt_text'] if 'image_alt_text' in input else ''
->>>>>>> 6ed8eabc
+        image_alt_text = input["image_alt_text"] if "image_alt_text" in input else ""
         tags = []
         flair = []
         scheduled_for = None
@@ -395,7 +376,11 @@
         scheduled_for = input.scheduled_for.data
         repeat = input.repeat.data
         timezone = input.timezone.data
-        image_alt_text = input.image_alt_text.data if hasattr(input, 'image_alt_text') and input.image_alt_text else ''
+        image_alt_text = (
+            input.image_alt_text.data
+            if hasattr(input, "image_alt_text") and input.image_alt_text
+            else ""
+        )
 
     # WARNING: beyond this point do not use the input variable as it can be either a dict or a form object!
 
@@ -629,13 +614,7 @@
             file = File(source_url=url, hash=hash)
             if (uploaded_file and type == POST_TYPE_IMAGE) or type == POST_TYPE_LINK:
                 # change this line when uploaded_file is supported in API
-<<<<<<< HEAD
-                file.alt_text = (
-                    input.image_alt_text.data if input.image_alt_text.data else title
-                )
-=======
                 file.alt_text = image_alt_text
->>>>>>> 6ed8eabc
             db.session.add(file)
             db.session.commit()
             post.image_id = file.id
@@ -684,13 +663,7 @@
     if url and post.image:
         file = File.query.get(post.image_id)
         if file:
-<<<<<<< HEAD
-            file.alt_text = (
-                input.image_alt_text.data if input.image_alt_text.data else title
-            )
-=======
             file.alt_text = image_alt_text
->>>>>>> 6ed8eabc
 
     federate = True
     if type == POST_TYPE_POLL:
@@ -788,7 +761,7 @@
         if current_user:
             user_id = current_user.id
         else:
-            user_id = 1     # for remove_old_community_content()
+            user_id = 1  # for remove_old_community_content()
 
     post = db.session.query(Post).get(post_id)
     if post.url:
