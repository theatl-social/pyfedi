--- conflicted
+++ resolved
@@ -183,7 +183,13 @@
                 )
 
                 for post in old_posts:
-                    post_delete_post(community, post, post.user_id, reason=None, federate_deletion=False)
+                    post_delete_post(
+                        community,
+                        post,
+                        post.user_id,
+                        reason=None,
+                        federate_deletion=False,
+                    )
 
         session.commit()
     except Exception:
@@ -197,25 +203,31 @@
     """Remove old posts by bots with no replies"""
     session = get_task_session()
     try:
-
         with patch_db_session(session):
             cut_off = utcnow() - timedelta(days=28 * 6)
             # First, fetch just the post IDs (lightweight query)
-            post_ids = [p[0] for p in session.query(Post.id).filter_by(
-                deleted=False,
-                sticky=False,
-                from_bot=True,
-                reply_count=0
-            ).filter(Post.posted_at < cut_off).all()]
+            post_ids = [
+                p[0]
+                for p in session.query(Post.id)
+                .filter_by(deleted=False, sticky=False, from_bot=True, reply_count=0)
+                .filter(Post.posted_at < cut_off)
+                .all()
+            ]
 
             # Process posts in batches of 100
             batch_size = 100
             for i in range(0, len(post_ids), batch_size):
-                batch_ids = post_ids[i:i + batch_size]
+                batch_ids = post_ids[i : i + batch_size]
                 posts = session.query(Post).filter(Post.id.in_(batch_ids)).all()
 
                 for post in posts:
-                    post_delete_post(post.community, post, post.user_id, reason=None, federate_deletion=post.author.is_local())
+                    post_delete_post(
+                        post.community,
+                        post,
+                        post.user_id,
+                        reason=None,
+                        federate_deletion=post.author.is_local(),
+                    )
 
     except Exception:
         session.rollback()
@@ -815,24 +827,19 @@
 
     try:
         with patch_db_session(session):
-<<<<<<< HEAD
-            recent_users = (
-                session.query(User)
+            # First, fetch just the user IDs (lightweight query)
+            user_ids = [
+                u[0]
+                for u in session.query(User.id)
                 .filter(User.last_seen > utcnow() - timedelta(days=1))
                 .all()
-            )
-=======
-            # First, fetch just the user IDs (lightweight query)
-            user_ids = [u[0] for u in session.query(User.id).filter(
-                User.last_seen > utcnow() - timedelta(days=1)
-            ).all()]
->>>>>>> 6ed8eabc
+            ]
 
             total_users = len(user_ids)
 
             # Process users in batches
             for i in range(0, total_users, batch_size):
-                batch_ids = user_ids[i:i + batch_size]
+                batch_ids = user_ids[i : i + batch_size]
 
                 # Fetch users for this batch
                 users = session.query(User).filter(User.id.in_(batch_ids)).all()
@@ -863,93 +870,49 @@
         month = utcnow() - timedelta(weeks=4)
         half_year = utcnow() - timedelta(weeks=26)
 
-<<<<<<< HEAD
-        # Get community IDs
-        comm_ids = session.query(Community.id).filter(Community.banned == False).all()
-        comm_ids = [id for (id,) in comm_ids]  # flatten list of tuples
-
-        for community_id in comm_ids:
-            for interval in [day, week, month, half_year]:
-                count = session.execute(
-                    text("""
-                    SELECT count(*) FROM
-                    (
-                        SELECT p.user_id FROM "post" p
-                        WHERE p.posted_at > :time_interval
-                            AND p.from_bot = False
-                            AND p.community_id = :community_id
-                        UNION
-                        SELECT pr.user_id FROM "post_reply" pr
-                        WHERE pr.posted_at > :time_interval
-                            AND pr.from_bot = False
-                            AND pr.community_id = :community_id
-                        UNION
-                        SELECT pv.user_id FROM "post_vote" pv
-                        INNER JOIN "user" u ON pv.user_id = u.id
-                        INNER JOIN "post" p ON pv.post_id = p.id
-                        WHERE pv.created_at > :time_interval
-                            AND u.bot = False
-                            AND p.community_id = :community_id
-                        UNION
-                        SELECT prv.user_id FROM "post_reply_vote" prv
-                        INNER JOIN "user" u ON prv.user_id = u.id
-                        INNER JOIN "post_reply" pr ON prv.post_reply_id = pr.id
-                        INNER JOIN "post" p ON pr.post_id = p.id
-                        WHERE prv.created_at > :time_interval
-                            AND u.bot = False
-                            AND p.community_id = :community_id
-                    ) AS activity
-                """),
-                    {"time_interval": interval, "community_id": community_id},
-                ).scalar()
-
-                # Update the community stats
-                community = session.query(Community).get(community_id)
-                if community:
-                    if interval == day:
-                        community.active_daily = count
-                    elif interval == week:
-                        community.active_weekly = count
-                    elif interval == month:
-                        community.active_monthly = count
-                    elif interval == half_year:
-                        community.active_6monthly = count
-                    session.commit()
-=======
         # print("Creating temporary table for community activity...")
 
         # Create a temporary table with all activity data
         # This collects all user activity in one pass
-        session.execute(text('''
+        session.execute(
+            text("""
             CREATE TEMPORARY TABLE temp_community_activity (
                 user_id INTEGER,
                 community_id INTEGER,
                 activity_date TIMESTAMP
             ) ON COMMIT DROP
-        '''))
+        """)
+        )
 
         # print("Collecting activity data from posts...")
-        session.execute(text('''
+        session.execute(
+            text("""
             INSERT INTO temp_community_activity (user_id, community_id, activity_date)
             SELECT p.user_id, p.community_id, p.posted_at
             FROM "post" p
             WHERE p.posted_at > :half_year
                 AND p.from_bot = False
                 AND p.community_id IS NOT NULL
-        '''), {'half_year': half_year})
+        """),
+            {"half_year": half_year},
+        )
 
         # print("Collecting activity data from post replies...")
-        session.execute(text('''
+        session.execute(
+            text("""
             INSERT INTO temp_community_activity (user_id, community_id, activity_date)
             SELECT pr.user_id, pr.community_id, pr.posted_at
             FROM "post_reply" pr
             WHERE pr.posted_at > :half_year
                 AND pr.from_bot = False
                 AND pr.community_id IS NOT NULL
-        '''), {'half_year': half_year})
+        """),
+            {"half_year": half_year},
+        )
 
         # print("Collecting activity data from post votes...")
-        session.execute(text('''
+        session.execute(
+            text("""
             INSERT INTO temp_community_activity (user_id, community_id, activity_date)
             SELECT pv.user_id, p.community_id, pv.created_at
             FROM "post_vote" pv
@@ -958,10 +921,13 @@
             WHERE pv.created_at > :half_year
                 AND u.bot = False
                 AND p.community_id IS NOT NULL
-        '''), {'half_year': half_year})
+        """),
+            {"half_year": half_year},
+        )
 
         # print("Collecting activity data from post reply votes...")
-        session.execute(text('''
+        session.execute(
+            text("""
             INSERT INTO temp_community_activity (user_id, community_id, activity_date)
             SELECT prv.user_id, p.community_id, prv.created_at
             FROM "post_reply_vote" prv
@@ -971,18 +937,23 @@
             WHERE prv.created_at > :half_year
                 AND u.bot = False
                 AND p.community_id IS NOT NULL
-        '''), {'half_year': half_year})
+        """),
+            {"half_year": half_year},
+        )
 
         # print("Creating index on temporary table...")
-        session.execute(text('''
+        session.execute(
+            text("""
             CREATE INDEX idx_temp_activity ON temp_community_activity(community_id, activity_date)
-        '''))
+        """)
+        )
 
         # print("Calculating activity stats for recently active communities...")
 
         # Now calculate all stats in a single query and update communities
         # This aggregates the data for each community and time interval
-        stats_results = session.execute(text('''
+        stats_results = session.execute(
+            text("""
             SELECT
                 tca.community_id,
                 COUNT(DISTINCT CASE WHEN tca.activity_date > :day THEN tca.user_id END) as active_daily,
@@ -994,31 +965,35 @@
             WHERE c.banned = FALSE
                 AND c.last_active > :half_year
             GROUP BY tca.community_id
-        '''), {'day': day, 'week': week, 'month': month, 'half_year': half_year})
+        """),
+            {"day": day, "week": week, "month": month, "half_year": half_year},
+        )
 
         # Update communities with the calculated stats
         # print("Updating community statistics...")
         updated_count = 0
         for row in stats_results:
-            session.execute(text('''
+            session.execute(
+                text("""
                 UPDATE "community"
                 SET active_daily = :daily,
                     active_weekly = :weekly,
                     active_monthly = :monthly,
                     active_6monthly = :six_monthly
                 WHERE id = :community_id
-            '''), {
-                'community_id': row.community_id,
-                'daily': row.active_daily,
-                'weekly': row.active_weekly,
-                'monthly': row.active_monthly,
-                'six_monthly': row.active_6monthly
-            })
+            """),
+                {
+                    "community_id": row.community_id,
+                    "daily": row.active_daily,
+                    "weekly": row.active_weekly,
+                    "monthly": row.active_monthly,
+                    "six_monthly": row.active_6monthly,
+                },
+            )
             updated_count += 1
 
         session.commit()
         # print(f"Completed: Updated stats for {updated_count} communities")
->>>>>>> 6ed8eabc
 
     except Exception:
         session.rollback()
@@ -1192,23 +1167,17 @@
                         session.add(instance_chooser)
 
                     # Map API response to InstanceChooser fields
-<<<<<<< HEAD
                     if "language" in chooser_data and "id" in chooser_data["language"]:
-                        instance_chooser.language_id = chooser_data["language"]["id"]
+                        instance_chooser.language_id = find_language_or_create(
+                            chooser_data["language"]["code"],
+                            chooser_data["language"]["name"],
+                        ).id
 
                     instance_chooser.nsfw = chooser_data.get("nsfw", False)
                     instance_chooser.newbie_friendly = chooser_data.get(
                         "newbie_friendly", True
                     )
 
-=======
-                    if 'language' in chooser_data and 'id' in chooser_data['language']:
-                        instance_chooser.language_id = find_language_or_create(chooser_data['language']['code'], chooser_data['language']['name']).id
-                    
-                    instance_chooser.nsfw = chooser_data.get('nsfw', False)
-                    instance_chooser.newbie_friendly = chooser_data.get('newbie_friendly', True)
-                    
->>>>>>> 6ed8eabc
                     # Store the full response in the data field
                     instance_chooser.data = chooser_data
 
@@ -1299,7 +1268,7 @@
             if f"@{current_app.config['SERVER_NAME']}" not in cl:
                 try:
                     search_for_community(cl)
-                except Exception as e:
+                except Exception:
                     pass
 
 
