import html
from datetime import datetime, timedelta, date, timezone
from time import time
from typing import List, Union, Type
from urllib.parse import urlparse, parse_qs, urlencode, urlunparse

import arrow
from flask import current_app, escape, url_for, render_template_string
from flask_login import UserMixin, current_user
from sqlalchemy import or_, text, desc
from sqlalchemy.exc import IntegrityError
from werkzeug.security import generate_password_hash, check_password_hash
from flask_babel import _, lazy_gettext as _l
from sqlalchemy.orm import backref
from sqlalchemy_utils.types import TSVectorType # https://sqlalchemy-searchable.readthedocs.io/en/latest/installation.html
from sqlalchemy.dialects.postgresql import ARRAY
from sqlalchemy.ext.mutable import MutableList
from flask_sqlalchemy import BaseQuery
from sqlalchemy_searchable import SearchQueryMixin
from app import db, login, cache, celery, httpx_client, constants
import jwt
import os
import math

from app.constants import SUBSCRIPTION_NONMEMBER, SUBSCRIPTION_MEMBER, SUBSCRIPTION_MODERATOR, SUBSCRIPTION_OWNER, \
    SUBSCRIPTION_BANNED, SUBSCRIPTION_PENDING, NOTIF_USER, NOTIF_COMMUNITY, NOTIF_TOPIC, NOTIF_POST, NOTIF_REPLY, \
    ROLE_ADMIN, ROLE_STAFF


# datetime.utcnow() is depreciated in Python 3.12 so it will need to be swapped out eventually
def utcnow():
    return datetime.utcnow()


class FullTextSearchQuery(BaseQuery, SearchQueryMixin):
    pass


class BannedInstances(db.Model):
    id = db.Column(db.Integer, primary_key=True)
    domain = db.Column(db.String(256), index=True)
    reason = db.Column(db.String(256))
    initiator = db.Column(db.String(256))
    created_at = db.Column(db.DateTime, default=utcnow)


class AllowedInstances(db.Model):
    id = db.Column(db.Integer, primary_key=True)
    domain = db.Column(db.String(256), index=True)
    created_at = db.Column(db.DateTime, default=utcnow)


class Instance(db.Model):
    id = db.Column(db.Integer, primary_key=True)
    domain = db.Column(db.String(256), index=True, unique=True)
    inbox = db.Column(db.String(256))
    shared_inbox = db.Column(db.String(256))
    outbox = db.Column(db.String(256))
    vote_weight = db.Column(db.Float, default=1.0)
    software = db.Column(db.String(50))
    version = db.Column(db.String(50))
    created_at = db.Column(db.DateTime, default=utcnow)
    updated_at = db.Column(db.DateTime, default=utcnow)
    last_seen = db.Column(db.DateTime, default=utcnow)      # When an Activity was received from them
    last_successful_send = db.Column(db.DateTime)           # When we successfully sent them an Activity
    failures = db.Column(db.Integer, default=0)             # How many times we failed to send (reset to 0 after every successful send)
    most_recent_attempt = db.Column(db.DateTime)            # When the most recent failure was
    dormant = db.Column(db.Boolean, default=False)          # True once this instance is considered offline and not worth sending to any more
    start_trying_again = db.Column(db.DateTime)             # When to start trying again. Should grow exponentially with each failure.
    gone_forever = db.Column(db.Boolean, default=False)     # True once this instance is considered offline forever - never start trying again
    ip_address = db.Column(db.String(50))
    trusted = db.Column(db.Boolean, default=False)
    posting_warning = db.Column(db.String(512))
    nodeinfo_href = db.Column(db.String(100))

    posts = db.relationship('Post', backref='instance', lazy='dynamic')
    post_replies = db.relationship('PostReply', backref='instance', lazy='dynamic')
    communities = db.relationship('Community', backref='instance', lazy='dynamic')

    def online(self):
        return not (self.dormant or self.gone_forever)

    def user_is_admin(self, user_id):
        role = InstanceRole.query.filter_by(instance_id=self.id, user_id=user_id).first()
        return role and role.role == 'admin'

    def votes_are_public(self):
        if self.trusted is True:    # only vote privately with untrusted instances
            return False
        return self.software.lower() == 'lemmy' or self.software.lower() == 'mbin' or self.software.lower() == 'kbin' or self.software.lower() == 'guppe groups'

    def post_count(self):
        return db.session.execute(text('SELECT COUNT(id) as c FROM "post" WHERE instance_id = :instance_id'),
                                  {'instance_id': self.id}).scalar()

    def post_replies_count(self):
        return db.session.execute(text('SELECT COUNT(id) as c FROM "post_reply" WHERE instance_id = :instance_id'),
                                  {'instance_id': self.id}).scalar()

    def known_communities_count(self):
        return db.session.execute(text('SELECT COUNT(id) as c FROM "community" WHERE instance_id = :instance_id'),
                                  {'instance_id': self.id}).scalar()

    def known_users_count(self):
        return db.session.execute(text('SELECT COUNT(id) as c FROM "user" WHERE instance_id = :instance_id'),
                                  {'instance_id': self.id}).scalar()

    def update_dormant_gone(self):
        if self.failures > 7 and self.dormant == True:
            self.gone_forever = True
        elif self.failures > 2 and self.dormant == False:
            self.dormant = True

    @classmethod
    def weight(cls, domain: str):
        if domain:
            instance = Instance.query.filter_by(domain=domain).first()
            if instance:
                return instance.vote_weight
        return 1.0

    def __repr__(self):
        return '<Instance {}>'.format(self.domain)

    @classmethod
    def unique_software_names(cls):
        return list(db.session.execute(text('SELECT DISTINCT software FROM instance ORDER BY software')).scalars())


class InstanceRole(db.Model):
    instance_id = db.Column(db.Integer, db.ForeignKey('instance.id'), primary_key=True)
    user_id = db.Column(db.Integer, db.ForeignKey('user.id'), primary_key=True)
    role = db.Column(db.String(50), default='admin')

    user = db.relationship('User', lazy='joined')


# Instances that this user has blocked
class InstanceBlock(db.Model):
    user_id = db.Column(db.Integer, db.ForeignKey('user.id'), primary_key=True)
    instance_id = db.Column(db.Integer, db.ForeignKey('instance.id'), primary_key=True)
    created_at = db.Column(db.DateTime, default=utcnow)


# Instances that have banned this user
class InstanceBan(db.Model):
    user_id = db.Column(db.Integer, db.ForeignKey('user.id'), primary_key=True)
    instance_id = db.Column(db.Integer, db.ForeignKey('instance.id'), primary_key=True)
    banned_until = db.Column(db.DateTime)


class Conversation(db.Model):
    id = db.Column(db.Integer, primary_key=True)
    user_id = db.Column(db.Integer, db.ForeignKey('user.id'), index=True)
    reported = db.Column(db.Boolean, default=False)
    read = db.Column(db.Boolean, default=False)
    created_at = db.Column(db.DateTime, default=utcnow)
    updated_at = db.Column(db.DateTime, default=utcnow)

    initiator = db.relationship('User', backref=db.backref('conversations_initiated', lazy='dynamic'),
                                foreign_keys=[user_id])
    messages = db.relationship('ChatMessage', backref=db.backref('conversation'), cascade='all,delete',
                               lazy='dynamic')

    def member_names(self, user_id):
        retval = []
        for member in self.members:
            if member.id != user_id:
                retval.append(member.display_name())
        return ', '.join(retval)

    def is_member(self, user):
        for member in self.members:
            if member.id == user.id:
                return True
        return False
    
    def instances(self):
        retval = []
        for member in self.members:
            if member.instance.id != 1 and member.instance not in retval:
                retval.append(member.instance)
        return retval

    @staticmethod
    def find_existing_conversation(recipient, sender):
        sql = """SELECT 
                    c.id AS conversation_id, 
                    c.created_at AS conversation_created_at, 
                    c.updated_at AS conversation_updated_at, 
                    cm1.user_id AS user1_id, 
                    cm2.user_id AS user2_id 
                FROM 
                    public.conversation AS c 
                JOIN 
                    public.conversation_member AS cm1 ON c.id = cm1.conversation_id 
                JOIN 
                    public.conversation_member AS cm2 ON c.id = cm2.conversation_id 
                WHERE 
                    cm1.user_id = :user_id_1 AND 
                    cm2.user_id = :user_id_2 AND 
                    cm1.user_id <> cm2.user_id;"""
        ec = db.session.execute(text(sql), {'user_id_1': recipient.id, 'user_id_2': sender.id}).fetchone()
        return Conversation.query.get(ec[0]) if ec else None


conversation_member = db.Table('conversation_member',
                               db.Column('user_id', db.Integer, db.ForeignKey('user.id')),
                               db.Column('conversation_id', db.Integer, db.ForeignKey('conversation.id')),
                               db.PrimaryKeyConstraint('user_id', 'conversation_id')
                               )


class ChatMessage(db.Model):
    id = db.Column(db.Integer, primary_key=True)
    sender_id = db.Column(db.Integer, db.ForeignKey('user.id'), index=True)
    recipient_id = db.Column(db.Integer, db.ForeignKey('user.id'), index=True)
    conversation_id = db.Column(db.Integer, db.ForeignKey('conversation.id'), index=True)
    body = db.Column(db.Text)
    body_html = db.Column(db.Text)
    reported = db.Column(db.Boolean, default=False)
    read = db.Column(db.Boolean, default=False)
    encrypted = db.Column(db.String(15))
    created_at = db.Column(db.DateTime, default=utcnow)

    sender = db.relationship('User', foreign_keys=[sender_id])


class Tag(db.Model):
    id = db.Column(db.Integer, primary_key=True)
    name = db.Column(db.String(256), index=True)    # lowercase version of tag, e.g. solarstorm
    display_as = db.Column(db.String(256))          # Version of tag with uppercase letters, e.g. SolarStorm
    post_count = db.Column(db.Integer, default=0)
    banned = db.Column(db.Boolean, default=False, index=True)


class Licence(db.Model):
    id = db.Column(db.Integer, primary_key=True)
    name = db.Column(db.String(50))


class Language(db.Model):
    id = db.Column(db.Integer, primary_key=True)
    code = db.Column(db.String(5), index=True)
    name = db.Column(db.String(50))


community_language = db.Table('community_language', db.Column('community_id', db.Integer, db.ForeignKey('community.id')),
                                          db.Column('language_id', db.Integer, db.ForeignKey('language.id')),
                                          db.PrimaryKeyConstraint('community_id', 'language_id')
                        )

post_tag = db.Table('post_tag', db.Column('post_id', db.Integer, db.ForeignKey('post.id')),
                                          db.Column('tag_id', db.Integer, db.ForeignKey('tag.id')),
                                          db.PrimaryKeyConstraint('post_id', 'tag_id')
                        )


class File(db.Model):
    id = db.Column(db.Integer, primary_key=True)
    file_path = db.Column(db.String(255))
    file_name = db.Column(db.String(255))
    width = db.Column(db.Integer)
    height = db.Column(db.Integer)
    alt_text = db.Column(db.String(1500))
    source_url = db.Column(db.String(1024))
    thumbnail_path = db.Column(db.String(255))
    thumbnail_width = db.Column(db.Integer)
    thumbnail_height = db.Column(db.Integer)

    def view_url(self, resize=False):
        if self.source_url:
            if resize and '/pictrs/' in self.source_url and '?' not in self.source_url:
                return f'{self.source_url}?thumbnail=1024'
            else:
                return self.source_url
        elif self.file_path:
            file_path = self.file_path[4:] if self.file_path.startswith('app/') else self.file_path
            scheme = 'http' if current_app.config['SERVER_NAME'] == '127.0.0.1:5000' else 'https'
            return f"{scheme}://{current_app.config['SERVER_NAME']}/{file_path}"
        else:
            return ''

    def medium_url(self):
        if self.file_path is None:
            return self.thumbnail_url()
        file_path = self.file_path[4:] if self.file_path.startswith('app/') else self.file_path
        scheme = 'http' if current_app.config['SERVER_NAME'] == '127.0.0.1:5000' else 'https'
        return f"{scheme}://{current_app.config['SERVER_NAME']}/{file_path}"

    def thumbnail_url(self):
        if self.thumbnail_path is None:
            if self.source_url:
                return self.source_url
            else:
                return ''
        thumbnail_path = self.thumbnail_path[4:] if self.thumbnail_path.startswith('app/') else self.thumbnail_path
        scheme = 'http' if current_app.config['SERVER_NAME'] == '127.0.0.1:5000' else 'https'
        return f"{scheme}://{current_app.config['SERVER_NAME']}/{thumbnail_path}"

    def delete_from_disk(self):
        purge_from_cache = []
        if self.file_path and os.path.isfile(self.file_path):
            try:
                os.unlink(self.file_path)
            except FileNotFoundError as e:
                ...
            purge_from_cache.append(self.file_path.replace('app/', f"https://{current_app.config['SERVER_NAME']}/"))
        if self.thumbnail_path and os.path.isfile(self.thumbnail_path):
            try:
                os.unlink(self.thumbnail_path)
            except FileNotFoundError as e:
                ...
            purge_from_cache.append(self.thumbnail_path.replace('app/', f"https://{current_app.config['SERVER_NAME']}/"))
        if self.source_url and self.source_url.startswith('http') and current_app.config['SERVER_NAME'] in self.source_url:
            # self.source_url is always a url rather than a file path, which makes deleting the file a bit fiddly
            try:
                os.unlink(self.source_url.replace(f"https://{current_app.config['SERVER_NAME']}/", 'app/'))
            except FileNotFoundError as e:
                ...
            purge_from_cache.append(self.source_url) # otoh it makes purging the cdn cache super easy.

        if purge_from_cache:
            flush_cdn_cache(purge_from_cache)


    def filesize(self):
        size = 0
        if self.file_path and os.path.exists(self.file_path):
            size += os.path.getsize(self.file_path)
        if self.thumbnail_path and os.path.exists(self.thumbnail_path):
            size += os.path.getsize(self.thumbnail_path)
        return size


def flush_cdn_cache(url: Union[str, List[str]]):
    zone_id = current_app.config['CLOUDFLARE_ZONE_ID']
    token = current_app.config['CLOUDFLARE_API_TOKEN']
    if zone_id and token:
        if current_app.debug:
            flush_cdn_cache_task(url)
        else:
            flush_cdn_cache_task.delay(url)


@celery.task
def flush_cdn_cache_task(to_purge: Union[str, List[str]]):
    zone_id = current_app.config['CLOUDFLARE_ZONE_ID']
    token = current_app.config['CLOUDFLARE_API_TOKEN']
    headers = {
        'Authorization': f"Bearer {token}",
        'Content-Type': 'application/json'
    }
    # url can be a string or a list of strings
    body = ''
    if isinstance(to_purge, str) and to_purge == 'all':
        body = {
            'purge_everything': True
        }
    else:
        if isinstance(to_purge, str):
            body = {
                'files': [to_purge]
            }
        elif isinstance(to_purge, list):
            body = {
                'files': to_purge
            }

    if body:
        response = httpx_client.request(
            'POST',
            f'https://api.cloudflare.com/client/v4/zones/{zone_id}/purge_cache',
            headers=headers,
            json=body,
            timeout=5,
        )


class Topic(db.Model):
    id = db.Column(db.Integer, primary_key=True)
    machine_name = db.Column(db.String(50), index=True)
    name = db.Column(db.String(50))
    num_communities = db.Column(db.Integer, default=0)
    parent_id = db.Column(db.Integer)
    show_posts_in_children = db.Column(db.Boolean, default=False)
    communities = db.relationship('Community', lazy='dynamic', backref='topic', cascade="all, delete-orphan")

    def path(self):
        return_value = [self.machine_name]
        parent_id = self.parent_id
        while parent_id is not None:
            parent_topic = Topic.query.get(parent_id)
            if parent_topic is None:
                break
            return_value.append(parent_topic.machine_name)
            parent_id = parent_topic.parent_id
        return_value = list(reversed(return_value))
        return '/'.join(return_value)

    def notify_new_posts(self, user_id: int) -> bool:
        existing_notification = NotificationSubscription.query.filter(NotificationSubscription.entity_id == self.id,
                                                                      NotificationSubscription.user_id == user_id,
                                                                      NotificationSubscription.type == NOTIF_TOPIC).first()
        return existing_notification is not None


class Community(db.Model):
    query_class = FullTextSearchQuery
    id = db.Column(db.Integer, primary_key=True)
    icon_id = db.Column(db.Integer, db.ForeignKey('file.id'))
    image_id = db.Column(db.Integer, db.ForeignKey('file.id'))
    user_id = db.Column(db.Integer, db.ForeignKey('user.id'))
    name = db.Column(db.String(256), index=True)
    title = db.Column(db.String(256))
    description = db.Column(db.Text)        # markdown
    description_html = db.Column(db.Text)   # html equivalent of above markdown
    rules = db.Column(db.Text)
    rules_html = db.Column(db.Text)
    content_warning = db.Column(db.Text)        # "Are you sure you want to view this community?"
    subscriptions_count = db.Column(db.Integer, default=0)
    post_count = db.Column(db.Integer, default=0)
    post_reply_count = db.Column(db.Integer, default=0)
    nsfw = db.Column(db.Boolean, default=False)
    nsfl = db.Column(db.Boolean, default=False)
    instance_id = db.Column(db.Integer, db.ForeignKey('instance.id'), index=True)
    low_quality = db.Column(db.Boolean, default=False)      # upvotes earned in low quality communities don't improve reputation
    created_at = db.Column(db.DateTime, default=utcnow)
    last_active = db.Column(db.DateTime, default=utcnow)
    public_key = db.Column(db.Text)
    private_key = db.Column(db.Text)
    content_retention = db.Column(db.Integer, default=-1)
    topic_id = db.Column(db.Integer, db.ForeignKey('topic.id'), index=True)
    default_layout = db.Column(db.String(15))
    posting_warning = db.Column(db.String(512))

    ap_id = db.Column(db.String(255), index=True)
    ap_profile_id = db.Column(db.String(255), index=True, unique=True)
    ap_followers_url = db.Column(db.String(255))
    ap_preferred_username = db.Column(db.String(255))
    ap_discoverable = db.Column(db.Boolean, default=False)
    ap_public_url = db.Column(db.String(255))
    ap_fetched_at = db.Column(db.DateTime)
    ap_deleted_at = db.Column(db.DateTime)
    ap_inbox_url = db.Column(db.String(255))
    ap_outbox_url = db.Column(db.String(255))
    ap_featured_url = db.Column(db.String(255))
    ap_moderators_url = db.Column(db.String(255))
    ap_domain = db.Column(db.String(255))

    banned = db.Column(db.Boolean, default=False)
    restricted_to_mods = db.Column(db.Boolean, default=False)
    local_only = db.Column(db.Boolean, default=False)       # only users on this instance can post
    new_mods_wanted = db.Column(db.Boolean, default=False)
    searchable = db.Column(db.Boolean, default=True)
    private_mods = db.Column(db.Boolean, default=False)

    # Which feeds posts from this community show up in
    show_home = db.Column(db.Boolean, default=False)        # For anonymous users. When logged in, the home feed shows posts from subscribed communities
    show_popular = db.Column(db.Boolean, default=True)
    show_all = db.Column(db.Boolean, default=True)

    ignore_remote_language = db.Column(db.Boolean, default=False)

    search_vector = db.Column(TSVectorType('name', 'title', 'description', 'rules'))

    posts = db.relationship('Post', lazy='dynamic', cascade="all, delete-orphan")
    replies = db.relationship('PostReply', lazy='dynamic', cascade="all, delete-orphan")
    wiki_pages = db.relationship('CommunityWikiPage', lazy='dynamic', backref='community', cascade="all, delete-orphan")
    icon = db.relationship('File', foreign_keys=[icon_id], single_parent=True, backref='community', cascade="all, delete-orphan")
    image = db.relationship('File', foreign_keys=[image_id], single_parent=True, cascade="all, delete-orphan")
    languages = db.relationship('Language', lazy='dynamic', secondary=community_language, backref=db.backref('communities', lazy='dynamic'))

    def language_ids(self):
        return [language.id for language in self.languages.all()]

    @cache.memoize(timeout=500)
    def icon_image(self, size='default') -> str:
        if self.icon_id is not None:
            if size == 'default':
                if self.icon.file_path is not None:
                    if self.icon.file_path.startswith('app/'):
                        return self.icon.file_path.replace('app/', '/')
                    else:
                        return self.icon.file_path
                if self.icon.source_url is not None:
                    if self.icon.source_url.startswith('app/'):
                        return self.icon.source_url.replace('app/', '/')
                    else:
                        return self.icon.source_url
            elif size == 'tiny':
                if self.icon.thumbnail_path is not None:
                    if self.icon.thumbnail_path.startswith('app/'):
                        return self.icon.thumbnail_path.replace('app/', '/')
                    else:
                        return self.icon.thumbnail_path
                if self.icon.source_url is not None:
                    if self.icon.source_url.startswith('app/'):
                        return self.icon.source_url.replace('app/', '/')
                    else:
                        return self.icon.source_url
        return '/static/images/1px.gif'

    @cache.memoize(timeout=500)
    def header_image(self) -> str:
        if self.image_id is not None:
            if self.image.file_path is not None:
                if self.image.file_path.startswith('app/'):
                    return self.image.file_path.replace('app/', '/')
                else:
                    return self.image.file_path
            if self.image.source_url is not None:
                if self.image.source_url.startswith('app/'):
                    return self.image.source_url.replace('app/', '/')
                else:
                    return self.image.source_url
        return ''

    def display_name(self) -> str:
        if self.ap_id is None:
            return self.title
        else:
            return f"{self.title}@{self.ap_domain}"

    def link(self) -> str:
        if self.ap_id is None:
            return self.name
        else:
            return self.ap_id.lower()

    @cache.memoize(timeout=3)
    def moderators(self):
        return CommunityMember.query.filter((CommunityMember.community_id == self.id) &
                                     (or_(
                                         CommunityMember.is_owner,
                                         CommunityMember.is_moderator
                                     ))
                                     ).filter(CommunityMember.is_banned == False).all()

    def is_member(self, user):
        if user is None:
            return CommunityMember.query.filter(CommunityMember.user_id == current_user.get_id(),
                                                CommunityMember.community_id == self.id,
                                                CommunityMember.is_banned == False).all()
        else:
            return CommunityMember.query.filter(CommunityMember.user_id == user.id,
                                                CommunityMember.community_id == self.id,
                                                CommunityMember.is_banned == False).all()

    def is_moderator(self, user=None):
        if user is None:
            return any(moderator.user_id == current_user.get_id() for moderator in self.moderators())
        else:
            return any(moderator.user_id == user.id for moderator in self.moderators())

    def is_owner(self, user=None):
        if user is None:
            return any(moderator.user_id == current_user.get_id() and moderator.is_owner for moderator in self.moderators())
        else:
            return any(moderator.user_id == user.id and moderator.is_owner for moderator in self.moderators())

    def is_instance_admin(self, user):
        if self.instance_id:
            instance_role = InstanceRole.query.filter(InstanceRole.instance_id == self.instance_id,
                                                      InstanceRole.user_id == user.id,
                                                      InstanceRole.role == 'admin').first()
            return instance_role is not None
        else:
            return False

    def user_is_banned(self, user):
        # use communities_banned_from() instead of this method, where possible. Redis caches the result of communities_banned_from()
        # we cannot use communities_banned_from() in models.py because it causes a circular import
        community_bans = CommunityBan.query.filter(CommunityBan.user_id == user.id).all()
        return self.id in [cb.community_id for cb in community_bans]

    def profile_id(self):
        retval = self.ap_profile_id if self.ap_profile_id else f"https://{current_app.config['SERVER_NAME']}/c/{self.name}"
        return retval.lower()

    def public_url(self):
        result = self.ap_public_url if self.ap_public_url else f"https://{current_app.config['SERVER_NAME']}/c/{self.name}"
        return result

    def is_local(self):
        return self.ap_id is None or self.profile_id().startswith('https://' + current_app.config['SERVER_NAME'])

    def local_url(self):
        if self.is_local():
            return self.ap_profile_id
        else:
            return f"https://{current_app.config['SERVER_NAME']}/c/{self.ap_id}"

    def notify_new_posts(self, user_id: int) -> bool:
        existing_notification = NotificationSubscription.query.filter(NotificationSubscription.entity_id == self.id,
                                                                      NotificationSubscription.user_id == user_id,
                                                                      NotificationSubscription.type == NOTIF_COMMUNITY).first()
        return existing_notification is not None

    # ids of all the users who want to be notified when there is a post in this community
    def notification_subscribers(self):
        return list(db.session.execute(text('SELECT user_id FROM "notification_subscription" WHERE entity_id = :community_id AND type = :type '),
                                  {'community_id': self.id, 'type': NOTIF_COMMUNITY}).scalars())

    # instances that have users which are members of this community. (excluding the current instance)
    def following_instances(self, include_dormant=False) -> List[Instance]:
        instances = Instance.query.join(User, User.instance_id == Instance.id).join(CommunityMember, CommunityMember.user_id == User.id)
        instances = instances.filter(CommunityMember.community_id == self.id, CommunityMember.is_banned == False)
        if not include_dormant:
            instances = instances.filter(Instance.dormant == False)
        instances = instances.filter(Instance.id != 1, Instance.gone_forever == False)
        return instances.all()

    def has_followers_from_domain(self, domain: str) -> bool:
        instances = Instance.query.join(User, User.instance_id == Instance.id).join(CommunityMember, CommunityMember.user_id == User.id)
        instances = instances.filter(CommunityMember.community_id == self.id, CommunityMember.is_banned == False)
        for instance in instances:
            if instance.domain == domain:
                return True
        return False

    def loop_videos(self) -> bool:
        return 'gifs' in self.name

    def delete_dependencies(self):
        for post in self.posts:
            post.delete_dependencies()
            db.session.delete(post)
        db.session.query(CommunityBan).filter(CommunityBan.community_id == self.id).delete()
        db.session.query(CommunityBlock).filter(CommunityBlock.community_id == self.id).delete()
        db.session.query(CommunityJoinRequest).filter(CommunityJoinRequest.community_id == self.id).delete()
        db.session.query(CommunityMember).filter(CommunityMember.community_id == self.id).delete()
        db.session.query(Report).filter(Report.suspect_community_id == self.id).delete()


user_role = db.Table('user_role',
    db.Column('user_id', db.Integer, db.ForeignKey('user.id')),
    db.Column('role_id', db.Integer, db.ForeignKey('role.id')),
    db.PrimaryKeyConstraint('user_id', 'role_id')
)

# table to hold users' 'read' post ids
read_posts = db.Table('read_posts',
                        db.Column('user_id', db.Integer, db.ForeignKey('user.id'), index=True),
                        db.Column('read_post_id', db.Integer, db.ForeignKey('post.id'), index=True),
                        db.Column('interacted_at', db.DateTime, index=True, default=utcnow)    # this is when the content is interacted with
                      )


class User(UserMixin, db.Model):
    query_class = FullTextSearchQuery
    id = db.Column(db.Integer, primary_key=True)
    user_name = db.Column(db.String(255), index=True)
    alt_user_name = db.Column(db.String(255), index=True)
    title = db.Column(db.String(256))
    email = db.Column(db.String(255), index=True)
    password_hash = db.Column(db.String(128))
    verified = db.Column(db.Boolean, default=False)
    verification_token = db.Column(db.String(16), index=True)
    banned = db.Column(db.Boolean, default=False, index=True)
    banned_until = db.Column(db.DateTime)   # null == permanent ban
    deleted = db.Column(db.Boolean, default=False)
    deleted_by = db.Column(db.Integer, index=True)
    about = db.Column(db.Text)      # markdown
    about_html = db.Column(db.Text) # html
    keywords = db.Column(db.String(256))
    matrix_user_id = db.Column(db.String(256))
    hide_nsfw = db.Column(db.Integer, default=1)
    hide_nsfl = db.Column(db.Integer, default=1)
    created = db.Column(db.DateTime, default=utcnow)
    last_seen = db.Column(db.DateTime, default=utcnow, index=True)
    avatar_id = db.Column(db.Integer, db.ForeignKey('file.id'), index=True)
    cover_id = db.Column(db.Integer, db.ForeignKey('file.id'), index=True)
    public_key = db.Column(db.Text)
    private_key = db.Column(db.Text)
    newsletter = db.Column(db.Boolean, default=True)
    email_unread = db.Column(db.Boolean, default=True)          # True if they want to receive 'unread notifications' emails
    email_unread_sent = db.Column(db.Boolean)                   # True after a 'unread notifications' email has been sent. None for remote users
    receive_message_mode = db.Column(db.String(20), default='Closed')  # possible values: Open, TrustedOnly, Closed
    bounces = db.Column(db.SmallInteger, default=0)
    timezone = db.Column(db.String(20))
    reputation = db.Column(db.Float, default=0.0)
    attitude = db.Column(db.Float, default=1.0)  # (upvotes cast - downvotes cast) / (upvotes + downvotes). A number between 1 and -1 is the ratio between up and down votes they cast
    post_count = db.Column(db.Integer, default=0)
    post_reply_count = db.Column(db.Integer, default=0)
    stripe_customer_id = db.Column(db.String(50))
    stripe_subscription_id = db.Column(db.String(50))
    searchable = db.Column(db.Boolean, default=True)
    indexable = db.Column(db.Boolean, default=False)
    bot = db.Column(db.Boolean, default=False)
    ignore_bots = db.Column(db.Integer, default=0)
    unread_notifications = db.Column(db.Integer, default=0)
    ip_address = db.Column(db.String(50))
    ip_address_country = db.Column(db.String(50))
    instance_id = db.Column(db.Integer, db.ForeignKey('instance.id'), index=True)
    reports = db.Column(db.Integer, default=0)  # how many times this user has been reported.
    default_sort = db.Column(db.String(25), default='hot')
    default_filter = db.Column(db.String(25), default='subscribed')
    theme = db.Column(db.String(20), default='')
    referrer = db.Column(db.String(256))
    markdown_editor = db.Column(db.Boolean, default=False)
    interface_language = db.Column(db.String(10))           # a locale that the translation system understands e.g. 'en' or 'en-us'. If empty, use browser default
    language_id = db.Column(db.Integer, db.ForeignKey('language.id'))   # the default choice in the language dropdown when composing posts & comments
    reply_collapse_threshold = db.Column(db.Integer, default=-10)
    reply_hide_threshold = db.Column(db.Integer, default=-20)

    avatar = db.relationship('File', lazy='joined', foreign_keys=[avatar_id], single_parent=True, cascade="all, delete-orphan")
    cover = db.relationship('File', lazy='joined', foreign_keys=[cover_id], single_parent=True, cascade="all, delete-orphan")
    instance = db.relationship('Instance', lazy='joined', foreign_keys=[instance_id])
    conversations = db.relationship('Conversation', lazy='dynamic', secondary=conversation_member, backref=db.backref('members', lazy='joined'))

    ap_id = db.Column(db.String(255), index=True)           # e.g. username@server
    ap_profile_id = db.Column(db.String(255), index=True, unique=True)   # e.g. https://server/u/username
    ap_public_url = db.Column(db.String(255))               # e.g. https://server/u/UserName
    ap_fetched_at = db.Column(db.DateTime)
    ap_followers_url = db.Column(db.String(255))
    ap_preferred_username = db.Column(db.String(255))
    ap_manually_approves_followers = db.Column(db.Boolean, default=False)
    ap_deleted_at = db.Column(db.DateTime)
    ap_inbox_url = db.Column(db.String(255))
    ap_domain = db.Column(db.String(255))

    search_vector = db.Column(TSVectorType('user_name', 'about', 'keywords'))
    activity = db.relationship('ActivityLog', backref='account', lazy='dynamic', cascade="all, delete-orphan")
    posts = db.relationship('Post', lazy='dynamic', cascade="all, delete-orphan")
    post_replies = db.relationship('PostReply', lazy='dynamic', cascade="all, delete-orphan")

    roles = db.relationship('Role', secondary=user_role, lazy='dynamic', cascade="all, delete")

    hide_read_posts = db.Column(db.Boolean, default=False)
    # db relationship tracked by the "read_posts" table
    # this is the User side, so its referencing the Post side
    # read_by is the corresponding Post object variable
    read_post = db.relationship('Post', secondary=read_posts, back_populates='read_by', lazy='dynamic')

    def __repr__(self):
        return '<User {}_{}>'.format(self.user_name, self.id)

    def set_password(self, password):
        self.password_hash = generate_password_hash(password)

    def check_password(self, password):
        try:
            result = check_password_hash(self.password_hash, password)
            return result
        except Exception:
            return False

    def get_id(self):
        if self.is_authenticated:
            return self.id
        else:
            return 0

    def display_name(self):
        if self.deleted is False:
            if self.title:
                return self.title.strip()
            else:
                return self.user_name.strip()
        else:
            return '[deleted]'

    @cache.memoize(timeout=500)
    def avatar_thumbnail(self) -> str:
        if self.avatar_id is not None:
            if self.avatar.thumbnail_path is not None:
                if self.avatar.thumbnail_path.startswith('app/'):
                    return self.avatar.thumbnail_path.replace('app/', '/')
                else:
                    return self.avatar.thumbnail_path
            else:
                return self.avatar_image()
        return ''

    @cache.memoize(timeout=500)
    def avatar_image(self) -> str:
        if self.avatar_id is not None:
            if self.avatar.file_path is not None:
                if self.avatar.file_path.startswith('app/'):
                    return self.avatar.file_path.replace('app/', '/')
                else:
                    return self.avatar.file_path
            if self.avatar.source_url is not None:
                if self.avatar.source_url.startswith('app/'):
                    return self.avatar.source_url.replace('app/', '/')
                else:
                    return self.avatar.source_url
        return ''

    @cache.memoize(timeout=500)
    def cover_image(self) -> str:
        if self.cover_id is not None:
            if self.cover.thumbnail_path is not None:
                if self.cover.thumbnail_path.startswith('app/'):
                    return self.cover.thumbnail_path.replace('app/', '/')
                else:
                    return self.cover.thumbnail_path
            if self.cover.source_url is not None:
                if self.cover.source_url.startswith('app/'):
                    return self.cover.source_url.replace('app/', '/')
                else:
                    return self.cover.source_url
        return ''

    def filesize(self):
        size = 0
        if self.avatar_id:
            size += self.avatar.filesize()
        if self.cover_id:
            size += self.cover.filesize()
        return size

    def vote_privately(self):
        return self.alt_user_name is not None and self.alt_user_name != ''

    def num_content(self):
        content = 0
        content += db.session.execute(text('SELECT COUNT(id) as c FROM "post" WHERE user_id = :user_id'), {'user_id': self.id}).scalar()
        content += db.session.execute(text('SELECT COUNT(id) as c FROM "post_reply" WHERE user_id = :user_id'), {'user_id': self.id}).scalar()
        return content

    def is_local(self):
        return self.ap_id is None or self.ap_profile_id.startswith('https://' + current_app.config['SERVER_NAME'])

    def waiting_for_approval(self):
        application = UserRegistration.query.filter_by(user_id=self.id, status=0).first()
        return application is not None

    @cache.memoize(timeout=30)
    def is_admin(self):
        for role in self.roles:
            if role.name == 'Admin':
                return True
        return False

    @cache.memoize(timeout=30)
    def is_staff(self):
        for role in self.roles:
            if role.name == 'Staff':
                return True
        return False

    def is_instance_admin(self):
        if self.instance_id:
            instance_role = InstanceRole.query.filter(InstanceRole.instance_id == self.instance_id,
                                                      InstanceRole.user_id == self.id,
                                                      InstanceRole.role == 'admin').first()
            return instance_role is not None
        else:
            return False

    def trustworthy(self):
        if self.is_admin():
            return True
        if self.created_recently() or self.reputation < 100:
            return False
        return True

    def cannot_vote(self):
        if self.is_local():
            return False
        return self.post_count == 0 and self.post_reply_count == 0 and len(self.user_name) == 8  # most vote manipulation bots have 8 character user names and never post any content

    def link(self) -> str:
        if self.is_local():
            return self.user_name
        else:
            return self.ap_id

    def followers_url(self):
        if self.ap_followers_url:
            return self.ap_followers_url
        else:
            return self.public_url() + '/followers'

    def instance_domain(self):
        if self.ap_domain:
            return self.ap_domain
        if self.is_local():
            return current_app.config['SERVER_NAME']
        else:
            return self.instance.domain

    def get_reset_password_token(self, expires_in=600):
        return jwt.encode(
            {'reset_password': self.id, 'exp': time() + expires_in},
            current_app.config['SECRET_KEY'],
            algorithm='HS256')

    def another_account_using_email(self, email):
        another_account = User.query.filter(User.email == email, User.id != self.id).first()
        return another_account is not None

    def expires_soon(self):
        if self.expires is None:
            return False
        return self.expires < utcnow() + timedelta(weeks=1)

    def is_expired(self):
        if self.expires is None:
            return True
        return self.expires < utcnow()

    def expired_ages_ago(self):
        if self.expires is None:
            return True
        return self.expires < datetime(2019, 9, 1)

    def recalculate_attitude(self):
        upvotes = downvotes = 0
        with db.session.no_autoflush:  # Avoid StaleDataError exception
            last_50_votes = PostVote.query.filter(PostVote.user_id == self.id).order_by(-PostVote.id).limit(50)
            for vote in last_50_votes:
                if vote.effect > 0:
                    upvotes += 1
                if vote.effect < 0:
                    downvotes += 1

            comment_upvotes = comment_downvotes = 0
            last_50_votes = PostReplyVote.query.filter(PostReplyVote.user_id == self.id).order_by(-PostReplyVote.id).limit(50)
            for vote in last_50_votes:
                if vote.effect > 0:
                    comment_upvotes += 1
                if vote.effect < 0:
                    comment_downvotes += 1

        total_upvotes = upvotes + comment_upvotes
        total_downvotes = downvotes + comment_downvotes

        if total_downvotes == 0:    # guard against division by zero
            self.attitude = 1.0
        else:
            if total_upvotes + total_downvotes > 2:  # Only calculate attitude if they've done 3 or more votes as anything less than this could be an outlier and not representative of their overall attitude
                self.attitude = (total_upvotes - total_downvotes) / (total_upvotes + total_downvotes)
            else:
                self.attitude = 1.0

    def recalculate_post_stats(self, posts=True, replies=True):
        if posts:
            self.post_count = db.session.execute(text('SELECT COUNT(id) as c FROM "post" WHERE user_id = :user_id AND deleted = false'),
                                                 {'user_id': self.id}).scalar()
        if replies:
            self.post_reply_count = db.session.execute(text('SELECT COUNT(id) as c FROM "post_reply" WHERE user_id = :user_id AND deleted = false'),
                                                       {'user_id': self.id}).scalar()

    def subscribed(self, community_id: int) -> int:
        if community_id is None:
            return False
        subscription:CommunityMember = CommunityMember.query.filter_by(user_id=self.id, community_id=community_id).first()
        if subscription:
            if subscription.is_banned:
                return SUBSCRIPTION_BANNED
            elif subscription.is_owner:
                return SUBSCRIPTION_OWNER
            elif subscription.is_moderator:
                return SUBSCRIPTION_MODERATOR
            else:
                return SUBSCRIPTION_MEMBER
        else:
            join_request = CommunityJoinRequest.query.filter_by(user_id=self.id, community_id=community_id).first()
            if join_request:
                return SUBSCRIPTION_PENDING
            else:
                return SUBSCRIPTION_NONMEMBER

    def communities(self) -> List[Community]:
        return Community.query.filter(Community.banned == False).\
            join(CommunityMember).filter(CommunityMember.is_banned == False, CommunityMember.user_id == self.id).all()

    def profile_id(self):
        result = self.ap_profile_id if self.ap_profile_id else f"https://{current_app.config['SERVER_NAME']}/u/{self.user_name.lower()}"
        return result

    def public_url(self, main_user_name=True):
        if main_user_name:
            result = self.ap_public_url if self.ap_public_url else f"https://{current_app.config['SERVER_NAME']}/u/{self.user_name}"
        else:
            result = f"https://{current_app.config['SERVER_NAME']}/u/{self.alt_user_name}"
        return result

    def created_recently(self):
        if self.is_admin():
            return False
        return self.created and self.created > utcnow() - timedelta(days=7)

    def has_blocked_instance(self, instance_id: int):
        instance_block = InstanceBlock.query.filter_by(user_id=self.id, instance_id=instance_id).first()
        return instance_block is not None

    def has_blocked_user(self, user_id: int):
        existing_block = UserBlock.query.filter_by(blocker_id=self.id, blocked_id=user_id).first()
        return existing_block is not None

    @staticmethod
    def verify_reset_password_token(token):
        try:
            id = jwt.decode(token, current_app.config['SECRET_KEY'],
                            algorithms=['HS256'])['reset_password']
        except:
            return
        return User.query.get(id)

    def delete_dependencies(self):
        if self.cover_id:
            file = File.query.get(self.cover_id)
            file.delete_from_disk()
            self.cover_id = None
            db.session.delete(file)
        if self.avatar_id:
            file = File.query.get(self.avatar_id)
            file.delete_from_disk()
            self.avatar_id = None
            db.session.delete(file)
        if self.waiting_for_approval():
            db.session.query(UserRegistration).filter(UserRegistration.user_id == self.id).delete()
        db.session.query(NotificationSubscription).filter(NotificationSubscription.user_id == self.id).delete()
        db.session.query(Notification).filter(Notification.user_id == self.id).delete()
        db.session.query(PollChoiceVote).filter(PollChoiceVote.user_id == self.id).delete()
        db.session.query(PostBookmark).filter(PostBookmark.user_id == self.id).delete()
        db.session.query(PostReplyBookmark).filter(PostReplyBookmark.user_id == self.id).delete()

    def purge_content(self, soft=True):
        files = File.query.join(Post).filter(Post.user_id == self.id).all()
        for file in files:
            file.delete_from_disk()
        self.delete_dependencies()
        posts = Post.query.filter_by(user_id=self.id).all()
        for post in posts:
            post.delete_dependencies()
            if soft:
                post.deleted = True
            else:
                db.session.delete(post)
        db.session.commit()
        post_replies = PostReply.query.filter_by(user_id=self.id).all()
        for reply in post_replies:
            reply.delete_dependencies()
            if soft:
                reply.deleted = True
            else:
                db.session.delete(reply)
        db.session.commit()

    def mention_tag(self):
        if self.ap_domain is None:
            return '@' + self.user_name + '@' + current_app.config['SERVER_NAME']
        else:
            return '@' + self.user_name + '@' + self.ap_domain

    # True if user_id wants to be notified about posts by self
    def notify_new_posts(self, user_id):
        existing_notification = NotificationSubscription.query.filter(NotificationSubscription.entity_id == self.id,
                                                                      NotificationSubscription.user_id == user_id,
                                                                      NotificationSubscription.type == NOTIF_USER).first()
        return existing_notification is not None

    # ids of all the users who want to be notified when self makes a post
    def notification_subscribers(self):
        return list(db.session.execute(text('SELECT user_id FROM "notification_subscription" WHERE entity_id = :user_id AND type = :type '),
                                  {'user_id': self.id, 'type': NOTIF_USER}).scalars())

    def encode_jwt_token(self):
        payload = {'sub': str(self.id), 'iss': current_app.config['SERVER_NAME'], 'iat': int(time())}
        return jwt.encode(payload, current_app.config['SECRET_KEY'], algorithm='HS256')

    # mark a post as 'read' for this user
    def mark_post_as_read(self, post):
        # check if its already marked as read, if not, mark it as read
        if not self.has_read_post(post):
            self.read_post.append(post)

    # check if post has been read by this user
    # returns true if the post has been read, false if not
    def has_read_post(self, post):
        return self.read_post.filter(read_posts.c.read_post_id == post.id).count() > 0
    


class ActivityLog(db.Model):
    id = db.Column(db.Integer, primary_key=True)
    user_id = db.Column(db.Integer, db.ForeignKey('user.id'), index=True)
    activity_type = db.Column(db.String(64))
    activity = db.Column(db.String(255))
    timestamp = db.Column(db.DateTime, index=True, default=utcnow)


class Post(db.Model):
    query_class = FullTextSearchQuery
    id = db.Column(db.Integer, primary_key=True)
    user_id = db.Column(db.Integer, db.ForeignKey('user.id'), index=True)
    community_id = db.Column(db.Integer, db.ForeignKey('community.id'), index=True)
    image_id = db.Column(db.Integer, db.ForeignKey('file.id'), index=True)
    domain_id = db.Column(db.Integer, db.ForeignKey('domain.id'), index=True)
    instance_id = db.Column(db.Integer, db.ForeignKey('instance.id'), index=True)
    licence_id = db.Column(db.Integer, db.ForeignKey('licence.id'), index=True)
    slug = db.Column(db.String(255))
    title = db.Column(db.String(255))
    url = db.Column(db.String(2048))
    body = db.Column(db.Text)
    body_html = db.Column(db.Text)
    type = db.Column(db.Integer, default=constants.POST_TYPE_ARTICLE)
    microblog = db.Column(db.Boolean, default=False)
    comments_enabled = db.Column(db.Boolean, default=True)
    deleted = db.Column(db.Boolean, default=False, index=True)
    deleted_by = db.Column(db.Integer, index=True)
    mea_culpa = db.Column(db.Boolean, default=False)
    has_embed = db.Column(db.Boolean, default=False)
    reply_count = db.Column(db.Integer, default=0)
    score = db.Column(db.Integer, default=0, index=True)                # used for 'top' ranking
    nsfw = db.Column(db.Boolean, default=False, index=True)
    nsfl = db.Column(db.Boolean, default=False, index=True)
    sticky = db.Column(db.Boolean, default=False)
    notify_author = db.Column(db.Boolean, default=True)
    indexable = db.Column(db.Boolean, default=True)
    from_bot = db.Column(db.Boolean, default=False, index=True)
    created_at = db.Column(db.DateTime, index=True, default=utcnow)    # this is when the content arrived here
    posted_at = db.Column(db.DateTime, index=True, default=utcnow)     # this is when the original server created it
    last_active = db.Column(db.DateTime, index=True, default=utcnow)
    ip = db.Column(db.String(50))
    up_votes = db.Column(db.Integer, default=0)
    down_votes = db.Column(db.Integer, default=0)
    ranking = db.Column(db.Integer, default=0, index=True)                          # used for 'hot' ranking
    edited_at = db.Column(db.DateTime)
    reports = db.Column(db.Integer, default=0)                          # how many times this post has been reported. Set to -1 to ignore reports
    language_id = db.Column(db.Integer, db.ForeignKey('language.id'), index=True)
    cross_posts = db.Column(MutableList.as_mutable(ARRAY(db.Integer)))
    tags = db.relationship('Tag', lazy='dynamic', secondary=post_tag, backref=db.backref('posts', lazy='dynamic'))

    ap_id = db.Column(db.String(255), index=True, unique=True)
    ap_create_id = db.Column(db.String(100))
    ap_announce_id = db.Column(db.String(100))

    search_vector = db.Column(TSVectorType('title', 'body'))

    image = db.relationship(File, lazy='joined', foreign_keys=[image_id], cascade="all, delete")
    domain = db.relationship('Domain', lazy='joined', foreign_keys=[domain_id])
    author = db.relationship('User', lazy='joined', overlaps='posts', foreign_keys=[user_id])
    community = db.relationship('Community', lazy='joined', overlaps='posts', foreign_keys=[community_id])
    replies = db.relationship('PostReply', lazy='dynamic', backref='post')
    language = db.relationship('Language', foreign_keys=[language_id])
    licence = db.relationship('Licence', foreign_keys=[licence_id])

    # db relationship tracked by the "read_posts" table
    # this is the Post side, so its referencing the User side
    # read_post is the corresponding User object variable
    read_by = db.relationship('User', secondary=read_posts, back_populates='read_post', lazy='dynamic')

    def is_local(self):
        return self.ap_id is None or self.ap_id.startswith('https://' + current_app.config['SERVER_NAME'])

    @classmethod
    def get_by_ap_id(cls, ap_id):
        return cls.query.filter_by(ap_id=ap_id.lower()).first()

    @classmethod
    def new(cls, user: User, community: Community, request_json: dict, announce_id=None):
        from app.activitypub.util import instance_weight, find_language_or_create, find_language, find_hashtag_or_create, \
            find_licence_or_create, make_image_sizes, notify_about_post
        from app.utils import allowlist_html, markdown_to_html, html_to_text, microblog_content_to_title, blocked_phrases, \
            is_image_url, is_video_url, domain_from_url, opengraph_parse, shorten_string, remove_tracking_from_link, \
            is_video_hosting_site, communities_banned_from

        microblog = False
        if 'name' not in request_json['object']:  # Microblog posts
            if 'content' in request_json['object'] and request_json['object']['content'] is not None:
                title = "[Microblog]"
                microblog = True
            else:
                return None
        else:
            title = request_json['object']['name'].strip()
        nsfl_in_title = '[NSFL]' in title.upper() or '(NSFL)' in title.upper()
        post = Post(user_id=user.id, community_id=community.id,
                    title=html.unescape(title),
                    comments_enabled=request_json['object']['commentsEnabled'] if 'commentsEnabled' in request_json['object'] else True,
                    sticky=request_json['object']['stickied'] if 'stickied' in request_json['object'] else False,
                    nsfw=request_json['object']['sensitive'] if 'sensitive' in request_json['object'] else False,
                    nsfl=request_json['object']['nsfl'] if 'nsfl' in request_json['object'] else nsfl_in_title,
                    ap_id=request_json['object']['id'].lower(),
                    ap_create_id=request_json['id'],
                    ap_announce_id=announce_id,
                    up_votes=1,
                    from_bot=user.bot,
                    score=instance_weight(user.ap_domain),
                    instance_id=user.instance_id,
                    indexable=user.indexable,
                    microblog=microblog,
                    posted_at=utcnow()
                    )

        if 'content' in request_json['object'] and request_json['object']['content'] is not None:
            if 'mediaType' in request_json['object'] and request_json['object']['mediaType'] == 'text/html':
                post.body_html = allowlist_html(request_json['object']['content'])
                if 'source' in request_json['object'] and isinstance(request_json['object']['source'], dict) and \
                        request_json['object']['source']['mediaType'] == 'text/markdown':
                    post.body = request_json['object']['source']['content']
                    post.body_html = markdown_to_html(post.body)  # prefer Markdown if provided, overwrite version obtained from HTML
                else:
                    post.body = html_to_text(post.body_html)
            elif 'mediaType' in request_json['object'] and request_json['object']['mediaType'] == 'text/markdown':
                post.body = request_json['object']['content']
                post.body_html = markdown_to_html(post.body)
            else:
                if not (request_json['object']['content'].startswith('<p>') or request_json['object']['content'].startswith('<blockquote>')):
                    request_json['object']['content'] = '<p>' + request_json['object']['content'] + '</p>'
                post.body_html = allowlist_html(request_json['object']['content'])
                post.body = html_to_text(post.body_html)
            if microblog:
                autogenerated_title = microblog_content_to_title(post.body_html)
                if len(autogenerated_title) < 20:
                    title = '[Microblog] ' + autogenerated_title.strip()
                else:
                    title = autogenerated_title.strip()
                if '[NSFL]' in title.upper() or '(NSFL)' in title.upper():
                    post.nsfl = True
                if '[NSFW]' in title.upper() or '(NSFW)' in title.upper():
                    post.nsfw = True
                post.title = title
        # Discard post if it contains certain phrases. Good for stopping spam floods.
        blocked_phrases_list = blocked_phrases()
        for blocked_phrase in blocked_phrases_list:
            if blocked_phrase in post.title:
                return None
        if post.body:
            for blocked_phrase in blocked_phrases_list:
                if blocked_phrase in post.body:
                    return None

<<<<<<< HEAD
        if 'attachment' in request_json['object'] and isinstance(request_json['object']['attachment'], list) and len(request_json['object']['attachment']) > 0 and \
                'type' in request_json['object']['attachment'][0]:
=======
        if ('attachment' in request_json['object'] and
            isinstance(request_json['object']['attachment'], list) and
            len(request_json['object']['attachment']) > 0 and
            'type' in request_json['object']['attachment'][0]):
>>>>>>> ec91e6c7
            alt_text = None
            if request_json['object']['attachment'][0]['type'] == 'Link':
                post.url = request_json['object']['attachment'][0]['href']  # Lemmy < 0.19.4
            if request_json['object']['attachment'][0]['type'] == 'Document':
                post.url = request_json['object']['attachment'][0]['url']  # Mastodon
                if 'name' in request_json['object']['attachment'][0]:
                    alt_text = request_json['object']['attachment'][0]['name']
            if request_json['object']['attachment'][0]['type'] == 'Image':
                post.url = request_json['object']['attachment'][0]['url']  # PixelFed, PieFed, Lemmy >= 0.19.4
                if 'name' in request_json['object']['attachment'][0]:
                    alt_text = request_json['object']['attachment'][0]['name']

        if 'attachment' in request_json['object'] and isinstance(request_json['object']['attachment'], dict):  # a.gup.pe (Mastodon)
            alt_text = None
            post.url = request_json['object']['attachment']['url']

        if post.url:
            if is_image_url(post.url):
                post.type = constants.POST_TYPE_IMAGE
                image = File(source_url=post.url)
                if alt_text:
                    image.alt_text = alt_text
                db.session.add(image)
                post.image = image
            elif is_video_url(post.url):  # youtube is detected later
                post.type = constants.POST_TYPE_VIDEO
                image = File(source_url=post.url)
                db.session.add(image)
                post.image = image
            else:
                post.type = constants.POST_TYPE_LINK
            domain = domain_from_url(post.url)
            # notify about links to banned websites.
            already_notified = set()  # often admins and mods are the same people - avoid notifying them twice
            if domain.notify_mods:
                for community_member in post.community.moderators():
                    notify = Notification(title='Suspicious content', url=post.ap_id,
                                          user_id=community_member.user_id,
                                          author_id=user.id)
                    db.session.add(notify)
                    already_notified.add(community_member.user_id)
            if domain.notify_admins:
                for admin in Site.admins():
                    if admin.id not in already_notified:
                        notify = Notification(title='Suspicious content',
                                              url=post.ap_id, user_id=admin.id,
                                              author_id=user.id)
                        db.session.add(notify)
            if domain.banned or domain.name.endswith('.pages.dev'):
                raise Exception(domain.name + ' is blocked by admin')
            else:
                domain.post_count += 1
                post.domain = domain

        if post is not None:
            if request_json['object']['type'] == 'Video':
                post.type = constants.POST_TYPE_VIDEO
                post.url = request_json['object']['id']
                if 'icon' in request_json['object'] and isinstance(request_json['object']['icon'], list):
                    icon = File(source_url=request_json['object']['icon'][-1]['url'])
                    db.session.add(icon)
                    post.image = icon

            # Language. Lemmy uses 'language' while Mastodon has 'contentMap'
            if 'language' in request_json['object'] and isinstance(request_json['object']['language'], dict):
                language = find_language_or_create(request_json['object']['language']['identifier'],
                                                   request_json['object']['language']['name'])
                post.language = language
            elif 'contentMap' in request_json['object'] and isinstance(request_json['object']['contentMap'], dict):
                language = find_language(next(iter(request_json['object']['contentMap'])))
                post.language_id = language.id if language else None
            if 'licence' in request_json['object'] and isinstance(request_json['object']['licence'], dict):
                licence = find_licence_or_create(request_json['object']['licence']['name'])
                post.licence = licence
            if 'tag' in request_json['object'] and isinstance(request_json['object']['tag'], list):
                for json_tag in request_json['object']['tag']:
                    if json_tag and json_tag['type'] == 'Hashtag':
                        if json_tag['name'][1:].lower() != community.name.lower():  # Lemmy adds the community slug as a hashtag on every post in the community, which we want to ignore
                            hashtag = find_hashtag_or_create(json_tag['name'])
                            if hashtag:
                                post.tags.append(hashtag)
            if 'image' in request_json['object'] and post.image is None:
                image = File(source_url=request_json['object']['image']['url'])
                db.session.add(image)
                post.image = image
            if post.image is None and post.type == constants.POST_TYPE_LINK:  # This is a link post but the source instance has not provided a thumbnail image
                # Let's see if we can do better than the source instance did!
                tn_url = post.url
                if tn_url[:32] == 'https://www.youtube.com/watch?v=':
                    tn_url = 'https://youtu.be/' + tn_url[
                                                   32:43]  # better chance of thumbnail from youtu.be than youtube.com
                opengraph = opengraph_parse(tn_url)
                if opengraph and (opengraph.get('og:image', '') != '' or opengraph.get('og:image:url', '') != ''):
                    filename = opengraph.get('og:image') or opengraph.get('og:image:url')
                    if not filename.startswith('/'):
                        file = File(source_url=filename, alt_text=shorten_string(opengraph.get('og:title'), 295))
                        post.image = file
                        db.session.add(file)

            if 'searchableBy' in request_json['object'] and request_json['object']['searchableBy'] != 'https://www.w3.org/ns/activitystreams#Public':
                post.indexable = False

            if post.url:
                post.url = remove_tracking_from_link(post.url)  # moved here as changes youtu.be to youtube.com
                if is_video_hosting_site(post.url):
                    post.type = constants.POST_TYPE_VIDEO
            db.session.add(post)
            post.ranking = post.post_ranking(post.score, post.posted_at)
            community.post_count += 1
            community.last_active = utcnow()
            user.post_count += 1
            try:
                db.session.commit()
            except IntegrityError:
                db.session.rollback()
                return Post.query.filter_by(ap_id=request_json['object']['id'].lower()).one()

            # Polls need to be processed quite late because they need a post_id to refer to
            if request_json['object']['type'] == 'Question':
                post.type = constants.POST_TYPE_POLL
                mode = 'single'
                if 'anyOf' in request_json['object']:
                    mode = 'multiple'
                poll = Poll(post_id=post.id, end_poll=request_json['object']['endTime'], mode=mode, local_only=False)
                db.session.add(poll)
                i = 1
                for choice_ap in request_json['object']['oneOf' if mode == 'single' else 'anyOf']:
                    new_choice = PollChoice(post_id=post.id, choice_text=choice_ap['name'], sort_order=i)
                    db.session.add(new_choice)
                    i += 1
                db.session.commit()

            if post.image_id:
                make_image_sizes(post.image_id, 170, 512, 'posts',
                                 community.low_quality)  # the 512 sized image is for masonry view

            # Update list of cross posts
            if post.url:
                other_posts = Post.query.filter(Post.id != post.id, Post.url == post.url, Post.deleted == False,
                                                Post.posted_at > post.posted_at - timedelta(days=6)).all()
                for op in other_posts:
                    if op.cross_posts is None:
                        op.cross_posts = [post.id]
                    else:
                        op.cross_posts.append(post.id)
                    if post.cross_posts is None:
                        post.cross_posts = [op.id]
                    else:
                        post.cross_posts.append(op.id)
                db.session.commit()

            if post.community_id not in communities_banned_from(user.id):
                notify_about_post(post)

            if user.reputation > 100:
                post.up_votes += 1
                post.score += 1
                post.ranking = post.post_ranking(post.score, post.posted_at)
                db.session.commit()

        return post

    # All the following post/comment ranking math is explained at https://medium.com/hacking-and-gonzo/how-reddit-ranking-algorithms-work-ef111e33d0d9
    epoch = datetime(1970, 1, 1)

    @classmethod
    def epoch_seconds(self, date):
        td = date - self.epoch
        return td.days * 86400 + td.seconds + (float(td.microseconds) / 1000000)

    def delete_dependencies(self):
        db.session.query(PostBookmark).filter(PostBookmark.post_id == self.id).delete()
        db.session.query(PollChoiceVote).filter(PollChoiceVote.post_id == self.id).delete()
        db.session.query(PollChoice).filter(PollChoice.post_id == self.id).delete()
        db.session.query(Poll).filter(Poll.post_id == self.id).delete()
        db.session.query(Report).filter(Report.suspect_post_id == self.id).delete()
        db.session.execute(text('DELETE FROM "post_vote" WHERE post_id = :post_id'), {'post_id': self.id})

        reply_ids = db.session.execute(text('SELECT id FROM "post_reply" WHERE post_id = :post_id'), {'post_id': self.id}).scalars()
        reply_ids = tuple(reply_ids)
        if reply_ids:
            db.session.execute(text('DELETE FROM "post_reply_vote" WHERE post_reply_id IN :reply_ids'), {'reply_ids': reply_ids})
            db.session.execute(text('DELETE FROM "post_reply_bookmark" WHERE post_reply_id IN :reply_ids'), {'reply_ids': reply_ids})
            db.session.execute(text('DELETE FROM "report" WHERE suspect_post_reply_id IN :reply_ids'), {'reply_ids': reply_ids})
            db.session.execute(text('DELETE FROM "post_reply" WHERE post_id = :post_id'), {'post_id': self.id})

            self.community.post_reply_count = db.session.execute(text('SELECT COUNT(id) as c FROM "post_reply" WHERE community_id = :community_id AND deleted = false'),
                                                                {'community_id': self.community_id}).scalar()

        if self.image_id:
            file = File.query.get(self.image_id)
            file.delete_from_disk()

    def youtube_embed(self, rel=True) -> str:
        if self.url:
            parsed_url = urlparse(self.url)
            query_params = parse_qs(parsed_url.query)

            if 'v' in query_params:
                video_id = query_params.pop('v')[0]
                if rel:
                    query_params['rel'] = '0'
                new_query = urlencode(query_params, doseq=True)
                return f'{video_id}?{new_query}'

            if '/shorts/' in parsed_url.path:
                video_id = parsed_url.path.split('/shorts/')[1].split('/')[0]
                if 't' in query_params:
                    query_params['start'] = query_params.pop('t')[0]
                if rel:
                    query_params['rel'] = '0'
                new_query = urlencode(query_params, doseq=True)
                return f'{video_id}?{new_query}'

        return ''

    def youtube_video_id(self) -> str:
        if self.url:
            parsed_url = urlparse(self.url)
            query_params = parse_qs(parsed_url.query)

            if 'v' in query_params:
                return query_params['v'][0]
            if '/shorts/' in parsed_url.path:
                video_id = parsed_url.path.split('/shorts/')[1].split('/')[0]
                return f'{video_id}'

        return ''

    def peertube_embed(self):
        if self.url:
            return self.url.replace('watch', 'embed')

    def profile_id(self):
        if self.ap_id:
            return self.ap_id
        else:
            return f"https://{current_app.config['SERVER_NAME']}/post/{self.id}"

    def public_url(self):
        return self.profile_id()

    def blocked_by_content_filter(self, content_filters):
        lowercase_title = self.title.lower()
        for name, keywords in content_filters.items() if content_filters else {}:
            for keyword in keywords:
                if keyword in lowercase_title:
                    return name
        return False

    def posted_at_localized(self, sort, locale):
        # some locales do not have a definition for 'weeks' so are unable to display some dates in some languages. Fall back to english for those languages.
        try:
            return arrow.get(self.last_active if sort == 'active' else self.posted_at).humanize(locale=locale)
        except ValueError as v:
            return arrow.get(self.last_active if sort == 'active' else self.posted_at).humanize(locale='en')

    def notify_new_replies(self, user_id: int) -> bool:
        existing_notification = NotificationSubscription.query.filter(NotificationSubscription.entity_id == self.id,
                                                                      NotificationSubscription.user_id == user_id,
                                                                      NotificationSubscription.type == NOTIF_POST).first()
        return existing_notification is not None

    def language_code(self):
        if self.language_id:
            return self.language.code
        else:
            return 'en'

    def language_name(self):
        if self.language_id:
            return self.language.name
        else:
            return 'English'

    def tags_for_activitypub(self):
        return_value = []
        for tag in self.tags:
            return_value.append({'type': 'Hashtag',
                                 'href': f'https://{current_app.config["SERVER_NAME"]}/tag/{tag.name}',
                                 'name': f'#{tag.name}'})
        return return_value

    def post_reply_count_recalculate(self):
        self.post_reply_count = db.session.execute(text('SELECT COUNT(id) as c FROM "post_reply" WHERE post_id = :post_id AND deleted is false'),
            {'post_id': self.id}).scalar()

    # All the following post/comment ranking math is explained at https://medium.com/hacking-and-gonzo/how-reddit-ranking-algorithms-work-ef111e33d0d9
    epoch = datetime(1970, 1, 1)

    def epoch_seconds(self, date):
        td = date - self.epoch
        return td.days * 86400 + td.seconds + (float(td.microseconds) / 1000000)

    # All the following post/comment ranking math is explained at https://medium.com/hacking-and-gonzo/how-reddit-ranking-algorithms-work-ef111e33d0d9
    def post_ranking(self, score, date: datetime):
        if date is None:
            date = datetime.utcnow()
        if score is None:
            score = 1
        order = math.log(max(abs(score), 1), 10)
        sign = 1 if score > 0 else -1 if score < 0 else 0
        seconds = self.epoch_seconds(date) - 1685766018
        return round(sign * order + seconds / 45000, 7)

    def vote(self, user: User, vote_direction: str):
        existing_vote = PostVote.query.filter_by(user_id=user.id, post_id=self.id).first()
        if existing_vote and vote_direction == 'reversal':                            # api sends '1' for upvote, '-1' for downvote, and '0' for reversal
            if existing_vote.effect == 1:
                vote_direction = 'upvote'
            elif existing_vote.effect == -1:
                 vote_direction = 'downvote'
        assert vote_direction == 'upvote' or vote_direction == 'downvote'
        undo = None
        if existing_vote:
            if not self.community.low_quality:
                self.author.reputation -= existing_vote.effect
            if existing_vote.effect > 0:  # previous vote was up
                if vote_direction == 'upvote':  # new vote is also up, so remove it
                    db.session.delete(existing_vote)
                    self.up_votes -= 1
                    self.score -= existing_vote.effect              # score - (+1) = score-1
                    undo = 'Like'
                else:  # new vote is down while previous vote was up, so reverse their previous vote
                    existing_vote.effect = -1
                    self.up_votes -= 1
                    self.down_votes += 1
                    self.score += existing_vote.effect * 2          # score + (-2) = score-2
            else:  # previous vote was down
                if vote_direction == 'downvote':  # new vote is also down, so remove it
                    db.session.delete(existing_vote)
                    self.down_votes -= 1
                    self.score -= existing_vote.effect              # score - (-1) = score+1
                    undo = 'Dislike'
                else:  # new vote is up while previous vote was down, so reverse their previous vote
                    existing_vote.effect = 1
                    self.up_votes += 1
                    self.down_votes -= 1
                    self.score += existing_vote.effect * 2          # score + (+2) = score+2
            db.session.commit()
        else:
            if vote_direction == 'upvote':
                effect = Instance.weight(user.ap_domain)
                spicy_effect = effect
                # Make 'hot' sort more spicy by amplifying the effect of early upvotes
                if self.up_votes + self.down_votes <= 10:
                    spicy_effect = effect * current_app.config['SPICY_UNDER_10']
                elif self.up_votes + self.down_votes <= 30:
                    spicy_effect = effect * current_app.config['SPICY_UNDER_30']
                elif self.up_votes + self.down_votes <= 60:
                    spicy_effect = effect * current_app.config['SPICY_UNDER_60']
                if user.cannot_vote():
                    effect = spicy_effect = 0
                self.up_votes += 1
                self.score += spicy_effect                      # score + (+1) = score+1
            else:
                effect = -1.0
                spicy_effect = effect
                self.down_votes += 1
                # Make 'hot' sort more spicy by amplifying the effect of early downvotes
                if self.up_votes + self.down_votes <= 30:
                    spicy_effect *= current_app.config['SPICY_UNDER_30']
                elif self.up_votes + self.down_votes <= 60:
                    spicy_effect *= current_app.config['SPICY_UNDER_60']
                if user.cannot_vote():
                    effect = spicy_effect = 0
                self.score += spicy_effect                      # score + (-1) = score-1
            vote = PostVote(user_id=user.id, post_id=self.id, author_id=self.author.id,
                            effect=effect)
            # upvotes do not increase reputation in low quality communities
            if self.community.low_quality and effect > 0:
                effect = 0
            self.author.reputation += effect
            db.session.add(vote)

        user.last_seen = utcnow()
        db.session.commit()
        if not user.banned:
            self.ranking = self.post_ranking(self.score, self.created_at)
            user.recalculate_attitude()
            db.session.commit()
        return undo


class PostReply(db.Model):
    query_class = FullTextSearchQuery
    id = db.Column(db.Integer, primary_key=True)
    user_id = db.Column(db.Integer, db.ForeignKey('user.id'), index=True)
    post_id = db.Column(db.Integer, db.ForeignKey('post.id'), index=True)
    community_id = db.Column(db.Integer, db.ForeignKey('community.id'), index=True)
    domain_id = db.Column(db.Integer, db.ForeignKey('domain.id'), index=True)
    image_id = db.Column(db.Integer, db.ForeignKey('file.id'), index=True)
    parent_id = db.Column(db.Integer, index=True)
    root_id = db.Column(db.Integer)
    depth = db.Column(db.Integer, default=0)
    instance_id = db.Column(db.Integer, db.ForeignKey('instance.id'), index=True)
    body = db.Column(db.Text)
    body_html = db.Column(db.Text)
    body_html_safe = db.Column(db.Boolean, default=False)
    score = db.Column(db.Integer, default=0, index=True)    # used for 'top' sorting
    nsfw = db.Column(db.Boolean, default=False)
    nsfl = db.Column(db.Boolean, default=False)
    notify_author = db.Column(db.Boolean, default=True)
    created_at = db.Column(db.DateTime, index=True, default=utcnow)
    posted_at = db.Column(db.DateTime, index=True, default=utcnow)
    deleted = db.Column(db.Boolean, default=False, index=True)
    deleted_by = db.Column(db.Integer, index=True)
    ip = db.Column(db.String(50))
    from_bot = db.Column(db.Boolean, default=False)
    up_votes = db.Column(db.Integer, default=0)
    down_votes = db.Column(db.Integer, default=0)
    ranking = db.Column(db.Float, default=0.0, index=True)  # used for 'hot' sorting
    language_id = db.Column(db.Integer, db.ForeignKey('language.id'), index=True)
    edited_at = db.Column(db.DateTime)
    reports = db.Column(db.Integer, default=0)  # how many times this post has been reported. Set to -1 to ignore reports

    ap_id = db.Column(db.String(255), index=True, unique=True)
    ap_create_id = db.Column(db.String(100))
    ap_announce_id = db.Column(db.String(100))

    search_vector = db.Column(TSVectorType('body'))

    author = db.relationship('User', lazy='joined', foreign_keys=[user_id], single_parent=True, overlaps="post_replies")
    community = db.relationship('Community', lazy='joined', overlaps='replies', foreign_keys=[community_id])
    language = db.relationship('Language', foreign_keys=[language_id])

    @classmethod
    def new(cls, user: User, post: Post, in_reply_to, body, body_html, notify_author, language_id, request_json: dict = None, announce_id=None):

        from app.utils import shorten_string, blocked_phrases, recently_upvoted_post_replies, reply_already_exists, reply_is_just_link_to_gif_reaction, reply_is_stupid
        from app.activitypub.util import notify_about_post_reply

        if not post.comments_enabled:
            raise Exception('Comments are disabled on this post')

        if in_reply_to is not None:
            parent_id = in_reply_to.id
            depth = in_reply_to.depth + 1
        else:
            parent_id = None
            depth = 0

        reply = PostReply(user_id=user.id, post_id=post.id, parent_id=parent_id,
                          depth=depth,
                          community_id=post.community.id, body=body,
                          body_html=body_html, body_html_safe=True,
                          from_bot=user.bot, nsfw=post.nsfw, nsfl=post.nsfl,
                          notify_author=notify_author, instance_id=user.instance_id,
                          language_id=language_id,
                          ap_id=request_json['object']['id'].lower() if request_json else None,
                          ap_create_id=request_json['id'] if request_json else None,
                          ap_announce_id=announce_id)
        if reply.body:
            for blocked_phrase in blocked_phrases():
                if blocked_phrase in reply.body:
                    raise Exception('Blocked phrase in comment')
        if in_reply_to is None or in_reply_to.parent_id is None:
            notification_target = post
        else:
            notification_target = PostReply.query.get(in_reply_to.parent_id)

        if notification_target.author.has_blocked_user(reply.user_id):
            raise Exception('Replier blocked')

        if reply_already_exists(user_id=user.id, post_id=post.id, parent_id=reply.parent_id, body=reply.body):
            raise Exception('Duplicate reply')

        if reply_is_just_link_to_gif_reaction(reply.body):
            user.reputation -= 1
            raise Exception('Gif comment ignored')

        if reply_is_stupid(reply.body):
            raise Exception('Low quality reply')

        try:
            db.session.add(reply)
            db.session.commit()
        except IntegrityError:
            db.session.rollback()
            return PostReply.query.filter_by(ap_id=request_json['object']['id'].lower()).one()

        # Notify subscribers
        notify_about_post_reply(in_reply_to, reply)

        # Subscribe to own comment
        if notify_author:
            new_notification = NotificationSubscription(name=shorten_string(_('Replies to my comment on %(post_title)s',
                                                                              post_title=post.title), 50),
                                                        user_id=user.id, entity_id=reply.id,
                                                        type=NOTIF_REPLY)
            db.session.add(new_notification)

        # upvote own reply
        reply.score = 1
        reply.up_votes = 1
        reply.ranking = PostReply.confidence(1, 0)
        vote = PostReplyVote(user_id=user.id, post_reply_id=reply.id, author_id=user.id, effect=1)
        db.session.add(vote)
        if user.is_local():
            cache.delete_memoized(recently_upvoted_post_replies, user.id)

        reply.ap_id = reply.profile_id()
        if user.reputation > 100:
            reply.up_votes += 1
            reply.score += 1
            reply.ranking += 1
        elif user.reputation < -100:
            reply.score -= 1
            reply.ranking -= 1
        if not user.bot:
            post.reply_count += 1
            post.community.post_reply_count += 1
            post.community.last_active = post.last_active = utcnow()
        user.post_reply_count += 1
        db.session.commit()

        return reply

    def language_code(self):
        if self.language_id:
            return self.language.code
        else:
            return 'en'

    def language_name(self):
        if self.language_id:
            return self.language.name
        else:
            return 'English'

    def is_local(self):
        return self.ap_id is None or self.ap_id.startswith('https://' + current_app.config['SERVER_NAME'])

    @classmethod
    def get_by_ap_id(cls, ap_id):
        return cls.query.filter_by(ap_id=ap_id.lower()).first()

    def profile_id(self):
        if self.ap_id:
            return self.ap_id
        else:
            return f"https://{current_app.config['SERVER_NAME']}/comment/{self.id}"

    def public_url(self):
        return self.profile_id()

    def posted_at_localized(self, locale):
        try:
            return arrow.get(self.posted_at).humanize(locale=locale)
        except ValueError as v:
            return arrow.get(self.posted_at).humanize(locale='en')

    # the ap_id of the parent object, whether it's another PostReply or a Post
    def in_reply_to(self):
        if self.parent_id is None:
            return self.post.ap_id
        else:
            parent = PostReply.query.get(self.parent_id)
            return parent.ap_id

    # the AP profile of the person who wrote the parent object, which could be another PostReply or a Post
    def to(self):
        if self.parent_id is None:
            return self.post.author.public_url()
        else:
            parent = PostReply.query.get(self.parent_id)
            return parent.author.public_url()

    def delete_dependencies(self):
        """
        The first loop doesn't seem to ever be invoked with the current behaviour.
        For replies with their own replies: functions which deal with removal don't set reply.deleted and don't call this, and
        because reply.deleted isn't set, the cli task 7 days later doesn't call this either.

        The plan is to set reply.deleted whether there's child replies or not (as happens with the API call), so I've commented
        it out so the current behaviour isn't changed.

        for child_reply in self.child_replies():
            child_reply.delete_dependencies()
            db.session.delete(child_reply)
        """

        db.session.query(PostReplyBookmark).filter(PostReplyBookmark.post_reply_id == self.id).delete()
        db.session.query(Report).filter(Report.suspect_post_reply_id == self.id).delete()
        db.session.execute(text('DELETE FROM post_reply_vote WHERE post_reply_id = :post_reply_id'),
                           {'post_reply_id': self.id})
        if self.image_id:
            file = File.query.get(self.image_id)
            file.delete_from_disk()

    def child_replies(self):
        return PostReply.query.filter_by(parent_id=self.id).all()

    def has_replies(self):
        reply = PostReply.query.filter_by(parent_id=self.id).filter(PostReply.deleted == False).first()
        return reply is not None

    def blocked_by_content_filter(self, content_filters):
        lowercase_body = self.body.lower()
        for name, keywords in content_filters.items() if content_filters else {}:
            for keyword in keywords:
                if keyword in lowercase_body:
                    return name
        return False

    def notify_new_replies(self, user_id: int) -> bool:
        existing_notification = NotificationSubscription.query.filter(NotificationSubscription.entity_id == self.id,
                                                                      NotificationSubscription.user_id == user_id,
                                                                      NotificationSubscription.type == NOTIF_REPLY).first()
        return existing_notification is not None

    # used for ranking comments
    @classmethod
    def _confidence(cls, ups, downs):
        n = ups + downs

        if n == 0:
            return 0.0

        z = 1.281551565545
        p = float(ups) / n

        left = p + 1 / (2 * n) * z * z
        right = z * math.sqrt(p * (1 - p) / n + z * z / (4 * n * n))
        under = 1 + 1 / n * z * z

        return (left - right) / under

    @classmethod
    def confidence(cls, ups, downs) -> float:
        if ups is None or ups < 0:
            ups = 0
        if downs is None or downs < 0:
            downs = 0
        if ups + downs == 0:
            return 0.0
        else:
            return cls._confidence(ups, downs)

    def vote(self, user: User, vote_direction: str):
        existing_vote = PostReplyVote.query.filter_by(user_id=user.id, post_reply_id=self.id).first()
        if existing_vote and vote_direction == 'reversal':                            # api sends '1' for upvote, '-1' for downvote, and '0' for reversal
            if existing_vote.effect == 1:
                vote_direction = 'upvote'
            elif existing_vote.effect == -1:
                 vote_direction = 'downvote'
        assert vote_direction == 'upvote' or vote_direction == 'downvote'
        undo = None
        if existing_vote:
            if existing_vote.effect > 0:  # previous vote was up
                if vote_direction == 'upvote':  # new vote is also up, so remove it
                    db.session.delete(existing_vote)
                    self.up_votes -= 1
                    self.score -= 1
                    undo = 'Like'
                else:  # new vote is down while previous vote was up, so reverse their previous vote
                    existing_vote.effect = -1
                    self.up_votes -= 1
                    self.down_votes += 1
                    self.score -= 2
            else:  # previous vote was down
                if vote_direction == 'downvote':  # new vote is also down, so remove it
                    db.session.delete(existing_vote)
                    self.down_votes -= 1
                    self.score += 1
                    undo = 'Dislike'
                else:  # new vote is up while previous vote was down, so reverse their previous vote
                    existing_vote.effect = 1
                    self.up_votes += 1
                    self.down_votes -= 1
                    self.score += 2
        else:
            if user.cannot_vote():
                effect = 0
            else:
                effect = 1
            if vote_direction == 'upvote':
                self.up_votes += 1
            else:
                effect = effect * -1
                self.down_votes += 1
            self.score += effect
            vote = PostReplyVote(user_id=user.id, post_reply_id=self.id, author_id=self.author.id,
                                 effect=effect)
            self.author.reputation += effect
            db.session.add(vote)
        db.session.commit()
        user.last_seen = utcnow()
        self.ranking = PostReply.confidence(self.up_votes, self.down_votes)
        user.recalculate_attitude()
        db.session.commit()
        return undo



class Domain(db.Model):
    id = db.Column(db.Integer, primary_key=True)
    name = db.Column(db.String(255), index=True)
    post_count = db.Column(db.Integer, default=0)
    banned = db.Column(db.Boolean, default=False, index=True) # Domains can be banned site-wide (by admin) or DomainBlock'ed by users
    notify_mods = db.Column(db.Boolean, default=False, index=True)
    notify_admins = db.Column(db.Boolean, default=False, index=True)

    def blocked_by(self, user):
        block = DomainBlock.query.filter_by(domain_id=self.id, user_id=user.id).first()
        return block is not None

    def purge_content(self):
        files = File.query.join(Post).filter(Post.domain_id == self.id).all()
        for file in files:
            file.delete_from_disk()
        posts = Post.query.filter_by(domain_id=self.id).all()
        for post in posts:
            post.delete_dependencies()
            db.session.delete(post)
        db.session.commit()


class DomainBlock(db.Model):
    user_id = db.Column(db.Integer, db.ForeignKey('user.id'), primary_key=True)
    domain_id = db.Column(db.Integer, db.ForeignKey('domain.id'), primary_key=True)
    created_at = db.Column(db.DateTime, default=utcnow)


class CommunityBlock(db.Model):
    user_id = db.Column(db.Integer, db.ForeignKey('user.id'), primary_key=True)
    community_id = db.Column(db.Integer, db.ForeignKey('community.id'), primary_key=True)
    created_at = db.Column(db.DateTime, default=utcnow)


class CommunityMember(db.Model):
    user_id = db.Column(db.Integer, db.ForeignKey('user.id'), primary_key=True)
    community_id = db.Column(db.Integer, db.ForeignKey('community.id'), primary_key=True)
    is_moderator = db.Column(db.Boolean, default=False)
    is_owner = db.Column(db.Boolean, default=False)
    is_banned = db.Column(db.Boolean, default=False, index=True)
    notify_new_posts = db.Column(db.Boolean, default=False)
    created_at = db.Column(db.DateTime, default=utcnow)


class CommunityWikiPage(db.Model):
    id = db.Column(db.Integer, primary_key=True)
    community_id = db.Column(db.Integer, db.ForeignKey('community.id'), index=True)
    slug = db.Column(db.String(100), index=True)
    title = db.Column(db.String(255))
    body = db.Column(db.Text)
    body_html = db.Column(db.Text)
    created_at = db.Column(db.DateTime, default=utcnow)
    edited_at = db.Column(db.DateTime, default=utcnow)
    who_can_edit = db.Column(db.Integer, default=0)     # 0 = mods & admins, 1 = trusted, 2 = community members, 3 = anyone
    revisions = db.relationship('CommunityWikiPageRevision', backref=db.backref('page'), cascade='all,delete',
                                lazy='dynamic')
    def can_edit(self, user: User, community: Community):
        if user.is_anonymous:
            return False
        if self.who_can_edit == 0:
            if user.is_admin() or user.is_staff() or community.is_moderator(user):
                return True
        elif self.who_can_edit == 1:
            if user.is_admin() or user.is_staff() or community.is_moderator(user) or user.trustworthy():
                return True
        elif self.who_can_edit == 2:
            if user.is_admin() or user.is_staff() or community.is_moderator(user) or user.trustworthy() or community.is_member(user):
                return True
        elif self.who_can_edit == 3:
            return True
        return False


class CommunityWikiPageRevision(db.Model):
    id = db.Column(db.Integer, primary_key=True)
    wiki_page_id = db.Column(db.Integer, db.ForeignKey('community_wiki_page.id'), index=True)
    community_id = db.Column(db.Integer, db.ForeignKey('community.id'), index=True)
    user_id = db.Column(db.Integer, db.ForeignKey('user.id'))
    title = db.Column(db.String(255))
    body = db.Column(db.Text)
    body_html = db.Column(db.Text)
    edited_at = db.Column(db.DateTime, default=utcnow)

    author = db.relationship('User', lazy='joined', foreign_keys=[user_id])


class UserFollower(db.Model):
    local_user_id = db.Column(db.Integer, db.ForeignKey('user.id'), primary_key=True)
    remote_user_id = db.Column(db.Integer, db.ForeignKey('user.id'), primary_key=True)
    is_accepted = db.Column(db.Boolean, default=True)       # flip to ban remote user / reject follow
    is_inward = db.Column(db.Boolean, default=True)         # true = remote user is following a local one
    created_at = db.Column(db.DateTime, default=utcnow)


# people banned from communities
class CommunityBan(db.Model):
    user_id = db.Column(db.Integer, db.ForeignKey('user.id'), primary_key=True)             # person who is banned, not the banner
    community_id = db.Column(db.Integer, db.ForeignKey('community.id'), primary_key=True)
    banned_by = db.Column(db.Integer, db.ForeignKey('user.id'))
    banned_until = db.Column(db.DateTime)
    reason = db.Column(db.String(256))
    created_at = db.Column(db.DateTime, default=utcnow)
    ban_until = db.Column(db.DateTime)


class UserNote(db.Model):
    id = db.Column(db.Integer, primary_key=True)
    user_id = db.Column(db.Integer, db.ForeignKey('user.id'), index=True)
    target_id = db.Column(db.Integer, db.ForeignKey('user.id'), index=True)
    body = db.Column(db.Text)
    created_at = db.Column(db.DateTime, default=utcnow)


class UserBlock(db.Model):
    id = db.Column(db.Integer, primary_key=True)
    blocker_id = db.Column(db.Integer, db.ForeignKey('user.id'), index=True)
    blocked_id = db.Column(db.Integer, db.ForeignKey('user.id'), index=True)
    created_at = db.Column(db.DateTime, default=utcnow)


class Settings(db.Model):
    name = db.Column(db.String(50), primary_key=True)
    value = db.Column(db.String(1024))


class Interest(db.Model):
    id = db.Column(db.Integer, primary_key=True)
    name = db.Column(db.String(50))
    communities = db.Column(db.Text)


class CommunityJoinRequest(db.Model):
    id = db.Column(db.Integer, primary_key=True)
    user_id = db.Column(db.Integer, db.ForeignKey('user.id'))
    community_id = db.Column(db.Integer, db.ForeignKey('community.id'), index=True)


class UserFollowRequest(db.Model):
    id = db.Column(db.Integer, primary_key=True)
    user_id = db.Column(db.Integer, db.ForeignKey('user.id'))
    follow_id = db.Column(db.Integer, db.ForeignKey('user.id'))


class UserRegistration(db.Model):
    id = db.Column(db.Integer, primary_key=True)
    user_id = db.Column(db.Integer, db.ForeignKey('user.id'), index=True)
    answer = db.Column(db.String(512))
    status = db.Column(db.Integer, default=0, index=True)                        # 0 = unapproved, 1 = approved
    created_at = db.Column(db.DateTime, default=utcnow)
    approved_at = db.Column(db.DateTime)
    approved_by = db.Column(db.Integer, db.ForeignKey('user.id'))
    user = db.relationship('User', foreign_keys=[user_id], lazy='joined')


class PostVote(db.Model):
    id = db.Column(db.Integer, primary_key=True)
    user_id = db.Column(db.Integer, db.ForeignKey('user.id'), index=True)
    author_id = db.Column(db.Integer, db.ForeignKey('user.id'), index=True)
    post_id = db.Column(db.Integer, db.ForeignKey('post.id'), index=True)
    effect = db.Column(db.Float, index=True)
    created_at = db.Column(db.DateTime, default=utcnow)
    post = db.relationship('Post', foreign_keys=[post_id])


class PostReplyVote(db.Model):
    id = db.Column(db.Integer, primary_key=True)
    user_id = db.Column(db.Integer, db.ForeignKey('user.id'), index=True)   # who voted
    author_id = db.Column(db.Integer, db.ForeignKey('user.id'), index=True) # the author of the reply voted on - who's reputation is affected
    post_reply_id = db.Column(db.Integer, db.ForeignKey('post_reply.id'), index=True)
    effect = db.Column(db.Float)
    created_at = db.Column(db.DateTime, default=utcnow)


# save every activity to a log, to aid debugging
class ActivityPubLog(db.Model):
    id = db.Column(db.Integer, primary_key=True)
    direction = db.Column(db.String(3))         # 'in' or 'out'
    activity_id = db.Column(db.String(256), index=True)
    activity_type = db.Column(db.String(50))    # e.g. 'Follow', 'Accept', 'Like', etc
    activity_json = db.Column(db.Text)          # the full json of the activity
    result = db.Column(db.String(10))           # 'success' or 'failure'
    exception_message = db.Column(db.Text)
    created_at = db.Column(db.DateTime, default=utcnow)


class Filter(db.Model):
    id = db.Column(db.Integer, primary_key=True)
    title = db.Column(db.String(50))
    filter_home = db.Column(db.Boolean, default=True)
    filter_posts = db.Column(db.Boolean, default=True)
    filter_replies = db.Column(db.Boolean, default=False)
    hide_type = db.Column(db.Integer, default=0)    # 0 = hide with warning, 1 = hide completely
    user_id = db.Column(db.Integer, db.ForeignKey('user.id'), index=True)
    expire_after = db.Column(db.Date)
    keywords = db.Column(db.String(500))

    def keywords_string(self):
        if self.keywords is None or self.keywords == '':
            return ''
        split_keywords = [kw.strip() for kw in self.keywords.split('\n')]
        return ', '.join(split_keywords)


class Role(db.Model):
    id = db.Column(db.Integer, primary_key=True)
    name = db.Column(db.String(50))
    weight = db.Column(db.Integer, default=0)
    permissions = db.relationship('RolePermission')


class RolePermission(db.Model):
    role_id = db.Column(db.Integer, db.ForeignKey('role.id'), primary_key=True)
    permission = db.Column(db.String, primary_key=True, index=True)


class Notification(db.Model):
    id = db.Column(db.Integer, primary_key=True)
    title = db.Column(db.String(50))
    url = db.Column(db.String(512))
    read = db.Column(db.Boolean, default=False)
    user_id = db.Column(db.Integer, db.ForeignKey('user.id'), index=True)       # who the notification should go to
    author_id = db.Column(db.Integer, db.ForeignKey('user.id'))     # the person who caused the notification to happen
    created_at = db.Column(db.DateTime, default=utcnow)


class Report(db.Model):
    id = db.Column(db.Integer, primary_key=True)
    reasons = db.Column(db.String(256))
    description = db.Column(db.String(256))
    status = db.Column(db.Integer, default=0)   # 0 = new, 1 = escalated to admin, 2 = being appealed, 3 = resolved, 4 = discarded
    type = db.Column(db.Integer, default=0)     # 0 = user, 1 = post, 2 = reply, 3 = community, 4 = conversation
    reporter_id = db.Column(db.Integer, db.ForeignKey('user.id'))
    suspect_community_id = db.Column(db.Integer, db.ForeignKey('community.id'))
    suspect_user_id = db.Column(db.Integer, db.ForeignKey('user.id'))
    suspect_post_id = db.Column(db.Integer, db.ForeignKey('post.id'))
    suspect_post_reply_id = db.Column(db.Integer, db.ForeignKey('post_reply.id'))
    suspect_conversation_id = db.Column(db.Integer, db.ForeignKey('conversation.id'))
    in_community_id = db.Column(db.Integer, db.ForeignKey('community.id'))
    source_instance_id = db.Column(db.Integer, db.ForeignKey('instance.id'))   # the instance of the reporter. mostly used to distinguish between local (instance 1) and remote reports
    created_at = db.Column(db.DateTime, default=utcnow)
    updated = db.Column(db.DateTime, default=utcnow)

    # textual representation of self.type
    def type_text(self):
        types = ('User', 'Post', 'Comment', 'Community', 'Conversation')
        if self.type is None:
            return ''
        else:
            return types[self.type]

    def is_local(self):
        return self.source_instance_id == 1


class NotificationSubscription(db.Model):
    id = db.Column(db.Integer, primary_key=True)
    name = db.Column(db.String(256))                        # to avoid needing to look up the thing subscribed to via entity_id
    type = db.Column(db.Integer, default=0, index=True)     # see constants.py for possible values: NOTIF_*
    entity_id = db.Column(db.Integer, index=True)           # ID of the user, post, community, etc being subscribed to
    user_id = db.Column(db.Integer, db.ForeignKey('user.id'), index=True)  # To whom this subscription belongs
    created_at = db.Column(db.DateTime, default=utcnow)     # Perhaps very old subscriptions can be automatically deleted


class Poll(db.Model):
    post_id = db.Column(db.Integer, db.ForeignKey('post.id'), primary_key=True)
    end_poll = db.Column(db.DateTime)
    mode = db.Column(db.String(10))     # 'single' or 'multiple' determines whether people can vote for one or multiple options
    local_only = db.Column(db.Boolean)
    latest_vote = db.Column(db.DateTime)

    def has_voted(self, user_id):
        existing_vote = PollChoiceVote.query.filter(PollChoiceVote.user_id == user_id, PollChoiceVote.post_id == self.post_id).first()
        return existing_vote is not None

    def vote_for_choice(self, choice_id, user_id):
        existing_vote = PollChoiceVote.query.filter(PollChoiceVote.user_id == user_id,
                                                    PollChoiceVote.choice_id == choice_id).first()
        if not existing_vote:
            new_vote = PollChoiceVote(choice_id=choice_id, user_id=user_id, post_id=self.post_id)
            db.session.add(new_vote)
            choice = PollChoice.query.get(choice_id)
            choice.num_votes += 1
            self.latest_vote = datetime.utcnow()
            db.session.commit()

    def total_votes(self):
        return db.session.execute(text('SELECT SUM(num_votes) as s FROM "poll_choice" WHERE post_id = :post_id'),
                           {'post_id': self.post_id}).scalar()


class PollChoice(db.Model):
    id = db.Column(db.Integer, primary_key=True)
    post_id = db.Column(db.Integer, db.ForeignKey('post.id'), index=True)
    choice_text = db.Column(db.String(200))
    sort_order = db.Column(db.Integer)
    num_votes = db.Column(db.Integer, default=0)

    def percentage(self, poll_total_votes):
        return math.ceil(self.num_votes / poll_total_votes * 100)


class PollChoiceVote(db.Model):
    choice_id = db.Column(db.Integer, db.ForeignKey('poll_choice.id'), primary_key=True)
    user_id = db.Column(db.Integer, db.ForeignKey('user.id'), primary_key=True)
    post_id = db.Column(db.Integer, db.ForeignKey('post.id'), index=True)
    created_at = db.Column(db.DateTime, default=utcnow)


class PostBookmark(db.Model):
    id = db.Column(db.Integer, primary_key=True)
    user_id = db.Column(db.Integer, db.ForeignKey('user.id'), index=True)
    post_id = db.Column(db.Integer, db.ForeignKey('post.id'), index=True)
    created_at = db.Column(db.DateTime, default=utcnow)


class PostReplyBookmark(db.Model):
    id = db.Column(db.Integer, primary_key=True)
    user_id = db.Column(db.Integer, db.ForeignKey('user.id'), index=True)
    post_reply_id = db.Column(db.Integer, db.ForeignKey('post_reply.id'), index=True)
    created_at = db.Column(db.DateTime, default=utcnow)


class ModLog(db.Model):
    id = db.Column(db.Integer, primary_key=True)
    user_id = db.Column(db.Integer, db.ForeignKey('user.id'), index=True)
    community_id = db.Column(db.Integer, db.ForeignKey('community.id'), index=True)
    type = db.Column(db.String(10))             # 'mod' or 'admin'
    action = db.Column(db.String(30))           # 'removing post', 'banning from community', etc
    reason = db.Column(db.String(512))
    link = db.Column(db.String(512))
    link_text = db.Column(db.String(512))
    public = db.Column(db.Boolean, default=False)
    created_at = db.Column(db.DateTime, default=utcnow)

    community = db.relationship('Community', lazy='joined', foreign_keys=[community_id])
    author = db.relationship('User', lazy='joined', foreign_keys=[user_id])

    action_map = {
        'add_mod': _l('Added moderator'),
        'remove_mod': _l('Removed moderator'),
        'featured_post': _l('Featured post'),
        'unfeatured_post': _l('Unfeatured post'),
        'delete_post': _l('Deleted post'),
        'restore_post': _l('Un-deleted post'),
        'delete_post_reply': _l('Deleted comment'),
        'restore_post_reply': _l('Un-deleted comment'),
        'delete_community': _l('Deleted community'),
        'delete_user': _l('Deleted account'),
        'undelete_user': _l('Restored account'),
        'ban_user': _l('Banned account'),
        'unban_user': _l('Un-banned account'),
    }

    def action_to_str(self):
        if self.action in self.action_map:
            return self.action_map[self.action]
        else:
            return self.action


class IpBan(db.Model):
    id = db.Column(db.Integer, primary_key=True)
    ip_address = db.Column(db.String(50), index=True)
    notes = db.Column(db.String(150))
    created_at = db.Column(db.DateTime, default=utcnow)


class Site(db.Model):
    id = db.Column(db.Integer, primary_key=True)
    name = db.Column(db.String(256))
    description = db.Column(db.String(256))
    icon_id = db.Column(db.Integer, db.ForeignKey('file.id'))
    sidebar = db.Column(db.Text, default='')
    legal_information = db.Column(db.Text, default='')
    public_key = db.Column(db.Text)
    private_key = db.Column(db.Text)
    enable_downvotes = db.Column(db.Boolean, default=True)
    allow_local_image_posts = db.Column(db.Boolean, default=True)
    remote_image_cache_days = db.Column(db.Integer, default=30)
    enable_nsfw = db.Column(db.Boolean, default=False)
    enable_nsfl = db.Column(db.Boolean, default=False)
    community_creation_admin_only = db.Column(db.Boolean, default=False)
    reports_email_admins = db.Column(db.Boolean, default=True)
    registration_mode = db.Column(db.String(20), default='Closed')      # possible values: Open, RequireApplication, Closed
    application_question = db.Column(db.Text, default='')
    allow_or_block_list = db.Column(db.Integer, default=2)  # 1 = allow list, 2 = block list
    allowlist = db.Column(db.Text, default='')
    blocklist = db.Column(db.Text, default='')
    blocked_phrases = db.Column(db.Text, default='')                     # discard incoming content with these phrases
    auto_decline_referrers = db.Column(db.Text, default='rdrama.net\nahrefs.com')   # automatically decline registration requests if the referrer is one of these
    created_at = db.Column(db.DateTime, default=utcnow)
    updated = db.Column(db.DateTime, default=utcnow)
    last_active = db.Column(db.DateTime, default=utcnow)
    log_activitypub_json = db.Column(db.Boolean, default=False)
    default_theme = db.Column(db.String(20), default='')
    contact_email = db.Column(db.String(255), default='')
    about = db.Column(db.Text, default='')
    logo = db.Column(db.String(40), default='')
    logo_152 = db.Column(db.String(40), default='')
    logo_32 = db.Column(db.String(40), default='')
    logo_16 = db.Column(db.String(40), default='')
    show_inoculation_block = db.Column(db.Boolean, default=True)

    @staticmethod
    def admins() -> List[User]:
        return User.query.filter_by(deleted=False, banned=False).join(user_role).filter(user_role.c.role_id == ROLE_ADMIN).order_by(User.id).all()

    @staticmethod
    def staff() -> List[User]:
        return User.query.filter_by(deleted=False, banned=False).join(user_role).filter(user_role.c.role_id == ROLE_STAFF).order_by(User.id).all()


#class IngressQueue(db.Model):
#    id = db.Column(db.Integer, primary_key=True)
#    waiting_for = db.Column(db.String(255), index=True)         # The AP ID of the object we're waiting to be created before this Activity can be ingested
#    activity_pub_log_id = db.Column(db.Integer, db.ForeignKey('activity_pub_log.id')) # The original Activity that failed because some target object does not exist
#    ap_date_published = db.Column(db.DateTime, default=utcnow)  # The value of the datePublished field on the Activity
#    created_at = db.Column(db.DateTime, default=utcnow)
#    expires = db.Column(db.DateTime, default=utcnow)            # When to give up waiting and delete this row
#
#
@login.user_loader
def load_user(id):
    return User.query.get(int(id))<|MERGE_RESOLUTION|>--- conflicted
+++ resolved
@@ -1227,15 +1227,10 @@
                 if blocked_phrase in post.body:
                     return None
 
-<<<<<<< HEAD
-        if 'attachment' in request_json['object'] and isinstance(request_json['object']['attachment'], list) and len(request_json['object']['attachment']) > 0 and \
-                'type' in request_json['object']['attachment'][0]:
-=======
         if ('attachment' in request_json['object'] and
             isinstance(request_json['object']['attachment'], list) and
             len(request_json['object']['attachment']) > 0 and
             'type' in request_json['object']['attachment'][0]):
->>>>>>> ec91e6c7
             alt_text = None
             if request_json['object']['attachment'][0]['type'] == 'Link':
                 post.url = request_json['object']['attachment'][0]['href']  # Lemmy < 0.19.4
