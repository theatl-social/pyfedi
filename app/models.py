--- conflicted
+++ resolved
@@ -386,11 +386,13 @@
 )
 
 
-post_file = db.Table('post_file', db.Column('post_id', db.Integer, db.ForeignKey('post.id')),
-                      db.Column('file_id', db.Integer, db.ForeignKey('file.id')),
-                      db.Column('weight', db.Integer),
-                      db.PrimaryKeyConstraint('post_id', 'file_id')
-                      )
+post_file = db.Table(
+    "post_file",
+    db.Column("post_id", db.Integer, db.ForeignKey("post.id")),
+    db.Column("file_id", db.Integer, db.ForeignKey("file.id")),
+    db.Column("weight", db.Integer),
+    db.PrimaryKeyConstraint("post_id", "file_id"),
+)
 
 
 class File(db.Model):
@@ -1266,7 +1268,6 @@
     ap_inbox_url = db.Column(db.String(255))
     ap_domain = db.Column(db.String(255))
 
-<<<<<<< HEAD
     search_vector = db.Column(
         create_tsvector_type("user_name", "about", "keywords", auto_index=False)
     )
@@ -1280,9 +1281,7 @@
     extra_fields = db.relationship(
         "UserExtraField", lazy="dynamic", cascade="all, delete-orphan"
     )
-    roles = db.relationship(
-        "Role", secondary=user_role, lazy="dynamic", cascade="all, delete"
-    )
+    roles = db.relationship("Role", secondary=user_role, lazy="dynamic")
     passkeys = db.relationship("Passkey", lazy="dynamic", cascade="all, delete-orphan")
     modlog_target = db.relationship(
         "ModLog",
@@ -1293,17 +1292,6 @@
     modlog_actor = db.relationship(
         "ModLog", lazy="dynamic", foreign_keys="ModLog.user_id", back_populates="author"
     )
-=======
-    search_vector = db.Column(TSVectorType('user_name', 'about', 'keywords', auto_index=False))
-    activity = db.relationship('ActivityLog', backref='account', lazy='dynamic', cascade="all, delete-orphan")
-    posts = db.relationship('Post', lazy='dynamic', cascade="all, delete-orphan")
-    post_replies = db.relationship('PostReply', lazy='dynamic', cascade="all, delete-orphan")
-    extra_fields = db.relationship('UserExtraField', lazy='dynamic', cascade="all, delete-orphan")
-    roles = db.relationship('Role', secondary=user_role, lazy='dynamic')
-    passkeys = db.relationship('Passkey', lazy='dynamic', cascade="all, delete-orphan")
-    modlog_target = db.relationship('ModLog', lazy='dynamic', foreign_keys="ModLog.target_user_id", back_populates='target_user')
-    modlog_actor = db.relationship('ModLog', lazy='dynamic', foreign_keys="ModLog.user_id", back_populates='author')
->>>>>>> 6ed8eabc
 
     hide_read_posts = db.Column(db.Boolean, default=False)
     # db relationship tracked by the "read_posts" table
@@ -1592,7 +1580,6 @@
             new_attitude = None
 
         # Update attitude
-<<<<<<< HEAD
         db.session.execute(
             text("""
             UPDATE "user"
@@ -1601,15 +1588,7 @@
         """),
             {"attitude": new_attitude, "user_id": self.id},
         )
-        db.session.commit()
-=======
-        db.session.execute(text("""
-            UPDATE "user"
-            SET attitude = :attitude
-            WHERE id = :user_id
-        """), {"attitude": new_attitude, "user_id": self.id})
         # Note: Caller is responsible for committing
->>>>>>> 6ed8eabc
 
     def get_num_upvotes(self):
         post_votes = db.session.execute(
@@ -1996,8 +1975,9 @@
         )
     )
 
-<<<<<<< HEAD
-    image = db.relationship(File, lazy="joined", foreign_keys=[image_id])
+    image = db.relationship(
+        File, lazy="joined", foreign_keys=[image_id], cascade="all, delete"
+    )
     domain = db.relationship("Domain", lazy="joined", foreign_keys=[domain_id])
     author = db.relationship(
         "User", lazy="joined", overlaps="posts", foreign_keys=[user_id]
@@ -2005,28 +1985,31 @@
     community = db.relationship(
         "Community", lazy="joined", overlaps="posts", foreign_keys=[community_id]
     )
-    replies = db.relationship("PostReply", lazy="dynamic", backref="post")
+    replies = db.relationship(
+        "PostReply", lazy="dynamic", backref="post", cascade="all, delete-orphan"
+    )
     language = db.relationship("Language", foreign_keys=[language_id], lazy="joined")
     licence = db.relationship("Licence", foreign_keys=[licence_id])
     modlog = db.relationship(
         "ModLog", lazy="dynamic", foreign_keys="ModLog.post_id", back_populates="post"
     )
-    event = db.relationship("Event", uselist=False, backref="post")
-=======
-    image = db.relationship(File, lazy='joined', foreign_keys=[image_id], cascade='all, delete')
-    domain = db.relationship('Domain', lazy='joined', foreign_keys=[domain_id])
-    author = db.relationship('User', lazy='joined', overlaps='posts', foreign_keys=[user_id])
-    community = db.relationship('Community', lazy='joined', overlaps='posts', foreign_keys=[community_id])
-    replies = db.relationship('PostReply', lazy='dynamic', backref='post', cascade='all, delete-orphan')
-    language = db.relationship('Language', foreign_keys=[language_id], lazy='joined')
-    licence = db.relationship('Licence', foreign_keys=[licence_id])
-    modlog = db.relationship('ModLog', lazy='dynamic', foreign_keys="ModLog.post_id", back_populates='post')
-    event = db.relationship('Event', uselist=False, backref='post', cascade='all, delete-orphan')
-    gallery = db.relationship('File', secondary=post_file, lazy='dynamic')
-    votes = db.relationship('PostVote', lazy='dynamic', backref='post', cascade='all, delete-orphan', passive_deletes=True)
-    bookmarks = db.relationship('PostBookmark', backref='post', cascade='all, delete-orphan')
-    poll = db.relationship('Poll', uselist=False, backref='post', cascade='all, delete-orphan')
->>>>>>> 6ed8eabc
+    event = db.relationship(
+        "Event", uselist=False, backref="post", cascade="all, delete-orphan"
+    )
+    gallery = db.relationship("File", secondary=post_file, lazy="dynamic")
+    votes = db.relationship(
+        "PostVote",
+        lazy="dynamic",
+        backref="post",
+        cascade="all, delete-orphan",
+        passive_deletes=True,
+    )
+    bookmarks = db.relationship(
+        "PostBookmark", backref="post", cascade="all, delete-orphan"
+    )
+    poll = db.relationship(
+        "Poll", uselist=False, backref="post", cascade="all, delete-orphan"
+    )
 
     # db relationship tracked by the "read_posts" table
     # this is the Post side, so its referencing the User side
@@ -2638,106 +2621,26 @@
         db.session.commit()
 
     def delete_dependencies(self):
-<<<<<<< HEAD
-        db.session.query(PostBookmark).filter(PostBookmark.post_id == self.id).delete()
-        db.session.query(PollChoiceVote).filter(
-            PollChoiceVote.post_id == self.id
+        # Handle non-cascading deletes and special cleanup
+
+        # ModLog entries should be preserved with NULL post_id
+        db.session.query(ModLog).filter(ModLog.post_id == self.id).update(
+            {ModLog.post_id: None}
+        )
+
+        # Reports should be deleted
+        db.session.query(Report).filter(Report.suspect_post_id == self.id).delete()
+
+        # Reminders should be deleted
+        db.session.query(Reminder).filter(
+            Reminder.reminder_destination == self.id, Reminder.reminder_type == 1
         ).delete()
-        db.session.query(PollChoice).filter(PollChoice.post_id == self.id).delete()
-        db.session.query(Poll).filter(Poll.post_id == self.id).delete()
+
+        # Delete event_user entries (association table, no cascade relationship)
         db.session.execute(
             text('DELETE FROM "event_user" WHERE post_id = :post_id'),
             {"post_id": self.id},
         )
-        db.session.query(Event).filter(Event.post_id == self.id).delete()
-        db.session.query(ModLog).filter(ModLog.post_id == self.id).update(
-            {ModLog.post_id: None}
-        )
-        db.session.query(Report).filter(Report.suspect_post_id == self.id).delete()
-        db.session.query(Reminder).filter(
-            Reminder.reminder_destination == self.id, Reminder.reminder_type == 1
-        ).delete()
-        db.session.execute(
-            text('DELETE FROM "post_vote" WHERE post_id = :post_id'),
-            {"post_id": self.id},
-        )
-
-        reply_ids = db.session.execute(
-            text('SELECT id FROM "post_reply" WHERE post_id = :post_id'),
-            {"post_id": self.id},
-        ).scalars()
-        reply_ids = tuple(reply_ids)
-        if reply_ids:
-            # Handle file deletions for reply images first
-            reply_image_ids = db.session.execute(
-                text(
-                    'SELECT image_id FROM "post_reply" WHERE post_id = :post_id AND image_id IS NOT NULL'
-                ),
-                {"post_id": self.id},
-            ).scalars()
-            for image_id in reply_image_ids:
-                file = db.session.query(File).get(image_id)
-                if file:
-                    file.delete_from_disk(purge_cdn=False)
-
-            # Delete all reply-related data
-            db.session.execute(
-                text('DELETE FROM "post_reply_vote" WHERE post_reply_id IN :reply_ids'),
-                {"reply_ids": reply_ids},
-            )
-            db.session.execute(
-                text(
-                    'DELETE FROM "post_reply_bookmark" WHERE post_reply_id IN :reply_ids'
-                ),
-                {"reply_ids": reply_ids},
-            )
-            db.session.execute(
-                text('DELETE FROM "report" WHERE suspect_post_reply_id IN :reply_ids'),
-                {"reply_ids": reply_ids},
-            )
-            # Update ModLog entries to remove references to deleted replies
-            db.session.execute(
-                text(
-                    'UPDATE "mod_log" SET reply_id = NULL WHERE reply_id IN :reply_ids'
-                ),
-                {"reply_ids": reply_ids},
-            )
-            # Finally delete all the replies
-            db.session.execute(
-                text('DELETE FROM "post_reply" WHERE post_id = :post_id'),
-                {"post_id": self.id},
-            )
-
-        if self.image_id:
-            # Check if any other Posts reference this File
-            other_posts_count = db.session.execute(
-                text(
-                    "SELECT COUNT(*) FROM post WHERE image_id = :image_id AND id != :post_id"
-                ),
-                {"image_id": self.image_id, "post_id": self.id},
-            ).scalar()
-
-            # Only delete the File if no other Posts reference it
-            if other_posts_count == 0:
-                file = db.session.query(File).get(self.image_id)
-                if file:
-                    file.delete_from_disk(purge_cdn=False)
-                    db.session.delete(file)
-            self.image_id = None
-=======
-        # Handle non-cascading deletes and special cleanup
-
-        # ModLog entries should be preserved with NULL post_id
-        db.session.query(ModLog).filter(ModLog.post_id == self.id).update({ModLog.post_id: None})
-
-        # Reports should be deleted
-        db.session.query(Report).filter(Report.suspect_post_id == self.id).delete()
-
-        # Reminders should be deleted
-        db.session.query(Reminder).filter(Reminder.reminder_destination == self.id, Reminder.reminder_type == 1).delete()
-
-        # Delete event_user entries (association table, no cascade relationship)
-        db.session.execute(text('DELETE FROM "event_user" WHERE post_id = :post_id'), {'post_id': self.id})
 
         # Handle file deletions from disk before cascade deletes the File records
         if self.image_id and self.image:
@@ -2747,10 +2650,13 @@
             if reply.image_id and reply.image:
                 reply.image.delete_from_disk(purge_cdn=False)
             # Update ModLog entries to remove references to deleted replies
-            db.session.query(ModLog).filter(ModLog.reply_id == reply.id).update({ModLog.reply_id: None})
+            db.session.query(ModLog).filter(ModLog.reply_id == reply.id).update(
+                {ModLog.reply_id: None}
+            )
             # Delete reports for this reply
-            db.session.query(Report).filter(Report.suspect_post_reply_id == reply.id).delete()
->>>>>>> 6ed8eabc
+            db.session.query(Report).filter(
+                Report.suspect_post_reply_id == reply.id
+            ).delete()
 
         if self.archived:
             if (
@@ -3142,7 +3048,6 @@
     ap_id = db.Column(db.String(255), index=True, unique=True)
     ap_create_id = db.Column(db.String(100))
     ap_announce_id = db.Column(db.String(100))
-<<<<<<< HEAD
     ap_updated = db.Column(
         db.DateTime
     )  # When the remote instance edited the PostReply. Useful when local instance has been offline and a flurry of potentially out of order updates are coming in.
@@ -3160,22 +3065,20 @@
         "Community", lazy="joined", overlaps="replies", foreign_keys=[community_id]
     )
     language = db.relationship("Language", foreign_keys=[language_id], lazy="joined")
+    image = db.relationship("File", foreign_keys=[image_id], cascade="all, delete")
     modlog = db.relationship(
         "ModLog", lazy="dynamic", foreign_keys="ModLog.reply_id", back_populates="reply"
     )
-=======
-    ap_updated = db.Column(db.DateTime)  # When the remote instance edited the PostReply. Useful when local instance has been offline and a flurry of potentially out of order updates are coming in.
-
-    search_vector = db.Column(TSVectorType('body', auto_index=False))
-
-    author = db.relationship('User', lazy='joined', foreign_keys=[user_id], single_parent=True, overlaps="post_replies")
-    community = db.relationship('Community', lazy='joined', overlaps='replies', foreign_keys=[community_id])
-    language = db.relationship('Language', foreign_keys=[language_id], lazy='joined')
-    image = db.relationship('File', foreign_keys=[image_id], cascade='all, delete')
-    modlog = db.relationship('ModLog', lazy='dynamic', foreign_keys="ModLog.reply_id", back_populates='reply')
-    votes = db.relationship('PostReplyVote', lazy='dynamic', backref='reply', cascade='all, delete-orphan', passive_deletes=True)
-    bookmarks = db.relationship('PostReplyBookmark', backref='reply', cascade='all, delete-orphan')
->>>>>>> 6ed8eabc
+    votes = db.relationship(
+        "PostReplyVote",
+        lazy="dynamic",
+        backref="reply",
+        cascade="all, delete-orphan",
+        passive_deletes=True,
+    )
+    bookmarks = db.relationship(
+        "PostReplyBookmark", backref="reply", cascade="all, delete-orphan"
+    )
 
     __table_args__ = (
         db.Index(
@@ -3408,40 +3311,24 @@
         Note: PostReplyBookmark and PostReplyVote are now handled by cascade='all, delete-orphan'
         """
 
-<<<<<<< HEAD
-        db.session.query(PostReplyBookmark).filter(
-            PostReplyBookmark.post_reply_id == self.id
-        ).delete()
+        # Reminders should be deleted (no relationship defined, small table)
         db.session.query(Reminder).filter(
             Reminder.reminder_destination == self.id, Reminder.reminder_type == 2
         ).delete()
+
+        # ModLog entries should be preserved with NULL reply_id
         db.session.query(ModLog).filter(ModLog.reply_id == self.id).update(
             {ModLog.reply_id: None}
         )
+
+        # Reports should be deleted (small table, not worth adding cascade)
         db.session.query(Report).filter(
             Report.suspect_post_reply_id == self.id
         ).delete()
-        db.session.execute(
-            text("DELETE FROM post_reply_vote WHERE post_reply_id = :post_reply_id"),
-            {"post_reply_id": self.id},
-        )
-        if self.image_id:
-            file = db.session.query(File).get(self.image_id)
-            file.delete_from_disk(purge_cdn=False)
-=======
-        # Reminders should be deleted (no relationship defined, small table)
-        db.session.query(Reminder).filter(Reminder.reminder_destination == self.id, Reminder.reminder_type == 2).delete()
-
-        # ModLog entries should be preserved with NULL reply_id
-        db.session.query(ModLog).filter(ModLog.reply_id == self.id).update({ModLog.reply_id: None})
-
-        # Reports should be deleted (small table, not worth adding cascade)
-        db.session.query(Report).filter(Report.suspect_post_reply_id == self.id).delete()
 
         # Handle file deletion from disk before cascade deletes the File record
         if self.image_id and self.image:
             self.image.delete_from_disk(purge_cdn=False)
->>>>>>> 6ed8eabc
 
     def child_replies(self):
         return db.session(PostReply).filter_by(parent_id=self.id).all()
@@ -3841,10 +3728,6 @@
     post_id = db.Column(db.Integer, db.ForeignKey("post.id"), index=True)
     effect = db.Column(db.Float, index=True)
     created_at = db.Column(db.DateTime, default=utcnow)
-<<<<<<< HEAD
-    post = db.relationship("Post", foreign_keys=[post_id])
-=======
->>>>>>> 6ed8eabc
 
     __table_args__ = (
         Index("ix_post_vote_user_id_id_desc", "user_id", desc("id")),
@@ -3997,7 +3880,13 @@
     local_only = db.Column(db.Boolean)
     latest_vote = db.Column(db.DateTime)
 
-    choices = db.relationship('PollChoice', backref='poll', cascade='all, delete-orphan', foreign_keys='PollChoice.post_id', primaryjoin='Poll.post_id==PollChoice.post_id')
+    choices = db.relationship(
+        "PollChoice",
+        backref="poll",
+        cascade="all, delete-orphan",
+        foreign_keys="PollChoice.post_id",
+        primaryjoin="Poll.post_id==PollChoice.post_id",
+    )
 
     def has_voted(self, user_id):
         existing_vote = PollChoiceVote.query.filter(
@@ -4035,7 +3924,9 @@
     sort_order = db.Column(db.Integer)
     num_votes = db.Column(db.Integer, default=0)
 
-    votes = db.relationship('PollChoiceVote', backref='choice', cascade='all, delete-orphan')
+    votes = db.relationship(
+        "PollChoiceVote", backref="choice", cascade="all, delete-orphan"
+    )
 
     def percentage(self, poll_total_votes):
         return math.floor(self.num_votes / poll_total_votes * 100)
@@ -4240,7 +4131,6 @@
     additional_js = db.Column(db.Text)
     private_instance = db.Column(db.Boolean, default=False)
     language_id = db.Column(db.Integer)
-     
 
     @staticmethod
     def admins() -> List[User]:
@@ -4653,8 +4543,8 @@
 
 class Rating(db.Model):
     id = db.Column(db.Integer, primary_key=True)
-    user_id = db.Column(db.Integer, db.ForeignKey('user.id'), index=True)
-    community_id = db.Column(db.Integer, db.ForeignKey('community.id'), index=True)
+    user_id = db.Column(db.Integer, db.ForeignKey("user.id"), index=True)
+    community_id = db.Column(db.Integer, db.ForeignKey("community.id"), index=True)
     created_at = db.Column(db.DateTime, index=True, default=utcnow)
     rating = db.Column(db.Float)
 
