--- conflicted
+++ resolved
@@ -19,15 +19,10 @@
 @hook("after_post_create")
 def example_after_post_creation(post_data):
     """Hook that runs after a post is created"""
-<<<<<<< HEAD
-    if int(os.environ.get("FLASK_DEBUG", "0")):
+    if int(os.environ.get("FLASK_DEBUG", "0")) and post_data:
         print(
             f"[PLUGIN DEBUG] Post created successfully: {post_data.get('title', 'No title')}"
         )
-=======
-    if int(os.environ.get('FLASK_DEBUG', '0')) and post_data:
-        print(f"[PLUGIN DEBUG] Post created successfully: {post_data.get('title', 'No title')}")
->>>>>>> d9a8c4df
     return post_data
 
 
