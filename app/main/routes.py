--- conflicted
+++ resolved
@@ -48,7 +48,6 @@
 
 from app.main.forms import ShareLinkForm, ContentWarningForm
 from app.translation import LibreTranslateAPI
-<<<<<<< HEAD
 from app.utils import (
     render_template,
     get_setting,
@@ -116,40 +115,13 @@
     FeedItem,
     CmsPage,
 )
-from app.ldap_utils import (
-    test_ldap_connection,
-    sync_user_to_ldap,
-    test_login_ldap_connection,
-    login_with_ldap,
-)
+from app.ldap_utils import test_ldap_connection, sync_user_to_ldap, login_with_ldap
 
 
 @bp.route("/", methods=["HEAD", "GET", "POST"])
 @bp.route("/home", methods=["GET", "POST"])
 @bp.route("/home/<sort>", methods=["GET", "POST"])
 @bp.route("/home/<sort>/<view_filter>", methods=["GET", "POST"])
-=======
-from app.utils import render_template, get_setting, request_etag_matches, return_304, blocked_domains, \
-    ap_datetime, shorten_string, user_filters_home, \
-    joined_communities, moderating_communities, markdown_to_html, allowlist_html, \
-    blocked_instances, communities_banned_from, topic_tree, recently_upvoted_posts, recently_downvoted_posts, \
-    menu_topics, blocked_communities, \
-    permission_required, debug_mode_only, ip_address, menu_instance_feeds, menu_my_feeds, menu_subscribed_feeds, \
-    feed_tree_public, gibberish, get_deduped_post_ids, paginate_post_ids, post_ids_to_models, html_to_text, \
-    get_redis_connection, subscribed_feeds, joined_or_modding_communities, login_required_if_private_instance, \
-    pending_communities, retrieve_image_hash, possible_communities, remove_tracking_from_link, reported_posts, \
-    moderating_communities_ids, user_notes, login_required, safe_order_by, filtered_out_communities, archive_post, \
-    num_topics, referrer
-from app.models import Community, CommunityMember, Post, Site, User, utcnow, Topic, Instance, \
-    Notification, Language, community_language, ModLog, Feed, FeedItem, CmsPage
-from app.ldap_utils import test_ldap_connection, sync_user_to_ldap, login_with_ldap
-
-
-@bp.route('/', methods=['HEAD', 'GET', 'POST'])
-@bp.route('/home', methods=['GET', 'POST'])
-@bp.route('/home/<sort>', methods=['GET', 'POST'])
-@bp.route('/home/<sort>/<view_filter>', methods=['GET', 'POST'])
->>>>>>> d9a8c4df
 @login_required_if_private_instance
 def index(sort=None, view_filter=None):
     if "application/ld+json" in request.headers.get(
@@ -192,6 +164,11 @@
 
     # view filter - subscribed/local/all
     community_ids = [-1]
+    low_quality_filter = (
+        "AND c.low_quality is false"
+        if current_user.is_authenticated and current_user.hide_low_quality
+        else ""
+    )
     if current_user.is_authenticated:
         modded_communities = moderating_communities_ids(current_user.id)
     else:
@@ -206,16 +183,11 @@
             {"user_id": current_user.id},
         ).scalars()
     elif view_filter == "local":
-        if current_user.is_authenticated and current_user.hide_low_quality:
-            community_ids = db.session.execute(
-                text(
-                    "SELECT id FROM community as c WHERE c.instance_id = 1 AND c.low_quality is false"
-                )
-            ).scalars()
-        else:
-            community_ids = db.session.execute(
-                text("SELECT id FROM community as c WHERE c.instance_id = 1")
-            ).scalars()
+        community_ids = db.session.execute(
+            text(
+                f"SELECT id FROM community as c WHERE c.instance_id = 1 {low_quality_filter}"
+            )
+        ).scalars()
     elif view_filter == "popular":
         if current_user.is_anonymous:
             community_ids = db.session.execute(
@@ -224,16 +196,11 @@
                 )
             ).scalars()
         else:
-            if current_user.hide_low_quality:
-                community_ids = db.session.execute(
-                    text(
-                        "SELECT id FROM community as c WHERE c.show_popular is true AND c.low_quality is false"
-                    )
-                ).scalars()
-            else:
-                community_ids = db.session.execute(
-                    text("SELECT id FROM community as c WHERE c.show_popular is true")
-                ).scalars()
+            community_ids = db.session.execute(
+                text(
+                    f"SELECT id FROM community as c WHERE c.show_popular is true {low_quality_filter}"
+                )
+            ).scalars()
     elif view_filter == "all" or current_user.is_anonymous:
         community_ids = [-1]  # Special value to indicate 'All'
     elif view_filter == "moderating":
@@ -397,42 +364,23 @@
 @login_required_if_private_instance
 def list_communities():
     verification_warning()
-<<<<<<< HEAD
     search_param = request.args.get("search", "")
     home_select = request.args.get("home_select", "any")
     subscribe_select = request.args.get("subscribe_select", "any")
     topic_id = int(request.args.get("topic_id", 0))
     feed_id = int(request.args.get("feed_id", 0))
     language_id = int(request.args.get("language_id", 0))
-    nsfw = request.args.get("nsfw", None)
+    nsfw = request.args.get("nsfw", "all")
     page = request.args.get("page", 1, type=int)
     instance = request.args.get("instance", "")
     low_bandwidth = request.cookies.get("low_bandwidth", "0") == "1"
     sort_by = request.args.get("sort_by", "post_reply_count desc")
-=======
-    search_param = request.args.get('search', '')
-    home_select = request.args.get('home_select', 'any')
-    subscribe_select = request.args.get('subscribe_select', 'any')
-    topic_id = int(request.args.get('topic_id', 0))
-    feed_id = int(request.args.get('feed_id', 0))
-    language_id = int(request.args.get('language_id', 0))
-    nsfw = request.args.get('nsfw', 'all')
-    page = request.args.get('page', 1, type=int)
-    instance = request.args.get('instance', '')
-    low_bandwidth = request.cookies.get('low_bandwidth', '0') == '1'
-    sort_by = request.args.get('sort_by', 'post_reply_count desc')
->>>>>>> d9a8c4df
 
     if not g.site.enable_nsfw:
-        nsfw = 'no'
+        nsfw = "no"
         hide_nsfw = True
     else:
-<<<<<<< HEAD
-        if nsfw is None:
-            nsfw = "all"
-=======
         hide_nsfw = False
->>>>>>> d9a8c4df
 
     if request.args.get("prompt"):
         flash(
@@ -519,7 +467,7 @@
         if banned_from:
             communities = communities.filter(Community.id.not_in(banned_from))
         if current_user.hide_nsfw == 1:
-            nsfw = 'no'
+            nsfw = "no"
             hide_nsfw = True
             communities = communities.filter(Community.nsfw == False)
         else:
@@ -578,29 +526,18 @@
     args_dict["instance"] = instance
 
     # Pagination
-<<<<<<< HEAD
     communities = communities.paginate(
         page=page,
         per_page=100 if current_user.is_authenticated and not low_bandwidth else 50,
         error_out=False,
     )
     next_url = (
-        url_for(
-            "main.list_communities",
-            page=communities.next_num,
-            sort_by=sort_by,
-            language_id=language_id,
-        )
+        url_for("main.list_communities", page=communities.next_num, **args_dict)
         if communities.has_next
         else None
     )
     prev_url = (
-        url_for(
-            "main.list_communities",
-            page=communities.prev_num,
-            sort_by=sort_by,
-            language_id=language_id,
-        )
+        url_for("main.list_communities", page=communities.prev_num, **args_dict)
         if communities.has_prev and page != 1
         else None
     )
@@ -631,6 +568,7 @@
         joined_communities=joined_or_modding_communities(current_user.get_id()),
         pending_communities=pending_communities(current_user.get_id()),
         low_bandwidth=low_bandwidth,
+        hide_nsfw=hide_nsfw,
         feed_id=feed_id,
         server_has_feeds=server_has_feeds,
         public_feeds=public_feeds,
@@ -638,35 +576,6 @@
 
 
 @bp.route("/communities/local", methods=["GET"])
-=======
-    communities = communities.paginate(page=page,
-                                       per_page=100 if current_user.is_authenticated and not low_bandwidth else 50,
-                                       error_out=False)
-    next_url = url_for('main.list_communities',
-                       page=communities.next_num,
-                       **args_dict) if communities.has_next else None
-    prev_url = url_for('main.list_communities',
-                       page=communities.prev_num,
-                       **args_dict) if communities.has_prev and page != 1 else None
-
-    return render_template('list_communities.html', communities=communities, search=search_param,
-                           title=_('Communities'), instance=instance, home_select=home_select,
-                           SUBSCRIPTION_PENDING=SUBSCRIPTION_PENDING, SUBSCRIPTION_MEMBER=SUBSCRIPTION_MEMBER,
-                           SUBSCRIPTION_OWNER=SUBSCRIPTION_OWNER, SUBSCRIPTION_MODERATOR=SUBSCRIPTION_MODERATOR,
-                           next_url=next_url, prev_url=prev_url, current_user=current_user,
-                           create_admin_only=create_admin_only, is_admin=is_admin,
-                           topics=topics, languages=languages, topic_id=topic_id, language_id=language_id,
-                           sort_by=sort_by, nsfw=nsfw, subscribe_select=subscribe_select,
-                           joined_communities=joined_or_modding_communities(current_user.get_id()),
-                           pending_communities=pending_communities(current_user.get_id()),
-                           low_bandwidth=low_bandwidth, hide_nsfw=hide_nsfw,
-                           feed_id=feed_id,
-                           server_has_feeds=server_has_feeds, public_feeds=public_feeds,
-                           )
-
-
-@bp.route('/communities/local', methods=['GET'])
->>>>>>> d9a8c4df
 def list_local_communities():
     verification_warning()
     search_param = request.args.get("search", "")
@@ -1372,12 +1281,9 @@
 @bp.route("/test")
 @debug_mode_only
 def test():
-<<<<<<< HEAD
-    archive_post(800)
-    return "Done"
-=======
-    return markdown_to_html('Testing!\n\n![an image :: width=50](https://piefed.social/static/media/logo_8p7en.svg, https://media.piefed.social/posts/up/TR/upTRjfvFt2ma0hz.webp)\n\nthere we go')
->>>>>>> d9a8c4df
+    return markdown_to_html(
+        "Testing!\n\n![an image :: width=50](https://piefed.social/static/media/logo_8p7en.svg, https://media.piefed.social/posts/up/TR/upTRjfvFt2ma0hz.webp)\n\nthere we go"
+    )
 
     from flask import json
 
@@ -1641,13 +1547,15 @@
                 None, {"q": q.replace("web+ap://", "https://")}, user_id=current_user.id
             )
         except Exception:
-<<<<<<< HEAD
             flash(_("Failed to look up %(url)s"))
             return redirect(url_for("main.index"))
 
         if "post" in resp:
+            post = Post.query.get(resp["post"]["post"]["id"])
             return redirect(
-                url_for("activitypub.post_ap", post_id=resp["post"]["post"]["id"])
+                post.slug
+                if post.slug
+                else url_for("activitypub.post_ap", post_id=post.id)
             )
         if "comment" in resp:
             return redirect(
@@ -1669,20 +1577,6 @@
                     "activitypub.user_profile", actor=resp["person"]["person"]["id"]
                 )
             )
-=======
-            flash(_('Failed to look up %(url)s'))
-            return redirect(url_for('main.index'))
-
-        if 'post' in resp:
-            post = Post.query.get(resp['post']['post']['id'])
-            return redirect(post.slug if post.slug else url_for('activitypub.post_ap', post_id=post.id))
-        if 'comment' in resp:
-            return redirect(url_for('activitypub.comment_ap', comment_id=resp['comment']['comment']['id']))
-        if 'community' in resp:
-            return redirect(url_for('activitypub.community_profile', actor=resp['community']['community']['id']))
-        if 'person' in resp:
-            return redirect(url_for('activitypub.user_profile', actor=resp['person']['person']['id']))
->>>>>>> d9a8c4df
 
     else:
         return render_template("protocol_handler.html", title=_("Protocol handler"))
@@ -1780,24 +1674,12 @@
 @debug_mode_only
 def test_ldap_login():
     try:
-<<<<<<< HEAD
-        # Test LDAP connection
-        connection_result = test_login_ldap_connection()
-        if not connection_result:
-            return "LDAP test failed: Could not connect to LDAP server. Check configuration."
-
-        # Test user sync with dummy data using random password
+        # Test user login with given user name and password
         login_result = login_with_ldap(
             request.args.get("user_name"), request.args.get("password")
         )
 
-        return f"LDAP test results: Connection: {connection_result}, Login: {str(login_result is not False)}"
-=======
-        # Test user login with given user name and password
-        login_result = login_with_ldap(request.args.get('user_name'), request.args.get('password'))
-
-        return f'LDAP test results: {str(login_result is not False)}'
->>>>>>> d9a8c4df
+        return f"LDAP test results: {str(login_result is not False)}"
     except Exception as e:
         return f"LDAP test failed: {str(e)}"
 
