--- conflicted
+++ resolved
@@ -358,12 +358,12 @@
     communities = communities.paginate(page=page,
                                        per_page=100 if current_user.is_authenticated and not low_bandwidth else 50,
                                        error_out=False)
-<<<<<<< HEAD
     context = _base_list_communities_context()
     context["next_url"] = url_for('main.list_communities', page=communities.next_num, sort_by=sort_by,
-                       language_id=language_id) if communities.has_next else None
-    context["prev_url"] = url_for('main.list_communities', page=communities.prev_num, sort_by=sort_by,
-                       language_id=language_id) if communities.has_prev and page != 1 else None
+                       **args_dict) if communities.has_next else None
+    context["prev_url"] = url_for('main.list_communities', page=communities.prev_num, sort_by=sort_by, 
+                       **args_dict) if communities.has_prev and page != 1 else None
+
     context.update({
         "communities": communities,
         "search": search_param,
@@ -384,29 +384,6 @@
     })
 
     return render_template('list_communities.html', **context)
-=======
-    next_url = url_for('main.list_communities',
-                       page=communities.next_num,
-                       **args_dict) if communities.has_next else None
-    prev_url = url_for('main.list_communities',
-                       page=communities.prev_num,
-                       **args_dict) if communities.has_prev and page != 1 else None
-
-    return render_template('list_communities.html', communities=communities, search=search_param,
-                           title=_('Communities'), instance=instance, home_select=home_select,
-                           SUBSCRIPTION_PENDING=SUBSCRIPTION_PENDING, SUBSCRIPTION_MEMBER=SUBSCRIPTION_MEMBER,
-                           SUBSCRIPTION_OWNER=SUBSCRIPTION_OWNER, SUBSCRIPTION_MODERATOR=SUBSCRIPTION_MODERATOR,
-                           next_url=next_url, prev_url=prev_url, current_user=current_user,
-                           create_admin_only=create_admin_only, is_admin=is_admin,
-                           topics=topics, languages=languages, topic_id=topic_id, language_id=language_id,
-                           sort_by=sort_by, nsfw=nsfw, subscribe_select=subscribe_select,
-                           joined_communities=joined_or_modding_communities(current_user.get_id()),
-                           pending_communities=pending_communities(current_user.get_id()),
-                           low_bandwidth=low_bandwidth, hide_nsfw=hide_nsfw,
-                           feed_id=feed_id,
-                           server_has_feeds=server_has_feeds, public_feeds=public_feeds,
-                           )
->>>>>>> d9a8c4df
 
 
 @bp.route('/communities/local', methods=['GET'])
