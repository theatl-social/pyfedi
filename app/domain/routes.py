--- conflicted
+++ resolved
@@ -217,16 +217,14 @@
             for post in posts:
                 fe = fg.add_entry()
                 fe.title(post.title)
-<<<<<<< HEAD
-                fe.link(
-                    href=f"https://{current_app.config['SERVER_NAME']}/post/{post.id}"
-                )
-=======
                 if post.slug:
-                    fe.link(href=f"https://{current_app.config['SERVER_NAME']}{post.slug}")
+                    fe.link(
+                        href=f"https://{current_app.config['SERVER_NAME']}{post.slug}"
+                    )
                 else:
-                    fe.link(href=f"https://{current_app.config['SERVER_NAME']}/post/{post.id}")
->>>>>>> d9a8c4df
+                    fe.link(
+                        href=f"https://{current_app.config['SERVER_NAME']}/post/{post.id}"
+                    )
                 if post.url:
                     if post.url in already_added:
                         continue
@@ -303,12 +301,13 @@
     domains = domains.order_by(Domain.name)
     domains = domains.paginate(page=page, per_page=5000, error_out=False)
 
-<<<<<<< HEAD
     next_url = (
-        url_for("domain.domains", page=domains.next_num) if domains.has_next else None
+        url_for("domain.domains_blocked_list", page=domains.next_num)
+        if domains.has_next
+        else None
     )
     prev_url = (
-        url_for("domain.domains", page=domains.prev_num)
+        url_for("domain.domains_blocked_list", page=domains.prev_num)
         if domains.has_prev and page != 1
         else None
     )
@@ -324,16 +323,6 @@
 
 
 @bp.route("/d/<int:domain_id>/block", methods=["POST"])
-=======
-    next_url = url_for('domain.domains_blocked_list', page=domains.next_num) if domains.has_next else None
-    prev_url = url_for('domain.domains_blocked_list', page=domains.prev_num) if domains.has_prev and page != 1 else None
-
-    return render_template('domain/domains_blocked.html', title='Domains blocked on this instance', domains=domains,
-                           next_url=next_url, prev_url=prev_url, search=search)
-
-
-@bp.route('/d/<int:domain_id>/block', methods=['POST'])
->>>>>>> d9a8c4df
 @login_required
 def domain_block(domain_id):
     domain = Domain.query.get_or_404(domain_id)
