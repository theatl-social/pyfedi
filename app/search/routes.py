from flask import request, flash, url_for, redirect, abort
from flask_babel import _, g
from flask_login import current_user
from sqlalchemy import or_, desc, text

from app import limiter, db
from app.activitypub.util import resolve_remote_post_from_search
from app.community.forms import RetrieveRemotePost
from app.constants import POST_STATUS_REVIEWING
from app.models import Post, Language, Community, Instance, PostReply
from app.search import bp
<<<<<<< HEAD
from app.utils import (
    render_template,
    blocked_domains,
    blocked_instances,
    communities_banned_from,
    recently_upvoted_posts,
    recently_downvoted_posts,
    blocked_users,
    blocked_communities,
    show_ban_message,
    login_required,
    login_required_if_private_instance,
    moderating_communities_ids,
)
=======
from app.utils import render_template, blocked_domains, blocked_instances, \
    communities_banned_from, recently_upvoted_posts, recently_downvoted_posts, blocked_users, blocked_communities, \
    show_ban_message, login_required, login_required_if_private_instance, moderating_communities_ids, get_setting
>>>>>>> 6ed8eabc


@bp.route("/search", methods=["GET", "POST"])
@limiter.limit(
    "100 per day;20 per 5 minutes", exempt_when=lambda: current_user.is_authenticated
)
@login_required_if_private_instance
def run_search():
    if (
        "bingbot" in request.user_agent.string
    ):  # Stop bingbot from running nonsense searches
        abort(404)
    if current_user.is_authenticated:
        banned_from = communities_banned_from(current_user.id)
    else:
        banned_from = []

    page = request.args.get("page", 1, type=int)
    community_id = request.args.get("community", 0, type=int)
    language_id = request.args.get("language", 0, type=int)
    type = request.args.get("type", 0, type=int)
    software = request.args.get("software", "")
    low_bandwidth = request.cookies.get("low_bandwidth", "0") == "1"
    q = (request.args.get("q") or "").strip()
    sort_by = request.args.get("sort_by", "")
    search_for = request.args.get("search_for", "posts")

    if q != "" or type != 0 or language_id != 0 or community_id != 0:
        posts = None
        db.session.execute(text("SET work_mem = '100MB';"))
        if search_for == "posts":
            posts = Post.query.filter(
                Post.deleted == False, Post.status > POST_STATUS_REVIEWING
            )
            if current_user.is_authenticated:
                if current_user.ignore_bots == 1:
                    posts = posts.filter(Post.from_bot == False)
                if current_user.hide_nsfl == 1:
                    posts = posts.filter(Post.nsfl == False)
                if current_user.hide_nsfw == 1:
                    posts = posts.filter(Post.nsfw == False)
                domains_ids = blocked_domains(current_user.id)
                if domains_ids:
                    posts = posts.filter(
                        or_(Post.domain_id.not_in(domains_ids), Post.domain_id == None)
                    )
                instance_ids = blocked_instances(current_user.id)
                if instance_ids:
                    posts = posts.filter(
                        or_(
                            Post.instance_id.not_in(instance_ids),
                            Post.instance_id == None,
                        )
                    )
                community_ids = blocked_communities(current_user.id)
                if community_ids:
                    posts = posts.filter(Post.community_id.not_in(community_ids))
                # filter blocked users
                blocked_accounts = blocked_users(current_user.id)
                if blocked_accounts:
                    posts = posts.filter(Post.user_id.not_in(blocked_accounts))
                if banned_from:
                    posts = posts.filter(Post.community_id.not_in(banned_from))
            else:
                posts = posts.filter(Post.from_bot == False)
                posts = posts.filter(Post.nsfl == False)
                posts = posts.filter(Post.nsfw == False)

            posts = posts.filter(Post.indexable == True)
            if q is not None:
                posts = posts.search(q, sort=True if sort_by == "" else False)
            if type != 0:
                posts = posts.filter(Post.type == type)
            if community_id:
                posts = posts.filter(Post.community_id == community_id)
            if language_id:
                posts = posts.filter(Post.language_id == language_id)
            if software:
                posts = posts.join(Instance, Post.instance_id == Instance.id).filter(
                    Instance.software == software
                )
            if sort_by == "date":
                posts = posts.order_by(desc(Post.posted_at))
            elif sort_by == "top":
                posts = posts.order_by(desc(Post.up_votes - Post.down_votes))

            posts = posts.paginate(
                page=page,
                per_page=100
                if current_user.is_authenticated and not low_bandwidth
                else 50,
                error_out=False,
            )

            next_url = (
                url_for("search.run_search", page=posts.next_num, q=q)
                if posts.has_next
                else None
            )
            prev_url = (
                url_for("search.run_search", page=posts.prev_num, q=q)
                if posts.has_prev and page != 1
                else None
            )

        replies = None
        if search_for == "comments":
            replies = PostReply.query.filter(PostReply.deleted == False)
            if current_user.is_authenticated:
                if current_user.ignore_bots == 1:
                    replies = replies.filter(PostReply.from_bot == False)
                if current_user.hide_nsfw == 1:
                    replies = replies.filter(PostReply.nsfw == False)
                instance_ids = blocked_instances(current_user.id)
                if instance_ids:
                    replies = replies.filter(
                        or_(
                            PostReply.instance_id.not_in(instance_ids),
                            PostReply.instance_id == None,
                        )
                    )
                community_ids = blocked_communities(current_user.id)
                if community_ids:
                    replies = replies.filter(
                        PostReply.community_id.not_in(community_ids)
                    )
                # filter blocked users
                blocked_accounts = blocked_users(current_user.id)
                if blocked_accounts:
                    replies = replies.filter(PostReply.user_id.not_in(blocked_accounts))
                if banned_from:
                    replies = replies.filter(PostReply.community_id.not_in(banned_from))
            else:
                replies = replies.filter(PostReply.from_bot == False)
                replies = replies.filter(PostReply.nsfw == False)

            replies = replies.join(Post, PostReply.post_id == Post.id).filter(
                Post.indexable == True,
                Post.deleted == False,
                Post.status > POST_STATUS_REVIEWING,
            )
            if q is not None:
                replies = replies.search(q, sort=True if sort_by == "" else False)
            if type != 0:
                replies = replies.filter(Post.type == type)
            if community_id:
                replies = replies.filter(PostReply.community_id == community_id)
            if language_id:
                replies = replies.filter(PostReply.language_id == language_id)
            if software:
                replies = replies.join(
                    Instance, PostReply.instance_id == Instance.id
                ).filter(Instance.software == software)
            if sort_by == "date":
                replies = replies.order_by(desc(PostReply.posted_at))
            elif sort_by == "top":
                replies = replies.order_by(
                    desc(PostReply.up_votes - PostReply.down_votes)
                )

            replies = replies.paginate(
                page=page,
                per_page=100
                if current_user.is_authenticated and not low_bandwidth
                else 50,
                error_out=False,
            )

            next_url = (
                url_for(
                    "search.run_search",
                    page=replies.next_num,
                    q=q,
                    search_for=search_for,
                )
                if replies.has_next
                else None
            )
            prev_url = (
                url_for(
                    "search.run_search",
                    page=replies.prev_num,
                    q=q,
                    search_for=search_for,
                )
                if replies.has_prev and page != 1
                else None
            )

        communities = None
        if search_for == "communities":
            return redirect(f"/communities?search={q}&language_id={language_id}")

        # Voting history
        if current_user.is_authenticated:
            recently_upvoted = recently_upvoted_posts(current_user.id)
            recently_downvoted = recently_downvoted_posts(current_user.id)
        else:
            recently_upvoted = []
            recently_downvoted = []

        return render_template(
            "search/results.html",
            title=_("Search results for %(q)s", q=q),
            posts=posts,
            replies=replies,
            community_results=communities,
            q=q,
            community_id=community_id,
            language_id=language_id,
            search_for=search_for,
            next_url=next_url,
            prev_url=prev_url,
            show_post_community=True,
            recently_upvoted=recently_upvoted,
            recently_downvoted=recently_downvoted,
            moderated_community_ids=moderating_communities_ids(current_user.get_id()),
        )

    else:
        languages = Language.query.order_by(Language.name).all()
        communities = Community.query.filter(Community.banned == False).order_by(
            Community.name
        )
        instance_software = Instance.unique_software_names()
        if current_user.is_authenticated:
            communities = communities.filter(Community.id.not_in(banned_from))

<<<<<<< HEAD
        return render_template(
            "search/start.html",
            title=_("Search"),
            communities=communities.all(),
            languages=languages,
            instance_software=instance_software,
        )
=======
        return render_template('search/start.html', title=_('Search'), communities=communities.all(),
                               languages=languages, instance_software=instance_software,
                               is_admin=current_user.is_authenticated and current_user.is_admin(),
                               is_staff=current_user.is_authenticated and current_user.is_staff(),
                               default_user_add_remote=get_setting("allow_default_user_add_remote_community", True)
                               )
>>>>>>> 6ed8eabc


@bp.route("/retrieve_remote_post", methods=["GET", "POST"])
@login_required
def retrieve_remote_post():
    if current_user.banned:
        return show_ban_message()
    form = RetrieveRemotePost()
    new_post = None
    if form.validate_on_submit():
        address = form.address.data.strip()
        new_post = resolve_remote_post_from_search(address)
        if new_post is None:
            flash(_("Post not found."), "warning")

    return render_template(
        "community/retrieve_remote_post.html",
        title=_("Retrieve Remote Post"),
        form=form,
        new_post=new_post,
    )<|MERGE_RESOLUTION|>--- conflicted
+++ resolved
@@ -9,7 +9,6 @@
 from app.constants import POST_STATUS_REVIEWING
 from app.models import Post, Language, Community, Instance, PostReply
 from app.search import bp
-<<<<<<< HEAD
 from app.utils import (
     render_template,
     blocked_domains,
@@ -23,12 +22,8 @@
     login_required,
     login_required_if_private_instance,
     moderating_communities_ids,
+    get_setting,
 )
-=======
-from app.utils import render_template, blocked_domains, blocked_instances, \
-    communities_banned_from, recently_upvoted_posts, recently_downvoted_posts, blocked_users, blocked_communities, \
-    show_ban_message, login_required, login_required_if_private_instance, moderating_communities_ids, get_setting
->>>>>>> 6ed8eabc
 
 
 @bp.route("/search", methods=["GET", "POST"])
@@ -257,22 +252,18 @@
         if current_user.is_authenticated:
             communities = communities.filter(Community.id.not_in(banned_from))
 
-<<<<<<< HEAD
         return render_template(
             "search/start.html",
             title=_("Search"),
             communities=communities.all(),
             languages=languages,
             instance_software=instance_software,
+            is_admin=current_user.is_authenticated and current_user.is_admin(),
+            is_staff=current_user.is_authenticated and current_user.is_staff(),
+            default_user_add_remote=get_setting(
+                "allow_default_user_add_remote_community", True
+            ),
         )
-=======
-        return render_template('search/start.html', title=_('Search'), communities=communities.all(),
-                               languages=languages, instance_software=instance_software,
-                               is_admin=current_user.is_authenticated and current_user.is_admin(),
-                               is_staff=current_user.is_authenticated and current_user.is_staff(),
-                               default_user_add_remote=get_setting("allow_default_user_add_remote_community", True)
-                               )
->>>>>>> 6ed8eabc
 
 
 @bp.route("/retrieve_remote_post", methods=["GET", "POST"])
