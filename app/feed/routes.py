# ----- imports -----
from collections import namedtuple
from random import randint
from typing import List

from flask import g, current_app, request, redirect, url_for, flash, abort
from markupsafe import Markup
from flask_babel import _
from flask_login import current_user
from slugify import slugify
from sqlalchemy import desc

from app import db, cache, celery
from app.activitypub.signature import RsaKeys, default_context, send_post_request
from app.activitypub.util import find_actor_or_create, extract_domain_and_actor
from app.community.util import (
    save_icon_file,
    save_banner_file,
    hashtags_used_in_communities,
)
from app.constants import (
    SUBSCRIPTION_OWNER,
    SUBSCRIPTION_MODERATOR,
    POST_TYPE_IMAGE,
    POST_TYPE_LINK,
    POST_TYPE_VIDEO,
    NOTIF_FEED,
    SUBSCRIPTION_MEMBER,
    SUBSCRIPTION_NONMEMBER,
    SRC_WEB,
)
from app.feed import bp
from app.feed.forms import AddCopyFeedForm, EditFeedForm, SearchRemoteFeed
from app.feed.util import (
    feeds_for_form,
    search_for_feed,
    actor_to_feed,
    feed_communities_for_edit,
    existing_communities,
    form_communities_to_ids,
)
from app.inoculation import inoculation
from app.models import (
    Feed,
    FeedMember,
    FeedItem,
    Community,
    NotificationSubscription,
    CommunityMember,
    User,
    FeedJoinRequest,
    Instance,
    Topic,
    CommunityJoinRequest,
)
from app.utils import (
    show_ban_message,
    piefed_markdown_to_lemmy_markdown,
    markdown_to_html,
    render_template,
    user_filters_posts,
    joined_communities,
    menu_instance_feeds,
    validation_required,
    feed_membership,
    gibberish,
    get_task_session,
    instance_banned,
    menu_subscribed_feeds,
    referrer,
    community_membership,
    paginate_post_ids,
    get_deduped_post_ids,
    get_request,
    post_ids_to_models,
    recently_upvoted_posts,
    recently_downvoted_posts,
    joined_or_modding_communities,
    login_required_if_private_instance,
    communities_banned_from,
    reported_posts,
    user_notes,
    login_required,
    moderating_communities_ids,
    approval_required,
    blocked_instances,
    blocked_communities,
)


@bp.route("/feed/new", methods=["GET", "POST"])
@login_required
def feed_new():
    if current_user.banned:
        return show_ban_message()

    form = AddCopyFeedForm()
    if g.site.enable_nsfw is False:
        form.nsfw.render_kw = {"disabled": True}
    if g.site.enable_nsfl is False:
        form.nsfl.render_kw = {"disabled": True}
    if not current_user.is_admin():
        form.is_instance_feed.render_kw = {"disabled": True}
    form.parent_feed_id.choices = feeds_for_form(0, current_user.id)

    if form.validate_on_submit():
        if form.url.data.strip().lower().startswith("/f/"):
            form.url.data = form.url.data[3:]
        form.url.data = slugify(
            form.url.data.strip().split("/")[0], separator="_"
        ).lower()
        if not form.public.data:
            form.url.data = (
                slugify(form.url.data.strip(), separator="_").lower()
                + "/"
                + current_user.user_name.lower()
            )
        private_key, public_key = RsaKeys.generate_keypair()
        feed = Feed(
            user_id=current_user.id,
            title=form.title.data,
            name=form.url.data,
            machine_name=form.url.data,
            description=piefed_markdown_to_lemmy_markdown(form.description.data),
            description_html=markdown_to_html(form.description.data),
            show_posts_in_children=form.show_child_posts.data,
            nsfw=form.nsfw.data,
            nsfl=form.nsfl.data,
            private_key=private_key,
            public_key=public_key,
            public=form.public.data,
            is_instance_feed=form.is_instance_feed.data,
            ap_profile_id="https://"
            + current_app.config["SERVER_NAME"]
            + "/f/"
            + form.url.data.lower(),
            ap_public_url="https://"
            + current_app.config["SERVER_NAME"]
            + "/f/"
            + form.url.data,
            ap_followers_url="https://"
            + current_app.config["SERVER_NAME"]
            + "/f/"
            + form.url.data
            + "/followers",
            ap_following_url="https://"
            + current_app.config["SERVER_NAME"]
            + "/f/"
            + form.url.data
            + "/following",
            ap_outbox_url="https://"
            + current_app.config["SERVER_NAME"]
            + "/f/"
            + form.url.data
            + "/outbox",
            ap_domain=current_app.config["SERVER_NAME"],
            subscriptions_count=1,
            instance_id=1,
        )
        if form.parent_feed_id.data:
            feed.parent_feed_id = form.parent_feed_id.data
        else:
            feed.parent_feed_id = None
        icon_file = request.files["icon_file"]
        if icon_file and icon_file.filename != "":
            file = save_icon_file(icon_file, directory="feeds")
            if file:
                feed.icon = file
        banner_file = request.files["banner_file"]
        if banner_file and banner_file.filename != "":
            file = save_banner_file(banner_file, directory="feeds")
            if file:
                feed.image = file
        db.session.add(feed)
        db.session.commit()

        membership = FeedMember(user_id=current_user.id, feed_id=feed.id, is_owner=True)
        db.session.add(membership)
        db.session.commit()

        new_communities = form_communities_to_ids(
            form.communities.data
        )  # the communities that are in the feed now

        for added_community in new_communities:
            _feed_add_community(added_community, 0, feed.id, current_user.id)

        flash(_("Your new Feed has been created."))
        return redirect(url_for("user.user_myfeeds", actor=current_user.link()))

    # Create Feed from a topic
    if request.args.get("topic_id"):
        topic = Topic.query.get(request.args.get("topic_id"))
        community_apids = []
        for community in topic.communities:
            community_apids.append(community.lemmy_link().replace("!", ""))
        form.title.data = topic.name
        form.url.data = topic.machine_name
        form.communities.data = "\n".join(community_apids)

    return render_template(
        "feed/feed_new.html",
        title=_("Create a Feed"),
        form=form,
        current_app=current_app,
    )


@bp.route("/feed/add_remote", methods=["GET", "POST"])
@login_required
def feed_add_remote():
    if current_user.banned:
        return show_ban_message()
    form = SearchRemoteFeed()
    new_feed = None
    if form.validate_on_submit():
        address = form.address.data.strip().lower()

        if address.startswith("~") and "@" in address:
            try:
                new_feed = search_for_feed(address)
            except Exception as e:
                if "is blocked." in str(e):
                    flash(
                        _(
                            "Sorry, that instance is blocked, check https://gui.fediseer.com/ for reasons."
                        ),
                        "warning",
                    )
        elif address.startswith("@") and "@" in address[1:]:
            # todo: the user is searching for a person instead
            ...
        elif "@" in address:
            new_feed = search_for_feed("~" + address)
        elif address.startswith("https://"):
            server, feed = extract_domain_and_actor(address)
            new_feed = search_for_feed("~" + feed + "@" + server)
        else:
            message = Markup(
                "Accepted address formats: ~feedname@server.name or https://server.name/f/feedname."
            )
            flash(message, "error")
        if new_feed is None:
            if g.site.enable_nsfw:
                flash(_("Feed not found."), "warning")
            else:
                flash(
                    _(
                        "Feed not found. If you are searching for a nsfw feed it is blocked by this instance."
                    ),
                    "warning",
                )
        else:
            cache.delete_memoized(feed_membership, current_user, new_feed)

    return render_template(
        "feed/add_remote.html",
        title=_("Add remote feed"),
        form=form,
        new_feed=new_feed,
        subscribed=feed_membership(current_user, new_feed) >= SUBSCRIPTION_MEMBER,
    )


@bp.route("/feed/<int:feed_id>/edit", methods=["GET", "POST"])
@login_required
def feed_edit(feed_id: int):
    url_changed = False
    old_url = None
    if current_user.banned:
        return show_ban_message()
    # load the feed
    feed_to_edit: Feed = Feed.query.get_or_404(feed_id)
    # make sure the user owns this feed
    if feed_to_edit.user_id != current_user.id:
        abort(404)
    edit_feed_form = EditFeedForm()
    edit_feed_form.parent_feed_id.choices = feeds_for_form(feed_id, current_user.id)
    edit_feed_form.feed_id = feed_id

    if not current_user.is_admin():
        edit_feed_form.is_instance_feed.render_kw = {"disabled": True}

    if feed_to_edit.subscriptions_count > 1:
        edit_feed_form.url.render_kw = {"disabled": True}

    if edit_feed_form.validate_on_submit():
        if edit_feed_form.url.data:
            edit_feed_form.url.data = slugify(
                edit_feed_form.url.data.strip().split("/")[0], separator="_"
            ).lower()
            if not edit_feed_form.public.data:
                edit_feed_form.url.data = (
                    slugify(edit_feed_form.url.data.strip(), separator="_").lower()
                    + "/"
                    + current_user.user_name.lower()
                )
            old_url = feed_to_edit.name
            url_changed = feed_to_edit.name != edit_feed_form.url.data
            feed_to_edit.name = edit_feed_form.url.data
            feed_to_edit.machine_name = edit_feed_form.url.data
        feed_to_edit.title = edit_feed_form.title.data
        feed_to_edit.description = piefed_markdown_to_lemmy_markdown(
            edit_feed_form.description.data
        )
        feed_to_edit.description_html = markdown_to_html(
            edit_feed_form.description.data
        )
        feed_to_edit.show_posts_in_children = edit_feed_form.show_child_posts.data
        if edit_feed_form.parent_feed_id.data:
            feed_to_edit.parent_feed_id = edit_feed_form.parent_feed_id.data
        else:
            feed_to_edit.parent_feed_id = None
        icon_file = request.files["icon_file"]
        if icon_file and icon_file.filename != "":
            file = save_icon_file(icon_file, directory="feeds")
            if file:
                feed_to_edit.icon = file
            cache.delete_memoized(Feed.icon_image, feed_to_edit)
        banner_file = request.files["banner_file"]
        if banner_file and banner_file.filename != "":
            file = save_banner_file(banner_file, directory="feeds")
            if file:
                feed_to_edit.image = file
            cache.delete_memoized(Feed.header_image, feed_to_edit)
        if g.site.enable_nsfw:
            feed_to_edit.nsfw = edit_feed_form.nsfw.data
        if g.site.enable_nsfl:
            feed_to_edit.nsfl = edit_feed_form.nsfl.data
        # unsubscribe every feed member except owner when moving from public to private
        if feed_to_edit.public and not edit_feed_form.public.data:
            db.session.query(FeedMember).filter(FeedMember.is_owner == False).delete()
            db.session.query(FeedJoinRequest).filter_by(
                user_id=current_user.id, feed_id=feed_to_edit.id
            ).delete()
            feed_to_edit.subscriptions_count = (
                db.session.query(FeedMember)
                .filter(FeedMember.is_owner == False)
                .count()
            )
        feed_to_edit.public = edit_feed_form.public.data
        if current_user.is_admin():
            feed_to_edit.is_instance_feed = edit_feed_form.is_instance_feed.data
            cache.delete_memoized(menu_instance_feeds)
        db.session.add(feed_to_edit)
        db.session.commit()

        # Update FeedItems based on whatever has changed in the form.communities field
        old_communities = set(
            existing_communities(feed_to_edit.id)
        )  # the communities that were in the feed before the edit was made
        new_communities = form_communities_to_ids(
            edit_feed_form.communities.data
        )  # the communities that are in the feed now
        added_communities = new_communities - old_communities
        removed_communities = old_communities - new_communities

        for added_community in added_communities:
            _feed_add_community(added_community, 0, feed_to_edit.id, current_user.id)

        for removed_community in removed_communities:
            _feed_remove_community(removed_community, feed_to_edit.id, current_user.id)

        flash(_("Settings saved."))
        if url_changed and old_url is not None:
            if referrer().endswith(old_url):
                return redirect("/f/" + feed_to_edit.name)
            else:
                return redirect(referrer())
        else:
            return redirect(referrer())

    # add the current data to the form
    edit_feed_form.title.data = feed_to_edit.title
    edit_feed_form.url.data = feed_to_edit.name
    edit_feed_form.description.data = feed_to_edit.description
    edit_feed_form.communities.data = feed_communities_for_edit(feed_to_edit.id)
    edit_feed_form.show_child_posts.data = feed_to_edit.show_posts_in_children
    edit_feed_form.parent_feed_id.data = feed_to_edit.parent_feed_id
    if g.site.enable_nsfw is False:
        edit_feed_form.nsfw.render_kw = {"disabled": True}
    else:
        edit_feed_form.nsfw.data = feed_to_edit.nsfw
    if g.site.enable_nsfl is False:
        edit_feed_form.nsfl.render_kw = {"disabled": True}
    else:
        edit_feed_form.nsfw.data = feed_to_edit.nsfw
    edit_feed_form.public.data = feed_to_edit.public
    edit_feed_form.is_instance_feed.data = feed_to_edit.is_instance_feed

    return render_template(
        "feed/feed_edit.html",
        form=edit_feed_form,
    )


@bp.route("/feed/<int:feed_id>/delete", methods=["POST"])
@login_required
def feed_delete(feed_id: int):
    # get the user_id
    user_id = int(request.args.get("user_id"))
    # get the feed
    feed = Feed.query.get_or_404(feed_id)

    # is it an instance_feed?
    instance_feed = feed.is_instance_feed

    # does the user own the feed
    if feed.user_id != user_id:
        abort(404)

    # announce the change to any potential subscribers
    # have to do it here before the feed members are cleared out
    if feed.public:
        if current_app.debug:
            announce_feed_delete_to_subscribers(user_id, feed.id)
        else:
            announce_feed_delete_to_subscribers.delay(user_id, feed.id)

    # strip out any feedmembers before deleting
    db.session.query(FeedMember).filter(FeedMember.feed_id == feed.id).delete()

    # delete the feed
    if feed.num_communities > 0:
        db.session.query(FeedItem).filter(FeedItem.feed_id == feed.id).delete()
    db.session.delete(feed)

    # commit the  removal changes
    db.session.commit()

    flash(_("Feed deleted"))

    # clear instance feeds for dropdown menu cache
    if instance_feed:
        cache.delete_memoized(menu_instance_feeds)

    # send the user back to the page they came from or main
    # Get the referrer from the request headers
    referrer = request.referrer

    # If the referrer exists and is not the same as the current request URL, redirect to the referrer
    if referrer and referrer != request.url:
        return redirect(referrer)

    # If referrer is not available or is the same as the current request URL, redirect to the default URL
    return redirect(url_for("main.index"))


@bp.route("/feed/<int:feed_id>/copy", methods=["GET", "POST"])
@login_required
def feed_copy(feed_id: int):
    if current_user.banned:
        return show_ban_message()
    # load the feed
    feed_to_copy = Feed.query.get_or_404(feed_id)
    copy_feed_form = AddCopyFeedForm()
    copy_feed_form.parent_feed_id.choices = feeds_for_form(0, current_user.id)

    if not current_user.is_admin():
        copy_feed_form.is_instance_feed.render_kw = {"disabled": True}

    if copy_feed_form.validate_on_submit():
        if copy_feed_form.url.data.strip().lower().startswith("/f/"):
            copy_feed_form.url.data = copy_feed_form.url.data[3:]
        if copy_feed_form.public.data:
            copy_feed_form.url.data = slugify(
                copy_feed_form.url.data, separator="_"
            ).lower()
        else:
            copy_feed_form.url.data = (
                slugify(copy_feed_form.url.data.strip(), separator="_").lower()
                + "/"
                + current_user.user_name.lower()
            )
        private_key, public_key = RsaKeys.generate_keypair()
        feed = Feed(
            user_id=current_user.id,
            title=copy_feed_form.title.data,
            name=copy_feed_form.url.data,
            machine_name=copy_feed_form.url.data,
            description=piefed_markdown_to_lemmy_markdown(
                copy_feed_form.description.data
            ),
            description_html=markdown_to_html(copy_feed_form.description.data),
            show_posts_in_children=copy_feed_form.show_child_posts.data,
            nsfw=copy_feed_form.nsfw.data,
            nsfl=copy_feed_form.nsfl.data,
            private_key=private_key,
            public_key=public_key,
            public=copy_feed_form.public.data,
            is_instance_feed=copy_feed_form.is_instance_feed.data,
            ap_profile_id="https://"
            + current_app.config["SERVER_NAME"]
            + "/f/"
            + copy_feed_form.url.data.lower(),
            ap_public_url="https://"
            + current_app.config["SERVER_NAME"]
            + "/f/"
            + copy_feed_form.url.data,
            ap_followers_url="https://"
            + current_app.config["SERVER_NAME"]
            + "/f/"
            + copy_feed_form.url.data
            + "/followers",
            ap_following_url="https://"
            + current_app.config["SERVER_NAME"]
            + "/f/"
            + copy_feed_form.url.data
            + "/following",
            ap_domain=current_app.config["SERVER_NAME"],
            subscriptions_count=1,
            instance_id=1,
        )
        if copy_feed_form.parent_feed_id.data:
            feed.parent_feed_id = copy_feed_form.parent_feed_id.data
        else:
            feed.parent_feed_id = None
        icon_file = request.files["icon_file"]
        if icon_file and icon_file.filename != "":
            file = save_icon_file(icon_file, directory="feeds")
            if file:
                feed.icon = file
        banner_file = request.files["banner_file"]
        if banner_file and banner_file.filename != "":
            file = save_banner_file(banner_file, directory="feeds")
            if file:
                feed.image = file
        db.session.add(feed)
        db.session.commit()

        # get the FeedItems from the feed being copied and
        # make sure they all come over to the new Feed
        old_feed_items = FeedItem.query.join(
            Feed, FeedItem.feed_id == feed_to_copy.id
        ).all()
        for item in old_feed_items:
            fi = FeedItem(feed_id=feed.id, community_id=item.community_id)
            db.session.add(fi)
            db.session.commit()

        # also subscribe the user to any community they are not already subscribed to
        member_of_ids = []
        member_of = CommunityMember.query.filter_by(user_id=current_user.id).all()
        for cm in member_of:
            member_of_ids.append(cm.community_id)
        for item in old_feed_items:
            if item.community_id not in member_of_ids and current_user.feed_auto_follow:
                from app.community.routes import do_subscribe

                community = Community.query.get(item.community_id)
                actor = community.ap_id if community.ap_id else community.name
                do_subscribe(actor, current_user.id, joined_via_feed=True)

        feed.num_communities = len(old_feed_items)
        db.session.add(feed)
        db.session.commit()

        membership = FeedMember(user_id=current_user.id, feed_id=feed.id, is_owner=True)
        db.session.add(membership)
        db.session.commit()

        flash(_("Your new Feed has been created."))
        return redirect(url_for("main.index"))

        # add the current data to the form
    copy_feed_form.title.data = feed_to_copy.title
    copy_feed_form.url.data = feed_to_copy.name
    copy_feed_form.description.data = feed_to_copy.description
    copy_feed_form.communities.data = feed_communities_for_edit(feed_to_copy.id)
    copy_feed_form.show_child_posts.data = feed_to_copy.show_posts_in_children
    if g.site.enable_nsfw is False:
        copy_feed_form.nsfw.render_kw = {"disabled": True}
    else:
        copy_feed_form.nsfw.data = feed_to_copy.nsfw
    if g.site.enable_nsfl is False:
        copy_feed_form.nsfl.render_kw = {"disabled": True}
    else:
        copy_feed_form.nsfw.data = feed_to_copy.nsfw
    copy_feed_form.public.data = feed_to_copy.public
    copy_feed_form.is_instance_feed.data = feed_to_copy.is_instance_feed

    return render_template("feed/feed_copy.html", form=copy_feed_form)


@bp.route("/feed/<int:feed_id>/notification", methods=["GET", "POST"])
@login_required
def feed_notification(feed_id: int):
    # Toggle whether the current user is subscribed to notifications about this feed's posts or not
    feed = Feed.query.get_or_404(feed_id)
    existing_notification = NotificationSubscription.query.filter(
        NotificationSubscription.entity_id == feed.id,
        NotificationSubscription.user_id == current_user.id,
        NotificationSubscription.type == NOTIF_FEED,
    ).first()
    if existing_notification:
        db.session.delete(existing_notification)
        db.session.commit()
    else:  # no subscription yet, so make one
        new_notification = NotificationSubscription(
            name=feed.name, user_id=current_user.id, entity_id=feed.id, type=NOTIF_FEED
        )
        db.session.add(new_notification)
        db.session.commit()

    return render_template("feed/_notification_toggle.html", feed=feed)


@bp.route("/feed/add_community", methods=["GET"])
@login_required
def feed_add_community():
    # this expects a user_id, a new_feed_id, a current_feed_id,
    # and a community_id
    # it will get those and then add a community to
    # a feed using the FeedItem model
    user_id = int(request.args.get("user_id"))
    feed_id = int(request.args.get("new_feed_id"))
    current_feed_id = int(request.args.get("current_feed_id"))
    community_id = int(request.args.get("community_id"))

    # make sure the user owns this feed
    if Feed.query.get(feed_id).user_id != user_id:
        abort(404)

    _feed_add_community(community_id, current_feed_id, feed_id, user_id)

    # send the user back to the page they came from or main
    # Get the referrer from the request headers
    referrer = request.referrer

    # If the referrer exists and is not the same as the current request URL, redirect to the referrer
    if referrer and referrer != request.url:
        return redirect(referrer)

    # If referrer is not available or is the same as the current request URL, redirect to the default URL
    return redirect(url_for("main.index"))


def _feed_add_community(
    community_id: int, current_feed_id: int, feed_id: int, user_id: int
):
    # if current_feed_id is not 0 then we are moving a community from
    # one feed to another
    if current_feed_id != 0:
        current_feed_item = (
            FeedItem.query.filter_by(feed_id=current_feed_id)
            .filter_by(community_id=community_id)
            .first()
        )
        db.session.delete(current_feed_item)
        db.session.commit()

        # also update the num_communities for the old feed
        current_feed = Feed.query.get(current_feed_id)
        current_feed.num_communities = current_feed.num_communities - 1
        db.session.add(current_feed)
        db.session.commit()

        # announce the change to any potential subscribers
        if current_feed.public:
            community = Community.query.get(community_id)
            if current_app.debug:
                announce_feed_add_remove_to_subscribers(
                    "Remove", current_feed.id, community.id
                )
            else:
                announce_feed_add_remove_to_subscribers.delay(
                    "Remove", current_feed.id, community.id
                )

    # make the new feeditem and commit it
    feed_item = FeedItem(feed_id=feed_id, community_id=community_id)
    db.session.add(feed_item)
    db.session.commit()

    # also update the num_communities for the new feed
    feed = Feed.query.get(feed_id)
    feed.num_communities = feed.num_communities + 1
    db.session.add(feed)
    db.session.commit()

    # announce the change to any potential subscribers
    if feed.public:
        community = Community.query.get(community_id)
        if current_app.debug:
            announce_feed_add_remove_to_subscribers("Add", feed.id, community.id)
        else:
            announce_feed_add_remove_to_subscribers.delay("Add", feed.id, community.id)

    # subscribe the user to the community if they are not already subscribed
    current_membership = CommunityMember.query.filter_by(
        user_id=user_id, community_id=community_id
    ).first()
    if current_membership is None and current_user.feed_auto_follow:
        # import do_subscribe here, otherwise we get import errors from circular import problems
        from app.community.routes import do_subscribe

        community = Community.query.get(community_id)
        actor = community.ap_id if community.ap_id else community.name
        do_subscribe(actor, user_id, joined_via_feed=True)


<<<<<<< HEAD
@bp.route("/feed/remove_community", methods=["POST"])
@login_required
def feed_remove_community():
    # this takes a user_id, new_feed_id (0), current_feed_id,
    # and community_id then removes the community from the feed
    # this is only called when changing a community from a feed to 'None'

    # get the user id
    user_id = int(request.args.get("user_id"))
    # get the community id
    community_id = int(request.args.get("community_id"))
    # get the current_feed
    current_feed_id = int(request.args.get("current_feed_id"))
    # get the new_feed_id
    new_feed_id = int(request.args.get("new_feed_id"))

    # make sure the user owns this feed
    if Feed.query.get(current_feed_id).user_id != user_id:
        abort(403)  # 403 Forbidden

    # if new_feed_id is 0, remove the right FeedItem
    # if its not 0 abort
    if new_feed_id == 0:
        _feed_remove_community(community_id, current_feed_id, user_id)
    else:
        abort(404)

    # send the user back to the page they came from or main
    # Get the referrer from the request headers
    referrer = request.referrer

    # If the referrer exists and is not the same as the current request URL, redirect to the referrer
    if referrer and referrer != request.url:
        return redirect(referrer)

    # If referrer is not available or is the same as the current request URL, redirect to the default URL
    return redirect(url_for("main.index"))


def _feed_remove_community(community_id: int, current_feed_id: int, user_id: int):
    current_feed_item = (
        FeedItem.query.filter_by(feed_id=current_feed_id)
        .filter_by(community_id=community_id)
        .first()
    )
=======
def _feed_remove_community(community_id: int, current_feed_id: int):
    current_feed_item = db.session.query(FeedItem).filter_by(feed_id=current_feed_id).filter_by(community_id=community_id).first()
>>>>>>> 6ed8eabc
    db.session.delete(current_feed_item)
    db.session.commit()

    # also update the num_communities for the old feed
    current_feed = db.session.query(Feed).get(current_feed_id)
    current_feed.num_communities = current_feed.num_communities - 1
    db.session.add(current_feed)
    db.session.commit()

<<<<<<< HEAD
    community = Community.query.get(community_id)
    user = User.query.get(user_id)
    cm = CommunityMember.query.filter_by(
        user_id=user.id, community_id=community.id
    ).first()
    # if user.feed_auto_leave, and the user joined the community as a result of
    # adding it to a feed, then un follow the community
    if user.feed_auto_leave and cm.joined_via_feed is not None and cm.joined_via_feed:
        subscription = community_membership(user, community)
        if subscription != SUBSCRIPTION_OWNER:
            proceed = True
            # Undo the Follow
            if (
                not community.is_local()
            ):  # this is a remote community, so activitypub is needed
                if not community.instance.gone_forever:
                    follow_id = f"https://{current_app.config['SERVER_NAME']}/activities/follow/{gibberish(15)}"
                    if community.instance.domain == "ovo.st":
                        join_request = CommunityJoinRequest.query.filter_by(
                            user_id=user.id, community_id=community.id
                        ).first()
                        if join_request:
                            follow_id = f"https://{current_app.config['SERVER_NAME']}/activities/follow/{join_request.uuid}"
                    undo_id = (
                        f"https://{current_app.config['SERVER_NAME']}/activities/undo/"
                        + gibberish(15)
                    )
                    follow = {
                        "actor": user.public_url(),
                        "to": [community.public_url()],
                        "object": community.public_url(),
                        "type": "Follow",
                        "id": follow_id,
                    }
                    undo = {
                        "actor": user.public_url(),
                        "to": [community.public_url()],
                        "type": "Undo",
                        "id": undo_id,
                        "object": follow,
                    }
                    send_post_request(
                        community.ap_inbox_url,
                        undo,
                        user.private_key,
                        user.public_url() + "#main-key",
                        timeout=10,
                    )

            if proceed:
                db.session.query(CommunityMember).filter_by(
                    user_id=user.id, community_id=community.id
                ).delete()
                db.session.query(CommunityJoinRequest).filter_by(
                    user_id=user.id, community_id=community.id
                ).delete()
                community.subscriptions_count -= 1
                db.session.commit()

                flash(_("You left %(community_name)s", community_name=community.title))
            cache.delete_memoized(community_membership, user, community)
            cache.delete_memoized(joined_communities, user.id)
        else:
            # todo: community deletion
            flash(
                _("You need to make someone else the owner before unsubscribing."),
                "warning",
            )
=======
    community = db.session.query(Community).get(community_id)
    community_members = db.session.query(CommunityMember).filter_by(community_id=community.id).all()
    # make all local users un-follow the community - if user.feed_auto_leave, and the user joined the community
    # as a result of adding it to a feed
    for cm in community_members:
        user = db.session.query(User).get(cm.user_id)
        if user.is_local() and user.feed_auto_leave and cm.joined_via_feed is not None and cm.joined_via_feed:
            subscription = community_membership(user, community)
            if subscription != SUBSCRIPTION_OWNER:
                proceed = True
                # Undo the Follow
                if not community.is_local():  # this is a remote community, so activitypub is needed
                    if not community.instance.gone_forever:
                        follow_id = f"https://{current_app.config['SERVER_NAME']}/activities/follow/{gibberish(15)}"
                        if community.instance.domain == 'ovo.st':
                            join_request = db.session.query(CommunityJoinRequest).filter_by(user_id=user.id,
                                                                                            community_id=community.id).first()
                            if join_request:
                                follow_id = f"https://{current_app.config['SERVER_NAME']}/activities/follow/{join_request.uuid}"
                        undo_id = f"https://{current_app.config['SERVER_NAME']}/activities/undo/" + gibberish(15)
                        follow = {
                            "actor": user.public_url(),
                            "to": [community.public_url()],
                            "object": community.public_url(),
                            "type": "Follow",
                            "id": follow_id
                        }
                        undo = {
                            'actor': user.public_url(),
                            'to': [community.public_url()],
                            'type': 'Undo',
                            'id': undo_id,
                            'object': follow
                        }
                        send_post_request(community.ap_inbox_url, undo, user.private_key,
                                          user.public_url() + '#main-key', timeout=10)

                if proceed:
                    db.session.query(CommunityMember).filter_by(user_id=user.id, community_id=community.id).delete()
                    db.session.query(CommunityJoinRequest).filter_by(user_id=user.id, community_id=community.id).delete()
                    community.subscriptions_count -= 1
                    db.session.commit()

                cache.delete_memoized(community_membership, user, community)
                cache.delete_memoized(joined_communities, user.id)
>>>>>>> 6ed8eabc

    # announce the change to any potential subscribers
    if current_feed.public:
        if current_app.debug:
            announce_feed_add_remove_to_subscribers(
                "Remove", current_feed.id, community.id
            )
        else:
            announce_feed_add_remove_to_subscribers.delay(
                "Remove", current_feed.id, community.id
            )


@bp.route("/feed/list", methods=["GET"])
@login_required
def feed_list():
    # this takes a user id, community id, and current_feed id,
    # and returns a set of html entries of the users feeds

    # get the user id
    user_id = int(request.args.get("user_id"))
    # get the community id
    community_id = int(request.args.get("community_id"))
    # get the current_feed
    current_feed_id = int(request.args.get("current_feed_id"))
    # get the user's feeds
    user_feeds = Feed.query.filter_by(user_id=user_id).all()

    # setup html base to send back
    options_html = ""

    # add the none option if already in a feed
    if current_feed_id != 0:
        options_html = (
            options_html
            + f'<li><a class="dropdown-item" href="/feed/remove_community?user_id={user_id}&new_feed_id=0&current_feed_id={current_feed_id}&community_id={community_id}">None</li>'
        )

    # for loop to add the rest of the options to the html
    for feed in user_feeds:
        # skip the current_feed if it has one
        if feed.id == current_feed_id:
            continue
        options_html = (
            options_html
            + f'<li><a class="dropdown-item" href="/feed/add_community?user_id={user_id}&new_feed_id={feed.id}&current_feed_id={current_feed_id}&community_id={community_id}">{feed.title}</li>'
        )

    return options_html


# @bp.route('/f/<actor>', methods=['GET']) - defined in activitypub/routes.py, which calls this function for user requests. A bit weird.
@login_required_if_private_instance
def show_feed(feed):
    # if the feed is private abort, unless the logged in user is the owner of the feed
    if not feed.public:
        if current_user.is_authenticated and current_user.id == feed.user_id:
            ...
        elif current_user.is_authenticated and feed.subscribed(current_user.id):
            ...
        else:
            flash(
                _(
                    "Could not find that feed or it is not public. Try one of these instead..."
                )
            )
            return redirect(url_for("main.list_feeds"))

    if current_user.is_anonymous:
        if current_app.config["CONTENT_WARNING"]:
            if feed.nsfl:
                flash(_("This feed is only visible to logged in users."))
                next_url = "/f/" + (feed.ap_id if feed.ap_id else feed.machine_name)
                return redirect(url_for("auth.login", next=next_url))
        else:
            if feed.nsfw or feed.nsfl:
                flash(_("This feed is only visible to logged in users."))
                next_url = "/f/" + (feed.ap_id if feed.ap_id else feed.machine_name)
                return redirect(url_for("auth.login", next=next_url))

    page = request.args.get("page", 0, type=int)
    sort = request.args.get(
        "sort", "" if current_user.is_anonymous else current_user.default_sort
    )
    if sort == "scaled":
        sort = ""
    result_id = (
        request.args.get("result_id", gibberish(15))
        if current_user.is_authenticated
        else None
    )
    low_bandwidth = request.cookies.get("low_bandwidth", "0") == "1"
    tag = request.args.get("tag", "")
    page_length = 20 if low_bandwidth else current_app.config["PAGE_LENGTH"]
    post_layout = request.args.get("layout", "list" if not low_bandwidth else None)
    if post_layout == "masonry":
        page_length = 200
    elif post_layout == "masonry_wide":
        page_length = 300

    breadcrumbs = []
    existing_url = "/f"

    parent_id = feed.parent_feed_id
    parents = []
    while parent_id:
        parent_feed = Feed.query.get(parent_id)
        parents.append(parent_feed)
        parent_id = parent_feed.parent_feed_id

    for parent_feed in reversed(parents):
        breadcrumb = namedtuple("Breadcrumb", ["text", "url"])
        breadcrumb.text = parent_feed.title
        breadcrumb.url = f"{existing_url}/{parent_feed.link()}"
        breadcrumbs.append(breadcrumb)

    breadcrumb = namedtuple("Breadcrumb", ["text", "url"])
    breadcrumb.text = feed.title
    breadcrumb.url = ""
    breadcrumbs.append(breadcrumb)

    current_feed = feed

    if current_feed:
        # get the feed_ids
        if current_feed.show_posts_in_children:  # include posts from child feeds
            feed_ids = get_all_child_feed_ids(current_feed)
        else:
            feed_ids = [current_feed.id]

        # for each feed get the community ids (FeedItem) in the feed
        # used for the posts searching
        feed_community_ids = []
        for fid in feed_ids:
            feed_items = FeedItem.query.join(Feed, FeedItem.feed_id == fid).all()
            for item in feed_items:
                feed_community_ids.append(item.community_id)

        post_ids = get_deduped_post_ids(result_id, feed_community_ids, sort, tag)
        has_next_page = len(post_ids) > page + 1 * page_length
        post_ids = paginate_post_ids(post_ids, page, page_length=page_length)
        posts = post_ids_to_models(post_ids, sort)

        feed_communities = (
            Community.query.filter(
                Community.id.in_(feed_community_ids),
                Community.banned == False,
                Community.total_subscriptions_count > 0,
            )
            .filter(
                Community.instance_id.not_in(blocked_instances(current_user.get_id()))
            )
            .filter(Community.id.not_in(blocked_communities(current_user.get_id())))
            .order_by(desc(Community.total_subscriptions_count))
        )

        next_url = (
            url_for(
                "activitypub.feed_profile",
                actor=feed.ap_id if feed.ap_id is not None else feed.name,
                page=page + 1,
                sort=sort,
                layout=post_layout,
                result_id=result_id,
            )
            if has_next_page
            else None
        )
        prev_url = (
            url_for(
                "activitypub.feed_profile",
                actor=feed.ap_id if feed.ap_id is not None else feed.name,
                page=page - 1,
                sort=sort,
                layout=post_layout,
                result_id=result_id if page > 1 else None,
            )
            if page > 0
            else None
        )

        sub_feeds = (
            Feed.query.filter_by(parent_feed_id=current_feed.id)
            .order_by(Feed.name)
            .all()
        )

        owner = User.query.get(feed.user_id)

        # Voting history
        if current_user.is_authenticated:
            recently_upvoted = recently_upvoted_posts(current_user.id)
            recently_downvoted = recently_downvoted_posts(current_user.id)
            communities_banned_from_list = communities_banned_from(current_user.id)
            content_filters = user_filters_posts(current_user.id)
        else:
            recently_upvoted = []
            recently_downvoted = []
            communities_banned_from_list = []
            content_filters = {}

        return render_template(
            "feed/show_feed.html",
            title=_(current_feed.name),
            posts=posts,
            feed=current_feed,
            sort=sort,
            owner=owner,
            page=page,
            post_layout=post_layout,
            next_url=next_url,
            prev_url=prev_url,
            feed_communities=feed_communities,
            content_filters=user_filters_posts(current_user.id)
            if current_user.is_authenticated
            else {},
            tags=hashtags_used_in_communities(feed_community_ids, content_filters),
            sub_feeds=sub_feeds,
            feed_path=feed.path(),
            breadcrumbs=breadcrumbs,
            rss_feed=f"https://{current_app.config['SERVER_NAME']}/f/{feed.path()}.rss",
            rss_feed_name=f"{current_feed.name} on {g.site.name}",
            communities_banned_from_list=communities_banned_from_list,
            show_post_community=True,
            joined_communities=joined_or_modding_communities(current_user.get_id()),
            moderated_community_ids=moderating_communities_ids(current_user.get_id()),
            recently_upvoted=recently_upvoted,
            recently_downvoted=recently_downvoted,
            reported_posts=reported_posts(current_user.get_id(), g.admin_ids),
            user_notes=user_notes(current_user.get_id()),
            inoculation=inoculation[randint(0, len(inoculation) - 1)]
            if g.site.show_inoculation_block
            else None,
            POST_TYPE_LINK=POST_TYPE_LINK,
            POST_TYPE_IMAGE=POST_TYPE_IMAGE,
            POST_TYPE_VIDEO=POST_TYPE_VIDEO,
            SUBSCRIPTION_OWNER=SUBSCRIPTION_OWNER,
            SUBSCRIPTION_MODERATOR=SUBSCRIPTION_MODERATOR,
        )
    else:
        abort(404)


def get_all_child_feed_ids(feed: Feed) -> List[int]:
    # recurse down the feed tree, gathering all the feed IDs found
    feed_ids = [feed.id]
    for child_feed in Feed.query.filter(Feed.parent_feed_id == feed.id):
        feed_ids.extend(get_all_child_feed_ids(child_feed))
    return feed_ids


@bp.route("/f/<feed_name>/submit", methods=["GET", "POST"])
@login_required
@validation_required
@approval_required
def feed_create_post(feed_name):
    feed = Feed.query.filter(Feed.machine_name == feed_name.strip().lower()).first()
    if not feed:
        abort(404)

    feed_community_ids = []
    feed_items = FeedItem.query.join(Feed, FeedItem.feed_id == feed.id).all()
    for item in feed_items:
        feed_community_ids.append(item.community_id)

    communities = (
        Community.query.filter(Community.id.in_(feed_community_ids))
        .filter_by(banned=False)
        .order_by(Community.title)
        .all()
    )
    sub_feed_community_ids = []
    child_feeds = [
        feed.id for feed in Feed.query.filter(Feed.parent_feed_id == feed.id).all()
    ]
    for cf_id in child_feeds:
        feed_items = FeedItem.query.join(Feed, FeedItem.feed_id == cf_id).all()
        for item in feed_items:
            sub_feed_community_ids.append(item.community_id)

    sub_communities = (
        Community.query.filter_by(banned=False)
        .filter(Community.id.in_(sub_feed_community_ids))
        .order_by(Community.title)
        .all()
    )
    if request.form.get("community_id", "") != "":
        community = Community.query.get_or_404(int(request.form.get("community_id")))
        return redirect(url_for("community.join_then_add", actor=community.link()))
    return render_template(
        "feed/feed_create_post.html",
        communities=communities,
        sub_communities=sub_communities,
        feed=feed,
        SUBSCRIPTION_OWNER=SUBSCRIPTION_OWNER,
        SUBSCRIPTION_MODERATOR=SUBSCRIPTION_MODERATOR,
    )


@bp.route("/feed/<actor>/subscribe", methods=["GET"])
@login_required
@validation_required
@approval_required
def subscribe(actor):
    do_feed_subscribe(actor, current_user.id)
    referrer = request.headers.get("Referer", None)
    if referrer is not None:
        return redirect(referrer)
    else:
        return redirect("/f/" + actor)


def do_feed_subscribe(actor, user_id, src=SRC_WEB):
    try:
        remote = False
        actor = actor.strip()
        user = User.query.get(user_id)
        if "@" in actor:
            feed = Feed.query.filter_by(ap_id=actor).first()
            remote = True
        else:
            feed = Feed.query.filter_by(name=actor, ap_id=None).first()

        if feed is not None:
            if feed_membership(user, feed) == SUBSCRIPTION_NONMEMBER:
                success = True

                # for local feeds, joining is instant
                member = FeedMember(user_id=user.id, feed_id=feed.id)
                db.session.add(member)
                feed.subscriptions_count += 1
                db.session.commit()

                # also subscribe the user to the feeditem communities
                # if they have feed_auto_follow turned on
                if user.feed_auto_follow:
                    from app.community.routes import do_subscribe

                    feed_items = FeedItem.query.filter_by(feed_id=feed.id).all()
                    for fi in feed_items:
                        community = Community.query.get(fi.community_id)
                        actor = community.ap_id if community.ap_id else community.name
                        if current_app.debug:
                            do_subscribe(actor, user.id, joined_via_feed=True)
                        else:
                            do_subscribe.delay(actor, user.id, joined_via_feed=True)

                # feed is remote
                if remote:
                    # send ActivityPub message to remote feed, asking to follow. Accept message will be sent to our shared inbox
                    join_request = FeedJoinRequest(user_id=user.id, feed_id=feed.id)
                    db.session.add(join_request)
                    db.session.commit()
                    if feed.instance.online():
                        follow = {
                            "actor": user.public_url(),
                            "to": [feed.public_url()],
                            "object": feed.public_url(),
                            "type": "Follow",
                            "id": f"https://{current_app.config['SERVER_NAME']}/activities/follow/{join_request.uuid}",
                        }
                        send_post_request(
                            feed.ap_inbox_url,
                            follow,
                            user.private_key,
                            user.public_url() + "#main-key",
                            timeout=10,
                        )

                        # reach out and get the feeditems from the remote /following collection
                        res = get_request(feed.ap_following_url)
                        following_collection = res.json()

                        # for each of those add the communities
                        # subscribe the user if they have feed_auto_follow turned on
                        for fci in following_collection["items"]:
                            community_ap_id = fci
                            community = find_actor_or_create(
                                community_ap_id, community_only=True
                            )
                            if community and isinstance(community, Community):
                                actor = (
                                    community.ap_id
                                    if community.ap_id
                                    else community.name
                                )
                                if user.feed_auto_follow:
                                    do_subscribe(actor, user.id, joined_via_feed=True)
                                # also make a feeditem in the local db
                                feed_item = FeedItem(
                                    feed_id=feed.id, community_id=community.id
                                )
                                db.session.add(feed_item)
                                db.session.commit()

                if success is True and src == SRC_WEB:
                    flash(_("You subscribed to %(feed_title)s", feed_title=feed.title))
            else:
                msg_to_user = "Already subscribed, or subscription pending"
                if src == SRC_WEB:
                    flash(_(msg_to_user))

            cache.delete_memoized(feed_membership, user, feed)
            cache.delete_memoized(menu_subscribed_feeds, user.id)
            cache.delete_memoized(joined_communities, user.id)
        else:
            abort(404)
    except Exception:
        db.session.rollback()
        raise
    finally:
        db.session.remove()


@bp.route("/feed/<actor>/unsubscribe", methods=["GET"])
@login_required
def feed_unsubscribe(actor):
    feed = actor_to_feed(actor)

    if feed is not None:
        subscription = feed_membership(current_user, feed)
        if subscription:
            if subscription != SUBSCRIPTION_OWNER:
                proceed = True
                # Undo the Follow
                if "@" in actor:  # this is a remote feed, so activitypub is needed
                    if not feed.instance.gone_forever:
                        follow_id = f"https://{current_app.config['SERVER_NAME']}/activities/follow/{gibberish(15)}"
                        if feed.instance.domain == "ovo.st":
                            join_request = FeedJoinRequest.query.filter_by(
                                user_id=current_user.id, feed_id=feed.id
                            ).first()
                            if join_request:
                                follow_id = f"https://{current_app.config['SERVER_NAME']}/activities/follow/{join_request.uuid}"
                        undo_id = (
                            f"https://{current_app.config['SERVER_NAME']}/activities/undo/"
                            + gibberish(15)
                        )
                        follow = {
                            "actor": current_user.public_url(),
                            "to": [feed.public_url()],
                            "object": feed.public_url(),
                            "type": "Follow",
                            "id": follow_id,
                        }
                        undo = {
                            "actor": current_user.public_url(),
                            "to": [feed.public_url()],
                            "type": "Undo",
                            "id": undo_id,
                            "object": follow,
                        }
                        send_post_request(
                            feed.ap_inbox_url,
                            undo,
                            current_user.private_key,
                            current_user.public_url() + "#main-key",
                            timeout=10,
                        )

                if proceed:
                    db.session.query(FeedMember).filter_by(
                        user_id=current_user.id, feed_id=feed.id
                    ).delete()
                    db.session.query(FeedJoinRequest).filter_by(
                        user_id=current_user.id, feed_id=feed.id
                    ).delete()
                    feed.subscriptions_count -= 1
                    db.session.commit()

                    # Remove the account from each community in the feed
                    if current_user.feed_auto_leave:
                        for feed_item in FeedItem.query.filter_by(
                            feed_id=feed.id
                        ).all():
                            membership = CommunityMember.query.filter_by(
                                user_id=current_user.id,
                                community_id=feed_item.community_id,
                            ).first()
                            if membership and membership.joined_via_feed:
                                db.session.query(CommunityMember).filter_by(
                                    user_id=current_user.id,
                                    community_id=feed_item.community_id,
                                ).delete()
                            db.session.query(CommunityJoinRequest).filter_by(
                                user_id=current_user.id,
                                community_id=feed_item.community_id,
                            ).delete()
                            cache.delete_memoized(
                                community_membership,
                                current_user,
                                Community.query.get(feed_item.community_id),
                            )
                        db.session.commit()

                    flash(_("You have left %(feed_title)s", feed_title=feed.title))
                cache.delete_memoized(feed_membership, current_user, feed)
                cache.delete_memoized(menu_subscribed_feeds, current_user.id)
                cache.delete_memoized(joined_communities, current_user.id)
            else:
                # todo: community deletion
                flash(
                    _("You need to make someone else the owner before unsubscribing."),
                    "warning",
                )

        # send them back where they came from
        referrer = request.headers.get("Referer", None)
        if referrer is not None:
            return redirect(referrer)
        else:
            return redirect("/f/" + actor)
    else:
        abort(404)


@celery.task
def announce_feed_add_remove_to_subscribers(
    action: str, feed_id: int, community_id: int
):
    # find the feed
    feed = Feed.query.get(feed_id)
    # find the community
    community = Community.query.get(community_id)
    # build the Announce json
    activity_json = {
        "@context": default_context(),
        "type": "Announce",
        "actor": feed.ap_public_url,
        "id": f"https://{current_app.config['SERVER_NAME']}/activities/announce/{gibberish(15)}",
    }

    # build the object json
    object_json = {
        "@context": "https://www.w3.org/ns/activitystreams",
        "type": action,
        "actor": feed.ap_public_url,
        "id": f"https://{current_app.config['SERVER_NAME']}/activities/feedadd/{gibberish(15)}",
        "object": {"type": "Group", "id": community.ap_public_url},
        "target": {"type": "Collection", "id": feed.ap_following_url},
    }

    # embed the object json in the Announce json
    activity_json["object"] = object_json

    # look up the feedmembers
    feed_members = FeedMember.query.filter_by(feed_id=feed.id).all()

    # for each member
    #  - if its the owner, skip
    #  - if its a local server user, skip
    #  - if its a remote user
    # setup a db session for this task
    session = get_task_session()
    try:
        for fm in feed_members:
            fm_user = User.query.get(fm.user_id)
            if fm_user.id == feed.user_id:
                continue
            if fm_user.is_local():
                # user is local so lets auto-subscribe them to the community
                from app.community.routes import do_subscribe

                actor = community.ap_id if community.ap_id else community.name
                do_subscribe(actor, fm_user.id, joined_via_feed=True)
                continue

            # if we get here the feedmember is a remote user
            instance: Instance = session.query(Instance).get(fm_user.instance.id)
            if (
                instance.inbox
                and instance.online()
                and not instance_banned(instance.domain)
            ):
                send_post_request(
                    instance.inbox,
                    activity_json,
                    feed.private_key,
                    feed.ap_profile_id + "#main-key",
                    timeout=10,
                )
    except Exception:
        session.rollback()
        raise
    finally:
        session.close()


@celery.task
def announce_feed_delete_to_subscribers(user_id, feed_id):
    # get the user
    user = User.query.get(user_id)
    # get the feed
    feed = Feed.query.get(feed_id)
    # create the delete json
    delete_json = {
        "@context": default_context(),
        "type": "Delete",
        "actor": user.ap_public_url,
        "id": f"https://{current_app.config['SERVER_NAME']}/delete/{gibberish(15)}",
        "object": {"type": "Feed", "id": feed.ap_public_url},
    }

    # find the feed members
    feed_members = FeedMember.query.filter_by(feed_id=feed.id).all()

    # for each member
    #  - if its the owner, skip
    #  - if its a local server user, skip
    #  - if its a remote user
    session = get_task_session()
    try:
        for fm in feed_members:
            fm_user = session.query(User).get(fm.user_id)
            if fm_user.id == feed.user_id:
                continue
            if fm_user.is_local():
                continue
            # if we get here the feedmember is a remote user
            instance: Instance = session.query(Instance).get(fm_user.instance.id)
            if (
                instance.inbox
                and instance.online()
                and not instance_banned(instance.domain)
            ):
                send_post_request(
                    instance.inbox,
                    delete_json,
                    user.private_key,
                    user.ap_profile_id + "#main-key",
                    timeout=10,
                )
    except Exception:
        session.rollback()
        raise
    finally:
        session.close()


@bp.route("/feed/lookup/<feedname>/<domain>")
def lookup(feedname, domain):
    if domain == current_app.config["SERVER_NAME"]:
        return redirect("/f/" + feedname)

    feedname = feedname.lower()
    domain = domain.lower()

    exists = Feed.query.filter_by(ap_id=f"{feedname}@{domain}").first()
    if exists:
        return redirect("/f/" + feedname + "@" + domain)
    else:
        address = "~" + feedname + "@" + domain
        if current_user.is_authenticated:
            new_feed = None

            try:
                new_feed = search_for_feed(address)
            except Exception as e:
                if "is blocked." in str(e):
                    flash(
                        _(
                            "Sorry, that instance is blocked, check https://gui.fediseer.com/ for reasons."
                        ),
                        "warning",
                    )
            if new_feed is None:
                if g.site.enable_nsfw:
                    flash(_("Feed not found."), "warning")
                else:
                    flash(
                        _(
                            "Feed not found. If you are searching for a nsfw feed it is blocked by this instance."
                        ),
                        "warning",
                    )
            else:
                if new_feed.banned:
                    flash(
                        _("That feed is banned from %(site)s.", site=g.site.name),
                        "warning",
                    )

            return render_template(
                "feed/lookup_remote.html",
                title=_("Search result for remote feed"),
                new_feed=new_feed,
                subscribed=feed_membership(current_user, new_feed)
                >= SUBSCRIPTION_MEMBER,
            )
        else:
            # send them back where they came from
            flash(_("Searching for remote feeds requires login"), "error")
            referrer = request.headers.get("Referer", None)
            if referrer is not None:
                return redirect(referrer)
            else:
                return redirect("/")<|MERGE_RESOLUTION|>--- conflicted
+++ resolved
@@ -699,56 +699,13 @@
         do_subscribe(actor, user_id, joined_via_feed=True)
 
 
-<<<<<<< HEAD
-@bp.route("/feed/remove_community", methods=["POST"])
-@login_required
-def feed_remove_community():
-    # this takes a user_id, new_feed_id (0), current_feed_id,
-    # and community_id then removes the community from the feed
-    # this is only called when changing a community from a feed to 'None'
-
-    # get the user id
-    user_id = int(request.args.get("user_id"))
-    # get the community id
-    community_id = int(request.args.get("community_id"))
-    # get the current_feed
-    current_feed_id = int(request.args.get("current_feed_id"))
-    # get the new_feed_id
-    new_feed_id = int(request.args.get("new_feed_id"))
-
-    # make sure the user owns this feed
-    if Feed.query.get(current_feed_id).user_id != user_id:
-        abort(403)  # 403 Forbidden
-
-    # if new_feed_id is 0, remove the right FeedItem
-    # if its not 0 abort
-    if new_feed_id == 0:
-        _feed_remove_community(community_id, current_feed_id, user_id)
-    else:
-        abort(404)
-
-    # send the user back to the page they came from or main
-    # Get the referrer from the request headers
-    referrer = request.referrer
-
-    # If the referrer exists and is not the same as the current request URL, redirect to the referrer
-    if referrer and referrer != request.url:
-        return redirect(referrer)
-
-    # If referrer is not available or is the same as the current request URL, redirect to the default URL
-    return redirect(url_for("main.index"))
-
-
-def _feed_remove_community(community_id: int, current_feed_id: int, user_id: int):
+def _feed_remove_community(community_id: int, current_feed_id: int):
     current_feed_item = (
-        FeedItem.query.filter_by(feed_id=current_feed_id)
+        db.session.query(FeedItem)
+        .filter_by(feed_id=current_feed_id)
         .filter_by(community_id=community_id)
         .first()
     )
-=======
-def _feed_remove_community(community_id: int, current_feed_id: int):
-    current_feed_item = db.session.query(FeedItem).filter_by(feed_id=current_feed_id).filter_by(community_id=community_id).first()
->>>>>>> 6ed8eabc
     db.session.delete(current_feed_item)
     db.session.commit()
 
@@ -758,122 +715,75 @@
     db.session.add(current_feed)
     db.session.commit()
 
-<<<<<<< HEAD
-    community = Community.query.get(community_id)
-    user = User.query.get(user_id)
-    cm = CommunityMember.query.filter_by(
-        user_id=user.id, community_id=community.id
-    ).first()
-    # if user.feed_auto_leave, and the user joined the community as a result of
-    # adding it to a feed, then un follow the community
-    if user.feed_auto_leave and cm.joined_via_feed is not None and cm.joined_via_feed:
-        subscription = community_membership(user, community)
-        if subscription != SUBSCRIPTION_OWNER:
-            proceed = True
-            # Undo the Follow
-            if (
-                not community.is_local()
-            ):  # this is a remote community, so activitypub is needed
-                if not community.instance.gone_forever:
-                    follow_id = f"https://{current_app.config['SERVER_NAME']}/activities/follow/{gibberish(15)}"
-                    if community.instance.domain == "ovo.st":
-                        join_request = CommunityJoinRequest.query.filter_by(
-                            user_id=user.id, community_id=community.id
-                        ).first()
-                        if join_request:
-                            follow_id = f"https://{current_app.config['SERVER_NAME']}/activities/follow/{join_request.uuid}"
-                    undo_id = (
-                        f"https://{current_app.config['SERVER_NAME']}/activities/undo/"
-                        + gibberish(15)
-                    )
-                    follow = {
-                        "actor": user.public_url(),
-                        "to": [community.public_url()],
-                        "object": community.public_url(),
-                        "type": "Follow",
-                        "id": follow_id,
-                    }
-                    undo = {
-                        "actor": user.public_url(),
-                        "to": [community.public_url()],
-                        "type": "Undo",
-                        "id": undo_id,
-                        "object": follow,
-                    }
-                    send_post_request(
-                        community.ap_inbox_url,
-                        undo,
-                        user.private_key,
-                        user.public_url() + "#main-key",
-                        timeout=10,
-                    )
-
-            if proceed:
-                db.session.query(CommunityMember).filter_by(
-                    user_id=user.id, community_id=community.id
-                ).delete()
-                db.session.query(CommunityJoinRequest).filter_by(
-                    user_id=user.id, community_id=community.id
-                ).delete()
-                community.subscriptions_count -= 1
-                db.session.commit()
-
-                flash(_("You left %(community_name)s", community_name=community.title))
-            cache.delete_memoized(community_membership, user, community)
-            cache.delete_memoized(joined_communities, user.id)
-        else:
-            # todo: community deletion
-            flash(
-                _("You need to make someone else the owner before unsubscribing."),
-                "warning",
-            )
-=======
     community = db.session.query(Community).get(community_id)
-    community_members = db.session.query(CommunityMember).filter_by(community_id=community.id).all()
+    community_members = (
+        db.session.query(CommunityMember).filter_by(community_id=community.id).all()
+    )
     # make all local users un-follow the community - if user.feed_auto_leave, and the user joined the community
     # as a result of adding it to a feed
     for cm in community_members:
         user = db.session.query(User).get(cm.user_id)
-        if user.is_local() and user.feed_auto_leave and cm.joined_via_feed is not None and cm.joined_via_feed:
+        if (
+            user.is_local()
+            and user.feed_auto_leave
+            and cm.joined_via_feed is not None
+            and cm.joined_via_feed
+        ):
             subscription = community_membership(user, community)
             if subscription != SUBSCRIPTION_OWNER:
                 proceed = True
                 # Undo the Follow
-                if not community.is_local():  # this is a remote community, so activitypub is needed
+                if (
+                    not community.is_local()
+                ):  # this is a remote community, so activitypub is needed
                     if not community.instance.gone_forever:
                         follow_id = f"https://{current_app.config['SERVER_NAME']}/activities/follow/{gibberish(15)}"
-                        if community.instance.domain == 'ovo.st':
-                            join_request = db.session.query(CommunityJoinRequest).filter_by(user_id=user.id,
-                                                                                            community_id=community.id).first()
+                        if community.instance.domain == "ovo.st":
+                            join_request = (
+                                db.session.query(CommunityJoinRequest)
+                                .filter_by(user_id=user.id, community_id=community.id)
+                                .first()
+                            )
                             if join_request:
                                 follow_id = f"https://{current_app.config['SERVER_NAME']}/activities/follow/{join_request.uuid}"
-                        undo_id = f"https://{current_app.config['SERVER_NAME']}/activities/undo/" + gibberish(15)
+                        undo_id = (
+                            f"https://{current_app.config['SERVER_NAME']}/activities/undo/"
+                            + gibberish(15)
+                        )
                         follow = {
                             "actor": user.public_url(),
                             "to": [community.public_url()],
                             "object": community.public_url(),
                             "type": "Follow",
-                            "id": follow_id
+                            "id": follow_id,
                         }
                         undo = {
-                            'actor': user.public_url(),
-                            'to': [community.public_url()],
-                            'type': 'Undo',
-                            'id': undo_id,
-                            'object': follow
+                            "actor": user.public_url(),
+                            "to": [community.public_url()],
+                            "type": "Undo",
+                            "id": undo_id,
+                            "object": follow,
                         }
-                        send_post_request(community.ap_inbox_url, undo, user.private_key,
-                                          user.public_url() + '#main-key', timeout=10)
+                        send_post_request(
+                            community.ap_inbox_url,
+                            undo,
+                            user.private_key,
+                            user.public_url() + "#main-key",
+                            timeout=10,
+                        )
 
                 if proceed:
-                    db.session.query(CommunityMember).filter_by(user_id=user.id, community_id=community.id).delete()
-                    db.session.query(CommunityJoinRequest).filter_by(user_id=user.id, community_id=community.id).delete()
+                    db.session.query(CommunityMember).filter_by(
+                        user_id=user.id, community_id=community.id
+                    ).delete()
+                    db.session.query(CommunityJoinRequest).filter_by(
+                        user_id=user.id, community_id=community.id
+                    ).delete()
                     community.subscriptions_count -= 1
                     db.session.commit()
 
                 cache.delete_memoized(community_membership, user, community)
                 cache.delete_memoized(joined_communities, user.id)
->>>>>>> 6ed8eabc
 
     # announce the change to any potential subscribers
     if current_feed.public:
