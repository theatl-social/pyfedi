# ----- imports -----
from collections import namedtuple
from random import randint
from typing import List

from flask import g, current_app, request, redirect, url_for, flash, abort, make_response
from markupsafe import Markup
from flask_babel import _
from flask_login import current_user
from slugify import slugify
from sqlalchemy import desc

from app import db, cache, celery
from app.activitypub.signature import RsaKeys, default_context, send_post_request
from app.activitypub.util import find_actor_or_create, extract_domain_and_actor
from app.community.util import (
    save_icon_file,
    save_banner_file,
    hashtags_used_in_communities,
)
from app.constants import (
    SUBSCRIPTION_OWNER,
    SUBSCRIPTION_MODERATOR,
    POST_TYPE_IMAGE,
    POST_TYPE_LINK,
    POST_TYPE_VIDEO,
    NOTIF_FEED,
    SUBSCRIPTION_MEMBER,
    SUBSCRIPTION_NONMEMBER,
    SRC_WEB,
)
from app.feed import bp
from app.feed.forms import AddCopyFeedForm, EditFeedForm, SearchRemoteFeed
from app.feed.util import (
    feeds_for_form,
    search_for_feed,
    actor_to_feed,
    feed_communities_for_edit,
    existing_communities,
    form_communities_to_ids,
)
from app.inoculation import inoculation
from app.models import (
    Feed,
    FeedMember,
    FeedItem,
    Community,
    NotificationSubscription,
    CommunityMember,
    User,
    FeedJoinRequest,
    Instance,
    Topic,
    CommunityJoinRequest,
)
from app.utils import (
    show_ban_message,
    piefed_markdown_to_lemmy_markdown,
    markdown_to_html,
    render_template,
    user_filters_posts,
    joined_communities,
    menu_instance_feeds,
    validation_required,
    feed_membership,
    gibberish,
    get_task_session,
    instance_banned,
    menu_subscribed_feeds,
    referrer,
    community_membership,
    paginate_post_ids,
    get_deduped_post_ids,
    get_request,
    post_ids_to_models,
    recently_upvoted_posts,
    recently_downvoted_posts,
    joined_or_modding_communities,
    login_required_if_private_instance,
    communities_banned_from,
    reported_posts,
    user_notes,
    login_required,
    moderating_communities_ids,
    approval_required,
    blocked_instances,
    blocked_communities,
)


@bp.route("/feed/new", methods=["GET", "POST"])
@login_required
def feed_new():
    if current_user.banned:
        return show_ban_message()

    form = AddCopyFeedForm()
    if g.site.enable_nsfw is False:
        form.nsfw.render_kw = {"disabled": True}
    if g.site.enable_nsfl is False:
        form.nsfl.render_kw = {"disabled": True}
    if not current_user.is_admin():
        form.is_instance_feed.render_kw = {"disabled": True}
    form.parent_feed_id.choices = feeds_for_form(0, current_user.id)

    if form.validate_on_submit():
        if form.url.data.strip().lower().startswith("/f/"):
            form.url.data = form.url.data[3:]
        form.url.data = slugify(
            form.url.data.strip().split("/")[0], separator="_"
        ).lower()
        if not form.public.data:
            form.url.data = (
                slugify(form.url.data.strip(), separator="_").lower()
                + "/"
                + current_user.user_name.lower()
            )
        private_key, public_key = RsaKeys.generate_keypair()
        feed = Feed(
            user_id=current_user.id,
            title=form.title.data,
            name=form.url.data,
            machine_name=form.url.data,
            description=piefed_markdown_to_lemmy_markdown(form.description.data),
            description_html=markdown_to_html(form.description.data),
            show_posts_in_children=form.show_child_posts.data,
            nsfw=form.nsfw.data,
            nsfl=form.nsfl.data,
            private_key=private_key,
            public_key=public_key,
            public=form.public.data,
            is_instance_feed=form.is_instance_feed.data,
            ap_profile_id="https://"
            + current_app.config["SERVER_NAME"]
            + "/f/"
            + form.url.data.lower(),
            ap_public_url="https://"
            + current_app.config["SERVER_NAME"]
            + "/f/"
            + form.url.data,
            ap_followers_url="https://"
            + current_app.config["SERVER_NAME"]
            + "/f/"
            + form.url.data
            + "/followers",
            ap_following_url="https://"
            + current_app.config["SERVER_NAME"]
            + "/f/"
            + form.url.data
            + "/following",
            ap_outbox_url="https://"
            + current_app.config["SERVER_NAME"]
            + "/f/"
            + form.url.data
            + "/outbox",
            ap_domain=current_app.config["SERVER_NAME"],
            subscriptions_count=1,
            instance_id=1,
        )
        if form.parent_feed_id.data:
            feed.parent_feed_id = form.parent_feed_id.data
        else:
            feed.parent_feed_id = None
        icon_file = request.files["icon_file"]
        if icon_file and icon_file.filename != "":
            file = save_icon_file(icon_file, directory="feeds")
            if file:
                feed.icon = file
        banner_file = request.files["banner_file"]
        if banner_file and banner_file.filename != "":
            file = save_banner_file(banner_file, directory="feeds")
            if file:
                feed.image = file
        db.session.add(feed)
        db.session.commit()

        membership = FeedMember(user_id=current_user.id, feed_id=feed.id, is_owner=True)
        db.session.add(membership)
        db.session.commit()

        new_communities = form_communities_to_ids(
            form.communities.data
        )  # the communities that are in the feed now

        for added_community in new_communities:
            _feed_add_community(added_community, 0, feed.id, current_user.id)

        flash(_("Your new Feed has been created."))
        return redirect(url_for("user.user_myfeeds", actor=current_user.link()))

    # Create Feed from a topic
    if request.args.get("topic_id"):
        topic = Topic.query.get(request.args.get("topic_id"))
        community_apids = []
        for community in topic.communities:
            community_apids.append(community.lemmy_link().replace("!", ""))
        form.title.data = topic.name
        form.url.data = topic.machine_name
        form.communities.data = "\n".join(community_apids)

    return render_template(
        "feed/feed_new.html",
        title=_("Create a Feed"),
        form=form,
        current_app=current_app,
    )


@bp.route("/feed/add_remote", methods=["GET", "POST"])
@login_required
def feed_add_remote():
    if current_user.banned:
        return show_ban_message()
    form = SearchRemoteFeed()
    new_feed = None
    if form.validate_on_submit():
        address = form.address.data.strip().lower()

        if address.startswith("~") and "@" in address:
            try:
                new_feed = search_for_feed(address)
            except Exception as e:
                if "is blocked." in str(e):
                    flash(
                        _(
                            "Sorry, that instance is blocked, check https://gui.fediseer.com/ for reasons."
                        ),
                        "warning",
                    )
        elif address.startswith("@") and "@" in address[1:]:
            # todo: the user is searching for a person instead
            ...
        elif "@" in address:
            new_feed = search_for_feed("~" + address)
        elif address.startswith("https://"):
            server, feed = extract_domain_and_actor(address)
            new_feed = search_for_feed("~" + feed + "@" + server)
        else:
            message = Markup(
                "Accepted address formats: ~feedname@server.name or https://server.name/f/feedname."
            )
            flash(message, "error")
        if new_feed is None:
            if g.site.enable_nsfw:
                flash(_("Feed not found."), "warning")
            else:
                flash(
                    _(
                        "Feed not found. If you are searching for a nsfw feed it is blocked by this instance."
                    ),
                    "warning",
                )
        else:
            cache.delete_memoized(feed_membership, current_user, new_feed)

    return render_template(
        "feed/add_remote.html",
        title=_("Add remote feed"),
        form=form,
        new_feed=new_feed,
        subscribed=feed_membership(current_user, new_feed) >= SUBSCRIPTION_MEMBER,
    )


@bp.route("/feed/<int:feed_id>/edit", methods=["GET", "POST"])
@login_required
def feed_edit(feed_id: int):
    url_changed = False
    old_url = None
    if current_user.banned:
        return show_ban_message()
    # load the feed
    feed_to_edit: Feed = Feed.query.get_or_404(feed_id)
    # make sure the user owns this feed
    if feed_to_edit.user_id != current_user.id:
        abort(404)
    edit_feed_form = EditFeedForm()
    edit_feed_form.parent_feed_id.choices = feeds_for_form(feed_id, current_user.id)
    edit_feed_form.feed_id = feed_id

    if not current_user.is_admin():
        edit_feed_form.is_instance_feed.render_kw = {"disabled": True}

    if feed_to_edit.subscriptions_count > 1:
        edit_feed_form.url.render_kw = {"disabled": True}

    if edit_feed_form.validate_on_submit():
        if edit_feed_form.url.data:
            edit_feed_form.url.data = slugify(
                edit_feed_form.url.data.strip().split("/")[0], separator="_"
            ).lower()
            if not edit_feed_form.public.data:
                edit_feed_form.url.data = (
                    slugify(edit_feed_form.url.data.strip(), separator="_").lower()
                    + "/"
                    + current_user.user_name.lower()
                )
            old_url = feed_to_edit.name
            url_changed = feed_to_edit.name != edit_feed_form.url.data
            feed_to_edit.name = edit_feed_form.url.data
            feed_to_edit.machine_name = edit_feed_form.url.data
        feed_to_edit.title = edit_feed_form.title.data
        feed_to_edit.description = piefed_markdown_to_lemmy_markdown(
            edit_feed_form.description.data
        )
        feed_to_edit.description_html = markdown_to_html(
            edit_feed_form.description.data
        )
        feed_to_edit.show_posts_in_children = edit_feed_form.show_child_posts.data
        if edit_feed_form.parent_feed_id.data:
            feed_to_edit.parent_feed_id = edit_feed_form.parent_feed_id.data
        else:
            feed_to_edit.parent_feed_id = None
        icon_file = request.files["icon_file"]
        if icon_file and icon_file.filename != "":
            file = save_icon_file(icon_file, directory="feeds")
            if file:
                feed_to_edit.icon = file
            cache.delete_memoized(Feed.icon_image, feed_to_edit)
        banner_file = request.files["banner_file"]
        if banner_file and banner_file.filename != "":
            file = save_banner_file(banner_file, directory="feeds")
            if file:
                feed_to_edit.image = file
            cache.delete_memoized(Feed.header_image, feed_to_edit)
        if g.site.enable_nsfw:
            feed_to_edit.nsfw = edit_feed_form.nsfw.data
        if g.site.enable_nsfl:
            feed_to_edit.nsfl = edit_feed_form.nsfl.data
        # unsubscribe every feed member except owner when moving from public to private
        if feed_to_edit.public and not edit_feed_form.public.data:
            db.session.query(FeedMember).filter(FeedMember.is_owner == False).delete()
            db.session.query(FeedJoinRequest).filter_by(
                user_id=current_user.id, feed_id=feed_to_edit.id
            ).delete()
            feed_to_edit.subscriptions_count = (
                db.session.query(FeedMember)
                .filter(FeedMember.is_owner == False)
                .count()
            )
        feed_to_edit.public = edit_feed_form.public.data
        if current_user.is_admin():
            feed_to_edit.is_instance_feed = edit_feed_form.is_instance_feed.data
            cache.delete_memoized(menu_instance_feeds)
        db.session.add(feed_to_edit)
        db.session.commit()

        # Update FeedItems based on whatever has changed in the form.communities field
        old_communities = set(
            existing_communities(feed_to_edit.id)
        )  # the communities that were in the feed before the edit was made
        new_communities = form_communities_to_ids(
            edit_feed_form.communities.data
        )  # the communities that are in the feed now
        added_communities = new_communities - old_communities
        removed_communities = old_communities - new_communities

        for added_community in added_communities:
            _feed_add_community(added_community, 0, feed_to_edit.id, current_user.id)

        for removed_community in removed_communities:
            _feed_remove_community(removed_community, feed_to_edit.id)

        flash(_("Settings saved."))
        if url_changed and old_url is not None:
            if referrer().endswith(old_url):
                return redirect("/f/" + feed_to_edit.name)
            else:
                return redirect(referrer())
        else:
            return redirect(referrer())

    # add the current data to the form
    edit_feed_form.title.data = feed_to_edit.title
    edit_feed_form.url.data = feed_to_edit.name
    edit_feed_form.description.data = feed_to_edit.description
    edit_feed_form.communities.data = feed_communities_for_edit(feed_to_edit.id)
    edit_feed_form.show_child_posts.data = feed_to_edit.show_posts_in_children
    edit_feed_form.parent_feed_id.data = feed_to_edit.parent_feed_id
    if g.site.enable_nsfw is False:
        edit_feed_form.nsfw.render_kw = {"disabled": True}
    else:
        edit_feed_form.nsfw.data = feed_to_edit.nsfw
    if g.site.enable_nsfl is False:
        edit_feed_form.nsfl.render_kw = {"disabled": True}
    else:
        edit_feed_form.nsfw.data = feed_to_edit.nsfw
    edit_feed_form.public.data = feed_to_edit.public
    edit_feed_form.is_instance_feed.data = feed_to_edit.is_instance_feed

    return render_template(
        "feed/feed_edit.html",
        form=edit_feed_form,
    )


@bp.route("/feed/<int:feed_id>/delete", methods=["POST"])
@login_required
def feed_delete(feed_id: int):
    # get the user_id
    user_id = int(request.args.get("user_id"))
    # get the feed
    feed = Feed.query.get_or_404(feed_id)

    # is it an instance_feed?
    instance_feed = feed.is_instance_feed

    # does the user own the feed
    if feed.user_id != user_id:
        abort(404)

    # announce the change to any potential subscribers
    # have to do it here before the feed members are cleared out
    if feed.public:
        if current_app.debug:
            announce_feed_delete_to_subscribers(user_id, feed.id)
        else:
            announce_feed_delete_to_subscribers.delay(user_id, feed.id)

    # strip out any feedmembers before deleting
    db.session.query(FeedMember).filter(FeedMember.feed_id == feed.id).delete()

    # delete the feed
    if feed.num_communities > 0:
        db.session.query(FeedItem).filter(FeedItem.feed_id == feed.id).delete()
    db.session.delete(feed)

    # commit the  removal changes
    db.session.commit()

    flash(_("Feed deleted"))

    # clear instance feeds for dropdown menu cache
    if instance_feed:
        cache.delete_memoized(menu_instance_feeds)

    # send the user back to the page they came from or main
    # Get the referrer from the request headers
    referrer = request.referrer

    # If the referrer exists and is not the same as the current request URL, redirect to the referrer
    if referrer and referrer != request.url:
        return redirect(referrer)

    # If referrer is not available or is the same as the current request URL, redirect to the default URL
    return redirect(url_for("main.index"))


@bp.route("/feed/<int:feed_id>/copy", methods=["GET", "POST"])
@login_required
def feed_copy(feed_id: int):
    if current_user.banned:
        return show_ban_message()
    # load the feed
    feed_to_copy = Feed.query.get_or_404(feed_id)
    copy_feed_form = AddCopyFeedForm()
    copy_feed_form.parent_feed_id.choices = feeds_for_form(0, current_user.id)

    if not current_user.is_admin():
        copy_feed_form.is_instance_feed.render_kw = {"disabled": True}

    if copy_feed_form.validate_on_submit():
        if copy_feed_form.url.data.strip().lower().startswith("/f/"):
            copy_feed_form.url.data = copy_feed_form.url.data[3:]
        if copy_feed_form.public.data:
            copy_feed_form.url.data = slugify(
                copy_feed_form.url.data, separator="_"
            ).lower()
        else:
            copy_feed_form.url.data = (
                slugify(copy_feed_form.url.data.strip(), separator="_").lower()
                + "/"
                + current_user.user_name.lower()
            )
        private_key, public_key = RsaKeys.generate_keypair()
        feed = Feed(
            user_id=current_user.id,
            title=copy_feed_form.title.data,
            name=copy_feed_form.url.data,
            machine_name=copy_feed_form.url.data,
            description=piefed_markdown_to_lemmy_markdown(
                copy_feed_form.description.data
            ),
            description_html=markdown_to_html(copy_feed_form.description.data),
            show_posts_in_children=copy_feed_form.show_child_posts.data,
            nsfw=copy_feed_form.nsfw.data,
            nsfl=copy_feed_form.nsfl.data,
            private_key=private_key,
            public_key=public_key,
            public=copy_feed_form.public.data,
            is_instance_feed=copy_feed_form.is_instance_feed.data,
            ap_profile_id="https://"
            + current_app.config["SERVER_NAME"]
            + "/f/"
            + copy_feed_form.url.data.lower(),
            ap_public_url="https://"
            + current_app.config["SERVER_NAME"]
            + "/f/"
            + copy_feed_form.url.data,
            ap_followers_url="https://"
            + current_app.config["SERVER_NAME"]
            + "/f/"
            + copy_feed_form.url.data
            + "/followers",
            ap_following_url="https://"
            + current_app.config["SERVER_NAME"]
            + "/f/"
            + copy_feed_form.url.data
            + "/following",
            ap_domain=current_app.config["SERVER_NAME"],
            subscriptions_count=1,
            instance_id=1,
        )
        if copy_feed_form.parent_feed_id.data:
            feed.parent_feed_id = copy_feed_form.parent_feed_id.data
        else:
            feed.parent_feed_id = None
        icon_file = request.files["icon_file"]
        if icon_file and icon_file.filename != "":
            file = save_icon_file(icon_file, directory="feeds")
            if file:
                feed.icon = file
        banner_file = request.files["banner_file"]
        if banner_file and banner_file.filename != "":
            file = save_banner_file(banner_file, directory="feeds")
            if file:
                feed.image = file
        db.session.add(feed)
        db.session.commit()

        # get the FeedItems from the feed being copied and
        # make sure they all come over to the new Feed
        old_feed_items = FeedItem.query.join(
            Feed, FeedItem.feed_id == feed_to_copy.id
        ).all()
        for item in old_feed_items:
            fi = FeedItem(feed_id=feed.id, community_id=item.community_id)
            db.session.add(fi)
            db.session.commit()

        # also subscribe the user to any community they are not already subscribed to
        member_of_ids = []
        member_of = CommunityMember.query.filter_by(user_id=current_user.id).all()
        for cm in member_of:
            member_of_ids.append(cm.community_id)
        for item in old_feed_items:
            if item.community_id not in member_of_ids and current_user.feed_auto_follow:
                from app.community.routes import do_subscribe

                community = Community.query.get(item.community_id)
                actor = community.ap_id if community.ap_id else community.name
                do_subscribe(actor, current_user.id, joined_via_feed=True)

        feed.num_communities = len(old_feed_items)
        db.session.add(feed)
        db.session.commit()

        membership = FeedMember(user_id=current_user.id, feed_id=feed.id, is_owner=True)
        db.session.add(membership)
        db.session.commit()

        flash(_("Your new Feed has been created."))
        return redirect(url_for("main.index"))

        # add the current data to the form
    copy_feed_form.title.data = feed_to_copy.title
    copy_feed_form.url.data = feed_to_copy.name
    copy_feed_form.description.data = feed_to_copy.description
    copy_feed_form.communities.data = feed_communities_for_edit(feed_to_copy.id)
    copy_feed_form.show_child_posts.data = feed_to_copy.show_posts_in_children
    if g.site.enable_nsfw is False:
        copy_feed_form.nsfw.render_kw = {"disabled": True}
    else:
        copy_feed_form.nsfw.data = feed_to_copy.nsfw
    if g.site.enable_nsfl is False:
        copy_feed_form.nsfl.render_kw = {"disabled": True}
    else:
        copy_feed_form.nsfw.data = feed_to_copy.nsfw
    copy_feed_form.public.data = feed_to_copy.public
    copy_feed_form.is_instance_feed.data = feed_to_copy.is_instance_feed

    return render_template("feed/feed_copy.html", form=copy_feed_form)


@bp.route("/feed/<int:feed_id>/notification", methods=["GET", "POST"])
@login_required
def feed_notification(feed_id: int):
    # Toggle whether the current user is subscribed to notifications about this feed's posts or not
    feed = Feed.query.get_or_404(feed_id)
    existing_notification = NotificationSubscription.query.filter(
        NotificationSubscription.entity_id == feed.id,
        NotificationSubscription.user_id == current_user.id,
        NotificationSubscription.type == NOTIF_FEED,
    ).first()
    if existing_notification:
        db.session.delete(existing_notification)
        db.session.commit()
    else:  # no subscription yet, so make one
        new_notification = NotificationSubscription(
            name=feed.name, user_id=current_user.id, entity_id=feed.id, type=NOTIF_FEED
        )
        db.session.add(new_notification)
        db.session.commit()

    return render_template("feed/_notification_toggle.html", feed=feed)


@bp.route("/feed/add_community", methods=["GET"])
@login_required
def feed_add_community():
    # this expects a user_id, a new_feed_id, a current_feed_id,
    # and a community_id
    # it will get those and then add a community to
    # a feed using the FeedItem model
    user_id = int(request.args.get("user_id"))
    feed_id = int(request.args.get("new_feed_id"))
    current_feed_id = int(request.args.get("current_feed_id"))
    community_id = int(request.args.get("community_id"))

    # make sure the user owns this feed
    if Feed.query.get(feed_id).user_id != user_id:
        abort(404)

    _feed_add_community(community_id, current_feed_id, feed_id, user_id)

    # send the user back to the page they came from or main
    # Get the referrer from the request headers
    referrer = request.referrer

    # If the referrer exists and is not the same as the current request URL, redirect to the referrer
    if referrer and referrer != request.url:
        return redirect(referrer)

    # If referrer is not available or is the same as the current request URL, redirect to the default URL
    return redirect(url_for("main.index"))


def _feed_add_community(
    community_id: int, current_feed_id: int, feed_id: int, user_id: int
):
    # if current_feed_id is not 0 then we are moving a community from
    # one feed to another
    if current_feed_id != 0:
        current_feed_item = (
            FeedItem.query.filter_by(feed_id=current_feed_id)
            .filter_by(community_id=community_id)
            .first()
        )
        db.session.delete(current_feed_item)
        db.session.commit()

        # also update the num_communities for the old feed
        current_feed = Feed.query.get(current_feed_id)
        current_feed.num_communities = current_feed.num_communities - 1
        db.session.add(current_feed)
        db.session.commit()

        # announce the change to any potential subscribers
        if current_feed.public:
            community = Community.query.get(community_id)
            if current_app.debug:
                announce_feed_add_remove_to_subscribers(
                    "Remove", current_feed.id, community.id
                )
            else:
                announce_feed_add_remove_to_subscribers.delay(
                    "Remove", current_feed.id, community.id
                )

    # make the new feeditem and commit it
    feed_item = FeedItem(feed_id=feed_id, community_id=community_id)
    db.session.add(feed_item)
    db.session.commit()

    # also update the num_communities for the new feed
    feed = Feed.query.get(feed_id)
    feed.num_communities = feed.num_communities + 1
    db.session.add(feed)
    db.session.commit()

    # announce the change to any potential subscribers
    if feed.public:
        community = Community.query.get(community_id)
        if current_app.debug:
            announce_feed_add_remove_to_subscribers("Add", feed.id, community.id)
        else:
            announce_feed_add_remove_to_subscribers.delay("Add", feed.id, community.id)

    # subscribe the user to the community if they are not already subscribed
    current_membership = CommunityMember.query.filter_by(
        user_id=user_id, community_id=community_id
    ).first()
    if current_membership is None and current_user.feed_auto_follow:
        # import do_subscribe here, otherwise we get import errors from circular import problems
        from app.community.routes import do_subscribe

        community = Community.query.get(community_id)
        actor = community.ap_id if community.ap_id else community.name
        do_subscribe(actor, user_id, joined_via_feed=True)


def _feed_remove_community(community_id: int, current_feed_id: int):
    current_feed_item = (
        db.session.query(FeedItem)
        .filter_by(feed_id=current_feed_id)
        .filter_by(community_id=community_id)
        .first()
    )
    db.session.delete(current_feed_item)
    db.session.commit()

    # also update the num_communities for the old feed
    current_feed = db.session.query(Feed).get(current_feed_id)
    current_feed.num_communities = current_feed.num_communities - 1
    db.session.add(current_feed)
    db.session.commit()

    community = db.session.query(Community).get(community_id)
    community_members = (
        db.session.query(CommunityMember).filter_by(community_id=community.id).all()
    )
    # make all local users un-follow the community - if user.feed_auto_leave, and the user joined the community
    # as a result of adding it to a feed
    for cm in community_members:
        user = db.session.query(User).get(cm.user_id)
        if (
            user.is_local()
            and user.feed_auto_leave
            and cm.joined_via_feed is not None
            and cm.joined_via_feed
        ):
            subscription = community_membership(user, community)
            if subscription != SUBSCRIPTION_OWNER:
                proceed = True
                # Undo the Follow
                if (
                    not community.is_local()
                ):  # this is a remote community, so activitypub is needed
                    if not community.instance.gone_forever:
                        follow_id = f"https://{current_app.config['SERVER_NAME']}/activities/follow/{gibberish(15)}"
                        if community.instance.domain == "ovo.st":
                            join_request = (
                                db.session.query(CommunityJoinRequest)
                                .filter_by(user_id=user.id, community_id=community.id)
                                .first()
                            )
                            if join_request:
                                follow_id = f"https://{current_app.config['SERVER_NAME']}/activities/follow/{join_request.uuid}"
                        undo_id = (
                            f"https://{current_app.config['SERVER_NAME']}/activities/undo/"
                            + gibberish(15)
                        )
                        follow = {
                            "actor": user.public_url(),
                            "to": [community.public_url()],
                            "object": community.public_url(),
                            "type": "Follow",
                            "id": follow_id,
                        }
                        undo = {
                            "actor": user.public_url(),
                            "to": [community.public_url()],
                            "type": "Undo",
                            "id": undo_id,
                            "object": follow,
                        }
                        send_post_request(
                            community.ap_inbox_url,
                            undo,
                            user.private_key,
                            user.public_url() + "#main-key",
                            timeout=10,
                        )

                if proceed:
                    db.session.query(CommunityMember).filter_by(
                        user_id=user.id, community_id=community.id
                    ).delete()
                    db.session.query(CommunityJoinRequest).filter_by(
                        user_id=user.id, community_id=community.id
                    ).delete()
                    community.subscriptions_count -= 1
                    db.session.commit()

                cache.delete_memoized(community_membership, user, community)
                cache.delete_memoized(joined_communities, user.id)

    # announce the change to any potential subscribers
    if current_feed.public:
        if current_app.debug:
            announce_feed_add_remove_to_subscribers(
                "Remove", current_feed.id, community.id
            )
        else:
            announce_feed_add_remove_to_subscribers.delay(
                "Remove", current_feed.id, community.id
            )


@bp.route("/feed/list", methods=["GET"])
@login_required
def feed_list():
    # this takes a user id, community id, and current_feed id,
    # and returns a set of html entries of the users feeds

    # get the user id
    user_id = int(request.args.get("user_id"))
    # get the community id
    community_id = int(request.args.get("community_id"))
    # get the current_feed
    current_feed_id = int(request.args.get("current_feed_id"))
    # get the user's feeds
    user_feeds = Feed.query.filter_by(user_id=user_id).all()

    # setup html base to send back
    options_html = ""

    # add the none option if already in a feed
    if current_feed_id != 0:
        options_html = (
            options_html
            + f'<li><a class="dropdown-item" href="/feed/remove_community?user_id={user_id}&new_feed_id=0&current_feed_id={current_feed_id}&community_id={community_id}">None</li>'
        )

    # for loop to add the rest of the options to the html
    for feed in user_feeds:
        # skip the current_feed if it has one
        if feed.id == current_feed_id:
            continue
        options_html = (
            options_html
            + f'<li><a class="dropdown-item" href="/feed/add_community?user_id={user_id}&new_feed_id={feed.id}&current_feed_id={current_feed_id}&community_id={community_id}">{feed.title}</li>'
        )

    return options_html


# @bp.route('/f/<actor>', methods=['GET']) - defined in activitypub/routes.py, which calls this function for user requests. A bit weird.
@login_required_if_private_instance
def show_feed(feed):
    # if the feed is private abort, unless the logged in user is the owner of the feed
    if not feed.public:
        if current_user.is_authenticated and current_user.id == feed.user_id:
            ...
        elif current_user.is_authenticated and feed.subscribed(current_user.id):
            ...
        else:
            flash(
                _(
                    "Could not find that feed or it is not public. Try one of these instead..."
                )
            )
            return redirect(url_for("main.list_feeds"))

    if current_user.is_anonymous:
        if current_app.config["CONTENT_WARNING"]:
            if feed.nsfl:
                flash(_("This feed is only visible to logged in users."))
                next_url = "/f/" + (feed.ap_id if feed.ap_id else feed.machine_name)
                return redirect(url_for("auth.login", next=next_url))
        else:
            if feed.nsfw or feed.nsfl:
                flash(_("This feed is only visible to logged in users."))
                next_url = "/f/" + (feed.ap_id if feed.ap_id else feed.machine_name)
                return redirect(url_for("auth.login", next=next_url))

    page = request.args.get("page", 0, type=int)
    sort = request.args.get(
        "sort", "" if current_user.is_anonymous else current_user.default_sort
    )
    if sort == "scaled":
        sort = ""
    result_id = (
        request.args.get("result_id", gibberish(15))
        if current_user.is_authenticated
        else None
    )
    low_bandwidth = request.cookies.get("low_bandwidth", "0") == "1"
    tag = request.args.get("tag", "")
    page_length = 20 if low_bandwidth else current_app.config["PAGE_LENGTH"]
    post_layout = request.args.get("layout", "list" if not low_bandwidth else None)
    if post_layout == "masonry":
        page_length = 200
    elif post_layout == "masonry_wide":
        page_length = 300

    breadcrumbs = []
    existing_url = "/f"

    parent_id = feed.parent_feed_id
    parents = []
    while parent_id:
        parent_feed = Feed.query.get(parent_id)
        parents.append(parent_feed)
        parent_id = parent_feed.parent_feed_id

    for parent_feed in reversed(parents):
        breadcrumb = namedtuple("Breadcrumb", ["text", "url"])
        breadcrumb.text = parent_feed.title
        breadcrumb.url = f"{existing_url}/{parent_feed.link()}"
        breadcrumbs.append(breadcrumb)

    breadcrumb = namedtuple("Breadcrumb", ["text", "url"])
    breadcrumb.text = feed.title
    breadcrumb.url = ""
    breadcrumbs.append(breadcrumb)

    current_feed = feed

    if current_feed:
        # get the feed_ids
        if current_feed.show_posts_in_children:  # include posts from child feeds
            feed_ids = get_all_child_feed_ids(current_feed)
        else:
            feed_ids = [current_feed.id]

        # for each feed get the community ids (FeedItem) in the feed
        # used for the posts searching
        feed_community_ids = []
        for fid in feed_ids:
            feed_items = FeedItem.query.join(Feed, FeedItem.feed_id == fid).all()
            for item in feed_items:
                feed_community_ids.append(item.community_id)

        post_ids = get_deduped_post_ids(result_id, feed_community_ids, sort, tag)
        has_next_page = len(post_ids) > page + 1 * page_length
        post_ids = paginate_post_ids(post_ids, page, page_length=page_length)
        posts = post_ids_to_models(post_ids, sort)

        feed_communities = (
            Community.query.filter(
                Community.id.in_(feed_community_ids),
                Community.banned == False,
                Community.total_subscriptions_count > 0,
            )
            .filter(
                Community.instance_id.not_in(blocked_instances(current_user.get_id()))
            )
            .filter(Community.id.not_in(blocked_communities(current_user.get_id())))
            .order_by(desc(Community.total_subscriptions_count))
        )

        next_url = (
            url_for(
                "activitypub.feed_profile",
                actor=feed.ap_id if feed.ap_id is not None else feed.name,
                page=page + 1,
                sort=sort,
                layout=post_layout,
                result_id=result_id,
            )
            if has_next_page
            else None
        )
        prev_url = (
            url_for(
                "activitypub.feed_profile",
                actor=feed.ap_id if feed.ap_id is not None else feed.name,
                page=page - 1,
                sort=sort,
                layout=post_layout,
                result_id=result_id if page > 1 else None,
            )
            if page > 0
            else None
        )

        sub_feeds = (
            Feed.query.filter_by(parent_feed_id=current_feed.id)
            .order_by(Feed.name)
            .all()
        )

        owner = User.query.get(feed.user_id)

        # Voting history
        if current_user.is_authenticated:
            recently_upvoted = recently_upvoted_posts(current_user.id)
            recently_downvoted = recently_downvoted_posts(current_user.id)
            communities_banned_from_list = communities_banned_from(current_user.id)
            content_filters = user_filters_posts(current_user.id)
        else:
            recently_upvoted = []
            recently_downvoted = []
            communities_banned_from_list = []
            content_filters = {}

<<<<<<< HEAD
        return render_template(
            "feed/show_feed.html",
            title=_(current_feed.name),
            posts=posts,
            feed=current_feed,
            sort=sort,
            owner=owner,
            page=page,
            post_layout=post_layout,
            next_url=next_url,
            prev_url=prev_url,
            feed_communities=feed_communities,
            content_filters=user_filters_posts(current_user.id)
            if current_user.is_authenticated
            else {},
            tags=hashtags_used_in_communities(feed_community_ids, content_filters),
            sub_feeds=sub_feeds,
            feed_path=feed.path(),
            breadcrumbs=breadcrumbs,
            rss_feed=f"https://{current_app.config['SERVER_NAME']}/f/{feed.path()}.rss",
            rss_feed_name=f"{current_feed.name} on {g.site.name}",
            communities_banned_from_list=communities_banned_from_list,
            show_post_community=True,
            joined_communities=joined_or_modding_communities(current_user.get_id()),
            moderated_community_ids=moderating_communities_ids(current_user.get_id()),
            recently_upvoted=recently_upvoted,
            recently_downvoted=recently_downvoted,
            reported_posts=reported_posts(current_user.get_id(), g.admin_ids),
            user_notes=user_notes(current_user.get_id()),
            inoculation=inoculation[randint(0, len(inoculation) - 1)]
            if g.site.show_inoculation_block
            else None,
            POST_TYPE_LINK=POST_TYPE_LINK,
            POST_TYPE_IMAGE=POST_TYPE_IMAGE,
            POST_TYPE_VIDEO=POST_TYPE_VIDEO,
            SUBSCRIPTION_OWNER=SUBSCRIPTION_OWNER,
            SUBSCRIPTION_MODERATOR=SUBSCRIPTION_MODERATOR,
        )
=======
        resp = make_response(render_template('feed/show_feed.html', title=_(current_feed.name), posts=posts, feed=current_feed,
                               sort=sort, owner=owner,
                               page=page, post_layout=post_layout, next_url=next_url, prev_url=prev_url,
                               feed_communities=feed_communities, content_filters=user_filters_posts(current_user.id) if current_user.is_authenticated else {},
                               tags=hashtags_used_in_communities(feed_community_ids, content_filters),
                               sub_feeds=sub_feeds, feed_path=feed.path(), breadcrumbs=breadcrumbs,
                               rss_feed=f"https://{current_app.config['SERVER_NAME']}/f/{feed.path()}.rss",
                               rss_feed_name=f"{current_feed.name} on {g.site.name}",
                               communities_banned_from_list=communities_banned_from_list,
                               show_post_community=True,
                               joined_communities=joined_or_modding_communities(current_user.get_id()),
                               moderated_community_ids=moderating_communities_ids(current_user.get_id()),
                               recently_upvoted=recently_upvoted, recently_downvoted=recently_downvoted,
                               reported_posts=reported_posts(current_user.get_id(), g.admin_ids),
                               user_notes=user_notes(current_user.get_id()),
                               inoculation=inoculation[
                                   randint(0, len(inoculation) - 1)] if g.site.show_inoculation_block else None,
                               POST_TYPE_LINK=POST_TYPE_LINK, POST_TYPE_IMAGE=POST_TYPE_IMAGE,
                               POST_TYPE_VIDEO=POST_TYPE_VIDEO,
                               SUBSCRIPTION_OWNER=SUBSCRIPTION_OWNER, SUBSCRIPTION_MODERATOR=SUBSCRIPTION_MODERATOR,
                               ))
        if current_user.is_anonymous:
            resp.headers.set('Cache-Control', 'public, max-age=30')

        return resp
>>>>>>> 0f8a3960
    else:
        abort(404)


def get_all_child_feed_ids(feed: Feed) -> List[int]:
    # recurse down the feed tree, gathering all the feed IDs found
    feed_ids = [feed.id]
    for child_feed in Feed.query.filter(Feed.parent_feed_id == feed.id):
        feed_ids.extend(get_all_child_feed_ids(child_feed))
    return feed_ids


@bp.route("/f/<feed_name>/submit", methods=["GET", "POST"])
@login_required
@validation_required
@approval_required
def feed_create_post(feed_name):
    feed = Feed.query.filter(Feed.machine_name == feed_name.strip().lower()).first()
    if not feed:
        abort(404)

    feed_community_ids = []
    feed_items = FeedItem.query.join(Feed, FeedItem.feed_id == feed.id).all()
    for item in feed_items:
        feed_community_ids.append(item.community_id)

    communities = (
        Community.query.filter(Community.id.in_(feed_community_ids))
        .filter_by(banned=False)
        .order_by(Community.title)
        .all()
    )
    sub_feed_community_ids = []
    child_feeds = [
        feed.id for feed in Feed.query.filter(Feed.parent_feed_id == feed.id).all()
    ]
    for cf_id in child_feeds:
        feed_items = FeedItem.query.join(Feed, FeedItem.feed_id == cf_id).all()
        for item in feed_items:
            sub_feed_community_ids.append(item.community_id)

    sub_communities = (
        Community.query.filter_by(banned=False)
        .filter(Community.id.in_(sub_feed_community_ids))
        .order_by(Community.title)
        .all()
    )
    if request.form.get("community_id", "") != "":
        community = Community.query.get_or_404(int(request.form.get("community_id")))
        return redirect(url_for("community.join_then_add", actor=community.link()))
    return render_template(
        "feed/feed_create_post.html",
        communities=communities,
        sub_communities=sub_communities,
        feed=feed,
        SUBSCRIPTION_OWNER=SUBSCRIPTION_OWNER,
        SUBSCRIPTION_MODERATOR=SUBSCRIPTION_MODERATOR,
    )


@bp.route("/feed/<actor>/subscribe", methods=["GET"])
@login_required
@validation_required
@approval_required
def subscribe(actor):
    do_feed_subscribe(actor, current_user.id)
    referrer = request.headers.get("Referer", None)
    if referrer is not None:
        return redirect(referrer)
    else:
        return redirect("/f/" + actor)


def do_feed_subscribe(actor, user_id, src=SRC_WEB):
    try:
        remote = False
        actor = actor.strip()
        user = User.query.get(user_id)
        if "@" in actor:
            feed = Feed.query.filter_by(ap_id=actor).first()
            remote = True
        else:
            feed = Feed.query.filter_by(name=actor, ap_id=None).first()

        if feed is not None:
            if feed_membership(user, feed) == SUBSCRIPTION_NONMEMBER:
                success = True

                # for local feeds, joining is instant
                member = FeedMember(user_id=user.id, feed_id=feed.id)
                db.session.add(member)
                feed.subscriptions_count += 1
                db.session.commit()

                # also subscribe the user to the feeditem communities
                # if they have feed_auto_follow turned on
                if user.feed_auto_follow:
                    from app.community.routes import do_subscribe

                    feed_items = FeedItem.query.filter_by(feed_id=feed.id).all()
                    for fi in feed_items:
                        community = Community.query.get(fi.community_id)
                        actor = community.ap_id if community.ap_id else community.name
                        if current_app.debug:
                            do_subscribe(actor, user.id, joined_via_feed=True)
                        else:
                            do_subscribe.delay(actor, user.id, joined_via_feed=True)

                # feed is remote
                if remote:
                    # send ActivityPub message to remote feed, asking to follow. Accept message will be sent to our shared inbox
                    join_request = FeedJoinRequest(user_id=user.id, feed_id=feed.id)
                    db.session.add(join_request)
                    db.session.commit()
                    if feed.instance.online():
                        follow = {
                            "actor": user.public_url(),
                            "to": [feed.public_url()],
                            "object": feed.public_url(),
                            "type": "Follow",
                            "id": f"https://{current_app.config['SERVER_NAME']}/activities/follow/{join_request.uuid}",
                        }
                        send_post_request(
                            feed.ap_inbox_url,
                            follow,
                            user.private_key,
                            user.public_url() + "#main-key",
                            timeout=10,
                        )

                        # reach out and get the feeditems from the remote /following collection
                        res = get_request(feed.ap_following_url)
                        following_collection = res.json()

                        # for each of those add the communities
                        # subscribe the user if they have feed_auto_follow turned on
                        for fci in following_collection["items"]:
                            community_ap_id = fci
                            community = find_actor_or_create(
                                community_ap_id, community_only=True
                            )
                            if community and isinstance(community, Community):
                                actor = (
                                    community.ap_id
                                    if community.ap_id
                                    else community.name
                                )
                                if user.feed_auto_follow:
                                    do_subscribe(actor, user.id, joined_via_feed=True)
                                # also make a feeditem in the local db
                                feed_item = FeedItem(
                                    feed_id=feed.id, community_id=community.id
                                )
                                db.session.add(feed_item)
                                db.session.commit()

                if success is True and src == SRC_WEB:
                    flash(_("You subscribed to %(feed_title)s", feed_title=feed.title))
            else:
                msg_to_user = "Already subscribed, or subscription pending"
                if src == SRC_WEB:
                    flash(_(msg_to_user))

            cache.delete_memoized(feed_membership, user, feed)
            cache.delete_memoized(menu_subscribed_feeds, user.id)
            cache.delete_memoized(joined_communities, user.id)
        else:
            abort(404)
    except Exception:
        db.session.rollback()
        raise
    finally:
        db.session.remove()


@bp.route("/feed/<actor>/unsubscribe", methods=["GET"])
@login_required
def feed_unsubscribe(actor):
    feed = actor_to_feed(actor)

    if feed is not None:
        subscription = feed_membership(current_user, feed)
        if subscription:
            if subscription != SUBSCRIPTION_OWNER:
                proceed = True
                # Undo the Follow
                if "@" in actor:  # this is a remote feed, so activitypub is needed
                    if not feed.instance.gone_forever:
                        follow_id = f"https://{current_app.config['SERVER_NAME']}/activities/follow/{gibberish(15)}"
                        if feed.instance.domain == "ovo.st":
                            join_request = FeedJoinRequest.query.filter_by(
                                user_id=current_user.id, feed_id=feed.id
                            ).first()
                            if join_request:
                                follow_id = f"https://{current_app.config['SERVER_NAME']}/activities/follow/{join_request.uuid}"
                        undo_id = (
                            f"https://{current_app.config['SERVER_NAME']}/activities/undo/"
                            + gibberish(15)
                        )
                        follow = {
                            "actor": current_user.public_url(),
                            "to": [feed.public_url()],
                            "object": feed.public_url(),
                            "type": "Follow",
                            "id": follow_id,
                        }
                        undo = {
                            "actor": current_user.public_url(),
                            "to": [feed.public_url()],
                            "type": "Undo",
                            "id": undo_id,
                            "object": follow,
                        }
                        send_post_request(
                            feed.ap_inbox_url,
                            undo,
                            current_user.private_key,
                            current_user.public_url() + "#main-key",
                            timeout=10,
                        )

                if proceed:
                    db.session.query(FeedMember).filter_by(
                        user_id=current_user.id, feed_id=feed.id
                    ).delete()
                    db.session.query(FeedJoinRequest).filter_by(
                        user_id=current_user.id, feed_id=feed.id
                    ).delete()
                    feed.subscriptions_count -= 1
                    db.session.commit()

                    # Remove the account from each community in the feed
                    if current_user.feed_auto_leave:
                        for feed_item in FeedItem.query.filter_by(
                            feed_id=feed.id
                        ).all():
                            membership = CommunityMember.query.filter_by(
                                user_id=current_user.id,
                                community_id=feed_item.community_id,
                            ).first()
                            if membership and membership.joined_via_feed:
                                db.session.query(CommunityMember).filter_by(
                                    user_id=current_user.id,
                                    community_id=feed_item.community_id,
                                ).delete()
                            db.session.query(CommunityJoinRequest).filter_by(
                                user_id=current_user.id,
                                community_id=feed_item.community_id,
                            ).delete()
                            cache.delete_memoized(
                                community_membership,
                                current_user,
                                Community.query.get(feed_item.community_id),
                            )
                        db.session.commit()

                    flash(_("You have left %(feed_title)s", feed_title=feed.title))
                cache.delete_memoized(feed_membership, current_user, feed)
                cache.delete_memoized(menu_subscribed_feeds, current_user.id)
                cache.delete_memoized(joined_communities, current_user.id)
            else:
                # todo: community deletion
                flash(
                    _("You need to make someone else the owner before unsubscribing."),
                    "warning",
                )

        # send them back where they came from
        referrer = request.headers.get("Referer", None)
        if referrer is not None:
            return redirect(referrer)
        else:
            return redirect("/f/" + actor)
    else:
        abort(404)


@celery.task
def announce_feed_add_remove_to_subscribers(
    action: str, feed_id: int, community_id: int
):
    # find the feed
    feed = Feed.query.get(feed_id)
    # find the community
    community = Community.query.get(community_id)
    # build the Announce json
    activity_json = {
        "@context": default_context(),
        "type": "Announce",
        "actor": feed.ap_public_url,
        "id": f"https://{current_app.config['SERVER_NAME']}/activities/announce/{gibberish(15)}",
    }

    # build the object json
    object_json = {
        "@context": "https://www.w3.org/ns/activitystreams",
        "type": action,
        "actor": feed.ap_public_url,
        "id": f"https://{current_app.config['SERVER_NAME']}/activities/feedadd/{gibberish(15)}",
        "object": {"type": "Group", "id": community.ap_public_url},
        "target": {"type": "Collection", "id": feed.ap_following_url},
    }

    # embed the object json in the Announce json
    activity_json["object"] = object_json

    # look up the feedmembers
    feed_members = FeedMember.query.filter_by(feed_id=feed.id).all()

    # for each member
    #  - if its the owner, skip
    #  - if its a local server user, skip
    #  - if its a remote user
    # setup a db session for this task
    session = get_task_session()
    try:
        for fm in feed_members:
            fm_user = User.query.get(fm.user_id)
            if fm_user.id == feed.user_id:
                continue
            if fm_user.is_local():
                # user is local so lets auto-subscribe them to the community
                from app.community.routes import do_subscribe

                actor = community.ap_id if community.ap_id else community.name
                do_subscribe(actor, fm_user.id, joined_via_feed=True)
                continue

            # if we get here the feedmember is a remote user
            instance: Instance = session.query(Instance).get(fm_user.instance.id)
            if (
                instance.inbox
                and instance.online()
                and not instance_banned(instance.domain)
            ):
                send_post_request(
                    instance.inbox,
                    activity_json,
                    feed.private_key,
                    feed.ap_profile_id + "#main-key",
                    timeout=10,
                )
    except Exception:
        session.rollback()
        raise
    finally:
        session.close()


@celery.task
def announce_feed_delete_to_subscribers(user_id, feed_id):
    # get the user
    user = User.query.get(user_id)
    # get the feed
    feed = Feed.query.get(feed_id)
    # create the delete json
    delete_json = {
        "@context": default_context(),
        "type": "Delete",
        "actor": user.ap_public_url,
        "id": f"https://{current_app.config['SERVER_NAME']}/delete/{gibberish(15)}",
        "object": {"type": "Feed", "id": feed.ap_public_url},
    }

    # find the feed members
    feed_members = FeedMember.query.filter_by(feed_id=feed.id).all()

    # for each member
    #  - if its the owner, skip
    #  - if its a local server user, skip
    #  - if its a remote user
    session = get_task_session()
    try:
        for fm in feed_members:
            fm_user = session.query(User).get(fm.user_id)
            if fm_user.id == feed.user_id:
                continue
            if fm_user.is_local():
                continue
            # if we get here the feedmember is a remote user
            instance: Instance = session.query(Instance).get(fm_user.instance.id)
            if (
                instance.inbox
                and instance.online()
                and not instance_banned(instance.domain)
            ):
                send_post_request(
                    instance.inbox,
                    delete_json,
                    user.private_key,
                    user.ap_profile_id + "#main-key",
                    timeout=10,
                )
    except Exception:
        session.rollback()
        raise
    finally:
        session.close()


@bp.route("/feed/lookup/<feedname>/<domain>")
def lookup(feedname, domain):
    if domain == current_app.config["SERVER_NAME"]:
        return redirect("/f/" + feedname)

    feedname = feedname.lower()
    domain = domain.lower()

    exists = Feed.query.filter_by(ap_id=f"{feedname}@{domain}").first()
    if exists:
        return redirect("/f/" + feedname + "@" + domain)
    else:
        address = "~" + feedname + "@" + domain
        if current_user.is_authenticated:
            new_feed = None

            try:
                new_feed = search_for_feed(address)
            except Exception as e:
                if "is blocked." in str(e):
                    flash(
                        _(
                            "Sorry, that instance is blocked, check https://gui.fediseer.com/ for reasons."
                        ),
                        "warning",
                    )
            if new_feed is None:
                if g.site.enable_nsfw:
                    flash(_("Feed not found."), "warning")
                else:
                    flash(
                        _(
                            "Feed not found. If you are searching for a nsfw feed it is blocked by this instance."
                        ),
                        "warning",
                    )
            else:
                if new_feed.banned:
                    flash(
                        _("That feed is banned from %(site)s.", site=g.site.name),
                        "warning",
                    )

            return render_template(
                "feed/lookup_remote.html",
                title=_("Search result for remote feed"),
                new_feed=new_feed,
                subscribed=feed_membership(current_user, new_feed)
                >= SUBSCRIPTION_MEMBER,
            )
        else:
            # send them back where they came from
            flash(_("Searching for remote feeds requires login"), "error")
            referrer = request.headers.get("Referer", None)
            if referrer is not None:
                return redirect(referrer)
            else:
                return redirect("/")<|MERGE_RESOLUTION|>--- conflicted
+++ resolved
@@ -13,82 +13,26 @@
 from app import db, cache, celery
 from app.activitypub.signature import RsaKeys, default_context, send_post_request
 from app.activitypub.util import find_actor_or_create, extract_domain_and_actor
-from app.community.util import (
-    save_icon_file,
-    save_banner_file,
-    hashtags_used_in_communities,
-)
-from app.constants import (
-    SUBSCRIPTION_OWNER,
-    SUBSCRIPTION_MODERATOR,
-    POST_TYPE_IMAGE,
-    POST_TYPE_LINK,
-    POST_TYPE_VIDEO,
-    NOTIF_FEED,
-    SUBSCRIPTION_MEMBER,
-    SUBSCRIPTION_NONMEMBER,
-    SRC_WEB,
-)
+from app.community.util import save_icon_file, save_banner_file, hashtags_used_in_communities
+from app.constants import SUBSCRIPTION_OWNER, SUBSCRIPTION_MODERATOR, POST_TYPE_IMAGE, \
+    POST_TYPE_LINK, POST_TYPE_VIDEO, NOTIF_FEED, SUBSCRIPTION_MEMBER, SUBSCRIPTION_NONMEMBER, SRC_WEB
 from app.feed import bp
 from app.feed.forms import AddCopyFeedForm, EditFeedForm, SearchRemoteFeed
-from app.feed.util import (
-    feeds_for_form,
-    search_for_feed,
-    actor_to_feed,
-    feed_communities_for_edit,
-    existing_communities,
-    form_communities_to_ids,
-)
+from app.feed.util import feeds_for_form, search_for_feed, actor_to_feed, feed_communities_for_edit, \
+    existing_communities, form_communities_to_ids
 from app.inoculation import inoculation
-from app.models import (
-    Feed,
-    FeedMember,
-    FeedItem,
-    Community,
-    NotificationSubscription,
-    CommunityMember,
-    User,
-    FeedJoinRequest,
-    Instance,
-    Topic,
-    CommunityJoinRequest,
-)
-from app.utils import (
-    show_ban_message,
-    piefed_markdown_to_lemmy_markdown,
-    markdown_to_html,
-    render_template,
-    user_filters_posts,
-    joined_communities,
-    menu_instance_feeds,
-    validation_required,
-    feed_membership,
-    gibberish,
-    get_task_session,
-    instance_banned,
-    menu_subscribed_feeds,
-    referrer,
-    community_membership,
-    paginate_post_ids,
-    get_deduped_post_ids,
-    get_request,
-    post_ids_to_models,
-    recently_upvoted_posts,
-    recently_downvoted_posts,
-    joined_or_modding_communities,
-    login_required_if_private_instance,
-    communities_banned_from,
-    reported_posts,
-    user_notes,
-    login_required,
-    moderating_communities_ids,
-    approval_required,
-    blocked_instances,
-    blocked_communities,
-)
-
-
-@bp.route("/feed/new", methods=["GET", "POST"])
+from app.models import Feed, FeedMember, FeedItem, Community, NotificationSubscription, \
+    CommunityMember, User, FeedJoinRequest, Instance, Topic, CommunityJoinRequest
+from app.utils import show_ban_message, piefed_markdown_to_lemmy_markdown, markdown_to_html, render_template, \
+    user_filters_posts, joined_communities, menu_instance_feeds, validation_required, feed_membership, \
+    gibberish, get_task_session, instance_banned, menu_subscribed_feeds, referrer, community_membership, \
+    paginate_post_ids, get_deduped_post_ids, get_request, post_ids_to_models, recently_upvoted_posts, \
+    recently_downvoted_posts, joined_or_modding_communities, login_required_if_private_instance, \
+    communities_banned_from, reported_posts, user_notes, login_required, moderating_communities_ids, approval_required, \
+    blocked_instances, blocked_communities
+
+
+@bp.route('/feed/new', methods=['GET', 'POST'])
 @login_required
 def feed_new():
     if current_user.banned:
@@ -96,79 +40,47 @@
 
     form = AddCopyFeedForm()
     if g.site.enable_nsfw is False:
-        form.nsfw.render_kw = {"disabled": True}
+        form.nsfw.render_kw = {'disabled': True}
     if g.site.enable_nsfl is False:
-        form.nsfl.render_kw = {"disabled": True}
+        form.nsfl.render_kw = {'disabled': True}
     if not current_user.is_admin():
-        form.is_instance_feed.render_kw = {"disabled": True}
+        form.is_instance_feed.render_kw = {'disabled': True}
     form.parent_feed_id.choices = feeds_for_form(0, current_user.id)
 
     if form.validate_on_submit():
-        if form.url.data.strip().lower().startswith("/f/"):
+        if form.url.data.strip().lower().startswith('/f/'):
             form.url.data = form.url.data[3:]
-        form.url.data = slugify(
-            form.url.data.strip().split("/")[0], separator="_"
-        ).lower()
+        form.url.data = slugify(form.url.data.strip().split('/')[0], separator='_').lower()
         if not form.public.data:
-            form.url.data = (
-                slugify(form.url.data.strip(), separator="_").lower()
-                + "/"
-                + current_user.user_name.lower()
-            )
+            form.url.data = slugify(form.url.data.strip(), separator='_').lower() + '/' + current_user.user_name.lower()
         private_key, public_key = RsaKeys.generate_keypair()
-        feed = Feed(
-            user_id=current_user.id,
-            title=form.title.data,
-            name=form.url.data,
-            machine_name=form.url.data,
-            description=piefed_markdown_to_lemmy_markdown(form.description.data),
-            description_html=markdown_to_html(form.description.data),
-            show_posts_in_children=form.show_child_posts.data,
-            nsfw=form.nsfw.data,
-            nsfl=form.nsfl.data,
-            private_key=private_key,
-            public_key=public_key,
-            public=form.public.data,
-            is_instance_feed=form.is_instance_feed.data,
-            ap_profile_id="https://"
-            + current_app.config["SERVER_NAME"]
-            + "/f/"
-            + form.url.data.lower(),
-            ap_public_url="https://"
-            + current_app.config["SERVER_NAME"]
-            + "/f/"
-            + form.url.data,
-            ap_followers_url="https://"
-            + current_app.config["SERVER_NAME"]
-            + "/f/"
-            + form.url.data
-            + "/followers",
-            ap_following_url="https://"
-            + current_app.config["SERVER_NAME"]
-            + "/f/"
-            + form.url.data
-            + "/following",
-            ap_outbox_url="https://"
-            + current_app.config["SERVER_NAME"]
-            + "/f/"
-            + form.url.data
-            + "/outbox",
-            ap_domain=current_app.config["SERVER_NAME"],
-            subscriptions_count=1,
-            instance_id=1,
-        )
+        feed = Feed(user_id=current_user.id, title=form.title.data, name=form.url.data, machine_name=form.url.data,
+                    description=piefed_markdown_to_lemmy_markdown(form.description.data),
+                    description_html=markdown_to_html(form.description.data),
+                    show_posts_in_children=form.show_child_posts.data,
+                    nsfw=form.nsfw.data, nsfl=form.nsfl.data,
+                    private_key=private_key,
+                    public_key=public_key,
+                    public=form.public.data, is_instance_feed=form.is_instance_feed.data,
+                    ap_profile_id='https://' + current_app.config['SERVER_NAME'] + '/f/' + form.url.data.lower(),
+                    ap_public_url='https://' + current_app.config['SERVER_NAME'] + '/f/' + form.url.data,
+                    ap_followers_url='https://' + current_app.config['SERVER_NAME'] + '/f/' + form.url.data + '/followers',
+                    ap_following_url='https://' + current_app.config['SERVER_NAME'] + '/f/' + form.url.data + '/following',
+                    ap_outbox_url='https://' + current_app.config['SERVER_NAME'] + '/f/' + form.url.data + '/outbox',
+                    ap_domain=current_app.config['SERVER_NAME'],
+                    subscriptions_count=1, instance_id=1)
         if form.parent_feed_id.data:
             feed.parent_feed_id = form.parent_feed_id.data
         else:
             feed.parent_feed_id = None
-        icon_file = request.files["icon_file"]
-        if icon_file and icon_file.filename != "":
-            file = save_icon_file(icon_file, directory="feeds")
+        icon_file = request.files['icon_file']
+        if icon_file and icon_file.filename != '':
+            file = save_icon_file(icon_file, directory='feeds')
             if file:
                 feed.icon = file
-        banner_file = request.files["banner_file"]
-        if banner_file and banner_file.filename != "":
-            file = save_banner_file(banner_file, directory="feeds")
+        banner_file = request.files['banner_file']
+        if banner_file and banner_file.filename != '':
+            file = save_banner_file(banner_file, directory='feeds')
             if file:
                 feed.image = file
         db.session.add(feed)
@@ -178,35 +90,29 @@
         db.session.add(membership)
         db.session.commit()
 
-        new_communities = form_communities_to_ids(
-            form.communities.data
-        )  # the communities that are in the feed now
+        new_communities = form_communities_to_ids(form.communities.data)  # the communities that are in the feed now
 
         for added_community in new_communities:
             _feed_add_community(added_community, 0, feed.id, current_user.id)
 
-        flash(_("Your new Feed has been created."))
-        return redirect(url_for("user.user_myfeeds", actor=current_user.link()))
+        flash(_('Your new Feed has been created.'))
+        return redirect(url_for('user.user_myfeeds', actor=current_user.link()))
 
     # Create Feed from a topic
-    if request.args.get("topic_id"):
-        topic = Topic.query.get(request.args.get("topic_id"))
+    if request.args.get('topic_id'):
+        topic = Topic.query.get(request.args.get('topic_id'))
         community_apids = []
         for community in topic.communities:
-            community_apids.append(community.lemmy_link().replace("!", ""))
+            community_apids.append(community.lemmy_link().replace('!', ''))
         form.title.data = topic.name
         form.url.data = topic.machine_name
-        form.communities.data = "\n".join(community_apids)
-
-    return render_template(
-        "feed/feed_new.html",
-        title=_("Create a Feed"),
-        form=form,
-        current_app=current_app,
-    )
-
-
-@bp.route("/feed/add_remote", methods=["GET", "POST"])
+        form.communities.data = '\n'.join(community_apids)
+
+    return render_template('feed/feed_new.html', title=_('Create a Feed'), form=form,
+                           current_app=current_app, )
+
+
+@bp.route('/feed/add_remote', methods=['GET', 'POST'])
 @login_required
 def feed_add_remote():
     if current_user.banned:
@@ -216,53 +122,40 @@
     if form.validate_on_submit():
         address = form.address.data.strip().lower()
 
-        if address.startswith("~") and "@" in address:
+        if address.startswith('~') and '@' in address:
             try:
                 new_feed = search_for_feed(address)
             except Exception as e:
-                if "is blocked." in str(e):
-                    flash(
-                        _(
-                            "Sorry, that instance is blocked, check https://gui.fediseer.com/ for reasons."
-                        ),
-                        "warning",
-                    )
-        elif address.startswith("@") and "@" in address[1:]:
+                if 'is blocked.' in str(e):
+                    flash(_('Sorry, that instance is blocked, check https://gui.fediseer.com/ for reasons.'), 'warning')
+        elif address.startswith('@') and '@' in address[1:]:
             # todo: the user is searching for a person instead
             ...
-        elif "@" in address:
-            new_feed = search_for_feed("~" + address)
-        elif address.startswith("https://"):
+        elif '@' in address:
+            new_feed = search_for_feed('~' + address)
+        elif address.startswith('https://'):
             server, feed = extract_domain_and_actor(address)
-            new_feed = search_for_feed("~" + feed + "@" + server)
+            new_feed = search_for_feed('~' + feed + '@' + server)
         else:
             message = Markup(
-                "Accepted address formats: ~feedname@server.name or https://server.name/f/feedname."
-            )
-            flash(message, "error")
+                'Accepted address formats: ~feedname@server.name or https://server.name/f/feedname.')
+            flash(message, 'error')
         if new_feed is None:
             if g.site.enable_nsfw:
-                flash(_("Feed not found."), "warning")
+                flash(_('Feed not found.'), 'warning')
             else:
-                flash(
-                    _(
-                        "Feed not found. If you are searching for a nsfw feed it is blocked by this instance."
-                    ),
-                    "warning",
-                )
+                flash(_('Feed not found. If you are searching for a nsfw feed it is blocked by this instance.'),
+                      'warning')
         else:
             cache.delete_memoized(feed_membership, current_user, new_feed)
 
-    return render_template(
-        "feed/add_remote.html",
-        title=_("Add remote feed"),
-        form=form,
-        new_feed=new_feed,
-        subscribed=feed_membership(current_user, new_feed) >= SUBSCRIPTION_MEMBER,
-    )
-
-
-@bp.route("/feed/<int:feed_id>/edit", methods=["GET", "POST"])
+    return render_template('feed/add_remote.html',
+                           title=_('Add remote feed'), form=form, new_feed=new_feed,
+                           subscribed=feed_membership(current_user, new_feed) >= SUBSCRIPTION_MEMBER,
+                           )
+
+
+@bp.route('/feed/<int:feed_id>/edit', methods=['GET', 'POST'])
 @login_required
 def feed_edit(feed_id: int):
     url_changed = False
@@ -279,47 +172,38 @@
     edit_feed_form.feed_id = feed_id
 
     if not current_user.is_admin():
-        edit_feed_form.is_instance_feed.render_kw = {"disabled": True}
+        edit_feed_form.is_instance_feed.render_kw = {'disabled': True}
 
     if feed_to_edit.subscriptions_count > 1:
-        edit_feed_form.url.render_kw = {"disabled": True}
+        edit_feed_form.url.render_kw = {'disabled': True}
 
     if edit_feed_form.validate_on_submit():
         if edit_feed_form.url.data:
-            edit_feed_form.url.data = slugify(
-                edit_feed_form.url.data.strip().split("/")[0], separator="_"
-            ).lower()
+            edit_feed_form.url.data = slugify(edit_feed_form.url.data.strip().split('/')[0], separator='_').lower()
             if not edit_feed_form.public.data:
-                edit_feed_form.url.data = (
-                    slugify(edit_feed_form.url.data.strip(), separator="_").lower()
-                    + "/"
-                    + current_user.user_name.lower()
-                )
+                edit_feed_form.url.data = slugify(edit_feed_form.url.data.strip(),
+                                                  separator='_').lower() + '/' + current_user.user_name.lower()
             old_url = feed_to_edit.name
             url_changed = feed_to_edit.name != edit_feed_form.url.data
             feed_to_edit.name = edit_feed_form.url.data
             feed_to_edit.machine_name = edit_feed_form.url.data
         feed_to_edit.title = edit_feed_form.title.data
-        feed_to_edit.description = piefed_markdown_to_lemmy_markdown(
-            edit_feed_form.description.data
-        )
-        feed_to_edit.description_html = markdown_to_html(
-            edit_feed_form.description.data
-        )
+        feed_to_edit.description = piefed_markdown_to_lemmy_markdown(edit_feed_form.description.data)
+        feed_to_edit.description_html = markdown_to_html(edit_feed_form.description.data)
         feed_to_edit.show_posts_in_children = edit_feed_form.show_child_posts.data
         if edit_feed_form.parent_feed_id.data:
             feed_to_edit.parent_feed_id = edit_feed_form.parent_feed_id.data
         else:
             feed_to_edit.parent_feed_id = None
-        icon_file = request.files["icon_file"]
-        if icon_file and icon_file.filename != "":
-            file = save_icon_file(icon_file, directory="feeds")
+        icon_file = request.files['icon_file']
+        if icon_file and icon_file.filename != '':
+            file = save_icon_file(icon_file, directory='feeds')
             if file:
                 feed_to_edit.icon = file
             cache.delete_memoized(Feed.icon_image, feed_to_edit)
-        banner_file = request.files["banner_file"]
-        if banner_file and banner_file.filename != "":
-            file = save_banner_file(banner_file, directory="feeds")
+        banner_file = request.files['banner_file']
+        if banner_file and banner_file.filename != '':
+            file = save_banner_file(banner_file, directory='feeds')
             if file:
                 feed_to_edit.image = file
             cache.delete_memoized(Feed.header_image, feed_to_edit)
@@ -330,14 +214,8 @@
         # unsubscribe every feed member except owner when moving from public to private
         if feed_to_edit.public and not edit_feed_form.public.data:
             db.session.query(FeedMember).filter(FeedMember.is_owner == False).delete()
-            db.session.query(FeedJoinRequest).filter_by(
-                user_id=current_user.id, feed_id=feed_to_edit.id
-            ).delete()
-            feed_to_edit.subscriptions_count = (
-                db.session.query(FeedMember)
-                .filter(FeedMember.is_owner == False)
-                .count()
-            )
+            db.session.query(FeedJoinRequest).filter_by(user_id=current_user.id, feed_id=feed_to_edit.id).delete()
+            feed_to_edit.subscriptions_count = db.session.query(FeedMember).filter(FeedMember.is_owner == False).count()
         feed_to_edit.public = edit_feed_form.public.data
         if current_user.is_admin():
             feed_to_edit.is_instance_feed = edit_feed_form.is_instance_feed.data
@@ -346,12 +224,8 @@
         db.session.commit()
 
         # Update FeedItems based on whatever has changed in the form.communities field
-        old_communities = set(
-            existing_communities(feed_to_edit.id)
-        )  # the communities that were in the feed before the edit was made
-        new_communities = form_communities_to_ids(
-            edit_feed_form.communities.data
-        )  # the communities that are in the feed now
+        old_communities = set(existing_communities(feed_to_edit.id))  # the communities that were in the feed before the edit was made
+        new_communities = form_communities_to_ids(edit_feed_form.communities.data)  # the communities that are in the feed now
         added_communities = new_communities - old_communities
         removed_communities = old_communities - new_communities
 
@@ -361,10 +235,10 @@
         for removed_community in removed_communities:
             _feed_remove_community(removed_community, feed_to_edit.id)
 
-        flash(_("Settings saved."))
+        flash(_('Settings saved.'))
         if url_changed and old_url is not None:
             if referrer().endswith(old_url):
-                return redirect("/f/" + feed_to_edit.name)
+                return redirect('/f/' + feed_to_edit.name)
             else:
                 return redirect(referrer())
         else:
@@ -378,27 +252,24 @@
     edit_feed_form.show_child_posts.data = feed_to_edit.show_posts_in_children
     edit_feed_form.parent_feed_id.data = feed_to_edit.parent_feed_id
     if g.site.enable_nsfw is False:
-        edit_feed_form.nsfw.render_kw = {"disabled": True}
+        edit_feed_form.nsfw.render_kw = {'disabled': True}
     else:
         edit_feed_form.nsfw.data = feed_to_edit.nsfw
     if g.site.enable_nsfl is False:
-        edit_feed_form.nsfl.render_kw = {"disabled": True}
+        edit_feed_form.nsfl.render_kw = {'disabled': True}
     else:
         edit_feed_form.nsfw.data = feed_to_edit.nsfw
     edit_feed_form.public.data = feed_to_edit.public
     edit_feed_form.is_instance_feed.data = feed_to_edit.is_instance_feed
 
-    return render_template(
-        "feed/feed_edit.html",
-        form=edit_feed_form,
-    )
-
-
-@bp.route("/feed/<int:feed_id>/delete", methods=["POST"])
+    return render_template('feed/feed_edit.html', form=edit_feed_form, )
+
+
+@bp.route('/feed/<int:feed_id>/delete', methods=['POST'])
 @login_required
 def feed_delete(feed_id: int):
     # get the user_id
-    user_id = int(request.args.get("user_id"))
+    user_id = int(request.args.get('user_id'))
     # get the feed
     feed = Feed.query.get_or_404(feed_id)
 
@@ -428,7 +299,7 @@
     # commit the  removal changes
     db.session.commit()
 
-    flash(_("Feed deleted"))
+    flash(_('Feed deleted'))
 
     # clear instance feeds for dropdown menu cache
     if instance_feed:
@@ -443,10 +314,10 @@
         return redirect(referrer)
 
     # If referrer is not available or is the same as the current request URL, redirect to the default URL
-    return redirect(url_for("main.index"))
-
-
-@bp.route("/feed/<int:feed_id>/copy", methods=["GET", "POST"])
+    return redirect(url_for('main.index'))
+
+
+@bp.route('/feed/<int:feed_id>/copy', methods=['GET', 'POST'])
 @login_required
 def feed_copy(feed_id: int):
     if current_user.banned:
@@ -457,82 +328,55 @@
     copy_feed_form.parent_feed_id.choices = feeds_for_form(0, current_user.id)
 
     if not current_user.is_admin():
-        copy_feed_form.is_instance_feed.render_kw = {"disabled": True}
+        copy_feed_form.is_instance_feed.render_kw = {'disabled': True}
 
     if copy_feed_form.validate_on_submit():
-        if copy_feed_form.url.data.strip().lower().startswith("/f/"):
+        if copy_feed_form.url.data.strip().lower().startswith('/f/'):
             copy_feed_form.url.data = copy_feed_form.url.data[3:]
         if copy_feed_form.public.data:
-            copy_feed_form.url.data = slugify(
-                copy_feed_form.url.data, separator="_"
-            ).lower()
-        else:
-            copy_feed_form.url.data = (
-                slugify(copy_feed_form.url.data.strip(), separator="_").lower()
-                + "/"
-                + current_user.user_name.lower()
-            )
+            copy_feed_form.url.data = slugify(copy_feed_form.url.data, separator='_').lower()
+        else:
+            copy_feed_form.url.data = slugify(copy_feed_form.url.data.strip(),
+                                              separator='_').lower() + '/' + current_user.user_name.lower()
         private_key, public_key = RsaKeys.generate_keypair()
-        feed = Feed(
-            user_id=current_user.id,
-            title=copy_feed_form.title.data,
-            name=copy_feed_form.url.data,
-            machine_name=copy_feed_form.url.data,
-            description=piefed_markdown_to_lemmy_markdown(
-                copy_feed_form.description.data
-            ),
-            description_html=markdown_to_html(copy_feed_form.description.data),
-            show_posts_in_children=copy_feed_form.show_child_posts.data,
-            nsfw=copy_feed_form.nsfw.data,
-            nsfl=copy_feed_form.nsfl.data,
-            private_key=private_key,
-            public_key=public_key,
-            public=copy_feed_form.public.data,
-            is_instance_feed=copy_feed_form.is_instance_feed.data,
-            ap_profile_id="https://"
-            + current_app.config["SERVER_NAME"]
-            + "/f/"
-            + copy_feed_form.url.data.lower(),
-            ap_public_url="https://"
-            + current_app.config["SERVER_NAME"]
-            + "/f/"
-            + copy_feed_form.url.data,
-            ap_followers_url="https://"
-            + current_app.config["SERVER_NAME"]
-            + "/f/"
-            + copy_feed_form.url.data
-            + "/followers",
-            ap_following_url="https://"
-            + current_app.config["SERVER_NAME"]
-            + "/f/"
-            + copy_feed_form.url.data
-            + "/following",
-            ap_domain=current_app.config["SERVER_NAME"],
-            subscriptions_count=1,
-            instance_id=1,
-        )
+        feed = Feed(user_id=current_user.id, title=copy_feed_form.title.data, name=copy_feed_form.url.data,
+                    machine_name=copy_feed_form.url.data,
+                    description=piefed_markdown_to_lemmy_markdown(copy_feed_form.description.data),
+                    description_html=markdown_to_html(copy_feed_form.description.data),
+                    show_posts_in_children=copy_feed_form.show_child_posts.data,
+                    nsfw=copy_feed_form.nsfw.data, nsfl=copy_feed_form.nsfl.data,
+                    private_key=private_key,
+                    public_key=public_key,
+                    public=copy_feed_form.public.data, is_instance_feed=copy_feed_form.is_instance_feed.data,
+                    ap_profile_id='https://' + current_app.config[
+                        'SERVER_NAME'] + '/f/' + copy_feed_form.url.data.lower(),
+                    ap_public_url='https://' + current_app.config['SERVER_NAME'] + '/f/' + copy_feed_form.url.data,
+                    ap_followers_url='https://' + current_app.config[
+                        'SERVER_NAME'] + '/f/' + copy_feed_form.url.data + '/followers',
+                    ap_following_url='https://' + current_app.config[
+                        'SERVER_NAME'] + '/f/' + copy_feed_form.url.data + '/following',
+                    ap_domain=current_app.config['SERVER_NAME'],
+                    subscriptions_count=1, instance_id=1)
         if copy_feed_form.parent_feed_id.data:
             feed.parent_feed_id = copy_feed_form.parent_feed_id.data
         else:
             feed.parent_feed_id = None
-        icon_file = request.files["icon_file"]
-        if icon_file and icon_file.filename != "":
-            file = save_icon_file(icon_file, directory="feeds")
+        icon_file = request.files['icon_file']
+        if icon_file and icon_file.filename != '':
+            file = save_icon_file(icon_file, directory='feeds')
             if file:
                 feed.icon = file
-        banner_file = request.files["banner_file"]
-        if banner_file and banner_file.filename != "":
-            file = save_banner_file(banner_file, directory="feeds")
+        banner_file = request.files['banner_file']
+        if banner_file and banner_file.filename != '':
+            file = save_banner_file(banner_file, directory='feeds')
             if file:
                 feed.image = file
         db.session.add(feed)
         db.session.commit()
 
-        # get the FeedItems from the feed being copied and
+        # get the FeedItems from the feed being copied and 
         # make sure they all come over to the new Feed
-        old_feed_items = FeedItem.query.join(
-            Feed, FeedItem.feed_id == feed_to_copy.id
-        ).all()
+        old_feed_items = FeedItem.query.join(Feed, FeedItem.feed_id == feed_to_copy.id).all()
         for item in old_feed_items:
             fi = FeedItem(feed_id=feed.id, community_id=item.community_id)
             db.session.add(fi)
@@ -546,7 +390,6 @@
         for item in old_feed_items:
             if item.community_id not in member_of_ids and current_user.feed_auto_follow:
                 from app.community.routes import do_subscribe
-
                 community = Community.query.get(item.community_id)
                 actor = community.ap_id if community.ap_id else community.name
                 do_subscribe(actor, current_user.id, joined_via_feed=True)
@@ -559,8 +402,8 @@
         db.session.add(membership)
         db.session.commit()
 
-        flash(_("Your new Feed has been created."))
-        return redirect(url_for("main.index"))
+        flash(_('Your new Feed has been created.'))
+        return redirect(url_for('main.index'))
 
         # add the current data to the form
     copy_feed_form.title.data = feed_to_copy.title
@@ -569,53 +412,50 @@
     copy_feed_form.communities.data = feed_communities_for_edit(feed_to_copy.id)
     copy_feed_form.show_child_posts.data = feed_to_copy.show_posts_in_children
     if g.site.enable_nsfw is False:
-        copy_feed_form.nsfw.render_kw = {"disabled": True}
+        copy_feed_form.nsfw.render_kw = {'disabled': True}
     else:
         copy_feed_form.nsfw.data = feed_to_copy.nsfw
     if g.site.enable_nsfl is False:
-        copy_feed_form.nsfl.render_kw = {"disabled": True}
+        copy_feed_form.nsfl.render_kw = {'disabled': True}
     else:
         copy_feed_form.nsfw.data = feed_to_copy.nsfw
     copy_feed_form.public.data = feed_to_copy.public
     copy_feed_form.is_instance_feed.data = feed_to_copy.is_instance_feed
 
-    return render_template("feed/feed_copy.html", form=copy_feed_form)
-
-
-@bp.route("/feed/<int:feed_id>/notification", methods=["GET", "POST"])
+    return render_template('feed/feed_copy.html', form=copy_feed_form)
+
+
+@bp.route('/feed/<int:feed_id>/notification', methods=['GET', 'POST'])
 @login_required
 def feed_notification(feed_id: int):
     # Toggle whether the current user is subscribed to notifications about this feed's posts or not
     feed = Feed.query.get_or_404(feed_id)
-    existing_notification = NotificationSubscription.query.filter(
-        NotificationSubscription.entity_id == feed.id,
-        NotificationSubscription.user_id == current_user.id,
-        NotificationSubscription.type == NOTIF_FEED,
-    ).first()
+    existing_notification = NotificationSubscription.query.filter(NotificationSubscription.entity_id == feed.id,
+                                                                  NotificationSubscription.user_id == current_user.id,
+                                                                  NotificationSubscription.type == NOTIF_FEED).first()
     if existing_notification:
         db.session.delete(existing_notification)
         db.session.commit()
     else:  # no subscription yet, so make one
-        new_notification = NotificationSubscription(
-            name=feed.name, user_id=current_user.id, entity_id=feed.id, type=NOTIF_FEED
-        )
+        new_notification = NotificationSubscription(name=feed.name, user_id=current_user.id, entity_id=feed.id,
+                                                    type=NOTIF_FEED)
         db.session.add(new_notification)
         db.session.commit()
 
-    return render_template("feed/_notification_toggle.html", feed=feed)
-
-
-@bp.route("/feed/add_community", methods=["GET"])
+    return render_template('feed/_notification_toggle.html', feed=feed)
+
+
+@bp.route('/feed/add_community', methods=['GET'])
 @login_required
 def feed_add_community():
     # this expects a user_id, a new_feed_id, a current_feed_id,
     # and a community_id
-    # it will get those and then add a community to
+    # it will get those and then add a community to 
     # a feed using the FeedItem model
-    user_id = int(request.args.get("user_id"))
-    feed_id = int(request.args.get("new_feed_id"))
-    current_feed_id = int(request.args.get("current_feed_id"))
-    community_id = int(request.args.get("community_id"))
+    user_id = int(request.args.get('user_id'))
+    feed_id = int(request.args.get('new_feed_id'))
+    current_feed_id = int(request.args.get('current_feed_id'))
+    community_id = int(request.args.get('community_id'))
 
     # make sure the user owns this feed
     if Feed.query.get(feed_id).user_id != user_id:
@@ -632,20 +472,15 @@
         return redirect(referrer)
 
     # If referrer is not available or is the same as the current request URL, redirect to the default URL
-    return redirect(url_for("main.index"))
-
-
-def _feed_add_community(
-    community_id: int, current_feed_id: int, feed_id: int, user_id: int
-):
+    return redirect(url_for('main.index'))
+
+
+def _feed_add_community(community_id: int, current_feed_id: int, feed_id: int, user_id: int):
     # if current_feed_id is not 0 then we are moving a community from
     # one feed to another
     if current_feed_id != 0:
-        current_feed_item = (
-            FeedItem.query.filter_by(feed_id=current_feed_id)
-            .filter_by(community_id=community_id)
-            .first()
-        )
+        current_feed_item = FeedItem.query.filter_by(feed_id=current_feed_id).filter_by(
+            community_id=community_id).first()
         db.session.delete(current_feed_item)
         db.session.commit()
 
@@ -659,13 +494,9 @@
         if current_feed.public:
             community = Community.query.get(community_id)
             if current_app.debug:
-                announce_feed_add_remove_to_subscribers(
-                    "Remove", current_feed.id, community.id
-                )
+                announce_feed_add_remove_to_subscribers("Remove", current_feed.id, community.id)
             else:
-                announce_feed_add_remove_to_subscribers.delay(
-                    "Remove", current_feed.id, community.id
-                )
+                announce_feed_add_remove_to_subscribers.delay("Remove", current_feed.id, community.id)
 
     # make the new feeditem and commit it
     feed_item = FeedItem(feed_id=feed_id, community_id=community_id)
@@ -687,25 +518,17 @@
             announce_feed_add_remove_to_subscribers.delay("Add", feed.id, community.id)
 
     # subscribe the user to the community if they are not already subscribed
-    current_membership = CommunityMember.query.filter_by(
-        user_id=user_id, community_id=community_id
-    ).first()
+    current_membership = CommunityMember.query.filter_by(user_id=user_id, community_id=community_id).first()
     if current_membership is None and current_user.feed_auto_follow:
         # import do_subscribe here, otherwise we get import errors from circular import problems
         from app.community.routes import do_subscribe
-
         community = Community.query.get(community_id)
         actor = community.ap_id if community.ap_id else community.name
         do_subscribe(actor, user_id, joined_via_feed=True)
 
 
 def _feed_remove_community(community_id: int, current_feed_id: int):
-    current_feed_item = (
-        db.session.query(FeedItem)
-        .filter_by(feed_id=current_feed_id)
-        .filter_by(community_id=community_id)
-        .first()
-    )
+    current_feed_item = db.session.query(FeedItem).filter_by(feed_id=current_feed_id).filter_by(community_id=community_id).first()
     db.session.delete(current_feed_item)
     db.session.commit()
 
@@ -716,69 +539,45 @@
     db.session.commit()
 
     community = db.session.query(Community).get(community_id)
-    community_members = (
-        db.session.query(CommunityMember).filter_by(community_id=community.id).all()
-    )
+    community_members = db.session.query(CommunityMember).filter_by(community_id=community.id).all()
     # make all local users un-follow the community - if user.feed_auto_leave, and the user joined the community
     # as a result of adding it to a feed
     for cm in community_members:
         user = db.session.query(User).get(cm.user_id)
-        if (
-            user.is_local()
-            and user.feed_auto_leave
-            and cm.joined_via_feed is not None
-            and cm.joined_via_feed
-        ):
+        if user.is_local() and user.feed_auto_leave and cm.joined_via_feed is not None and cm.joined_via_feed:
             subscription = community_membership(user, community)
             if subscription != SUBSCRIPTION_OWNER:
                 proceed = True
                 # Undo the Follow
-                if (
-                    not community.is_local()
-                ):  # this is a remote community, so activitypub is needed
+                if not community.is_local():  # this is a remote community, so activitypub is needed
                     if not community.instance.gone_forever:
                         follow_id = f"https://{current_app.config['SERVER_NAME']}/activities/follow/{gibberish(15)}"
-                        if community.instance.domain == "ovo.st":
-                            join_request = (
-                                db.session.query(CommunityJoinRequest)
-                                .filter_by(user_id=user.id, community_id=community.id)
-                                .first()
-                            )
+                        if community.instance.domain == 'ovo.st':
+                            join_request = db.session.query(CommunityJoinRequest).filter_by(user_id=user.id,
+                                                                                            community_id=community.id).first()
                             if join_request:
                                 follow_id = f"https://{current_app.config['SERVER_NAME']}/activities/follow/{join_request.uuid}"
-                        undo_id = (
-                            f"https://{current_app.config['SERVER_NAME']}/activities/undo/"
-                            + gibberish(15)
-                        )
+                        undo_id = f"https://{current_app.config['SERVER_NAME']}/activities/undo/" + gibberish(15)
                         follow = {
                             "actor": user.public_url(),
                             "to": [community.public_url()],
                             "object": community.public_url(),
                             "type": "Follow",
-                            "id": follow_id,
+                            "id": follow_id
                         }
                         undo = {
-                            "actor": user.public_url(),
-                            "to": [community.public_url()],
-                            "type": "Undo",
-                            "id": undo_id,
-                            "object": follow,
+                            'actor': user.public_url(),
+                            'to': [community.public_url()],
+                            'type': 'Undo',
+                            'id': undo_id,
+                            'object': follow
                         }
-                        send_post_request(
-                            community.ap_inbox_url,
-                            undo,
-                            user.private_key,
-                            user.public_url() + "#main-key",
-                            timeout=10,
-                        )
+                        send_post_request(community.ap_inbox_url, undo, user.private_key,
+                                          user.public_url() + '#main-key', timeout=10)
 
                 if proceed:
-                    db.session.query(CommunityMember).filter_by(
-                        user_id=user.id, community_id=community.id
-                    ).delete()
-                    db.session.query(CommunityJoinRequest).filter_by(
-                        user_id=user.id, community_id=community.id
-                    ).delete()
+                    db.session.query(CommunityMember).filter_by(user_id=user.id, community_id=community.id).delete()
+                    db.session.query(CommunityJoinRequest).filter_by(user_id=user.id, community_id=community.id).delete()
                     community.subscriptions_count -= 1
                     db.session.commit()
 
@@ -788,27 +587,23 @@
     # announce the change to any potential subscribers
     if current_feed.public:
         if current_app.debug:
-            announce_feed_add_remove_to_subscribers(
-                "Remove", current_feed.id, community.id
-            )
-        else:
-            announce_feed_add_remove_to_subscribers.delay(
-                "Remove", current_feed.id, community.id
-            )
-
-
-@bp.route("/feed/list", methods=["GET"])
+            announce_feed_add_remove_to_subscribers("Remove", current_feed.id, community.id)
+        else:
+            announce_feed_add_remove_to_subscribers.delay("Remove", current_feed.id, community.id)
+
+
+@bp.route('/feed/list', methods=['GET'])
 @login_required
 def feed_list():
-    # this takes a user id, community id, and current_feed id,
-    # and returns a set of html entries of the users feeds
+    # this takes a user id, community id, and current_feed id, 
+    # and returns a set of html entries of the users feeds 
 
     # get the user id
-    user_id = int(request.args.get("user_id"))
+    user_id = int(request.args.get('user_id'))
     # get the community id
-    community_id = int(request.args.get("community_id"))
+    community_id = int(request.args.get('community_id'))
     # get the current_feed
-    current_feed_id = int(request.args.get("current_feed_id"))
+    current_feed_id = int(request.args.get('current_feed_id'))
     # get the user's feeds
     user_feeds = Feed.query.filter_by(user_id=user_id).all()
 
@@ -817,20 +612,14 @@
 
     # add the none option if already in a feed
     if current_feed_id != 0:
-        options_html = (
-            options_html
-            + f'<li><a class="dropdown-item" href="/feed/remove_community?user_id={user_id}&new_feed_id=0&current_feed_id={current_feed_id}&community_id={community_id}">None</li>'
-        )
+        options_html = options_html + f'<li><a class="dropdown-item" href="/feed/remove_community?user_id={user_id}&new_feed_id=0&current_feed_id={current_feed_id}&community_id={community_id}">None</li>'
 
     # for loop to add the rest of the options to the html
     for feed in user_feeds:
         # skip the current_feed if it has one
         if feed.id == current_feed_id:
             continue
-        options_html = (
-            options_html
-            + f'<li><a class="dropdown-item" href="/feed/add_community?user_id={user_id}&new_feed_id={feed.id}&current_feed_id={current_feed_id}&community_id={community_id}">{feed.title}</li>'
-        )
+        options_html = options_html + f'<li><a class="dropdown-item" href="/feed/add_community?user_id={user_id}&new_feed_id={feed.id}&current_feed_id={current_feed_id}&community_id={community_id}">{feed.title}</li>'
 
     return options_html
 
@@ -845,15 +634,11 @@
         elif current_user.is_authenticated and feed.subscribed(current_user.id):
             ...
         else:
-            flash(
-                _(
-                    "Could not find that feed or it is not public. Try one of these instead..."
-                )
-            )
-            return redirect(url_for("main.list_feeds"))
-
+            flash(_('Could not find that feed or it is not public. Try one of these instead...'))
+            return redirect(url_for('main.list_feeds'))
+    
     if current_user.is_anonymous:
-        if current_app.config["CONTENT_WARNING"]:
+        if current_app.config['CONTENT_WARNING']:
             if feed.nsfl:
                 flash(_("This feed is only visible to logged in users."))
                 next_url = "/f/" + (feed.ap_id if feed.ap_id else feed.machine_name)
@@ -864,28 +649,22 @@
                 next_url = "/f/" + (feed.ap_id if feed.ap_id else feed.machine_name)
                 return redirect(url_for("auth.login", next=next_url))
 
-    page = request.args.get("page", 0, type=int)
-    sort = request.args.get(
-        "sort", "" if current_user.is_anonymous else current_user.default_sort
-    )
-    if sort == "scaled":
-        sort = ""
-    result_id = (
-        request.args.get("result_id", gibberish(15))
-        if current_user.is_authenticated
-        else None
-    )
-    low_bandwidth = request.cookies.get("low_bandwidth", "0") == "1"
-    tag = request.args.get("tag", "")
-    page_length = 20 if low_bandwidth else current_app.config["PAGE_LENGTH"]
-    post_layout = request.args.get("layout", "list" if not low_bandwidth else None)
-    if post_layout == "masonry":
+    page = request.args.get('page', 0, type=int)
+    sort = request.args.get('sort', '' if current_user.is_anonymous else current_user.default_sort)
+    if sort == 'scaled':
+        sort = ''
+    result_id = request.args.get('result_id', gibberish(15)) if current_user.is_authenticated else None
+    low_bandwidth = request.cookies.get('low_bandwidth', '0') == '1'
+    tag = request.args.get('tag', '')
+    page_length = 20 if low_bandwidth else current_app.config['PAGE_LENGTH']
+    post_layout = request.args.get('layout', 'list' if not low_bandwidth else None)
+    if post_layout == 'masonry':
         page_length = 200
-    elif post_layout == "masonry_wide":
+    elif post_layout == 'masonry_wide':
         page_length = 300
 
     breadcrumbs = []
-    existing_url = "/f"
+    existing_url = '/f'
 
     parent_id = feed.parent_feed_id
     parents = []
@@ -895,12 +674,12 @@
         parent_id = parent_feed.parent_feed_id
 
     for parent_feed in reversed(parents):
-        breadcrumb = namedtuple("Breadcrumb", ["text", "url"])
+        breadcrumb = namedtuple("Breadcrumb", ['text', 'url'])
         breadcrumb.text = parent_feed.title
-        breadcrumb.url = f"{existing_url}/{parent_feed.link()}"
+        breadcrumb.url = f'{existing_url}/{parent_feed.link()}'
         breadcrumbs.append(breadcrumb)
 
-    breadcrumb = namedtuple("Breadcrumb", ["text", "url"])
+    breadcrumb = namedtuple("Breadcrumb", ['text', 'url'])
     breadcrumb.text = feed.title
     breadcrumb.url = ""
     breadcrumbs.append(breadcrumb)
@@ -927,49 +706,19 @@
         post_ids = paginate_post_ids(post_ids, page, page_length=page_length)
         posts = post_ids_to_models(post_ids, sort)
 
-        feed_communities = (
-            Community.query.filter(
-                Community.id.in_(feed_community_ids),
-                Community.banned == False,
-                Community.total_subscriptions_count > 0,
-            )
-            .filter(
-                Community.instance_id.not_in(blocked_instances(current_user.get_id()))
-            )
-            .filter(Community.id.not_in(blocked_communities(current_user.get_id())))
-            .order_by(desc(Community.total_subscriptions_count))
-        )
-
-        next_url = (
-            url_for(
-                "activitypub.feed_profile",
-                actor=feed.ap_id if feed.ap_id is not None else feed.name,
-                page=page + 1,
-                sort=sort,
-                layout=post_layout,
-                result_id=result_id,
-            )
-            if has_next_page
-            else None
-        )
-        prev_url = (
-            url_for(
-                "activitypub.feed_profile",
-                actor=feed.ap_id if feed.ap_id is not None else feed.name,
-                page=page - 1,
-                sort=sort,
-                layout=post_layout,
-                result_id=result_id if page > 1 else None,
-            )
-            if page > 0
-            else None
-        )
-
-        sub_feeds = (
-            Feed.query.filter_by(parent_feed_id=current_feed.id)
-            .order_by(Feed.name)
-            .all()
-        )
+        feed_communities = Community.query.filter(
+            Community.id.in_(feed_community_ids), Community.banned == False, Community.total_subscriptions_count > 0).\
+            filter(Community.instance_id.not_in(blocked_instances(current_user.get_id()))).\
+            filter(Community.id.not_in(blocked_communities(current_user.get_id()))).\
+            order_by(desc(Community.total_subscriptions_count))
+
+        next_url = url_for('activitypub.feed_profile', actor=feed.ap_id if feed.ap_id is not None else feed.name,
+                           page=page + 1, sort=sort, layout=post_layout, result_id=result_id) if has_next_page else None
+        prev_url = url_for('activitypub.feed_profile', actor=feed.ap_id if feed.ap_id is not None else feed.name,
+                           page=page - 1, sort=sort, layout=post_layout,
+                           result_id=result_id if page > 1 else None) if page > 0 else None
+
+        sub_feeds = Feed.query.filter_by(parent_feed_id=current_feed.id).order_by(Feed.name).all()
 
         owner = User.query.get(feed.user_id)
 
@@ -985,46 +734,6 @@
             communities_banned_from_list = []
             content_filters = {}
 
-<<<<<<< HEAD
-        return render_template(
-            "feed/show_feed.html",
-            title=_(current_feed.name),
-            posts=posts,
-            feed=current_feed,
-            sort=sort,
-            owner=owner,
-            page=page,
-            post_layout=post_layout,
-            next_url=next_url,
-            prev_url=prev_url,
-            feed_communities=feed_communities,
-            content_filters=user_filters_posts(current_user.id)
-            if current_user.is_authenticated
-            else {},
-            tags=hashtags_used_in_communities(feed_community_ids, content_filters),
-            sub_feeds=sub_feeds,
-            feed_path=feed.path(),
-            breadcrumbs=breadcrumbs,
-            rss_feed=f"https://{current_app.config['SERVER_NAME']}/f/{feed.path()}.rss",
-            rss_feed_name=f"{current_feed.name} on {g.site.name}",
-            communities_banned_from_list=communities_banned_from_list,
-            show_post_community=True,
-            joined_communities=joined_or_modding_communities(current_user.get_id()),
-            moderated_community_ids=moderating_communities_ids(current_user.get_id()),
-            recently_upvoted=recently_upvoted,
-            recently_downvoted=recently_downvoted,
-            reported_posts=reported_posts(current_user.get_id(), g.admin_ids),
-            user_notes=user_notes(current_user.get_id()),
-            inoculation=inoculation[randint(0, len(inoculation) - 1)]
-            if g.site.show_inoculation_block
-            else None,
-            POST_TYPE_LINK=POST_TYPE_LINK,
-            POST_TYPE_IMAGE=POST_TYPE_IMAGE,
-            POST_TYPE_VIDEO=POST_TYPE_VIDEO,
-            SUBSCRIPTION_OWNER=SUBSCRIPTION_OWNER,
-            SUBSCRIPTION_MODERATOR=SUBSCRIPTION_MODERATOR,
-        )
-=======
         resp = make_response(render_template('feed/show_feed.html', title=_(current_feed.name), posts=posts, feed=current_feed,
                                sort=sort, owner=owner,
                                page=page, post_layout=post_layout, next_url=next_url, prev_url=prev_url,
@@ -1050,7 +759,6 @@
             resp.headers.set('Cache-Control', 'public, max-age=30')
 
         return resp
->>>>>>> 0f8a3960
     else:
         abort(404)
 
@@ -1063,7 +771,7 @@
     return feed_ids
 
 
-@bp.route("/f/<feed_name>/submit", methods=["GET", "POST"])
+@bp.route('/f/<feed_name>/submit', methods=['GET', 'POST'])
 @login_required
 @validation_required
 @approval_required
@@ -1077,51 +785,36 @@
     for item in feed_items:
         feed_community_ids.append(item.community_id)
 
-    communities = (
-        Community.query.filter(Community.id.in_(feed_community_ids))
-        .filter_by(banned=False)
-        .order_by(Community.title)
-        .all()
-    )
+    communities = Community.query.filter(Community.id.in_(feed_community_ids)).filter_by(banned=False).\
+        order_by(Community.title).all()
     sub_feed_community_ids = []
-    child_feeds = [
-        feed.id for feed in Feed.query.filter(Feed.parent_feed_id == feed.id).all()
-    ]
+    child_feeds = [feed.id for feed in Feed.query.filter(Feed.parent_feed_id == feed.id).all()]
     for cf_id in child_feeds:
         feed_items = FeedItem.query.join(Feed, FeedItem.feed_id == cf_id).all()
         for item in feed_items:
             sub_feed_community_ids.append(item.community_id)
 
-    sub_communities = (
-        Community.query.filter_by(banned=False)
-        .filter(Community.id.in_(sub_feed_community_ids))
-        .order_by(Community.title)
-        .all()
-    )
-    if request.form.get("community_id", "") != "":
-        community = Community.query.get_or_404(int(request.form.get("community_id")))
-        return redirect(url_for("community.join_then_add", actor=community.link()))
-    return render_template(
-        "feed/feed_create_post.html",
-        communities=communities,
-        sub_communities=sub_communities,
-        feed=feed,
-        SUBSCRIPTION_OWNER=SUBSCRIPTION_OWNER,
-        SUBSCRIPTION_MODERATOR=SUBSCRIPTION_MODERATOR,
-    )
-
-
-@bp.route("/feed/<actor>/subscribe", methods=["GET"])
+    sub_communities = Community.query.filter_by(banned=False).filter(Community.id.in_(sub_feed_community_ids)).\
+        order_by(Community.title).all()
+    if request.form.get('community_id', '') != '':
+        community = Community.query.get_or_404(int(request.form.get('community_id')))
+        return redirect(url_for('community.join_then_add', actor=community.link()))
+    return render_template('feed/feed_create_post.html', communities=communities, sub_communities=sub_communities,
+                           feed=feed,
+                           SUBSCRIPTION_OWNER=SUBSCRIPTION_OWNER, SUBSCRIPTION_MODERATOR=SUBSCRIPTION_MODERATOR)
+
+
+@bp.route('/feed/<actor>/subscribe', methods=['GET'])
 @login_required
 @validation_required
 @approval_required
 def subscribe(actor):
     do_feed_subscribe(actor, current_user.id)
-    referrer = request.headers.get("Referer", None)
+    referrer = request.headers.get('Referer', None)
     if referrer is not None:
         return redirect(referrer)
     else:
-        return redirect("/f/" + actor)
+        return redirect('/f/' + actor)
 
 
 def do_feed_subscribe(actor, user_id, src=SRC_WEB):
@@ -1129,7 +822,7 @@
         remote = False
         actor = actor.strip()
         user = User.query.get(user_id)
-        if "@" in actor:
+        if '@' in actor:
             feed = Feed.query.filter_by(ap_id=actor).first()
             remote = True
         else:
@@ -1149,7 +842,6 @@
                 # if they have feed_auto_follow turned on
                 if user.feed_auto_follow:
                     from app.community.routes import do_subscribe
-
                     feed_items = FeedItem.query.filter_by(feed_id=feed.id).all()
                     for fi in feed_items:
                         community = Community.query.get(fi.community_id)
@@ -1171,15 +863,10 @@
                             "to": [feed.public_url()],
                             "object": feed.public_url(),
                             "type": "Follow",
-                            "id": f"https://{current_app.config['SERVER_NAME']}/activities/follow/{join_request.uuid}",
+                            "id": f"https://{current_app.config['SERVER_NAME']}/activities/follow/{join_request.uuid}"
                         }
-                        send_post_request(
-                            feed.ap_inbox_url,
-                            follow,
-                            user.private_key,
-                            user.public_url() + "#main-key",
-                            timeout=10,
-                        )
+                        send_post_request(feed.ap_inbox_url, follow, user.private_key, user.public_url() + '#main-key',
+                                          timeout=10)
 
                         # reach out and get the feeditems from the remote /following collection
                         res = get_request(feed.ap_following_url)
@@ -1187,28 +874,20 @@
 
                         # for each of those add the communities
                         # subscribe the user if they have feed_auto_follow turned on
-                        for fci in following_collection["items"]:
+                        for fci in following_collection['items']:
                             community_ap_id = fci
-                            community = find_actor_or_create(
-                                community_ap_id, community_only=True
-                            )
+                            community = find_actor_or_create(community_ap_id, community_only=True)
                             if community and isinstance(community, Community):
-                                actor = (
-                                    community.ap_id
-                                    if community.ap_id
-                                    else community.name
-                                )
+                                actor = community.ap_id if community.ap_id else community.name
                                 if user.feed_auto_follow:
                                     do_subscribe(actor, user.id, joined_via_feed=True)
                                 # also make a feeditem in the local db
-                                feed_item = FeedItem(
-                                    feed_id=feed.id, community_id=community.id
-                                )
+                                feed_item = FeedItem(feed_id=feed.id, community_id=community.id)
                                 db.session.add(feed_item)
                                 db.session.commit()
 
                 if success is True and src == SRC_WEB:
-                    flash(_("You subscribed to %(feed_title)s", feed_title=feed.title))
+                    flash(_('You subscribed to %(feed_title)s', feed_title=feed.title))
             else:
                 msg_to_user = "Already subscribed, or subscription pending"
                 if src == SRC_WEB:
@@ -1226,7 +905,7 @@
         db.session.remove()
 
 
-@bp.route("/feed/<actor>/unsubscribe", methods=["GET"])
+@bp.route('/feed/<actor>/unsubscribe', methods=['GET'])
 @login_required
 def feed_unsubscribe(actor):
     feed = actor_to_feed(actor)
@@ -1237,101 +916,72 @@
             if subscription != SUBSCRIPTION_OWNER:
                 proceed = True
                 # Undo the Follow
-                if "@" in actor:  # this is a remote feed, so activitypub is needed
+                if '@' in actor:  # this is a remote feed, so activitypub is needed
                     if not feed.instance.gone_forever:
                         follow_id = f"https://{current_app.config['SERVER_NAME']}/activities/follow/{gibberish(15)}"
-                        if feed.instance.domain == "ovo.st":
-                            join_request = FeedJoinRequest.query.filter_by(
-                                user_id=current_user.id, feed_id=feed.id
-                            ).first()
+                        if feed.instance.domain == 'ovo.st':
+                            join_request = FeedJoinRequest.query.filter_by(user_id=current_user.id,
+                                                                           feed_id=feed.id).first()
                             if join_request:
                                 follow_id = f"https://{current_app.config['SERVER_NAME']}/activities/follow/{join_request.uuid}"
-                        undo_id = (
-                            f"https://{current_app.config['SERVER_NAME']}/activities/undo/"
-                            + gibberish(15)
-                        )
+                        undo_id = f"https://{current_app.config['SERVER_NAME']}/activities/undo/" + gibberish(15)
                         follow = {
                             "actor": current_user.public_url(),
                             "to": [feed.public_url()],
                             "object": feed.public_url(),
                             "type": "Follow",
-                            "id": follow_id,
+                            "id": follow_id
                         }
                         undo = {
-                            "actor": current_user.public_url(),
-                            "to": [feed.public_url()],
-                            "type": "Undo",
-                            "id": undo_id,
-                            "object": follow,
+                            'actor': current_user.public_url(),
+                            'to': [feed.public_url()],
+                            'type': 'Undo',
+                            'id': undo_id,
+                            'object': follow
                         }
-                        send_post_request(
-                            feed.ap_inbox_url,
-                            undo,
-                            current_user.private_key,
-                            current_user.public_url() + "#main-key",
-                            timeout=10,
-                        )
+                        send_post_request(feed.ap_inbox_url, undo, current_user.private_key,
+                                          current_user.public_url() + '#main-key', timeout=10)
 
                 if proceed:
-                    db.session.query(FeedMember).filter_by(
-                        user_id=current_user.id, feed_id=feed.id
-                    ).delete()
-                    db.session.query(FeedJoinRequest).filter_by(
-                        user_id=current_user.id, feed_id=feed.id
-                    ).delete()
+                    db.session.query(FeedMember).filter_by(user_id=current_user.id, feed_id=feed.id).delete()
+                    db.session.query(FeedJoinRequest).filter_by(user_id=current_user.id, feed_id=feed.id).delete()
                     feed.subscriptions_count -= 1
                     db.session.commit()
 
                     # Remove the account from each community in the feed
                     if current_user.feed_auto_leave:
-                        for feed_item in FeedItem.query.filter_by(
-                            feed_id=feed.id
-                        ).all():
-                            membership = CommunityMember.query.filter_by(
-                                user_id=current_user.id,
-                                community_id=feed_item.community_id,
-                            ).first()
+                        for feed_item in FeedItem.query.filter_by(feed_id=feed.id).all():
+                            membership = CommunityMember.query.filter_by(user_id=current_user.id,
+                                                                         community_id=feed_item.community_id).first()
                             if membership and membership.joined_via_feed:
-                                db.session.query(CommunityMember).filter_by(
-                                    user_id=current_user.id,
-                                    community_id=feed_item.community_id,
-                                ).delete()
-                            db.session.query(CommunityJoinRequest).filter_by(
-                                user_id=current_user.id,
-                                community_id=feed_item.community_id,
-                            ).delete()
-                            cache.delete_memoized(
-                                community_membership,
-                                current_user,
-                                Community.query.get(feed_item.community_id),
-                            )
+                                db.session.query(CommunityMember).filter_by(user_id=current_user.id,
+                                                                            community_id=feed_item.community_id).delete()
+                            db.session.query(CommunityJoinRequest).filter_by(user_id=current_user.id,
+                                                                             community_id=feed_item.community_id).delete()
+                            cache.delete_memoized(community_membership, current_user,
+                                                  Community.query.get(feed_item.community_id))
                         db.session.commit()
 
-                    flash(_("You have left %(feed_title)s", feed_title=feed.title))
+                    flash(_('You have left %(feed_title)s', feed_title=feed.title))
                 cache.delete_memoized(feed_membership, current_user, feed)
                 cache.delete_memoized(menu_subscribed_feeds, current_user.id)
                 cache.delete_memoized(joined_communities, current_user.id)
             else:
                 # todo: community deletion
-                flash(
-                    _("You need to make someone else the owner before unsubscribing."),
-                    "warning",
-                )
+                flash(_('You need to make someone else the owner before unsubscribing.'), 'warning')
 
         # send them back where they came from
-        referrer = request.headers.get("Referer", None)
+        referrer = request.headers.get('Referer', None)
         if referrer is not None:
             return redirect(referrer)
         else:
-            return redirect("/f/" + actor)
+            return redirect('/f/' + actor)
     else:
         abort(404)
 
 
 @celery.task
-def announce_feed_add_remove_to_subscribers(
-    action: str, feed_id: int, community_id: int
-):
+def announce_feed_add_remove_to_subscribers(action: str, feed_id: int, community_id: int):
     # find the feed
     feed = Feed.query.get(feed_id)
     # find the community
@@ -1350,12 +1000,18 @@
         "type": action,
         "actor": feed.ap_public_url,
         "id": f"https://{current_app.config['SERVER_NAME']}/activities/feedadd/{gibberish(15)}",
-        "object": {"type": "Group", "id": community.ap_public_url},
-        "target": {"type": "Collection", "id": feed.ap_following_url},
+        "object": {
+            "type": "Group",
+            "id": community.ap_public_url
+        },
+        "target": {
+            "type": "Collection",
+            "id": feed.ap_following_url
+        }
     }
 
     # embed the object json in the Announce json
-    activity_json["object"] = object_json
+    activity_json['object'] = object_json
 
     # look up the feedmembers
     feed_members = FeedMember.query.filter_by(feed_id=feed.id).all()
@@ -1374,25 +1030,14 @@
             if fm_user.is_local():
                 # user is local so lets auto-subscribe them to the community
                 from app.community.routes import do_subscribe
-
                 actor = community.ap_id if community.ap_id else community.name
                 do_subscribe(actor, fm_user.id, joined_via_feed=True)
                 continue
 
             # if we get here the feedmember is a remote user
             instance: Instance = session.query(Instance).get(fm_user.instance.id)
-            if (
-                instance.inbox
-                and instance.online()
-                and not instance_banned(instance.domain)
-            ):
-                send_post_request(
-                    instance.inbox,
-                    activity_json,
-                    feed.private_key,
-                    feed.ap_profile_id + "#main-key",
-                    timeout=10,
-                )
+            if instance.inbox and instance.online() and not instance_banned(instance.domain):
+                send_post_request(instance.inbox, activity_json, feed.private_key, feed.ap_profile_id + '#main-key', timeout=10)
     except Exception:
         session.rollback()
         raise
@@ -1412,7 +1057,10 @@
         "type": "Delete",
         "actor": user.ap_public_url,
         "id": f"https://{current_app.config['SERVER_NAME']}/delete/{gibberish(15)}",
-        "object": {"type": "Feed", "id": feed.ap_public_url},
+        "object": {
+            "type": "Feed",
+            "id": feed.ap_public_url
+        }
     }
 
     # find the feed members
@@ -1432,18 +1080,8 @@
                 continue
             # if we get here the feedmember is a remote user
             instance: Instance = session.query(Instance).get(fm_user.instance.id)
-            if (
-                instance.inbox
-                and instance.online()
-                and not instance_banned(instance.domain)
-            ):
-                send_post_request(
-                    instance.inbox,
-                    delete_json,
-                    user.private_key,
-                    user.ap_profile_id + "#main-key",
-                    timeout=10,
-                )
+            if instance.inbox and instance.online() and not instance_banned(instance.domain):
+                send_post_request(instance.inbox, delete_json, user.private_key, user.ap_profile_id + '#main-key', timeout=10)
     except Exception:
         session.rollback()
         raise
@@ -1451,61 +1089,45 @@
         session.close()
 
 
-@bp.route("/feed/lookup/<feedname>/<domain>")
+@bp.route('/feed/lookup/<feedname>/<domain>')
 def lookup(feedname, domain):
-    if domain == current_app.config["SERVER_NAME"]:
-        return redirect("/f/" + feedname)
+    if domain == current_app.config['SERVER_NAME']:
+        return redirect('/f/' + feedname)
 
     feedname = feedname.lower()
     domain = domain.lower()
 
-    exists = Feed.query.filter_by(ap_id=f"{feedname}@{domain}").first()
+    exists = Feed.query.filter_by(ap_id=f'{feedname}@{domain}').first()
     if exists:
-        return redirect("/f/" + feedname + "@" + domain)
+        return redirect('/f/' + feedname + '@' + domain)
     else:
-        address = "~" + feedname + "@" + domain
+        address = '~' + feedname + '@' + domain
         if current_user.is_authenticated:
             new_feed = None
 
             try:
                 new_feed = search_for_feed(address)
             except Exception as e:
-                if "is blocked." in str(e):
-                    flash(
-                        _(
-                            "Sorry, that instance is blocked, check https://gui.fediseer.com/ for reasons."
-                        ),
-                        "warning",
-                    )
+                if 'is blocked.' in str(e):
+                    flash(_('Sorry, that instance is blocked, check https://gui.fediseer.com/ for reasons.'), 'warning')
             if new_feed is None:
                 if g.site.enable_nsfw:
-                    flash(_("Feed not found."), "warning")
+                    flash(_('Feed not found.'), 'warning')
                 else:
-                    flash(
-                        _(
-                            "Feed not found. If you are searching for a nsfw feed it is blocked by this instance."
-                        ),
-                        "warning",
-                    )
+                    flash(_('Feed not found. If you are searching for a nsfw feed it is blocked by this instance.'),
+                          'warning')
             else:
                 if new_feed.banned:
-                    flash(
-                        _("That feed is banned from %(site)s.", site=g.site.name),
-                        "warning",
-                    )
-
-            return render_template(
-                "feed/lookup_remote.html",
-                title=_("Search result for remote feed"),
-                new_feed=new_feed,
-                subscribed=feed_membership(current_user, new_feed)
-                >= SUBSCRIPTION_MEMBER,
-            )
+                    flash(_('That feed is banned from %(site)s.', site=g.site.name), 'warning')
+
+            return render_template('feed/lookup_remote.html',
+                                   title=_('Search result for remote feed'), new_feed=new_feed,
+                                   subscribed=feed_membership(current_user, new_feed) >= SUBSCRIPTION_MEMBER)
         else:
             # send them back where they came from
-            flash(_("Searching for remote feeds requires login"), "error")
-            referrer = request.headers.get("Referer", None)
+            flash(_('Searching for remote feeds requires login'), 'error')
+            referrer = request.headers.get('Referer', None)
             if referrer is not None:
                 return redirect(referrer)
             else:
-                return redirect("/")+                return redirect('/')