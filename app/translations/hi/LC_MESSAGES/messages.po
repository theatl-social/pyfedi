# Hindi translations for PROJECT.
# Copyright (C) 2025 ORGANIZATION
# This file is distributed under the same license as the PROJECT project.
# FIRST AUTHOR <EMAIL@ADDRESS>, 2025.
#
msgid ""
msgstr ""
"Project-Id-Version: PROJECT VERSION\n"
"Report-Msgid-Bugs-To: EMAIL@ADDRESS\n"
"POT-Creation-Date: 2025-11-05 15:45+1300\n"
"PO-Revision-Date: 2025-04-15 19:47+0000\n"
"Last-Translator: ColdSideOfYourPillow "
"<coldsideofyourpillow+piefed@disroot.org>\n"
"Language: hi\n"
"Language-Team: Hindi <http://translate.piefed.social/projects/piefed"
"/main-web-app/hi/>\n"
"Plural-Forms: nplurals=2; plural=(n != 1);\n"
"MIME-Version: 1.0\n"
"Content-Type: text/plain; charset=utf-8\n"
"Content-Transfer-Encoding: 8bit\n"
"Generated-By: Babel 2.17.0\n"

#: app/__init__.py:52
msgid "Please log in to access this page."
msgstr "कृपया इस पृष्ठ पर प्रवेश करने के लिए लॉग इन करें।"

#: app/cli.py:623
#, fuzzy, python-format
msgid "Reminder: %(title)s"
msgstr "रिपोर्ट \"%(post_title)s\""

#: app/cli.py:628
#, fuzzy, python-format
msgid "Reminder: comment on %(title)s"
msgstr "मेरी %(post_title)s पर तिप्पणी के जवाब"

#: app/cli.py:826 app/main/routes.py:673
msgid "[PieFed] You have unread notifications"
msgstr "[पाईफ़ेड] आपके पास अपठित सूचनाएं हैं"

#: app/cli.py:969 app/shared/post.py:137
#, python-format
msgid "Replies to my post %(post_title)s"
msgstr "मेरी पोस्ट %(post_title)s पर जवाब"

#: app/cli.py:979 app/models.py:2396 app/shared/reply.py:116
#, python-format
msgid "Replies to my comment on %(post_title)s"
msgstr "मेरी %(post_title)s पर तिप्पणी के जवाब"

#: app/email.py:22
msgid "Check the console for a link."
msgstr ""

#: app/email.py:24
msgid "[PieFed] Reset Your Password"
msgstr "[पाईफ़ेड] अपना पासवर्ड रीसेट करें"

#: app/email.py:34
msgid "[PieFed] Please verify your email address"
msgstr "[पाईफ़ेड] कृपया अपने ई-मेल पते की पुष्टि करें"

#: app/email.py:42
msgid "Your application has been approved - welcome to PieFed"
msgstr "आपका आवेदन स्वीकृत हो गया है - पाईफ़ेड में आपका स्वागत है"

#: app/models.py:2324
#, fuzzy
msgid "Comments are disabled on this post"
msgstr "समुदायों में कम-से-कम इस संख्या में पोस्ट का होना आवश्यक है"

#: app/models.py:2327
#, fuzzy
msgid "Banned from commenting"
msgstr "टिप्पणियाँ प्रतिबंधित करें"

#: app/models.py:2352
msgid "Blocked phrase in comment"
msgstr ""

#: app/models.py:2359
msgid "Replier blocked"
msgstr ""

#: app/models.py:2362
msgid "Duplicate reply"
msgstr ""

#: app/models.py:2370
msgid "Gif comment ignored"
msgstr ""

#: app/models.py:2373
msgid "Low quality reply"
msgstr ""

#: app/models.py:3036
msgid "Added moderator"
msgstr "माॅडरेटर नियुक्त किया"

#: app/models.py:3037
msgid "Removed moderator"
msgstr "मॉडरेटर हटाया गया"

#: app/models.py:3038
msgid "Featured post"
msgstr "विशेष पोस्ट"

#: app/models.py:3039
msgid "Unfeatured post"
msgstr "गैर-विशेष पोस्ट"

#: app/models.py:3040
msgid "Deleted post"
msgstr "हटाया गया पोस्ट"

#: app/models.py:3041
msgid "Un-deleted post"
msgstr "पुनर्स्थापित पोस्ट"

#: app/models.py:3042
msgid "Deleted comment"
msgstr "हटाई गई तिप्पणी"

#: app/models.py:3043
msgid "Un-deleted comment"
msgstr "पुनर्स्थापित तिप्पणी"

#: app/models.py:3044
msgid "Deleted community"
msgstr "हटाया गया समुदाय"

#: app/models.py:3045
msgid "Deleted account"
msgstr "हटाया गया एकाउंट"

#: app/models.py:3046
msgid "Restored account"
msgstr "पुनर्स्थापित एकाउंट"

#: app/models.py:3047
msgid "Banned account"
msgstr "प्रतिबंधित एकाउंट"

#: app/models.py:3048
msgid "Un-banned account"
msgstr "अनुमत एकाउंट"

#: app/models.py:3049
msgid "Lock post"
msgstr "पोस्ट निष्क्रिय करें"

#: app/models.py:3050
msgid "Un-lock post"
msgstr "पोस्ट सक्रिय करें"

#: app/models.py:3051
#, fuzzy
msgid "Lock comment"
msgstr "टिप्पणियाँ प्रतिबंधित करें"

#: app/models.py:3052
#, fuzzy
msgid "Un-lock comment"
msgstr "पोस्ट सक्रिय करें"

#: app/auth/routes.py:139 app/auth/util.py:446 app/post/routes.py:754
#: app/shared/auth.py:68 app/utils.py:2110
msgid "You have been banned."
msgstr "आपको प्रतिबंधित कर दिया गया है।"

#: app/utils.py:2540
msgid "Wrong Captcha text."
msgstr "गलत कैप्चा पाठ।"

#: app/admin/forms.py:238 app/admin/forms.py:300 app/utils.py:2878
msgid "User"
msgstr "उपयोगकर्ता"

#: app/community/forms.py:163 app/templates/admin/communities.html:40
#: app/templates/list_communities.html:211 app/templates/search/start.html:33
#: app/utils.py:2880
msgid "Community"
msgstr ""

#: app/utils.py:2882 app/utils.py:2888
#, fuzzy
msgid "Topic/feed"
msgstr "विधा हटाया गया"

#: app/post/forms.py:20 app/templates/post/add_reply_inline.html:27
#: app/utils.py:2884 app/utils.py:2886 app/utils.py:2890
msgid "Comment"
msgstr ""

#: app/templates/chat/conversation.html:37 app/utils.py:2892
msgid "Chat"
msgstr ""

#: app/admin/forms.py:240 app/admin/forms.py:302 app/admin/routes.py:83
#: app/templates/admin/permissions.html:22 app/templates/base.html:217
#: app/templates/themes/dillo/base.html:163
#: app/templates/user/show_profile.html:140
#: app/templates/user/show_profile.html:141
#: app/templates/user/user_preview.html:14
#: app/templates/user/user_preview.html:15 app/utils.py:2894 app/utils.py:2896
#: app/utils.py:2898 app/utils.py:2902 app/utils.py:2906 app/utils.py:2908
msgid "Admin"
msgstr "प्रशासक"

#: app/admin/forms.py:58 app/templates/_view_filter_nav.html:11
#: app/templates/_view_filter_nav.html:27
#: app/templates/admin/communities.html:77
#: app/templates/list_communities.html:113
#: app/templates/list_communities.html:131
#: app/templates/list_communities.html:149
#: app/templates/list_communities.html:166 app/templates/search/start.html:35
#: app/templates/search/start.html:43 app/templates/search/start.html:53
#: app/templates/search/start.html:61
#: app/templates/themes/dillo/_view_filter_nav.html:15
#: app/templates/user/alerts/_filter.html:3
#: app/templates/user/notifications.html:24 app/user/forms.py:94
#: app/utils.py:2912
msgid "All"
msgstr "सभी"

#: app/community/forms.py:46 app/utils.py:3109
msgid "- cannot be in Url. Use _ instead?"
msgstr "- URL में नहीं हो सकता। इसके बजाय _ का उपयोग करें?"

#: app/utils.py:3125
msgid "Feed urls can only contain letters, numbers, and underscores."
msgstr ""

#: app/utils.py:3135
msgid "A Feed with this url already exists."
msgstr ""

#: app/activitypub/routes.py:525 app/activitypub/routes.py:529
msgid "Community not found on this instance"
msgstr ""

#: app/activitypub/util.py:2464
#, python-format
msgid "Reply to %(post_title)s"
msgstr "%(post_title)s का उत्तर दें"

#: app/activitypub/util.py:2491
#, python-format
msgid "Reply to comment on %(post_title)s"
msgstr "%(post_title)s पर तिप्पणी का उत्तर दें"

#: app/activitypub/util.py:3107 app/shared/post.py:698
msgid "A post has been reported"
msgstr "एक पोस्ट की रिपोर्ट की गई है"

#: app/activitypub/util.py:3144 app/shared/reply.py:328
msgid "A comment has been reported"
msgstr "एक तिप्पणी की रिपोर्ट की गई है"

#: app/admin/forms.py:14
msgid "Site Name"
msgstr "साइट का नाम"

#: app/admin/forms.py:15
msgid "Tagline"
msgstr "टैगलाइन"

#: app/admin/forms.py:16
msgid "Icon"
msgstr "आइकन"

#: app/admin/forms.py:18
msgid "Sidebar"
msgstr "साइडबार"

#: app/admin/forms.py:19 app/templates/auth/instance_chooser.html:90
#: app/templates/base.html:268 app/templates/instance/people.html:25
#: app/templates/themes/dillo/base.html:205
msgid "About"
msgstr "के बारे में"

#: app/admin/forms.py:20
msgid "Announcement at top of home page"
msgstr "मुख्य पृष्ठ के शीर्ष पर घोषणा"

#: app/admin/forms.py:21
msgid "Legal information"
msgstr "कानूनी जानकारी"

#: app/admin/forms.py:22
msgid "Terms of service url"
msgstr ""

#: app/admin/forms.py:23
msgid "General instance contact email address"
msgstr "सामान्य Instance संपर्क ई-मेल पता"

#: app/admin/forms.py:24 app/admin/forms.py:68 app/admin/forms.py:77
#: app/admin/forms.py:92 app/admin/forms.py:157 app/admin/forms.py:178
#: app/admin/forms.py:189 app/admin/forms.py:194 app/admin/forms.py:201
#: app/admin/forms.py:209 app/admin/forms.py:243 app/admin/forms.py:307
#: app/admin/forms.py:335 app/community/forms.py:109 app/community/forms.py:123
#: app/community/forms.py:479 app/community/forms.py:518 app/domain/forms.py:8
#: app/feed/forms.py:25 app/feed/forms.py:77 app/post/forms.py:24
#: app/post/forms.py:84 app/post/forms.py:91
#: app/templates/admin/permissions.html:41 app/user/forms.py:204
msgid "Save"
msgstr "सहेजें"

#: app/admin/forms.py:28
msgid "Enable downvotes"
msgstr "डाउनवोट सक्षम करें"

#: app/admin/forms.py:29
msgid "Decrease reputation when posting only a gif as a comment"
msgstr ""

#: app/admin/forms.py:30
msgid "Decrease reputation when an image post matches the 4chan filter"
msgstr ""

#: app/admin/forms.py:31
msgid "Filter out comments that are simply a form of \"this\""
msgstr ""

#: app/admin/forms.py:32
msgid "Meme communities = low-quality"
msgstr ""

#: app/admin/forms.py:33
msgid "Allow local image posts"
msgstr "स्थानीय छवि पोस्ट करने की अनुमति दें"

#: app/admin/forms.py:34
#, fuzzy
msgid "Allow NSFW communities"
msgstr "NSFW समुदायों के लिए अनुमति दें"

#: app/admin/forms.py:35
#, fuzzy
msgid "Allow NSFL communities and posts"
msgstr "NSFL समुदायों और पोस्ट के लिए अनुमति दें"

#: app/admin/forms.py:36
msgid "Bar people from these countries from accessing NSFW and NSFL content"
msgstr ""

#: app/admin/forms.py:37
msgid "Only admins can create new local communities"
msgstr "केवल प्रशासक नए स्थानीय समुदायों का निर्माण कर सकते हैं"

#: app/admin/forms.py:38
msgid "Notify admins about reports, not just moderators"
msgstr ""
"रिपोर्टों के बारे में केवल मॉडरेटरों को नहीं, बल्कि प्रशासकों को भी सूचित"
" करें"

#: app/admin/forms.py:39
msgid "Require new accounts to verify their email address"
msgstr "नए अकाउंटों को अपनी ई-मेल पते की पुष्टि करें"

#: app/admin/forms.py:40
msgid "Require CAPTCHA for new account registration"
msgstr ""

#: app/admin/forms.py:41
msgid "Open"
msgstr "खोलें"

#: app/admin/forms.py:41
msgid "Require application"
msgstr "आवेदन आवश्यक करें"

#: app/admin/forms.py:41
msgid "Closed"
msgstr "बंद किया गया"

#: app/admin/forms.py:42
msgid "Registration mode"
msgstr "पंजीकरण मोड"

#: app/admin/forms.py:43
msgid "Question to ask people applying for an account"
msgstr "एकाउंट के लिए आवेदन करने वाले लोगों से पूछने के लिए प्रश्न"

#: app/admin/forms.py:44
#, fuzzy
msgid "Registration approved email"
msgstr "पंजीकरण मोड"

#: app/admin/forms.py:46
msgid "Provide a list of topics to subscribe to"
msgstr "सदस्यता लेने के लिए विधाएँ की एक सूची प्रदान करें"

#: app/admin/forms.py:47
msgid "Trump Musk filter setup"
msgstr "ट्रंप मस्क फ़िल्टर सेटअप"

#: app/admin/forms.py:48
msgid "Ignore registrations from these countries"
msgstr "इन देशों से पंजीकरण की अनदेखी करें"

#: app/admin/forms.py:49
msgid "Block registrations from these referrers (one per line)"
msgstr "इन संदर्भितों से पंजीकरण अवरुद्ध करें (प्रत्येक एक पंक्ति में)"

#: app/admin/forms.py:50
msgid "Warn if new account banned from these instances"
msgstr ""

#: app/admin/forms.py:51 app/templates/auth/instance_chooser.html:26
#: app/templates/auth/instance_chooser.html:112
#, fuzzy
msgid "Primary language"
msgstr "भाषाएँ"

#: app/admin/forms.py:52
msgid "Default theme"
msgstr "पूर्वनिर्धारित रूप"

#: app/admin/forms.py:53 app/user/forms.py:123
#, fuzzy
msgid "Additional CSS"
msgstr "अतिरिक्त CSS"

#: app/admin/forms.py:54
#, fuzzy
msgid "Additional JS"
msgstr "अतिरिक्त CSS"

#: app/admin/forms.py:55 app/templates/_view_filter_nav.html:7
#: app/templates/_view_filter_nav.html:21
#: app/templates/list_communities.html:72
#: app/templates/themes/dillo/_view_filter_nav.html:5 app/user/forms.py:90
msgid "Subscribed"
msgstr "सदस्यता ली"

#: app/admin/forms.py:56 app/templates/_view_filter_nav.html:9
#: app/templates/_view_filter_nav.html:23
#: app/templates/list_communities.html:53
#: app/templates/themes/dillo/_view_filter_nav.html:9 app/user/forms.py:92
#, fuzzy
msgid "Local"
msgstr "स्थानीय"

#: app/admin/forms.py:57 app/templates/_view_filter_nav.html:10
#: app/templates/_view_filter_nav.html:25
#: app/templates/admin/communities.html:71
#: app/templates/themes/dillo/_view_filter_nav.html:12 app/user/forms.py:93
msgid "Popular"
msgstr "लोकप्रिय"

#: app/admin/forms.py:60 app/user/forms.py:96
msgid "Default home filter"
msgstr "पूर्वनिर्धारित होम फ़िल्टर"

#: app/admin/forms.py:62
msgid "Log ActivityPub JSON for debugging"
msgstr "डिबगिंग के लिए ActivityPub JSON लॉग करें"

#: app/admin/forms.py:63
msgid "Show moderation actions publicly"
msgstr "मॉडरेशन क्रियाओं को सार्वजनिक रूप से दिखाएँ"

#: app/admin/forms.py:64
msgid "Private instance - require login to browse"
msgstr ""

#: app/admin/forms.py:65
msgid "Show Rational Discourse Toolkit in sidebar"
msgstr "साइडबार में तर्कसंगत संवाद उपकरण दिखाएँ"

#: app/admin/forms.py:66
#, fuzzy
msgid "Allow non-admins to add remote communities"
msgstr "केवल प्रशासक नए स्थानीय समुदायों का निर्माण कर सकते हैं"

#: app/admin/forms.py:72
msgid "Enable instance chooser"
msgstr ""

#: app/admin/forms.py:73
msgid "One-sentence elevator pitch"
msgstr ""

#: app/admin/forms.py:74
msgid "Number of admins with emergency access"
msgstr ""

#: app/admin/forms.py:75
msgid "Non-admins donate enough to pay for hosting"
msgstr ""

#: app/admin/forms.py:76
msgid "This instance has automated daily backups"
msgstr ""

#: app/admin/forms.py:81
#, fuzzy
msgid "Federation mode"
msgstr "पंजीकरण मोड"

#: app/admin/forms.py:82
#, fuzzy
msgid "Blocklist - deny federation with specified instances"
msgstr "इन instances के साथ federation को अस्वीकार करें"

#: app/admin/forms.py:83
#, fuzzy
msgid "Allowlist - only allow federation with specified instances"
msgstr "इन instances के साथ federation की अनुमति दें"

#: app/admin/forms.py:85
#, fuzzy
msgid "Allow federation with these instances"
msgstr "इन instances के साथ federation की अनुमति दें"

#: app/admin/forms.py:86
#, fuzzy
msgid "Deny federation with these instances"
msgstr "इन instances के साथ federation को अस्वीकार करें"

#: app/admin/forms.py:87
#, fuzzy
msgid "Auto-defederate from any instance defederated by"
msgstr ""
"किसी भी instance से स्वचालित रूप से defederate करें जिसे द्वारा "
"defederated किया गया है"

#: app/admin/forms.py:88
msgid "Discard all posts, comments and PMs with these phrases (one per line)"
msgstr ""
"इन वाक्यांशों के साथ सभी पोस्ट, टिप्पणियाँ और निजी संदेश हटा दें "
"(प्रत्येक एक पंक्ति में)"

#: app/admin/forms.py:89
msgid ""
"Discard all posts and comments by users with these words in their name "
"(one per line)"
msgstr ""
"इन शब्दों वाले उपयोगकर्ताओं के नाम में सभी पोस्ट और टिप्पणियाँ हटा दें "
"(प्रत्येक एक पंक्ति में)"

#: app/admin/forms.py:90
msgid ""
"Discard all posts and comments by users with these phrases in their bio "
"(one per line)"
msgstr ""
"इन जीवनी में दिए गए वाक्यांशों वाले उपयोगकर्ताओं द्वारा सभी पोस्ट और "
"टिप्पणियाँ हटा दें (प्रत्येक एक पंक्ति में)"

#: app/admin/forms.py:91
msgid "Automatically add new remote communities"
msgstr ""

#: app/admin/forms.py:96
#, fuzzy
msgid "Closing down announcement for home page"
msgstr "मुख्य पृष्ठ के शीर्ष पर घोषणा"

#: app/admin/forms.py:97
#, fuzzy
msgid "Yes, close my instance"
msgstr "बैनर छवि"

#: app/admin/forms.py:101 app/admin/forms.py:107
msgid "Number of Communities to add"
msgstr "शामिल करने के लिए समुदायों की संख्या"

#: app/admin/forms.py:102
msgid "Add Communities"
msgstr "समुदायों शामिल करें"

#: app/admin/forms.py:106
msgid "Remote Server"
msgstr "दूरस्थ सर्वर"

#: app/admin/forms.py:108
msgid "Communities must have at least this many posts"
msgstr "समुदायों में कम-से-कम इस संख्या में पोस्ट का होना आवश्यक है"

#: app/admin/forms.py:109
msgid "Communities must have at least this many active users in the past week."
msgstr ""
"समुदायों में पिछले सप्ताह में कम-से-कम इस संख्या के सक्रिय उपयोगकर्ताओं "
"का होना आवश्यक है।"

#: app/admin/forms.py:110
#, fuzzy
msgid "Dry Run"
msgstr "ड्राई रन"

#: app/admin/forms.py:111
msgid "Scan"
msgstr "स्कैन करें"

#: app/admin/forms.py:115
msgid "Import Bans List Json File"
msgstr "आयात प्रतिबंध सूची JSON फ़ाइल"

#: app/admin/forms.py:116 app/user/forms.py:130
msgid "Import"
msgstr "आयात करें"

#: app/admin/forms.py:117 app/user/forms.py:129
msgid "Export"
msgstr "निर्यात करें"

#: app/admin/forms.py:121 app/community/forms.py:75 app/community/forms.py:113
#: app/community/forms.py:168 app/templates/admin/cms_pages.html:24
#: app/templates/post/post_block_image_purge_posts.html:19
#: app/templates/user/scheduled_posts.html:25
msgid "Title"
msgstr "शीर्षक"

#: app/admin/forms.py:122 app/admin/forms.py:205 app/community/forms.py:26
#: app/feed/forms.py:13 app/feed/forms.py:65
#: app/templates/community/community_wiki_list.html:34
msgid "Url"
msgstr "Url"

#: app/admin/forms.py:123 app/community/forms.py:27 app/community/forms.py:76
#: app/feed/forms.py:14 app/feed/forms.py:66 app/templates/admin/home.html:58
#: app/templates/auth/instance_chooser.html:86
#: app/templates/community/community_moderate.html:40
#: app/templates/user/notifs/20.html:51
msgid "Description"
msgstr "विवरण"

#: app/admin/forms.py:124 app/community/forms.py:29 app/community/forms.py:78
#: app/feed/forms.py:19 app/feed/forms.py:71
msgid "Icon image"
msgstr "आइकन छवि"

#: app/admin/forms.py:125 app/community/forms.py:30 app/community/forms.py:79
#: app/feed/forms.py:20 app/feed/forms.py:72
msgid "Banner image"
msgstr "बैनर छवि"

#: app/admin/forms.py:126
msgid "Rules"
msgstr "नियम"

#: app/admin/forms.py:127 app/community/forms.py:80
#, fuzzy
msgid "NSFW community"
msgstr "पोर्न समुदाय"

#: app/admin/forms.py:128
#, fuzzy
msgid "Banned - no new posts accepted"
msgstr "प्रतिबंधित - कोई नए पोस्ट स्वीकार नहीं किए जाएंगे"

#: app/admin/forms.py:129 app/community/forms.py:81
msgid "Only accept posts from current instance"
msgstr "केवल वर्तमान instance से पोस्ट स्वीकार करें"

#: app/admin/forms.py:130 app/community/forms.py:82
msgid "Only moderators can post"
msgstr "केवल मॉडरेटर ही पोस्ट कर सकते हैं"

#: app/admin/forms.py:131 app/community/forms.py:83
msgid "New moderators wanted"
msgstr "नए मॉडरेटरों की आवश्यकता है"

#: app/admin/forms.py:132
msgid "Posts can be popular"
msgstr "पोस्ट लोकप्रिय हो सकते हैं"

#: app/admin/forms.py:133
msgid "Posts show in All list"
msgstr "“सभी” सूची में पोस्ट दिखाते हैं"

#: app/admin/forms.py:134
msgid "Low quality / toxic - upvotes in here don't add to reputation"
msgstr ""
"निम्न गुणवत्ता / विषैला - यहाँ पर मिले अपवो आपकी प्रतिष्ठा में योगदान "
"नहीं करते"

#: app/admin/forms.py:135
msgid "Forever"
msgstr "सदा"

#: app/admin/forms.py:136
msgid "1 week"
msgstr "१ सप्ताह"

#: app/admin/forms.py:137
msgid "2 weeks"
msgstr "२ सप्ताह"

#: app/admin/forms.py:138
msgid "1 month"
msgstr "१ महीना"

#: app/admin/forms.py:139
msgid "2 months"
msgstr "२ महीने"

#: app/admin/forms.py:140
msgid "3 months"
msgstr "३ महीने"

#: app/admin/forms.py:141
msgid "6 months"
msgstr "६ महीने"

#: app/admin/forms.py:142
msgid "1 year"
msgstr "१ वर्ष"

#: app/admin/forms.py:143
msgid "2 years"
msgstr "२ वर्ष"

#: app/admin/forms.py:144
msgid "5 years"
msgstr "५ वर्ष"

#: app/admin/forms.py:145
msgid "10 years"
msgstr "१० वर्ष"

#: app/admin/forms.py:147
msgid "Retain content"
msgstr "सामग्री बनाए रखें"

#: app/admin/forms.py:148 app/community/forms.py:92
#: app/templates/admin/communities.html:45
#: app/templates/admin/communities.html:46
#: app/templates/admin/communities.html:99
#: app/templates/list_communities.html:107
msgid "Topic"
msgstr "विधा"

#: app/admin/forms.py:149 app/community/forms.py:95
#: app/templates/community/_community_nav.html:132
#: app/templates/community/_community_nav.html:363
#: app/templates/community/_community_nav.html:493
#: app/templates/feed/_feed_nav.html:125 app/templates/feed/_feed_nav.html:190
msgid "List"
msgstr "सूची"

#: app/admin/forms.py:150 app/community/forms.py:96
msgid "Masonry"
msgstr "मेसनरी"

#: app/admin/forms.py:151 app/community/forms.py:97
msgid "Wide masonry"
msgstr "चौड़ी मेसनरी"

#: app/admin/forms.py:152 app/community/forms.py:98
#: app/templates/admin/communities.html:68
#: app/templates/admin/communities.html:103
#: app/templates/community/_community_nav.html:128
#: app/templates/community/_community_nav.html:359
#: app/templates/feed/_feed_nav.html:121
msgid "Layout"
msgstr "लेआउट"

#: app/admin/forms.py:153 app/admin/forms.py:187 app/community/forms.py:28
#: app/community/forms.py:77
msgid "Posting warning"
msgstr ""

#: app/admin/forms.py:154 app/community/forms.py:34 app/community/forms.py:93
msgid "Languages"
msgstr "भाषाएँ"

#: app/admin/forms.py:155
msgid "Override remote language setting"
msgstr "दूरस्थ भाषा सेटिंग को अधिकार करें"

#: app/admin/forms.py:156
#, fuzzy
msgid "Old posts can be archived"
msgstr "पोस्ट लोकप्रिय हो सकते हैं"

#: app/admin/forms.py:163 app/community/forms.py:42 app/feed/forms.py:31
msgid "Url is required."
msgstr "URL आवश्यक है।"

#: app/admin/forms.py:174 app/community/forms.py:25 app/feed/forms.py:12
#: app/feed/forms.py:64 app/templates/admin/approve_registrations.html:23
#: app/templates/admin/approve_registrations.html:79
#: app/templates/admin/users.html:44 app/templates/admin/users.html:88
#: app/templates/community/community_mod_list.html:61
#: app/templates/community/community_moderate_subscribers.html:136
#: app/templates/community/community_wiki_list.html:33
#: app/templates/feed/public_feeds.html:76
#: app/templates/instance/people.html:24 app/templates/user/filters.html:46
#: app/templates/user/filters.html:90 app/templates/user/filters.html:108
#: app/templates/user/filters.html:126 app/templates/user/filters.html:144
#: app/user/forms.py:194
msgid "Name"
msgstr "नाम"

#: app/admin/forms.py:174
msgid "Human readable name for the topic."
msgstr "विधा के लिए मानव-पठनीय नाम।"

#: app/admin/forms.py:175 app/community/forms.py:114
msgid "Slug"
msgstr ""

#: app/admin/forms.py:175
msgid "A short and unique identifier that becomes part of the URL."
msgstr "एक छोटा और अद्वितीय पहचानकर्ता जो URL का हिस्सा बनता है।"

#: app/admin/forms.py:176
msgid "Parent topic"
msgstr "मूल विधा"

#: app/admin/forms.py:177
msgid "Show posts from child topics"
msgstr "उपश्रेणी विधाएँ से पोस्ट दिखाएँ"

#: app/admin/forms.py:182
msgid "Vote weight"
msgstr "मत का भार"

#: app/admin/forms.py:183 app/templates/admin/instances.html:24
#: app/templates/admin/instances.html:105
#: app/templates/instance/list_instances.html:44
#: app/templates/instance/list_instances.html:94
#: app/templates/instance/list_instances.html:172
msgid "Dormant"
msgstr "सुप्त"

#: app/admin/forms.py:184 app/templates/admin/instances.html:25
#: app/templates/admin/instances.html:103
msgid "Gone forever"
msgstr "हमेशा के लिए गायब"

#: app/admin/forms.py:185 app/templates/admin/instances.html:26
#: app/templates/admin/instances.html:58 app/templates/admin/instances.html:59
#: app/templates/admin/instances.html:98
#: app/templates/instance/list_instances.html:81
#: app/templates/instance/list_instances.html:116
msgid "Trusted"
msgstr "विश्वसनीय"

#: app/admin/forms.py:186
msgid "Hide from instance chooser"
msgstr ""

#: app/admin/forms.py:188
msgid "Inbox"
msgstr ""

#: app/admin/forms.py:193
msgid "Domain (not including https://)"
msgstr ""

#: app/admin/forms.py:198 app/admin/forms.py:206
#: app/templates/admin/blocked_images.html:19
#, fuzzy
msgid "Hash"
msgstr "हैशटैग्स"

#: app/admin/forms.py:199 app/admin/forms.py:207
#, fuzzy
msgid "Filename"
msgstr "साइट का नाम"

#: app/admin/forms.py:200 app/admin/forms.py:208
#: app/templates/admin/blocked_images.html:21
#: app/templates/admin/blocked_images.html:28
#: app/templates/user/show_profile.html:143
#: app/templates/user/user_preview.html:22
msgid "Note"
msgstr ""

#: app/admin/forms.py:213 app/auth/forms.py:15 app/auth/forms.py:26
#: app/community/forms.py:127 app/community/forms.py:158
#, fuzzy
msgid "User name"
msgstr "उपयोगकर्ता नाम"

#: app/admin/forms.py:215 app/user/forms.py:13
#, fuzzy
msgid "Email address"
msgstr "ई-मेल पता"

#: app/admin/forms.py:216 app/auth/forms.py:18 app/auth/forms.py:30
#: app/auth/forms.py:108
msgid "Password"
msgstr "पासवर्ड"

#: app/admin/forms.py:218 app/auth/forms.py:32 app/auth/forms.py:109
msgid "Repeat password"
msgstr "पासवर्ड दोहराएँ"

#: app/admin/forms.py:219 app/user/forms.py:16
msgid "Bio"
msgstr "जीवनी"

#: app/admin/forms.py:220 app/user/forms.py:31
msgid "Matrix User ID"
msgstr "मैट्रिक्स उपयोगकर्ता आई. डी."

#: app/admin/forms.py:221 app/user/forms.py:33
msgid "Avatar image"
msgstr "अवतार छवि"

#: app/admin/forms.py:222 app/user/forms.py:34
msgid "Top banner image"
msgstr "शीर्ष बैनर छवि"

#: app/admin/forms.py:223 app/admin/forms.py:285 app/user/forms.py:35
msgid "This profile is a bot"
msgstr "यह प्रोफ़ाइल एक बॉट है"

#: app/admin/forms.py:224 app/admin/forms.py:288
msgid "Email address is verified"
msgstr "ई-मेल पता सत्यापित किया गया है"

#: app/admin/forms.py:225 app/admin/forms.py:289
#: app/templates/admin/approve_registrations.html:56
#: app/templates/admin/users.html:50 app/templates/admin/users.html:89
msgid "Banned"
msgstr "प्रतिबंधित"

#: app/admin/forms.py:226 app/user/forms.py:57
msgid "Subscribe to email newsletter"
msgstr "ई-मेल न्यूज़लेटर के लिए सदस्यता करें"

#: app/admin/forms.py:227 app/admin/forms.py:292 app/user/forms.py:177
msgid "Show"
msgstr "दिखाएँ"

#: app/admin/forms.py:228 app/admin/forms.py:293 app/user/forms.py:178
#: app/user/forms.py:198
msgid "Hide completely"
msgstr "पूरी तरह से छिपाएँ"

#: app/admin/forms.py:229 app/admin/forms.py:294
msgid "Blur"
msgstr "धुंधलाए"

#: app/admin/forms.py:230 app/admin/forms.py:295 app/user/forms.py:198
msgid "Make semi-transparent"
msgstr "अर्ध-पारदर्शी बनाएं"

#: app/admin/forms.py:231 app/user/forms.py:59 app/user/forms.py:181
msgid "Hide posts by bots"
msgstr "बॉट्स द्वारा पोस्ट छिपाएँ"

#: app/admin/forms.py:233 app/admin/forms.py:296 app/user/forms.py:60
#: app/user/forms.py:183
msgid "Show NSFW posts"
msgstr "NSFW पोस्ट दिखाएँ"

#: app/admin/forms.py:235 app/admin/forms.py:298 app/user/forms.py:61
#: app/user/forms.py:185
msgid "Show NSFL posts"
msgstr "NSFL पोस्ट दिखाएँ"

#: app/admin/forms.py:239 app/admin/forms.py:301
#: app/templates/admin/permissions.html:21
#: app/templates/user/show_profile.html:141
#: app/templates/user/user_preview.html:15
msgid "Staff"
msgstr ""

#: app/admin/forms.py:242 app/admin/forms.py:304
msgid "Role"
msgstr ""

#: app/admin/forms.py:248 app/auth/forms.py:49
#, fuzzy
msgid "An account with this email address already exists."
msgstr "इस ई-मेल पते के साथ एक एकाउंट पहले से मौजूद है।"

#: app/admin/forms.py:252 app/auth/forms.py:56
#, fuzzy
msgid "User names cannot contain @."
msgstr "उपयोगकर्ता नामों में @ नहीं हो सकता।"

#: app/admin/forms.py:256 app/auth/forms.py:65
msgid "This username was used in the past and cannot be reused."
msgstr ""
"यह उपयोगकर्ता नाम पहले उपयोग किया गया था और इसे फिर से उपयोग नहीं किया जा"
" सकता।"

#: app/admin/forms.py:258 app/auth/forms.py:67
msgid "An account with this user name already exists."
msgstr "इस उपयोगकर्ता नाम के साथ एक एकाउंट पहले से मौजूद है।"

#: app/admin/forms.py:261
msgid "A community with this name exists so it cannot be used for a user."
msgstr ""
"इस नाम का एक समुदाय मौजूद है, इसलिए इसे उपयोगकर्ता के लिए नहीं इस्तेमाल "
"किया जा सकता।"

#: app/admin/forms.py:268 app/admin/forms.py:281 app/auth/forms.py:83
#: app/auth/forms.py:99
msgid "This password is too common."
msgstr "यह पासवर्ड बहुत अधिक सामान्य है।"

#: app/admin/forms.py:278 app/auth/forms.py:96
msgid "This password is not secure."
msgstr "यह पासवर्ड सुरक्षित नहीं है।"

#: app/admin/forms.py:286
msgid "Flag their posts as from a bot"
msgstr ""

#: app/admin/forms.py:287
#, fuzzy
msgid "Hide cross-posts by this user"
msgstr "बॉट्स द्वारा पोस्ट छिपाएँ"

#: app/admin/forms.py:290
msgid "Ban posts"
msgstr "पोस्टों को प्रतिबंधित करें"

#: app/admin/forms.py:291
msgid "Ban comments"
msgstr "टिप्पणियाँ प्रतिबंधित करें"

#: app/admin/forms.py:305
msgid "Remove avatar"
msgstr "अवतार हटाएँ"

#: app/admin/forms.py:306
msgid "Remove banner"
msgstr "बैनर हटाएँ"

#: app/admin/forms.py:311
msgid "Subject"
msgstr ""

#: app/admin/forms.py:312
msgid "Body (text)"
msgstr "शरीर (पाठ)"

#: app/admin/forms.py:313
msgid "Body (html)"
msgstr ""

#: app/admin/forms.py:314
msgid "Test mode"
msgstr ""

#: app/admin/forms.py:315 app/admin/routes.py:1787
msgid "Send newsletter"
msgstr ""

#: app/admin/forms.py:319
#, fuzzy
msgid "New url"
msgstr "Url"

#: app/admin/forms.py:320
#, fuzzy
msgid "Set new owner"
msgstr "नया पासवर्ड सेट करें"

#: app/admin/forms.py:321 app/templates/list_communities.html:83
#: app/templates/post/_flair_choices.html:16 app/topic/forms.py:12
msgid "Submit"
msgstr "जमा करें"

#: app/admin/forms.py:326
msgid "A local community at that url already exists"
msgstr ""

#: app/admin/forms.py:330
msgid "URL path"
msgstr ""

#: app/admin/forms.py:331
msgid "e.g., /about-us"
msgstr ""

#: app/admin/forms.py:332
#, fuzzy
msgid "Page title"
msgstr "शीर्षक"

#: app/admin/forms.py:333
msgid "Content (Markdown)"
msgstr ""

#: app/admin/forms.py:334
msgid "Write your content in Markdown format..."
msgstr ""

#: app/admin/forms.py:348
#, fuzzy
msgid "A page with this URL already exists."
msgstr "इस उपयोगकर्ता नाम के साथ एक एकाउंट पहले से मौजूद है।"

#: app/admin/routes.py:218 app/admin/routes.py:250 app/admin/routes.py:288
#: app/feed/routes.py:238
msgid "Settings saved."
msgstr ""

#: app/admin/routes.py:228 app/templates/admin/_nav.html:5
#: app/templates/admin/site.html:16
msgid "Site profile"
msgstr ""

#: app/admin/routes.py:321 app/admin/routes.py:343
#: app/templates/admin/_nav.html:6 app/templates/admin/misc.html:19
msgid "Misc settings"
msgstr ""

#: app/admin/routes.py:335
msgid ""
"Settings saved. It might take up to 24 hours before other instances show "
"your changes."
msgstr ""

#: app/admin/routes.py:418
#, python-format
msgid "%d out of %d communities were excluded using current filters"
msgstr ""

#: app/admin/routes.py:468 app/admin/routes.py:790
#, python-format
msgid "Results: %(results)s"
msgstr ""

#: app/admin/routes.py:471
#, python-format
msgid ""
"Subscription process for %(communities_to_add)d of "
"%(parsed_communities_sorted)d communities launched in background, check "
"admin/activities for details"
msgstr ""

#: app/admin/routes.py:793
#, python-format
msgid ""
"Based on current filters, the subscription process for "
"%(communities_to_join)d of %(candidate_communities)d communities launched"
" in background, check admin/activities for details"
msgstr ""

#: app/admin/routes.py:819
msgid "Ban imports started in a background process."
msgstr ""

#: app/admin/routes.py:822
msgid "Ban imports requested, but no json provided."
msgstr ""

#: app/admin/routes.py:922
msgid "Admin settings saved"
msgstr ""

#: app/admin/routes.py:938
msgid "Federation settings"
msgstr ""

#: app/admin/routes.py:1075
msgid ""
"LOG_ACTIVITYPUB_TO_DB is off so no incoming activities are being logged "
"to the database."
msgstr ""

#: app/admin/routes.py:1098
msgid "ActivityPub Log"
msgstr ""

#: app/admin/routes.py:1107 app/templates/admin/activity_json.html:13
msgid "Activity JSON"
msgstr ""

#: app/admin/routes.py:1144 app/community/routes.py:540
#: app/community/routes.py:1862 app/community/routes.py:1914
#: app/feed/forms.py:18 app/feed/forms.py:70 app/main/routes.py:370
#: app/post/routes.py:214 app/post/routes.py:473 app/post/routes.py:1947
#: app/templates/admin/_nav.html:9 app/templates/admin/_tabbed_nav.html:10
#: app/templates/admin/instances.html:48 app/templates/base.html:172
#: app/templates/base.html:186 app/templates/base.html:285
#: app/templates/communities_menu.html:5
#: app/templates/community/_community_nav.html:408
#: app/templates/community/community_edit.html:14
#: app/templates/community/community_flair.html:14
#: app/templates/community/community_mod_list.html:21
#: app/templates/community/community_moderate.html:14
#: app/templates/community/community_moderate_comments.html:16
#: app/templates/community/community_moderate_subscribers.html:15
#: app/templates/community/community_modlog.html:15
#: app/templates/community/community_move.html:14
#: app/templates/community/community_wiki_list.html:14
#: app/templates/community/community_wiki_revisions.html:15
#: app/templates/community/invite.html:14
#: app/templates/feed/public_feeds.html:77
#: app/templates/instance/overview.html:30
#: app/templates/list_communities.html:198 app/templates/search/start.html:28
#: app/templates/user/alerts/_type.html:4 app/templates/user/filters.html:78
#: app/templates/user/notifications.html:73
#: app/templates/user/show_profile.html:353
msgid "Communities"
msgstr ""

#: app/admin/routes.py:1165
msgid "Communities with no topic"
msgstr "बिना विधा वाले समुदायों"

#: app/admin/routes.py:1187
#, fuzzy
msgid "Communities with low_quality == True"
msgstr "बिना विधा वाले समुदायों"

#: app/admin/routes.py:1255 app/admin/routes.py:1357 app/admin/routes.py:1381
#: app/admin/routes.py:1638 app/admin/routes.py:1887 app/admin/routes.py:1917
#: app/admin/routes.py:2007 app/admin/routes.py:2035
#: app/community/routes.py:1171 app/community/routes.py:1810
#: app/community/routes.py:1975 app/community/routes.py:2203
#: app/domain/routes.py:41
msgid "Saved"
msgstr ""

#: app/admin/routes.py:1259
msgid ""
"This is a remote community - most settings here will be regularly "
"overwritten with data from the original server."
msgstr ""

#: app/admin/routes.py:1279 app/community/routes.py:1193
msgid "Edit community"
msgstr ""

#: app/admin/routes.py:1294 app/community/routes.py:1253
msgid "Community deleted"
msgstr ""

#: app/admin/routes.py:1337 app/community/routes.py:525
#: app/community/routes.py:1849 app/community/routes.py:1901
#: app/post/routes.py:200 app/post/routes.py:454
#: app/templates/admin/_nav.html:10 app/templates/admin/_tabbed_nav.html:11
#: app/templates/admin/topics.html:33 app/templates/explore.html:12
#: app/templates/explore_menu.html:37 app/templates/themes/dillo/base.html:86
#: app/templates/themes/dillo/base.html:110
#: app/templates/topic/show_topic.html:17
#: app/templates/user/alerts/_type.html:5
msgid "Topics"
msgstr "विधाएँ"

#: app/admin/routes.py:1360 app/templates/admin/topics.html:33
msgid "Add topic"
msgstr "विधा शामिल करें"

#: app/admin/routes.py:1388
msgid "Edit topic"
msgstr "विधा संपादित करें"

#: app/admin/routes.py:1399
msgid "Topic deleted"
msgstr "विधा हटाया गया"

#: app/admin/routes.py:1401
msgid "Cannot delete topic with communities assigned to it."
msgstr "समुदायों को सौंपे गए विधा को हटाना संभव नहीं है।"

#: app/admin/routes.py:1442 app/templates/admin/_nav.html:13
#: app/templates/admin/_tabbed_nav.html:14
#: app/templates/admin/instances.html:49 app/templates/admin/users.html:15
#: app/templates/user/alerts/_type.html:7
msgid "Users"
msgstr ""

#: app/admin/routes.py:1462
msgid "Bad / Most downvoted"
msgstr ""

#: app/admin/routes.py:1472
msgid "Likely spam"
msgstr ""

#: app/admin/routes.py:1484
msgid "Deleted content"
msgstr ""

#: app/admin/routes.py:1557
msgid "Registration approved."
msgstr ""

#: app/admin/routes.py:1585
msgid "Registration denied. User removed from the database."
msgstr ""

#: app/admin/routes.py:1624
msgid ""
"Permissions are cached for 50 seconds so new admin roles won't take "
"effect immediately."
msgstr ""
"अनुमतियाँ ५० सेकंड के लिए कैश की जाती हैं, इसलिए नए प्रशासक भूमिकाएँ "
"तुरंत प्रभावी नहीं होंगी।"

#: app/admin/routes.py:1642
msgid ""
"This is a remote user - most settings here will be regularly overwritten "
"with data from the original server."
msgstr ""

#: app/admin/routes.py:1655
msgid "Edit user"
msgstr ""

#: app/admin/routes.py:1710
msgid "User added"
msgstr ""

#: app/admin/routes.py:1713
msgid "Add user"
msgstr ""

#: app/admin/routes.py:1721
msgid "This user cannot be deleted."
msgstr ""

#: app/admin/routes.py:1744
msgid "User deleted"
msgstr ""

#: app/admin/routes.py:1773 app/templates/admin/reports.html:15
#: app/templates/admin/users.html:56 app/templates/admin/users.html:92
#: app/templates/community/_community_moderation_nav.html:8
#: app/templates/community/community_moderate.html:22
#: app/templates/community/community_moderate_subscribers.html:138
msgid "Reports"
msgstr ""

#: app/admin/routes.py:1784
msgid "Newsletter sent"
msgstr ""

#: app/admin/routes.py:1808
msgid "Settings saved"
msgstr "सेटिंग्स सहेजी गईं"

#: app/admin/routes.py:1813 app/templates/user/show_profile.html:141
msgid "Role permissions"
msgstr ""

#: app/admin/routes.py:1901
msgid "Edit instance"
msgstr ""

#: app/admin/routes.py:1919
msgid "Problem adding instance to database"
msgstr ""

#: app/admin/routes.py:1934
#, python-format
msgid "Set community owner to %(user_name)s"
msgstr ""

#: app/admin/routes.py:1973
#, python-format
msgid ""
"%(community_name)s is now %(new_url)s. Contact the initiator of this "
"request to let them know."
msgstr ""

#: app/admin/routes.py:1976
msgid "Ensure this community has the right moderators."
msgstr ""

#: app/admin/routes.py:1981
#, fuzzy
msgid "Move community"
msgstr "पोर्न समुदाय"

#: app/admin/routes.py:1991 app/templates/admin/_nav.html:34
#, fuzzy
msgid "Blocked images"
msgstr "बैनर छवि"

#: app/admin/routes.py:2014
msgid "Edit blocked image"
msgstr ""

#: app/admin/routes.py:2038
msgid ""
"Provide the url of an image or the hash (and file name) of it, but not "
"both."
msgstr ""

#: app/admin/routes.py:2040 app/templates/admin/blocked_images.html:14
#: app/templates/admin/edit_blocked_image.html:15
msgid "Add blocked image"
msgstr ""

#: app/admin/routes.py:2054 app/post/routes.py:1835
#, python-format
msgid "%(count)s posts deleted."
msgstr ""

#: app/admin/routes.py:2060 app/post/routes.py:1847
#: app/templates/post/post_block_image_purge_posts.html:15
msgid "Posts containing blocked images"
msgstr ""

#: app/admin/routes.py:2073
msgid "Blocked image deleted"
msgstr ""

#: app/admin/routes.py:2084
msgid "CMS Pages"
msgstr ""

#: app/admin/routes.py:2097 app/admin/routes.py:2118
msgid "Page saved."
msgstr ""

#: app/admin/routes.py:2100
msgid "Add CMS Page"
msgstr ""

#: app/admin/routes.py:2121
#, fuzzy
msgid "Edit page"
msgstr "विधा संपादित करें"

#: app/admin/routes.py:2131
#, fuzzy
msgid "Page deleted."
msgstr "हटाए गए को फ़िल्टर करें।"

#: app/admin/util.py:96
msgid "No recipients"
msgstr ""

#: app/admin/util.py:120 app/community/forms.py:181 app/feed/util.py:18
#: app/user/forms.py:117
msgid "None"
msgstr ""

#: app/auth/forms.py:17
msgid "or email"
msgstr ""

#: app/auth/forms.py:19 app/auth/forms.py:31 app/auth/forms.py:33
#: app/user/forms.py:15
msgid "Minimum length 8, maximum 128"
msgstr ""

#: app/auth/forms.py:20 app/user/forms.py:65
msgid "Low bandwidth mode"
msgstr ""

#: app/auth/forms.py:22
msgid "Log In"
msgstr ""

#: app/auth/forms.py:28 app/auth/forms.py:29 app/auth/forms.py:103
#: app/auth/forms.py:129 app/templates/admin/approve_registrations.html:24
#: app/templates/admin/approve_registrations.html:80
msgid "Email"
msgstr ""

#: app/auth/forms.py:34
msgid "Why would you like to join this site?"
msgstr ""

#: app/auth/forms.py:35
msgid "I agree to the terms of service & privacy policy (see links in footer)"
msgstr ""

#: app/auth/forms.py:36
msgid "Enter captcha code"
msgstr ""

#: app/auth/forms.py:39 app/auth/util.py:353 app/templates/base.html:182
#: app/templates/themes/dillo/base.html:108
msgid "Register"
msgstr ""

#: app/auth/forms.py:54
msgid "User names cannot contain spaces."
msgstr ""

#: app/auth/forms.py:60
msgid "User names can only contain letters, numbers, and underscores."
msgstr ""

#: app/auth/forms.py:72 app/auth/forms.py:76 app/community/forms.py:65
#: app/community/forms.py:69 app/feed/forms.py:47
#, fuzzy
msgid "This name is in use already."
msgstr "यह पासवर्ड सुरक्षित नहीं है।"

#: app/auth/forms.py:86
msgid "Maximum password length is 128 characters."
msgstr "अधिकतम पासवर्ड लंबाई १२८ अक्षर है।"

#: app/auth/forms.py:104
msgid "Request password reset"
msgstr ""

#: app/auth/forms.py:110
msgid "Set password"
msgstr ""

#: app/auth/forms.py:114
msgid "Please make it stop"
msgstr "कृपया इसे रोको"

#: app/auth/forms.py:115
msgid "A little is ok"
msgstr "थोड़ा ठीक है"

#: app/auth/forms.py:116
msgid "Bring it on"
msgstr ""

#: app/auth/forms.py:118
msgid "How tired of Trump and Musk news are you?"
msgstr "आप ट्रंप और मस्क की खबरों से कितने थक चुके हैं?"

#: app/auth/forms.py:120 app/auth/forms.py:125
msgid "Choose"
msgstr ""

#: app/auth/forms.py:124
msgid "Choose some topics you are interested in"
msgstr "कुछ विधाएँ चुनें जिनमें आपकी रुचि है"

#: app/auth/forms.py:130
msgid "Set email"
msgstr ""

#: app/auth/oauth_util.py:38
msgid ""
"An account with this email already exists, please login and connect this "
"account over \"Connect OAuth\" setting."
msgstr ""

#: app/auth/oauth_util.py:128 app/auth/oauth_util.py:131
msgid "Account registrations are currently closed."
msgstr ""

#: app/auth/oauth_util.py:134 app/auth/oauth_util.py:135 app/auth/util.py:154
msgid "Application declined"
msgstr ""

#: app/auth/oauth_util.py:136 app/auth/util.py:155
msgid "Sorry, we are not accepting registrations from your country."
msgstr ""

#: app/auth/oauth_util.py:146
msgid "Login failed due to a problem with the OAuth server."
msgstr ""

#: app/auth/oauth_util.py:162 app/auth/routes.py:261 app/auth/util.py:427
#, fuzzy
msgid "This account has been deleted."
msgstr "एक तिप्पणी की रिपोर्ट की गई है"

#: app/auth/onboarding.py:22
msgid "Which server do you want to join?"
msgstr ""

#: app/auth/onboarding.py:60
msgid ""
"You have joined some communities relating to those interests. Find more "
"on the Topics menu or browse the home page."
msgstr ""
"आपने उन रुचियों से संबंधित कुछ समुदायों में शामिल हो गए हैं। विधाएँ के "
"मेनू पर अधिक खोजें या होम पेज पर ब्राउज़ करें।"

#: app/auth/onboarding.py:64 app/main/routes.py:245 app/main/routes.py:1102
msgid ""
"You did not choose any topics. Would you like to choose individual "
"communities instead?"
msgstr ""
"आपने कोई विधाएँ नहीं चुनीं। क्या आप इसके बजाय व्यक्तिगत समुदायों को चुनना"
" चाहेंगे?"

#: app/auth/onboarding.py:70
msgid ""
"Please join some communities you're interested in and then go to the home"
" page by clicking on the logo above."
msgstr ""

#: app/auth/routes.py:82
msgid "Account under review"
msgstr ""

#: app/auth/routes.py:87 app/templates/auth/permission_denied.html:12
#: app/templates/chat/blocked.html:13 app/templates/chat/denied.html:14
#: app/templates/topic/suggestion_denied.html:14
msgid "Sorry"
msgstr ""

#: app/auth/routes.py:87
msgid ""
"You are not able to do this action due to being a very new account or "
"because of a low reputation."
msgstr ""

#: app/auth/routes.py:92 app/templates/auth/check_email.html:12
msgid "Check your email"
msgstr ""

#: app/auth/routes.py:105
msgid "Sorry, you cannot use that email address."
msgstr ""

#: app/auth/routes.py:110
msgid "Check your email for a link to reset your password."
msgstr ""

#: app/auth/routes.py:113
msgid "No account with that email address exists"
msgstr ""

#: app/auth/routes.py:114
msgid "Reset Password"
msgstr ""

#: app/auth/routes.py:128
#, python-format
msgid ""
"Your password has been reset. Please use it to log in with user name of "
"%(name)s."
msgstr ""

#: app/auth/routes.py:142 app/auth/routes.py:157
msgid "Thank you for verifying your email address."
msgstr ""

#: app/auth/routes.py:159
msgid "Email address validation failed."
msgstr ""

#: app/auth/routes.py:223
msgid "This Google account is already connected to another user."
msgstr ""

#: app/auth/routes.py:230
msgid "Your Google account has been connected successfully."
msgstr ""

#: app/auth/routes.py:233
#, python-format
msgid "Failed to connect Google account: %(error)s"
msgstr ""

#: app/auth/routes.py:311
msgid "This Mastodon account is already connected to another user."
msgstr ""

#: app/auth/routes.py:318
#, fuzzy
msgid "Your Mastodon account has been connected successfully."
msgstr "आपका दान रद्द कर दिया गया है।"

#: app/auth/routes.py:321
#, python-format
msgid "Failed to connect Mastodon account: %(error)s"
msgstr ""

#: app/auth/routes.py:359
msgid "This Discord account is already connected to another user."
msgstr ""

#: app/auth/routes.py:366
#, fuzzy
msgid "Your Discord account has been connected successfully."
msgstr "आपका दान रद्द कर दिया गया है।"

#: app/auth/routes.py:369
#, python-format
msgid "Failed to connect Discord account: %(error)s"
msgstr ""

#: app/auth/util.py:165
msgid "Sorry, you cannot use that email address"
msgstr ""

#: app/auth/util.py:169
msgid "Sorry, you cannot use that user name"
msgstr ""

#: app/auth/util.py:177
msgid "Sorry, this username pattern is not allowed."
msgstr ""

#: app/auth/util.py:191
msgid "Registration not allowed based on your referrer."
msgstr ""

#: app/auth/util.py:235
#, python-format
msgid "Your username contained special letters so it was changed to %(name)s."
msgstr ""

#: app/auth/util.py:381 app/auth/util.py:411 app/shared/auth.py:44
msgid "No account exists with that user name."
msgstr ""

#: app/auth/util.py:416 app/shared/auth.py:50
msgid ""
"Invalid password. Please <a href=\"/auth/reset_password_request\">reset "
"your password</a>."
msgstr ""

#: app/auth/util.py:419 app/shared/auth.py:53
msgid "Invalid password"
msgstr ""

#: app/auth/util.py:436
#, fuzzy
msgid "Login failed"
msgstr "प्रदर्शित नाम"

#: app/auth/util.py:502 app/templates/base.html:290
#: app/templates/user/edit_profile.html:28
msgid "Login"
msgstr ""

#: app/chat/forms.py:10
msgid "Message"
msgstr ""

#: app/chat/forms.py:11
msgid "Type a message here..."
msgstr ""

#: app/chat/forms.py:12
msgid "Reply"
msgstr ""

#: app/chat/forms.py:16 app/post/forms.py:28 app/templates/base.html:221
#: app/templates/themes/dillo/base.html:166 app/templates/user/user_ban.html:14
#: app/user/forms.py:147
msgid "Spam"
msgstr ""

#: app/chat/forms.py:17 app/post/forms.py:28
#: app/templates/user/user_ban.html:15 app/user/forms.py:148
msgid "Harassment"
msgstr ""

#: app/chat/forms.py:18 app/post/forms.py:29
#: app/templates/user/user_ban.html:16 app/user/forms.py:149
msgid "Threatening violence"
msgstr ""

#: app/chat/forms.py:19 app/templates/user/user_ban.html:17
#: app/user/forms.py:150
msgid "Promoting hate / genocide"
msgstr ""

#: app/chat/forms.py:20 app/post/forms.py:30
#: app/templates/user/user_ban.html:18 app/user/forms.py:151
msgid "Misinformation / disinformation"
msgstr ""

#: app/chat/forms.py:21 app/post/forms.py:31
#: app/templates/user/user_ban.html:19 app/user/forms.py:152
msgid "Racism, sexism, transphobia"
msgstr ""

#: app/chat/forms.py:22 app/post/forms.py:33
#: app/templates/user/user_ban.html:20 app/user/forms.py:155
msgid "Minor abuse or sexualization"
msgstr ""

#: app/chat/forms.py:23 app/post/forms.py:34
#: app/templates/user/user_ban.html:21 app/user/forms.py:156
msgid "Non-consensual intimate media"
msgstr ""

#: app/chat/forms.py:24 app/post/forms.py:35
#: app/templates/user/user_ban.html:22 app/user/forms.py:157
msgid "Prohibited transaction"
msgstr ""

#: app/chat/forms.py:24 app/post/forms.py:35
#: app/templates/user/user_ban.html:23 app/user/forms.py:157
msgid "Impersonation"
msgstr ""

#: app/chat/forms.py:25 app/post/forms.py:36
#: app/templates/user/user_ban.html:24 app/user/forms.py:158
msgid "Copyright violation"
msgstr ""

#: app/chat/forms.py:25 app/post/forms.py:36
#: app/templates/user/user_ban.html:25 app/user/forms.py:158
msgid "Trademark violation"
msgstr ""

#: app/chat/forms.py:26 app/post/forms.py:37
#: app/templates/user/user_ban.html:26 app/user/forms.py:159
msgid "Self-harm or suicide"
msgstr ""

#: app/chat/forms.py:27 app/community/forms.py:461 app/post/forms.py:38
#: app/user/forms.py:160
msgid "Other"
msgstr ""

#: app/chat/forms.py:28 app/community/forms.py:150 app/community/forms.py:463
#: app/post/forms.py:39 app/post/forms.py:69 app/post/forms.py:74
#: app/user/forms.py:138 app/user/forms.py:161
msgid "Reason"
msgstr ""

#: app/chat/forms.py:29 app/community/forms.py:464 app/post/forms.py:40
#: app/user/forms.py:162
msgid "More info"
msgstr ""

#: app/chat/forms.py:31 app/community/forms.py:466 app/post/forms.py:42
#: app/templates/user/show_profile.html:131 app/user/forms.py:164
msgid "Report"
msgstr ""

#: app/chat/routes.py:64
#, python-format
msgid "Chat with %(name)s"
msgstr ""

#: app/chat/routes.py:85
msgid "Send"
msgstr ""

#: app/chat/routes.py:96 app/templates/chat/new_message.html:14
#, python-format
msgid "New message to \"%(recipient_name)s\""
msgstr ""

#: app/chat/routes.py:151
msgid "Conversation deleted"
msgstr ""

#: app/chat/routes.py:171
msgid "Instance blocked."
msgstr ""

#: app/chat/routes.py:218
msgid "This conversation has been reported, thank you!"
msgstr ""

#: app/chat/routes.py:223
msgid "Report conversation"
msgstr ""

#: app/chat/util.py:75
msgid "Message sent."
msgstr ""

#: app/community/forms.py:36
msgid "Create"
msgstr ""

#: app/community/forms.py:51
msgid "Community urls can only contain letters, numbers, and underscores."
msgstr ""

#: app/community/forms.py:57 app/feed/forms.py:39
msgid "A community with this url already exists."
msgstr ""

#: app/community/forms.py:63 app/feed/forms.py:45
#, fuzzy
msgid "This name was used in the past and cannot be reused."
msgstr ""
"यह उपयोगकर्ता नाम पहले उपयोग किया गया था और इसे फिर से उपयोग नहीं किया जा"
" सकता।"

#: app/community/forms.py:84
msgid "Everyone"
msgstr ""

#: app/community/forms.py:85 app/community/forms.py:118
msgid "Community members"
msgstr ""

#: app/community/forms.py:86 app/user/forms.py:118
msgid "This instance"
msgstr ""

#: app/community/forms.py:87 app/templates/instance/list_instances.html:80
#: app/user/forms.py:119
msgid "Trusted instances"
msgstr ""

#: app/community/forms.py:90
msgid "Accept downvotes from"
msgstr ""

#: app/community/forms.py:100 app/templates/community/add_post.html:13
#: app/templates/search/start.html:45
msgid "Link"
msgstr ""

#: app/community/forms.py:101 app/templates/community/add_post.html:14
#: app/templates/search/start.html:44
msgid "Discussion"
msgstr ""

#: app/community/forms.py:102 app/community/forms.py:253
#: app/community/forms.py:304 app/templates/community/add_post.html:15
#: app/templates/search/start.html:46
msgid "Image"
msgstr ""

#: app/community/forms.py:103 app/templates/community/add_post.html:16
#: app/templates/search/start.html:47
msgid "Video"
msgstr ""

#: app/community/forms.py:104 app/templates/community/add_post.html:17
#: app/templates/search/start.html:48
msgid "Poll"
msgstr ""

#: app/community/forms.py:105 app/templates/community/add_post.html:18
msgid "Event"
msgstr ""

#: app/community/forms.py:107
#, fuzzy
msgid "Default post type"
msgstr "पूर्वनिर्धारित रूप"

#: app/community/forms.py:115 app/community/forms.py:169 app/post/forms.py:15
msgid "Body"
msgstr ""

#: app/community/forms.py:116
msgid "Mods and admins"
msgstr ""

#: app/community/forms.py:117
msgid "Trusted accounts"
msgstr ""

#: app/community/forms.py:119
msgid "Any account"
msgstr ""

#: app/community/forms.py:121
msgid "Who can edit"
msgstr ""

#: app/community/forms.py:128 app/community/forms.py:159
msgid "Find"
msgstr ""

#: app/community/forms.py:132
msgid "Amend the report description if necessary"
msgstr ""

#: app/community/forms.py:133
msgid "Escalate report"
msgstr ""

#: app/community/forms.py:137
msgid "Note for mod log"
msgstr ""

#: app/community/forms.py:138
msgid "Also resolve all other reports about the same thing."
msgstr ""

#: app/community/forms.py:139
#: app/templates/community/community_moderate_report_resolve.html:13
msgid "Resolve report"
msgstr ""

#: app/community/forms.py:143
msgid "Community address"
msgstr ""

#: app/community/forms.py:146 app/feed/forms.py:106 app/search/routes.py:177
#: app/templates/admin/communities.html:19
#: app/templates/admin/instances.html:16 app/templates/admin/instances.html:17
#: app/templates/admin/users.html:19 app/templates/admin/users.html:20
#: app/templates/auth/instance_chooser.html:22 app/templates/base.html:241
#: app/templates/base.html:286 app/templates/community/_community_nav.html:179
#: app/templates/community/add_remote.html:14
#: app/templates/community/community_moderate_subscribers.html:37
#: app/templates/domain/domains.html:29
#: app/templates/domain/domains_blocked.html:29
#: app/templates/feed/add_remote.html:14
#: app/templates/feed/public_feeds.html:23
#: app/templates/instance/list_instances.html:26
#: app/templates/list_communities.html:34 app/templates/search/results.html:68
#: app/templates/tag/tags.html:29 app/templates/tag/tags_blocked.html:29
#: app/templates/themes/dillo/base.html:69
msgid "Search"
msgstr ""

#: app/community/forms.py:151
msgid "Ban until"
msgstr ""

#: app/community/forms.py:152
msgid "Also delete all their posts"
msgstr ""

#: app/community/forms.py:153
msgid "Also delete all their comments"
msgstr ""

#: app/community/forms.py:154
#: app/templates/community/community_moderate_subscribers.html:98
#: app/templates/user/show_profile.html:342 app/user/forms.py:142
msgid "Ban"
msgstr ""

#: app/community/forms.py:170 app/templates/tag/tag.html:16
#: app/templates/tag/tags.html:12 app/templates/tag/tags.html:21
#: app/templates/tag/tags_blocked.html:12
#: app/templates/tag/tags_blocked.html:21
msgid "Tags"
msgstr ""

#: app/community/forms.py:171 app/community/forms.py:478
#: app/community/forms.py:514 app/post/forms.py:81
#: app/templates/_side_pane.html:98
#: app/templates/community/_community_moderation_nav.html:26
#: app/templates/community/community_flair.html:17
#: app/templates/community/community_flair.html:32
#: app/templates/post/_post_full.html:394
msgid "Flair"
msgstr ""

#: app/community/forms.py:173 app/templates/post/post_options.html:25
msgid "Sticky"
msgstr ""

#: app/community/forms.py:174 app/post/forms.py:82
#: app/templates/auth/instance_chooser.html:42
#: app/templates/list_communities.html:162
#: app/templates/post/_flair_choices.html:12
msgid "NSFW"
msgstr ""

#: app/community/forms.py:175 app/post/forms.py:83
msgid "Gore/gross"
msgstr ""

#: app/community/forms.py:176 app/post/forms.py:17
#: app/templates/post/_post_notification_toggle.html:5
#: app/templates/post/_reply_notification_toggle.html:4
#: app/templates/post/reply/_macros.html:35
msgid "Notify about replies"
msgstr ""

#: app/community/forms.py:177 app/post/forms.py:19
#: app/templates/auth/instance_chooser.html:26
#: app/templates/list_communities.html:144 app/templates/search/start.html:51
msgid "Language"
msgstr ""

#: app/community/forms.py:179
msgid "Publish at"
msgstr ""

#: app/community/forms.py:180
msgid "Repeat"
msgstr ""

#: app/community/forms.py:181 app/templates/user/scheduled_posts.html:38
#, fuzzy
msgid "Daily"
msgstr "१ दिन"

#: app/community/forms.py:182 app/templates/user/scheduled_posts.html:40
#, fuzzy
msgid "Weekly"
msgstr "१ सप्ताह"

#: app/community/forms.py:182 app/templates/user/scheduled_posts.html:42
#, fuzzy
msgid "Monthly"
msgstr "१ महीना"

#: app/community/forms.py:184 app/community/forms.py:322
#: app/templates/user/scheduled_posts.html:27
#: app/templates/user/scheduled_posts.html:35 app/user/forms.py:36
msgid "Timezone"
msgstr ""

#: app/community/forms.py:185
msgid "Publish"
msgstr ""

#: app/community/forms.py:194
msgid "NSFW posts are not allowed."
msgstr ""

#: app/community/forms.py:201
msgid "NSFL posts are not allowed."
msgstr ""

#: app/community/forms.py:209
msgid "Choose a time in the future."
msgstr ""

#: app/community/forms.py:219 app/community/forms.py:238
#: app/templates/admin/cms_pages.html:25
msgid "URL"
msgstr ""

#: app/community/forms.py:224
msgid "Alt text (for links to images)"
msgstr ""

#: app/community/forms.py:228 app/community/forms.py:232
#: app/community/forms.py:340 app/community/forms.py:344
#, python-format
msgid "Links to %(domain)s are not allowed."
msgstr ""

#: app/community/forms.py:246
#, python-format
msgid "Videos from %(domain)s are not allowed."
msgstr ""

#: app/community/forms.py:252
msgid "Alt text"
msgstr ""

#: app/community/forms.py:297 app/community/forms.py:312
#: app/community/forms.py:399
msgid "Images cannot be posted to local communities."
msgstr ""

#: app/community/forms.py:303
msgid "Replace Image"
msgstr ""

#: app/community/forms.py:318
#, fuzzy
msgid "Start"
msgstr "आयात करें"

#: app/community/forms.py:319
msgid "End"
msgstr ""

#: app/community/forms.py:320
#, fuzzy
msgid "Banner"
msgstr "प्रतिबंधित"

#: app/community/forms.py:321
#, fuzzy
msgid "More information link"
msgstr "कानूनी जानकारी"

#: app/community/forms.py:324
#, fuzzy
msgid "Cost"
msgstr "बंद किया गया"

#: app/community/forms.py:325
msgid "Maximum number of attendees"
msgstr ""

#: app/community/forms.py:326 app/templates/admin/instances.html:23
#: app/templates/admin/instances.html:107
#: app/templates/instance/list_instances.html:39
#: app/templates/instance/list_instances.html:91
#: app/templates/instance/list_instances.html:174
msgid "Online"
msgstr ""

#: app/community/forms.py:327
msgid "Online link"
msgstr ""

#: app/community/forms.py:328
#, fuzzy
msgid "Address"
msgstr "ई-मेल पता"

#: app/community/forms.py:329
msgid "City"
msgstr ""

#: app/community/forms.py:330
msgid "Country"
msgstr ""

#: app/community/forms.py:336
#, fuzzy
msgid "Free"
msgstr "सदा"

#: app/community/forms.py:336 app/templates/user/choose_plan.html:39
msgid "Donation"
msgstr ""

#: app/community/forms.py:336
msgid "Paid"
msgstr ""

#: app/community/forms.py:360 app/community/forms.py:362
#, fuzzy
msgid "This time is in the past."
msgstr "यह पासवर्ड सुरक्षित नहीं है।"

#: app/community/forms.py:365
msgid "Start must be less than end."
msgstr ""

#: app/community/forms.py:371
msgid "Online link is required for online events."
msgstr ""

#: app/community/forms.py:376
msgid "Address is required for physical events."
msgstr ""

#: app/community/forms.py:379
msgid "City is required for physical events."
msgstr ""

#: app/community/forms.py:382
msgid "Country is required for physical events."
msgstr ""

#: app/community/forms.py:405
msgid "Mode"
msgstr ""

#: app/community/forms.py:405
msgid "Voters choose one option"
msgstr ""

#: app/community/forms.py:406
msgid "Voters choose many options"
msgstr ""

#: app/community/forms.py:409
msgid "30 minutes"
msgstr "३० मिनट"

#: app/community/forms.py:410 app/templates/_home_nav.html:20
#: app/templates/_home_nav.html:56
msgid "1 hour"
msgstr "१ घंटा"

#: app/community/forms.py:411 app/templates/_home_nav.html:23
#: app/templates/_home_nav.html:61
msgid "6 hours"
msgstr "६ घंटे"

#: app/community/forms.py:412 app/templates/_home_nav.html:26
#: app/templates/_home_nav.html:66
#: app/templates/community/_community_nav.html:76
#: app/templates/community/_community_nav.html:307
#: app/templates/community/_community_nav.html:431
#: app/templates/feed/_feed_nav.html:73
msgid "12 hours"
msgstr "१२ घंटे"

#: app/community/forms.py:413
msgid "1 day"
msgstr "१ दिन"

#: app/community/forms.py:414
msgid "3 days"
msgstr "३ दिन"

#: app/community/forms.py:415
msgid "7 days"
msgstr "७ दिन"

#: app/community/forms.py:417
msgid "End voting in"
msgstr ""

#: app/community/forms.py:419
msgid "Accept votes from this instance only"
msgstr ""

#: app/community/forms.py:437
msgid "Polls can't be scheduled more than once"
msgstr ""

#: app/community/forms.py:446
msgid "Polls need options for people to choose from"
msgstr ""

#: app/community/forms.py:449
msgid "Provide at least two choices"
msgstr ""

#: app/community/forms.py:455
msgid "Breaks instance rules"
msgstr ""

#: app/community/forms.py:456
msgid "Abandoned by moderators"
msgstr ""

#: app/community/forms.py:457
msgid "Cult"
msgstr ""

#: app/community/forms.py:458
msgid "Scam"
msgstr ""

#: app/community/forms.py:459
msgid "Alt-right pipeline"
msgstr ""

#: app/community/forms.py:460 app/post/forms.py:29
msgid "Hate / genocide"
msgstr ""

#: app/community/forms.py:483 app/community/routes.py:1256
msgid "Delete community"
msgstr ""

#: app/community/forms.py:487
msgid "Full URL"
msgstr ""

#: app/community/forms.py:490
msgid "Retrieve"
msgstr ""

#: app/community/forms.py:494
msgid "To"
msgstr ""

#: app/community/forms.py:495
msgid "Email addresses or fediverse handles, one per line"
msgstr ""

#: app/community/forms.py:497 app/templates/community/invite.html:16
msgid "Invite"
msgstr ""

#: app/community/forms.py:501
msgid "Use new lines instead of commas."
msgstr ""

#: app/community/forms.py:504
msgid "Maximum of 50 at a time."
msgstr ""

#: app/community/forms.py:508
#, fuzzy
msgid "The old community is locked"
msgstr "शामिल करने के लिए समुदायों की संख्या"

#: app/community/forms.py:509
#, fuzzy
msgid "Move notification post in old community"
msgstr "आपको इन समुदायों में नए पोस्ट के बारे में सूचित किया जाएगा"

#: app/community/forms.py:510
msgid "Request move"
msgstr ""

#: app/community/forms.py:515
msgid "Text color"
msgstr ""

#: app/community/forms.py:516
msgid "Background color"
msgstr ""

#: app/community/forms.py:517
msgid "Blur images and thumbnails for posts with this flair"
msgstr ""

#: app/community/routes.py:81
msgid "Community creation has been restricted to admins on this site"
msgstr ""

#: app/community/routes.py:133
msgid "Your new community has been created."
msgstr ""

#: app/community/routes.py:141 app/templates/community/add_local.html:13
#: app/templates/community/community_edit.html:26
msgid "Create community"
msgstr ""

#: app/community/routes.py:156
msgid "Adding remote communities is restricted to admin and staff users only."
msgstr ""

#: app/community/routes.py:166 app/community/routes.py:2419
#: app/feed/routes.py:130 app/feed/routes.py:1150 app/user/routes.py:1873
msgid ""
"Sorry, that instance is blocked, check https://gui.fediseer.com/ for "
"reasons."
msgstr ""

#: app/community/routes.py:180 app/community/routes.py:2422
msgid "Community not found."
msgstr ""

#: app/community/routes.py:182 app/community/routes.py:2425
msgid ""
"Community not found. If you are searching for a nsfw community it is "
"blocked by this instance."
msgstr ""

#: app/community/routes.py:186 app/community/routes.py:2429
#, python-format
msgid "That community is banned from %(site)s."
msgstr ""

#: app/community/routes.py:189 app/templates/admin/communities.html:30
#: app/templates/communities_menu.html:14
#: app/templates/list_communities.html:22 app/templates/search/start.html:100
msgid "Add remote community"
msgstr ""

#: app/community/routes.py:238 app/community/routes.py:243
msgid "This community is only visible to logged in users."
msgstr ""

#: app/community/routes.py:302 app/post/routes.py:122
#, python-format
msgid "You have been banned from this community until %(when)s."
msgstr ""

#: app/community/routes.py:304 app/post/routes.py:125
#, fuzzy
msgid "You have been banned from this community."
msgstr "आपको प्रतिबंधित कर दिया गया है।"

#: app/community/routes.py:508 app/community/routes.py:1834
#: app/community/routes.py:1886 app/instance/routes.py:210
#: app/post/routes.py:183 app/post/routes.py:439 app/post/routes.py:1943
#: app/templates/base.html:219 app/templates/base.html:281
#: app/templates/chat/conversation.html:36
#: app/templates/community/community_edit.html:13
#: app/templates/community/community_flair.html:13
#: app/templates/community/community_mod_list.html:16
#: app/templates/community/community_moderate.html:13
#: app/templates/community/community_moderate_comments.html:15
#: app/templates/community/community_moderate_subscribers.html:14
#: app/templates/community/community_modlog.html:14
#: app/templates/community/community_move.html:13
#: app/templates/community/community_wiki_list.html:13
#: app/templates/community/community_wiki_revisions.html:14
#: app/templates/community/invite.html:13 app/templates/domain/domain.html:15
#: app/templates/feed/show_feed.html:17 app/templates/feed/show_feed.html:44
#: app/templates/feed/show_feed.html:74 app/templates/instance/overview.html:13
#: app/templates/instance/people.html:14 app/templates/tag/tag.html:15
#: app/templates/themes/dillo/base.html:165
#: app/templates/topic/show_topic.html:16 app/templates/user/alerts.html:13
#: app/templates/user/bookmarks.html:15
#: app/templates/user/bookmarks_comments.html:15
#: app/templates/user/connect_oauth.html:15
#: app/templates/user/delete_account.html:13
#: app/templates/user/edit_filters.html:14
#: app/templates/user/edit_profile.html:18
#: app/templates/user/edit_settings.html:15
#: app/templates/user/fediverse_redirect.html:15
#: app/templates/user/file_delete.html:13
#: app/templates/user/file_upload.html:13 app/templates/user/files.html:15
#: app/templates/user/filters.html:14 app/templates/user/import_export.html:15
#: app/templates/user/notifications.html:14 app/templates/user/passkeys.html:15
#: app/templates/user/people.html:13 app/templates/user/read_posts.html:15
#: app/templates/user/scheduled_posts.html:13
#: app/templates/user/show_profile.html:28
#: app/templates/user/show_profile.html:44
#: app/templates/user/show_profile.html:73
msgid "Home"
msgstr ""

#: app/community/routes.py:545 app/templates/_side_pane.html:175
#: app/templates/communities_menu.html:37 app/templates/explore.html:15
#: app/templates/explore_menu.html:5 app/templates/feed/show_feed.html:18
#: app/templates/feed/show_feed.html:45 app/templates/feed/show_feed.html:75
#: app/templates/themes/dillo/base.html:97
#: app/templates/themes/dillo/base.html:124
#: app/templates/user/alerts/_type.html:6
#: app/templates/user/edit_settings.html:72
msgid "Feeds"
msgstr ""

#: app/community/routes.py:597 app/post/routes.py:290
msgid ""
"This instance no longer online, so posts and comments will only be "
"visible locally"
msgstr ""

#: app/community/routes.py:776 app/shared/tasks/follows.py:49
msgid "You cannot join this community"
msgstr ""

#: app/community/routes.py:807 app/community/routes.py:924
#: app/shared/tasks/follows.py:94
#, python-format
msgid "You joined %(community_name)s"
msgstr ""

#: app/community/routes.py:876 app/feed/routes.py:622
#, python-format
msgid "You left %(community_name)s"
msgstr ""

#: app/community/routes.py:882 app/feed/routes.py:627 app/feed/routes.py:1009
#: app/shared/community.py:70
msgid "You need to make someone else the owner before unsubscribing."
msgstr ""

#: app/community/routes.py:1005
#, python-format
msgid "Your post was not accepted because %(reason)s"
msgstr ""

#: app/community/routes.py:1066
msgid "Add post to community"
msgstr ""

#: app/community/routes.py:1090
msgid "A community has been reported"
msgstr ""

#: app/community/routes.py:1103
msgid "Community has been reported, thank you!"
msgstr ""

#: app/community/routes.py:1106
msgid "Report community"
msgstr ""

#: app/community/routes.py:1212
msgid "Icon removed!"
msgstr ""

#: app/community/routes.py:1228 app/user/routes.py:382
msgid "Banner removed!"
msgstr ""

#: app/community/routes.py:1276
#: app/templates/community/community_mod_list.html:43
#, python-format
msgid "Moderators for %(community)s"
msgstr ""

#: app/community/routes.py:1326
msgid ""
"A community must have one or more owners. Make someone else an owner "
"before removing this owner."
msgstr ""

#: app/community/routes.py:1377
#: app/templates/community/community_find_moderator.html:14
#, python-format
msgid "Add moderator to %(community)s"
msgstr ""

#: app/community/routes.py:1407 app/post/routes.py:1288
#, python-format
msgid "Posts in %(name)s will be hidden."
msgstr ""

#: app/community/routes.py:1453
#, python-format
msgid "%(name)s has been banned."
msgstr ""

#: app/community/routes.py:1460
#, python-format
msgid "Posts by %(name)s have been deleted."
msgstr ""

#: app/community/routes.py:1466
#, python-format
msgid "Comments by %(name)s have been deleted."
msgstr ""

#: app/community/routes.py:1501
msgid "Ban from community"
msgstr ""

#: app/community/routes.py:1523
#, python-format
msgid "%(name)s has been unbanned."
msgstr ""

#: app/community/routes.py:1600
#, fuzzy
msgid "Your request has been sent to the site admins."
msgstr "विधा सुझाव के लिए धन्यवाद, इसे साइट प्रशासक(ों) को भेज दिया गया है।"

#: app/community/routes.py:1633 app/community/routes.py:1713
#, python-format
msgid "Moderation of %(community)s"
msgstr ""

#: app/community/routes.py:1779
msgid "Community Wiki"
msgstr ""

#: app/community/routes.py:1813
#: app/templates/community/community_wiki_list.html:26
msgid "Add wiki page"
msgstr ""

#: app/community/routes.py:1946
msgid "Reverted to old version of the page."
msgstr ""

#: app/community/routes.py:1986
msgid "Edit wiki page"
msgstr ""

#: app/community/routes.py:2011
#, python-format
msgid "%(title)s revisions"
msgstr ""

#: app/community/routes.py:2032
msgid "Page deleted"
msgstr ""

#: app/community/routes.py:2060
#, python-format
msgid "Mod Log of %(community)s"
msgstr ""

#: app/community/routes.py:2089
msgid "Admin has been notified about this report."
msgstr ""

#: app/community/routes.py:2139
msgid "Report resolved."
msgstr ""

#: app/community/routes.py:2179
msgid "Report ignored."
msgstr ""

#: app/community/routes.py:2208
#, fuzzy, python-format
msgid "Set your flair in %(community_name)s"
msgstr "@%(author_name)s को %(community_name)s से प्रतिबंधित करें"

#: app/community/routes.py:2226 app/templates/community/community_flair.html:23
#, fuzzy, python-format
msgid "Flair in %(community)s"
msgstr "पोर्न समुदाय"

#: app/community/routes.py:2251
msgid "Flair added."
msgstr ""

#: app/community/routes.py:2253
#, fuzzy
msgid "Flair updated."
msgstr "हटाए गए को फ़िल्टर करें।"

#: app/community/routes.py:2273
#, fuzzy, python-format
msgid "Edit %(flair_name)s in %(community_name)s"
msgstr "@%(author_name)s को %(community_name)s से प्रतिबंधित करें"

#: app/community/routes.py:2275
#, fuzzy, python-format
msgid "Add flair in %(community_name)s"
msgstr "@%(author_name)s को %(community_name)s से प्रतिबंधित करें"

#: app/community/routes.py:2293
#, fuzzy
msgid "Flair deleted."
msgstr "हटाए गए को फ़िल्टर करें।"

#: app/community/routes.py:2365
msgid "Sorry your account is too new to do this."
msgstr ""

#: app/community/routes.py:2388
#, python-format
msgid ""
"Invited %(total_invites)d people using %(chat_invites)d chat messages and"
" %(email_invites)d emails."
msgstr ""

#: app/community/routes.py:2392
msgid "Invite to community"
msgstr ""

#: app/community/routes.py:2432
msgid "Search result for remote community"
msgstr ""

#: app/community/routes.py:2436
msgid "Searching for remote communities requires login"
msgstr ""

#: app/community/routes.py:2509
msgid "This function is only for admins"
msgstr ""

#: app/community/routes.py:2515
#, fuzzy
msgid "This is a local community"
msgstr "दूसरे समुदाय में क्रॉस-पोस्ट करें"

#: app/dev/forms.py:12
msgid "Populate Communities"
msgstr ""

#: app/dev/forms.py:15
msgid "Populate Topics"
msgstr "विधाएँ भरें"

#: app/dev/forms.py:18
msgid "Delete Communities"
msgstr ""

#: app/dev/forms.py:21
msgid "Delete Topics"
msgstr "विधाएँ हटाएं"

#: app/dev/routes.py:146
#, python-format
msgid "%(num_communities)d dev communities deleted"
msgstr ""

#: app/domain/forms.py:7
#, fuzzy
msgid "Warning on posts"
msgstr "पोस्टों को प्रतिबंधित करें"

#: app/domain/routes.py:213
#, python-format
msgid "%(name)s blocked."
msgstr ""

#: app/domain/routes.py:231
#, python-format
msgid "%(name)s un-blocked."
msgstr ""

#: app/domain/routes.py:256 app/tag/routes.py:183
#, python-format
msgid "%(name)s banned for all users and all content deleted."
msgstr ""

#: app/domain/routes.py:268 app/tag/routes.py:195
#, python-format
msgid "%(name)s un-banned for all users."
msgstr ""

#: app/feed/forms.py:15 app/feed/forms.py:67
msgid "Parent feed"
msgstr ""

#: app/feed/forms.py:57 app/feed/forms.py:97
msgid ""
"Please make sure each community is formatted as "
"\"community_name@instance.tld\""
msgstr ""

#: app/feed/forms.py:84
#, fuzzy
msgid "This field is required."
msgstr "URL आवश्यक है।"

#: app/feed/forms.py:103
msgid "Feed address"
msgstr ""

#: app/feed/routes.py:98 app/feed/routes.py:405
msgid "Your new Feed has been created."
msgstr ""

#: app/feed/routes.py:111 app/templates/feed/public_feeds.html:15
msgid "Create a Feed"
msgstr ""

#: app/feed/routes.py:145 app/feed/routes.py:1153
msgid "Feed not found."
msgstr ""

#: app/feed/routes.py:147 app/feed/routes.py:1155
msgid ""
"Feed not found. If you are searching for a nsfw feed it is blocked by "
"this instance."
msgstr ""

#: app/feed/routes.py:153
msgid "Add remote feed"
msgstr ""

#: app/feed/routes.py:302
msgid "Feed deleted"
msgstr ""

#: app/feed/routes.py:679
msgid "Could not find that feed or it is not public. Try one of these instead..."
msgstr ""

#: app/feed/routes.py:685 app/feed/routes.py:690
msgid "This feed is only visible to logged in users."
msgstr ""

#: app/feed/routes.py:928
#, python-format
msgid "You subscribed to %(feed_title)s"
msgstr ""

#: app/feed/routes.py:1003
#, python-format
msgid "You have left %(feed_title)s"
msgstr ""

#: app/feed/routes.py:1159
#, fuzzy, python-format
msgid "That feed is banned from %(site)s."
msgstr "वह व्यक्ति %(site)s से प्राप्त नहीं किया जा सका या प्रतिबंधित है।"

#: app/feed/routes.py:1162
msgid "Search result for remote feed"
msgstr ""

#: app/feed/routes.py:1166
msgid "Searching for remote feeds requires login"
msgstr ""

#: app/instance/routes.py:54
msgid "Limiting results to blocked instances disables filters other than search"
msgstr ""

#: app/instance/routes.py:56
msgid "Limiting results to allowed instances disables filters other than search"
msgstr ""

#: app/instance/routes.py:78 app/instance/routes.py:214
#: app/templates/admin/_nav.html:26 app/templates/admin/_tabbed_nav.html:28
#: app/templates/base.html:268 app/templates/instance/overview.html:14
#: app/templates/instance/people.html:15 app/templates/user/filters.html:82
msgid "Instances"
msgstr ""

#: app/instance/routes.py:113 app/templates/instance/overview.html:18
#, python-format
msgid "%(instance)s overview"
msgstr ""

#: app/instance/routes.py:143 app/templates/instance/people.html:20
#, python-format
msgid "People from %(instance)s"
msgstr ""

#: app/instance/routes.py:230 app/templates/instance/posts.html:21
#, python-format
msgid "Posts from %(instance)s"
msgstr ""

#: app/instance/routes.py:239
#, python-format
msgid "Content from %(instance_domain)s will be hidden."
msgstr ""

#: app/instance/routes.py:256
#, python-format
msgid "%(instance_domain)s has been unblocked."
msgstr ""

#: app/main/forms.py:9 app/post/forms.py:58
msgid "Community to post this link to"
msgstr ""

#: app/main/forms.py:11 app/post/forms.py:59
msgid "Next"
msgstr ""

#: app/main/forms.py:16 app/templates/user/stripe_result.html:16
msgid "Continue"
msgstr ""

#: app/main/routes.py:114
msgid "Create an account to tailor this feed to your interests."
msgstr ""

#: app/main/routes.py:197 app/templates/explore_menu.html:45
#: app/templates/themes/dillo/base.html:93
#: app/templates/themes/dillo/base.html:118 app/templates/topics_menu.html:9
msgid "Browse by topic"
msgstr "विधा के अनुसार ब्राउज़ करें"

#: app/main/routes.py:443
msgid "Moderation Log"
msgstr ""

#: app/main/routes.py:758
#, python-format
msgid "Failed to look up %(url)s"
msgstr ""

#: app/main/routes.py:772
msgid "Protocol handler"
msgstr ""

#: app/main/routes.py:904
msgid "Please click the link in your email inbox to verify your account."
msgstr ""

#: app/main/routes.py:1075
msgid "Content warning"
msgstr ""

#: app/post/forms.py:18
msgid "Distinguish as moderator comment"
msgstr ""

#: app/post/forms.py:28 app/user/forms.py:146
msgid "Breaks community rules"
msgstr ""

#: app/post/forms.py:32 app/user/forms.py:154
msgid "Sharing personal info - doxing"
msgstr ""

#: app/post/forms.py:54 app/post/routes.py:1339
#: app/templates/post/post_mea_culpa.html:13
msgid "I changed my mind"
msgstr ""

#: app/post/forms.py:64 app/post/forms.py:70 app/post/forms.py:76
#: app/templates/admin/instances.html:98
#: app/templates/list_communities.html:169
msgid "Yes"
msgstr ""

#: app/post/forms.py:75
#, fuzzy
msgid "Also delete replies to this comment"
msgstr "आपको इन टिप्पणियों के उत्तरों के बारे में सूचित किया जाएगा"

#: app/post/forms.py:88
msgid "When would you like to be reminded?"
msgstr ""

#: app/post/forms.py:89
msgid "e.g. 'in 2 weeks'"
msgstr ""

#: app/post/forms.py:102 app/post/forms.py:104
msgid "Invalid."
msgstr ""

#: app/post/routes.py:74 app/post/routes.py:411 app/post/routes.py:590
msgid ""
"This post has been deleted by the author and is only visible to staff and"
" admins."
msgstr ""

#: app/post/routes.py:77 app/post/routes.py:414 app/post/routes.py:592
msgid "This post has been deleted and is only visible to staff and admins."
msgstr ""

#: app/post/routes.py:82 app/post/routes.py:86
msgid "This post is only visible to logged in users."
msgstr ""

#: app/post/routes.py:100 app/post/routes.py:422
#, python-format
msgid "%(name)s has indicated they made a mistake in this post."
msgstr ""

#: app/post/routes.py:132
#, python-format
msgid "This post is scheduled to be published at %(when)s in %(_tz)s"
msgstr ""

#: app/post/routes.py:142 app/post/routes.py:723
#, python-format
msgid "Your reply was not accepted because %(reason)s"
msgstr ""

#: app/post/routes.py:487 app/templates/post/post_embed_code.html:23
#, fuzzy, python-format
msgid "Embed code for %(post_title)s"
msgstr "%(post_title)s पर तिप्पणी का उत्तर दें"

#: app/post/routes.py:546
msgid "Vote has been cast."
msgstr ""

#: app/post/routes.py:622 app/post/routes.py:737
#, python-format
msgid "Discussing %(title)s"
msgstr ""

#: app/post/routes.py:698 app/post/routes.py:760
msgid "Comments have been disabled."
msgstr ""

#: app/post/routes.py:711 app/post/routes.py:765
#, python-format
msgid "You cannot reply to %(name)s"
msgstr ""

#: app/post/routes.py:757
msgid "You are not permitted to comment in this community"
msgstr ""

#: app/post/routes.py:767
#, fuzzy
msgid "This comment cannot be replied to."
msgstr "एक तिप्पणी की रिपोर्ट की गई है"

#: app/post/routes.py:924 app/shared/reply.py:216 app/user/routes.py:334
#: app/user/routes.py:586 app/user/routes.py:703 app/user/routes.py:1449
#: app/user/routes.py:1492 app/user/routes.py:1519 app/user/routes.py:1835
msgid "Your changes have been saved."
msgstr ""

#: app/post/routes.py:926
#, python-format
msgid "Your edit was not accepted because %(reason)s"
msgstr ""

#: app/post/routes.py:989 app/templates/post/post_edit.html:125
msgid "Edit post"
msgstr ""

#: app/post/routes.py:1020
#, python-format
msgid "Are you sure you want to delete the post \"%(post_title)s\"?"
msgstr ""

#: app/post/routes.py:1036
msgid "Post deleted."
msgstr ""

#: app/post/routes.py:1056
msgid "Post has been restored."
msgstr ""

#: app/post/routes.py:1070
msgid "Post purged."
msgstr ""

#: app/post/routes.py:1120 app/post/routes.py:1145
#, python-format
msgid "Reminder added for %(when)s"
msgstr ""

#: app/post/routes.py:1125
#, fuzzy, python-format
msgid "Creating a reminder about \"%(post_title)s\""
msgstr "रिपोर्ट \"%(post_title)s\""

#: app/post/routes.py:1150
#, fuzzy, python-format
msgid "Creating a reminder about comment by %(author)s on \"%(post_title)s\""
msgstr "मेरी %(post_title)s पर तिप्पणी के जवाब"

#: app/post/routes.py:1208
msgid ""
"Moderators have already assessed reports regarding this post, no further "
"reports are necessary."
msgstr ""

#: app/post/routes.py:1212
msgid "Post has already been reported, thank you!"
msgstr ""

#: app/post/routes.py:1216
msgid "Post has been reported, thank you!"
msgstr ""

#: app/post/routes.py:1221
msgid "Report post"
msgstr ""

#: app/post/routes.py:1232 app/post/routes.py:1502
#, python-format
msgid "%(name)s has been blocked."
msgstr ""

#: app/post/routes.py:1263
#, python-format
msgid "Posts linking to %(name)s will be hidden."
msgstr ""

#: app/post/routes.py:1310 app/post/routes.py:1531 app/user/routes.py:882
#, python-format
msgid "Content from %(name)s will be hidden."
msgstr ""

#: app/post/routes.py:1349
#, python-format
msgid "%(name)s has been stickied."
msgstr ""

#: app/post/routes.py:1351
#, python-format
msgid "%(name)s has been un-stickied."
msgstr ""

#: app/post/routes.py:1423
#, fuzzy, python-format
msgid "Set flair for %(post_title)s"
msgstr "%(post_title)s पर तिप्पणी का उत्तर दें"

#: app/post/routes.py:1474
msgid ""
"Moderators have already assessed reports regarding this comment, no "
"further reports are necessary."
msgstr ""

#: app/post/routes.py:1479
msgid "Comment has already been reported, thank you!"
msgstr ""

#: app/post/routes.py:1484
msgid "Comment has been reported, thank you!"
msgstr ""

#: app/post/routes.py:1489
msgid "Report comment"
msgstr ""

#: app/post/routes.py:1592
msgid "Edit comment"
msgstr ""

#: app/post/routes.py:1614
#, fuzzy
msgid "Delete all my comments in this chain"
msgstr "मेरे एकाउंट को हटाओं"

#: app/post/routes.py:1654
#, fuzzy, python-format
msgid "Deleted %(num_deleted)s comments."
msgstr "हटाई गई तिप्पणी"

#: app/post/routes.py:1657
msgid "Are you sure you want to delete this comment?"
msgstr ""

#: app/post/routes.py:1683 app/shared/reply.py:271 app/shared/reply.py:435
msgid "Comment restored."
msgstr ""

#: app/post/routes.py:1760
msgid "Comment purged."
msgstr ""

#: app/post/routes.py:1762
msgid "Comments that have been replied to cannot be purged."
msgstr ""

#: app/post/routes.py:1810
msgid "Image blocked. Now delete matching posts."
msgstr ""

#: app/post/routes.py:1817
msgid "Are you sure you want to block this image?"
msgstr ""

#: app/post/routes.py:1818
msgid ""
"All posts that use this image will be deleted and future posts of the "
"image will be rejected."
msgstr ""

#: app/post/routes.py:1866 app/post/routes.py:1887
msgid "Voting Activity"
msgstr ""

#: app/post/routes.py:1954
msgid "Cross post"
msgstr ""

#: app/search/routes.py:158
#, python-format
msgid "Search results for %(q)s"
msgstr ""

#: app/search/routes.py:196
msgid "Post not found."
msgstr ""

#: app/search/routes.py:199
#: app/templates/community/retrieve_remote_post.html:13
msgid "Retrieve Remote Post"
msgstr ""

#: app/shared/community.py:64
msgid "You have left the community"
msgstr ""

#: app/shared/community.py:381
#, python-format
msgid "New posts in %(community_name)s"
msgstr ""

#: app/shared/community.py:465
msgid "Moderator added"
msgstr ""

#: app/shared/community.py:471
#, python-format
msgid "You are now a moderator of %(name)s"
msgstr ""

#: app/shared/community.py:528
msgid "Moderator removed"
msgstr ""

#: app/shared/post.py:772
#, python-format
msgid "%(name)s has been locked."
msgstr ""

#: app/shared/post.py:776
#, python-format
msgid "%(name)s has been unlocked."
msgstr ""

#: app/shared/reply.py:179
msgid "Your comment has been added."
msgstr ""

#: app/shared/reply.py:399
msgid "Comment deleted."
msgstr ""

#: app/shared/reply.py:476
#, fuzzy
msgid "Comment has been locked."
msgstr "एक तिप्पणी की रिपोर्ट की गई है"

#: app/shared/reply.py:480
#, fuzzy
msgid "Comment has been unlocked."
msgstr "%(community_name)s को अनब्लॉक कर दिया गया है।"

#: app/shared/user.py:27 app/user/routes.py:841
msgid "You cannot block yourself."
msgstr ""

#: app/shared/user.py:36
msgid "You cannot block admin or staff."
msgstr ""

#: app/shared/user.py:68 app/user/routes.py:916
msgid "You cannot unblock yourself."
msgstr ""

#: app/shared/tasks/follows.py:63
msgid "Community is on banned or blocked instance"
msgstr ""

#: app/templates/_home_nav.html:3 app/templates/_home_nav.html:47
#: app/templates/themes/dillo/_home_nav.html:3
#: app/templates/user/_read_posts_nav.html:8
#: app/templates/user/_user_nav.html:5
msgid "Trending now"
msgstr ""

#: app/templates/_home_nav.html:4 app/templates/_home_nav.html:48
#: app/templates/community/_community_nav.html:13
#: app/templates/community/_community_nav.html:67
#: app/templates/community/_community_nav.html:244
#: app/templates/community/_community_nav.html:298
#: app/templates/community/_community_nav.html:422
#: app/templates/feed/_feed_nav.html:10 app/templates/feed/_feed_nav.html:64
#: app/templates/post/_post_replies.html:8
#: app/templates/themes/dillo/_home_nav.html:4
#: app/templates/user/_read_posts_nav.html:9 app/user/forms.py:74
#: app/user/forms.py:83
msgid "Hot"
msgstr ""

#: app/templates/_home_nav.html:6 app/templates/_home_nav.html:95
#: app/templates/themes/dillo/_home_nav.html:9
#: app/templates/user/_user_nav.html:6
msgid "Latest posts"
msgstr ""

#: app/templates/_home_nav.html:7 app/templates/_home_nav.html:96
#: app/templates/community/_community_nav.html:18
#: app/templates/community/_community_nav.html:107
#: app/templates/community/_community_nav.html:249
#: app/templates/community/_community_nav.html:338
#: app/templates/community/_community_nav.html:462
#: app/templates/feed/_feed_nav.html:15 app/templates/feed/_feed_nav.html:104
#: app/templates/post/_post_replies.html:14
#: app/templates/themes/dillo/_home_nav.html:10 app/user/forms.py:76
#: app/user/forms.py:85
msgid "New"
msgstr ""

#: app/templates/_home_nav.html:9 app/templates/_home_nav.html:97
#: app/templates/user/_read_posts_nav.html:5
msgid "Oldest posts"
msgstr ""

#: app/templates/_home_nav.html:10 app/templates/_home_nav.html:98
#: app/templates/community/_community_nav.html:23
#: app/templates/community/_community_nav.html:110
#: app/templates/community/_community_nav.html:254
#: app/templates/community/_community_nav.html:341
#: app/templates/community/_community_nav.html:465
#: app/templates/feed/_feed_nav.html:20 app/templates/feed/_feed_nav.html:107
#: app/templates/post/_post_replies.html:17 app/user/forms.py:77
#: app/user/forms.py:86
msgid "Old"
msgstr ""

#: app/templates/_home_nav.html:12 app/templates/_home_nav.html:99
#: app/templates/themes/dillo/_home_nav.html:12
#: app/templates/user/_read_posts_nav.html:14
#: app/templates/user/_user_nav.html:7
msgid "Recently commented on"
msgstr ""

#: app/templates/_home_nav.html:13 app/templates/_home_nav.html:100
#: app/templates/admin/communities.html:89
#: app/templates/community/_community_nav.html:28
#: app/templates/community/_community_nav.html:113
#: app/templates/community/_community_nav.html:259
#: app/templates/community/_community_nav.html:344
#: app/templates/community/_community_nav.html:468
#: app/templates/feed/_feed_nav.html:25 app/templates/feed/_feed_nav.html:110
#: app/templates/list_communities.html:259
#: app/templates/themes/dillo/_home_nav.html:13
#: app/templates/user/_read_posts_nav.html:15
#: app/templates/user/show_profile.html:153
#: app/templates/user/user_preview.html:30 app/user/forms.py:78
msgid "Active"
msgstr ""

#: app/templates/_home_nav.html:15 app/templates/_home_nav.html:101
#: app/templates/user/_user_nav.html:8 app/templates/user/_user_nav.html:9
msgid "Trending in niche communities"
msgstr ""

#: app/templates/_home_nav.html:16 app/templates/_home_nav.html:102
#: app/user/forms.py:79
msgid "Scaled"
msgstr ""

#: app/templates/_home_nav.html:18 app/templates/_home_nav.html:51
#: app/templates/community/_community_nav.html:71
#: app/templates/community/_community_nav.html:302
#: app/templates/community/_community_nav.html:426
#: app/templates/feed/_feed_nav.html:68
#: app/templates/post/_post_replies.html:11 app/templates/search/start.html:73
#: app/templates/themes/dillo/_home_nav.html:7
#: app/templates/user/_read_posts_nav.html:12 app/user/forms.py:75
#: app/user/forms.py:84
msgid "Top"
msgstr ""

#: app/templates/_home_nav.html:19
msgid "Most upvotes in the last hour"
msgstr ""

#: app/templates/_home_nav.html:22
msgid "Most upvotes in the last 6 hours"
msgstr ""

#: app/templates/_home_nav.html:25
#: app/templates/community/_community_nav.html:32
#: app/templates/community/_community_nav.html:263
#: app/templates/feed/_feed_nav.html:29
msgid "Most upvotes in the last 12 hours"
msgstr ""

#: app/templates/_home_nav.html:28
#: app/templates/community/_community_nav.html:37
#: app/templates/community/_community_nav.html:268
#: app/templates/feed/_feed_nav.html:34
msgid "Most upvotes in the last day"
msgstr ""

#: app/templates/_home_nav.html:29 app/templates/_home_nav.html:71
#: app/templates/community/_community_nav.html:81
#: app/templates/community/_community_nav.html:312
#: app/templates/community/_community_nav.html:436
#: app/templates/feed/_feed_nav.html:78
msgid "Day"
msgstr ""

#: app/templates/_home_nav.html:31
#: app/templates/community/_community_nav.html:42
#: app/templates/community/_community_nav.html:273
#: app/templates/feed/_feed_nav.html:39
msgid "Most upvotes in the last week"
msgstr ""

#: app/templates/_home_nav.html:32 app/templates/_home_nav.html:76
#: app/templates/community/_community_nav.html:86
#: app/templates/community/_community_nav.html:317
#: app/templates/community/_community_nav.html:441
#: app/templates/feed/_feed_nav.html:83
msgid "Week"
msgstr ""

#: app/templates/_home_nav.html:34
#: app/templates/community/_community_nav.html:47
#: app/templates/community/_community_nav.html:278
#: app/templates/feed/_feed_nav.html:44
msgid "Most upvotes in the last month"
msgstr ""

#: app/templates/_home_nav.html:35 app/templates/_home_nav.html:81
#: app/templates/community/_community_nav.html:91
#: app/templates/community/_community_nav.html:322
#: app/templates/community/_community_nav.html:446
#: app/templates/feed/_feed_nav.html:88
msgid "Month"
msgstr ""

#: app/templates/_home_nav.html:37
#: app/templates/community/_community_nav.html:52
#: app/templates/community/_community_nav.html:283
#: app/templates/feed/_feed_nav.html:49
msgid "Most upvotes in the last year"
msgstr ""

#: app/templates/_home_nav.html:38 app/templates/_home_nav.html:86
#: app/templates/community/_community_nav.html:96
#: app/templates/community/_community_nav.html:327
#: app/templates/community/_community_nav.html:451
#: app/templates/feed/_feed_nav.html:93
#, fuzzy
msgid "Year"
msgstr "१ वर्ष"

#: app/templates/_home_nav.html:40
#: app/templates/community/_community_nav.html:57
#: app/templates/community/_community_nav.html:288
#: app/templates/feed/_feed_nav.html:54
msgid "Most upvotes all time"
msgstr ""

#: app/templates/_home_nav.html:41 app/templates/_home_nav.html:91
#: app/templates/community/_community_nav.html:101
#: app/templates/community/_community_nav.html:332
#: app/templates/community/_community_nav.html:456
#: app/templates/feed/_feed_nav.html:98
msgid "All Time"
msgstr ""

#: app/templates/_home_nav.html:46 app/templates/themes/dillo/_home_nav.html:1
#: app/templates/themes/dillo/_home_nav.html:2
#: app/templates/user/_read_posts_nav.html:1
msgid "Sorting methods: "
msgstr ""

#: app/templates/_inoculation_links.html:4
msgid "Rational Discourse Toolkit"
msgstr ""

#: app/templates/_insert_image_dialog.html:4
#: app/templates/post/add_reply_inline.html:34 app/templates/post/post.html:116
#: app/templates/post/post_edit.html:175
#, fuzzy
msgid "Insert image"
msgstr "बैनर छवि"

#: app/templates/_insert_image_dialog.html:5
#: app/templates/auth/instance_chooser.html:137 app/templates/base.html:297
#, fuzzy
msgid "Close"
msgstr "बंद किया गया"

#: app/templates/_insert_image_dialog.html:10
#: app/templates/user/file_upload.html:16 app/templates/user/files.html:20
#: app/user/forms.py:246
msgid "Upload"
msgstr ""

#: app/templates/_macros.html:11 app/templates/_macros.html:18
#: app/templates/community/community_wiki_revisions.html:31
#: app/templates/post/add_reply_inline_result.html:10
#: app/templates/post/add_reply_inline_result.html:15
#: app/templates/post/post_embed.html:6
#: app/templates/themes/dillo/_macros.html:7
#: app/templates/themes/dillo/_macros.html:12
#: app/templates/user/notifs/20.html:26 app/templates/user/notifs/20.html:79
#: app/templates/user/notifs/20.html:107 app/templates/user/notifs/20.html:135
msgid "Author"
msgstr ""

#: app/templates/_macros.html:42
#: app/templates/post/add_reply_inline_result.html:32
#: app/templates/post/post_embed.html:23
#: app/templates/themes/dillo/_macros.html:36
msgid "Very low reputation. Beware."
msgstr ""

#: app/templates/_macros.html:43
#: app/templates/post/add_reply_inline_result.html:33
#: app/templates/post/post_embed.html:24
#: app/templates/themes/dillo/_macros.html:37
msgid "Very low reputation. Beware!"
msgstr ""

#: app/templates/_macros.html:45
#: app/templates/admin/approve_registrations.html:53
#: app/templates/post/add_reply_inline_result.html:35
#: app/templates/post/post_embed.html:26
#: app/templates/themes/dillo/_macros.html:39
msgid "Low reputation."
msgstr ""

#: app/templates/_macros.html:51
#: app/templates/post/add_reply_inline_result.html:41
#: app/templates/themes/dillo/_macros.html:45
#, python-format
msgid "User note: %(note)s"
msgstr ""

#: app/templates/_macros.html:64 app/templates/post/post_teaser/_macros.html:49
#: app/templates/themes/dillo/_macros.html:54
#, python-format
msgid "Go to community %(name)s"
msgstr ""

#: app/templates/_macros.html:75 app/templates/themes/dillo/_macros.html:65
#, python-format
msgid "Go to feed %(name)s"
msgstr ""

#: app/templates/_side_pane.html:11
#: app/templates/community/_community_nav.html:168
#: app/templates/community/_community_nav.html:398
#: app/templates/community/add_post.html:3
#: app/templates/feed/_feed_nav.html:142 app/templates/feed/show_feed.html:153
#: app/templates/themes/dillo/_side_pane.html:17
#: app/templates/topic/show_topic.html:93
msgid "Create post"
msgstr ""

#: app/templates/_side_pane.html:16
#: app/templates/community/_community_nav.html:191
#: app/templates/community/_leave_button.html:3
#: app/templates/community/add_remote.html:47
#: app/templates/community/lookup_remote.html:21
#: app/templates/feed/_feed_nav.html:149 app/templates/feed/add_remote.html:36
#: app/templates/themes/dillo/_side_pane.html:8
msgid "Leave"
msgstr ""

#: app/templates/_side_pane.html:18
#: app/templates/community/_community_nav.html:197
#: app/templates/feed/_feed_nav.html:161
#: app/templates/list_communities.html:291
#: app/templates/themes/dillo/_side_pane.html:10
msgid "Pending"
msgstr ""

#: app/templates/_side_pane.html:21
#: app/templates/auth/instance_chooser.html:319
#: app/templates/community/_community_nav.html:204
#: app/templates/community/_join_button.html:3
#: app/templates/community/add_remote.html:50
#: app/templates/community/lookup_remote.html:24
#: app/templates/post/_post_replies.html:53
#: app/templates/post/post_teaser/_macros.html:132
#: app/templates/themes/dillo/_side_pane.html:12
msgid "Join"
msgstr ""

#: app/templates/_side_pane.html:30 app/templates/base.html:242
#: app/templates/base.html:288
#: app/templates/community/_community_moderation_nav.html:4
#: app/templates/community/_community_nav.html:220
#: app/templates/community/community_edit.html:16
#: app/templates/community/community_flair.html:16
#: app/templates/community/community_mod_list.html:31
#: app/templates/community/community_modlog.html:17
#: app/templates/community/community_wiki_list.html:16
#: app/templates/community/community_wiki_revisions.html:17
#: app/templates/feed/_feed_nav.html:167
#: app/templates/themes/dillo/_side_pane.html:96
#: app/templates/themes/dillo/base.html:70 app/templates/user/_user_nav.html:5
#: app/templates/user/_user_nav.html:17
#: app/templates/user/show_profile.html:303
msgid "Settings"
msgstr ""

#: app/templates/_side_pane.html:33
#, fuzzy
msgid "Invite others"
msgstr "अन्य लोग"

#: app/templates/_side_pane.html:38
#: app/templates/themes/dillo/_side_pane.html:22
msgid "Search this community"
msgstr ""

#: app/templates/_side_pane.html:44 app/templates/post/_post_full.html:397
#: app/templates/post/post_teaser/_macros.html:39
#, python-format
msgid "Show only %(flair_name)s"
msgstr ""

#: app/templates/_side_pane.html:54 app/templates/feed/show_feed.html:177
#: app/templates/topic/show_topic.html:110
msgid "Explore Tag Cloud"
msgstr ""

#: app/templates/_side_pane.html:66 app/templates/index.html:90
msgid "Upcoming events"
msgstr ""

#: app/templates/_side_pane.html:79
#, fuzzy
msgid "iCal feed"
msgstr "विधा हटाया गया"

#: app/templates/_side_pane.html:91
#, fuzzy
msgid "This community does not federate with other instances."
msgstr "इन instances के साथ federation को अस्वीकार करें"

#: app/templates/_side_pane.html:102
msgid "Set my flair"
msgstr ""

#: app/templates/_side_pane.html:105 app/templates/admin/_nav.html:36
#: app/templates/base.html:223 app/templates/base.html:268
#: app/templates/community/community_modlog.html:18
#: app/templates/themes/dillo/base.html:167
msgid "Modlog"
msgstr ""

#: app/templates/_side_pane.html:113
#: app/templates/community/description.html:11
#: app/templates/themes/dillo/_side_pane.html:48
msgid "Moderators have not been active recently."
msgstr ""

#: app/templates/_side_pane.html:117
#, python-format
msgid "Posts older than %(number)s days will be removed."
msgstr ""

#: app/templates/_side_pane.html:121
#: app/templates/themes/dillo/_side_pane.html:53
msgid "View community on original server"
msgstr ""

#: app/templates/_side_pane.html:123
#, python-format
msgid "Move community to %(instance_domain)s"
msgstr ""

#: app/templates/_side_pane.html:125
#: app/templates/themes/dillo/_side_pane.html:54
msgid "Retrieve a post from the original server"
msgstr ""

#: app/templates/_side_pane.html:130
msgid "Refresh community information from remote"
msgstr ""

#: app/templates/_side_pane.html:135
#: app/templates/community/_community_moderation_nav.html:14
#: app/templates/community/community_moderate_subscribers.html:23
#: app/templates/feed/public_feeds.html:78
msgid "Subscribers"
msgstr ""

#: app/templates/_side_pane.html:136
#, fuzzy
msgid "Local Subscribers"
msgstr "सदस्यता ली"

#: app/templates/_side_pane.html:139 app/templates/admin/communities.html:52
#: app/templates/admin/instances.html:50 app/templates/admin/instances.html:96
#: app/templates/community/_community_nav.html:148
#: app/templates/community/_community_nav.html:379
#: app/templates/community/_community_nav.html:473
#: app/templates/instance/list_instances.html:156
#: app/templates/instance/overview.html:26
#: app/templates/instance/people.html:26 app/templates/instance/posts.html:18
#: app/templates/list_communities.html:235 app/templates/search/start.html:22
#: app/templates/themes/dillo/_side_pane.html:37
#: app/templates/user/_bookmarks_nav.html:5
#: app/templates/user/alerts/_type.html:2
#: app/templates/user/show_profile.html:147
#: app/templates/user/user_preview.html:26
msgid "Posts"
msgstr ""

#: app/templates/_side_pane.html:140
#: app/templates/community/_community_moderation_nav.html:17
#: app/templates/community/_community_nav.html:151
#: app/templates/community/_community_nav.html:382
#: app/templates/community/_community_nav.html:477
#: app/templates/community/_community_nav.html:481
#: app/templates/community/community_moderate_comments.html:24
#: app/templates/instance/people.html:27
#: app/templates/list_communities.html:245
#: app/templates/list_communities.html:247
#: app/templates/post/_post_replies.html:2
#: app/templates/post/_post_replies.html:22
#: app/templates/post/_post_replies.html:32 app/templates/search/start.html:25
#: app/templates/themes/dillo/_side_pane.html:38
#: app/templates/user/_bookmarks_nav.html:8
#: app/templates/user/alerts/_type.html:3
#: app/templates/user/show_profile.html:148
#: app/templates/user/user_preview.html:27
msgid "Comments"
msgstr ""

#: app/templates/_side_pane.html:143
msgid "Active users in the past 24 hours"
msgstr ""

#: app/templates/_side_pane.html:143
#, fuzzy
msgid "Daily Users"
msgstr "१ दिन"

#: app/templates/_side_pane.html:144
msgid "Active users in the past 7 days"
msgstr ""

#: app/templates/_side_pane.html:144
#, fuzzy
msgid "Weekly Users"
msgstr "१ सप्ताह"

#: app/templates/_side_pane.html:145
msgid "Active users in the past month"
msgstr ""

#: app/templates/_side_pane.html:145
#, fuzzy
msgid "Monthly Users"
msgstr "१ महीना"

#: app/templates/_side_pane.html:146
msgid "Active users in the past 6 months"
msgstr ""

#: app/templates/_side_pane.html:146
#, fuzzy
msgid "Users / 6 Months"
msgstr "६ महीने"

#: app/templates/_side_pane.html:158
#: app/templates/themes/dillo/_side_pane.html:70
msgid "Related communities"
msgstr ""

#: app/templates/_side_pane.html:168 app/templates/explore.html:73
#: app/templates/feed/show_feed.html:203 app/templates/index.html:30
#: app/templates/index.html:79 app/templates/list_topics.html:36
#: app/templates/search/results.html:85
#: app/templates/themes/dillo/_side_pane.html:80
#: app/templates/themes/dillo/_side_pane.html:120
#: app/templates/themes/dillo/index.html:33
#: app/templates/topic/show_topic.html:131
msgid "More communities"
msgstr ""

#: app/templates/_side_pane.html:186
msgid "More feeds"
msgstr ""

#: app/templates/_view_filter_nav.html:5 app/templates/_view_filter_nav.html:17
msgid "Posts from communities you moderate"
msgstr ""

#: app/templates/_view_filter_nav.html:5 app/templates/_view_filter_nav.html:18
#: app/templates/communities_menu.html:17 app/templates/topics_menu.html:14
#: app/user/forms.py:91
msgid "Moderating"
msgstr ""

#: app/templates/_view_filter_nav.html:7 app/templates/_view_filter_nav.html:20
#: app/templates/themes/dillo/_view_filter_nav.html:4
msgid "Posts from joined communities"
msgstr ""

#: app/templates/_view_filter_nav.html:9 app/templates/_view_filter_nav.html:22
#: app/templates/themes/dillo/_view_filter_nav.html:8
msgid "Posts on this instance"
msgstr ""

#: app/templates/_view_filter_nav.html:10
#: app/templates/_view_filter_nav.html:24
#: app/templates/themes/dillo/_view_filter_nav.html:11
msgid "Posts from popular communities"
msgstr ""

#: app/templates/_view_filter_nav.html:11
#: app/templates/_view_filter_nav.html:26
#: app/templates/themes/dillo/_view_filter_nav.html:14
msgid "No filter"
msgstr ""

#: app/templates/_view_filter_nav.html:14
#: app/templates/themes/dillo/_view_filter_nav.html:1
#: app/templates/themes/dillo/_view_filter_nav.html:2
msgid "Post filters: "
msgstr ""

#: app/templates/about.html:10 app/templates/donate.html:29
#: app/templates/index.html:107 app/templates/keyboard_shortcuts.html:63
#: app/templates/search/results.html:93
#: app/templates/themes/dillo/_side_pane.html:128
#, python-format
msgid "About %(site_name)s"
msgstr ""

#: app/templates/about.html:16
msgid "Team"
msgstr ""

#: app/templates/about.html:21
msgid "Contact"
msgstr ""

#: app/templates/about.html:23
msgid "About Us"
msgstr ""

#: app/templates/about.html:31
msgid "Legal Information"
msgstr ""

#: app/templates/about.html:33
msgid "Our Privacy Policy"
msgstr ""

#: app/templates/base.html:53 app/templates/post/post_embed.html:52
#: app/templates/themes/dillo/base.html:28
msgid "PieFed"
msgstr ""

#: app/templates/base.html:132 app/templates/themes/dillo/base.html:63
msgid "To home page"
msgstr ""

#: app/templates/base.html:143 app/templates/base.html:232
#: app/templates/themes/dillo/base.html:79
#: app/templates/user/notifications.html:20 app/user/routes.py:1210
msgid "Notifications"
msgstr ""

#: app/templates/base.html:177 app/templates/base.html:191
#: app/templates/base.html:283
#, fuzzy
msgid "Explore"
msgstr "निर्यात करें"

#: app/templates/auth/login.html:15 app/templates/base.html:181
#: app/templates/themes/dillo/base.html:107
msgid "Log in"
msgstr ""

#: app/templates/base.html:183 app/templates/base.html:230
#: app/templates/base.html:268 app/templates/donate.html:15
#: app/templates/themes/dillo/base.html:204 app/user/subscription.py:27
#: app/user/subscription.py:31
msgid "Donate"
msgstr ""

#: app/templates/base.html:196 app/templates/themes/dillo/base.html:148
msgid "Account"
msgstr ""

#: app/templates/base.html:198 app/templates/themes/dillo/base.html:150
#: app/templates/user/user_preview.html:55
msgid "View profile"
msgstr ""

#: app/templates/base.html:199 app/templates/themes/dillo/base.html:151
#: app/templates/user/edit_profile.html:20 app/user/routes.py:351
msgid "Edit profile"
msgstr ""

#: app/templates/base.html:200 app/templates/themes/dillo/base.html:152
msgid "Chats"
msgstr ""

#: app/templates/base.html:201 app/templates/themes/dillo/base.html:153
#: app/templates/user/bookmarks.html:17 app/templates/user/bookmarks.html:20
#: app/templates/user/bookmarks_comments.html:17 app/user/routes.py:1587
msgid "Bookmarks"
msgstr ""

#: app/templates/base.html:202 app/templates/themes/dillo/base.html:154
msgid "Activity Alerts"
msgstr ""

#: app/templates/base.html:203 app/templates/user/scheduled_posts.html:15
#: app/user/routes.py:1716
#, fuzzy
msgid "Scheduled posts"
msgstr "हटाया गया पोस्ट"

#: app/templates/base.html:206
msgid "Manage donations"
msgstr ""

#: app/templates/base.html:209 app/templates/themes/dillo/base.html:157
msgid "Read Posts"
msgstr ""

#: app/templates/base.html:211 app/templates/themes/dillo/base.html:159
msgid "Log out"
msgstr ""

#: app/templates/admin/_nav.html:38 app/templates/base.html:225
#: app/templates/dev/tools.html:10 app/templates/themes/dillo/base.html:169
msgid "Dev Tools"
msgstr ""

#: app/templates/base.html:232
#, python-format
msgid "%(num)d unread notifications"
msgstr ""

#: app/templates/base.html:243
msgid "Color mode"
msgstr ""

#: app/templates/base.html:265
msgid "Install PieFed app"
msgstr ""

#: app/templates/auth/instance_chooser.html:120 app/templates/base.html:272
msgid "Terms of service"
msgstr ""

#: app/templates/base.html:274
msgid "Privacy policy"
msgstr ""

#: app/templates/base.html:274 app/templates/keyboard_shortcuts.html:10
#: app/templates/themes/dillo/base.html:206
msgid "Keyboard shortcuts"
msgstr ""

#: app/templates/base.html:277
#, python-format
msgid "PieFed v%(version)s is free and open source"
msgstr ""

#: app/templates/base.html:296
msgid "Voting Options"
msgstr ""

#: app/templates/base.html:301
msgid "Upvote (federated)"
msgstr ""

#: app/templates/base.html:304
msgid "Upvote (local)"
msgstr ""

#: app/templates/base.html:307
msgid "Downvote (local)"
msgstr ""

#: app/templates/base.html:310
msgid "Downvote (federated)"
msgstr ""

#: app/templates/base.html:313
msgid "Local votes are a bit more private."
msgstr ""

#: app/templates/base.html:314
#, fuzzy
msgid "Default mode: private."
msgstr "पूर्वनिर्धारित होम फ़िल्टर"

#: app/templates/base.html:314
#, fuzzy
msgid "Default mode: public."
msgstr "पूर्वनिर्धारित होम फ़िल्टर"

#: app/templates/communities_menu.html:7
#, fuzzy
msgid "Filter communities..."
msgstr "विधा समुदायों"

#: app/templates/communities_menu.html:11
#: app/templates/communities_menu.html:35
#, fuzzy
msgid "Local communities"
msgstr "विधा समुदायों"

#: app/templates/communities_menu.html:12
#: app/templates/communities_menu.html:36 app/templates/modlog.html:38
#: app/templates/themes/dillo/base.html:95
#: app/templates/themes/dillo/base.html:120 app/templates/topics_menu.html:11
msgid "All communities"
msgstr ""

#: app/templates/communities_menu.html:24 app/templates/topics_menu.html:21
msgid "Joined communities"
msgstr ""

#: app/templates/donate.html:16 app/templates/user/choose_plan.html:63
msgid ""
"PieFed is free and open-source software while operating without any "
"advertising, monetization, or reliance on venture capital. Your donations"
" are vital in supporting the PieFed development effort, allowing us to "
"expand and enhance PieFed with new features."
msgstr ""

#: app/templates/donate.html:19 app/templates/user/choose_plan.html:65
msgid "Donate using Patreon"
msgstr ""

#: app/templates/donate.html:20 app/templates/user/choose_plan.html:67
msgid "Donate using Liberapay"
msgstr ""

#: app/templates/donate.html:21
msgid "Donate using Ko-fi"
msgstr ""

#: app/templates/explore.html:43 app/templates/list_communities.html:355
#: app/templates/list_topics.html:34
msgid "There are no communities yet."
msgstr ""

#: app/templates/explore.html:55 app/templates/explore.html:65
#: app/templates/explore_menu.html:17 app/templates/explore_menu.html:27
#: app/templates/feeds_menu.html:10 app/templates/feeds_menu.html:22
#: app/templates/themes/dillo/base.html:133
#: app/templates/themes/dillo/base.html:143
#: app/templates/user/user_feeds.html:12
msgid "My Feeds"
msgstr ""

#: app/templates/explore.html:68 app/templates/explore_menu.html:7
#: app/templates/feed/public_feeds.html:11 app/templates/feeds_menu.html:19
#: app/templates/feeds_menu.html:24 app/templates/themes/dillo/base.html:102
#: app/templates/themes/dillo/base.html:104
#: app/templates/themes/dillo/base.html:141
#: app/templates/themes/dillo/base.html:144
#: app/templates/user/show_profile.html:398
msgid "Public Feeds"
msgstr ""

#: app/templates/explore_menu.html:14
#, fuzzy
msgid "Add Remote Feed"
msgstr "दूरस्थ सर्वर"

#: app/templates/explore_menu.html:43 app/templates/themes/dillo/base.html:91
#: app/templates/themes/dillo/base.html:116 app/templates/topics_menu.html:7
msgid "More topics"
msgstr "और विधाएँ"

#: app/templates/index.html:29 app/templates/themes/dillo/index.html:32
msgid "No posts yet. Join some communities to see more."
msgstr ""

#: app/templates/admin/activities.html:64
#: app/templates/admin/communities.html:119 app/templates/admin/content.html:55
#: app/templates/admin/content.html:80 app/templates/admin/instances.html:116
#: app/templates/admin/reports.html:42 app/templates/admin/users.html:112
#: app/templates/community/community.html:176
#: app/templates/community/community_moderate.html:81
#: app/templates/community/community_moderate_comments.html:43
#: app/templates/community/community_moderate_subscribers.html:112
#: app/templates/domain/domain.html:40 app/templates/domain/domains.html:51
#: app/templates/domain/domains_blocked.html:57
#: app/templates/feed/show_feed.html:125 app/templates/index.html:37
#: app/templates/instance/list_instances.html:184
#: app/templates/instance/people.html:41 app/templates/instance/posts.html:34
#: app/templates/list_communities.html:343 app/templates/modlog.html:113
#: app/templates/search/results.html:53 app/templates/tag/tag.html:32
#: app/templates/tag/tags.html:51 app/templates/tag/tags_blocked.html:51
#: app/templates/themes/dillo/index.html:40
#: app/templates/topic/show_topic.html:77 app/templates/user/alerts.html:28
#: app/templates/user/bookmarks.html:33
#: app/templates/user/bookmarks_comments.html:37
#: app/templates/user/files.html:51 app/templates/user/read_posts.html:35
#: app/templates/user/show_profile.html:213
#: app/templates/user/show_profile.html:244
#: app/templates/user/show_profile.html:273
msgid "Previous page"
msgstr ""

#: app/templates/admin/activities.html:69
#: app/templates/admin/communities.html:124 app/templates/admin/content.html:60
#: app/templates/admin/content.html:85 app/templates/admin/instances.html:121
#: app/templates/admin/reports.html:47 app/templates/admin/users.html:117
#: app/templates/community/community.html:181
#: app/templates/community/community_moderate.html:86
#: app/templates/community/community_moderate_comments.html:48
#: app/templates/community/community_moderate_subscribers.html:117
#: app/templates/domain/domain.html:45 app/templates/domain/domains.html:56
#: app/templates/domain/domains_blocked.html:62
#: app/templates/feed/show_feed.html:130 app/templates/index.html:42
#: app/templates/instance/list_instances.html:189
#: app/templates/instance/people.html:46 app/templates/instance/posts.html:39
#: app/templates/list_communities.html:348 app/templates/modlog.html:118
#: app/templates/search/results.html:58 app/templates/tag/tag.html:37
#: app/templates/tag/tags.html:56 app/templates/tag/tags_blocked.html:56
#: app/templates/themes/dillo/index.html:45
#: app/templates/topic/show_topic.html:82 app/templates/user/alerts.html:33
#: app/templates/user/bookmarks.html:38
#: app/templates/user/bookmarks_comments.html:42
#: app/templates/user/files.html:56 app/templates/user/read_posts.html:40
#: app/templates/user/show_profile.html:218
#: app/templates/user/show_profile.html:249
#: app/templates/user/show_profile.html:278
msgid "Next page"
msgstr ""

#: app/templates/index.html:52 app/templates/themes/dillo/_side_pane.html:108
msgid "New communities"
msgstr ""

#: app/templates/index.html:62
#, fuzzy
msgid "More new communities"
msgstr "NSFW समुदायों के लिए अनुमति दें"

#: app/templates/index.html:69 app/templates/search/results.html:75
#: app/templates/themes/dillo/_side_pane.html:116
msgid "Active communities"
msgstr ""

#: app/templates/index.html:81 app/templates/list_communities.html:365
#: app/templates/search/results.html:86
#: app/templates/themes/dillo/_side_pane.html:121
msgid "Browse topics"
msgstr "विधाएँ ब्राउज़ करें"

#: app/templates/keyboard_shortcuts.html:11
msgid "Most shortcuts are the same as what reddit has."
msgstr ""

#: app/templates/chat/conversation.html:34
#: app/templates/community/community.html:16
#: app/templates/community/community.html:89
#: app/templates/community/community_edit.html:11
#: app/templates/community/community_flair.html:11
#: app/templates/community/community_mod_list.html:12
#: app/templates/community/community_moderate.html:11
#: app/templates/community/community_moderate_comments.html:13
#: app/templates/community/community_moderate_subscribers.html:12
#: app/templates/community/community_modlog.html:12
#: app/templates/community/community_move.html:11
#: app/templates/community/community_wiki_list.html:11
#: app/templates/community/community_wiki_page_view.html:14
#: app/templates/community/community_wiki_revision_view.html:14
#: app/templates/community/community_wiki_revisions.html:12
#: app/templates/community/invite.html:11 app/templates/domain/domain.html:13
#: app/templates/feed/show_feed.html:15 app/templates/feed/show_feed.html:72
#: app/templates/instance/overview.html:11
#: app/templates/instance/people.html:12 app/templates/instance/posts.html:13
#: app/templates/keyboard_shortcuts.html:14
#: app/templates/post/_breadcrumb_nav.html:1
#: app/templates/post/post_embed_code.html:15 app/templates/tag/tag.html:13
#: app/templates/topic/show_topic.html:14
#: app/templates/user/delete_account.html:11
#: app/templates/user/edit_filters.html:12
#: app/templates/user/file_delete.html:11
#: app/templates/user/file_upload.html:11
#: app/templates/user/notifications.html:12 app/templates/user/people.html:11
#: app/templates/user/show_profile.html:26
#: app/templates/user/show_profile.html:42
#: app/templates/user/show_profile.html:71
msgid "Navigation"
msgstr ""

#: app/templates/community/community_flair.html:33
#: app/templates/community/community_mod_list.html:64
#: app/templates/community/community_modlog.html:34
#: app/templates/keyboard_shortcuts.html:43 app/templates/modlog.html:65
#: app/templates/user/filters.html:48
msgid "Action"
msgstr ""

#: app/templates/keyboard_shortcuts.html:46
msgid "Upvote"
msgstr ""

#: app/templates/keyboard_shortcuts.html:50
msgid "Downvote"
msgstr ""

#: app/templates/keyboard_shortcuts.html:55
msgid ""
"When viewing a list of posts actions like voting or going to a post "
"depend on which is the current post. The current post is determined by "
"hovering with the mouse or the J and K keys."
msgstr ""

#: app/templates/admin/communities.html:29
#: app/templates/list_communities.html:16
msgid "Create local community"
msgstr ""

#: app/templates/admin/communities.html:30
#: app/templates/list_communities.html:21
msgid "Add community from another instance"
msgstr ""

#: app/templates/list_communities.html:44
#, fuzzy
msgid "Community Location"
msgstr "समुदाय के लिए सूचनाएँ"

#: app/templates/list_communities.html:48
msgid "Filter based on whether the community is local or remote"
msgstr ""

#: app/templates/auth/instance_chooser.html:28
#: app/templates/list_communities.html:50
#: app/templates/list_communities.html:69
#, fuzzy
msgid "Any"
msgstr "मेसनरी"

#: app/templates/list_communities.html:56
#, fuzzy
msgid "Remote"
msgstr "दूरस्थ सर्वर"

#: app/templates/list_communities.html:63
#, fuzzy
msgid "Subscription Status"
msgstr "पंजीकरण मोड"

#: app/templates/list_communities.html:67
#, fuzzy
msgid "Filter based on community subscription status"
msgstr "समुदाय के लिए सूचनाएँ"

#: app/templates/list_communities.html:75
#, fuzzy
msgid "Not Subscribed"
msgstr "सदस्यता ली"

#: app/templates/list_communities.html:88
#, fuzzy
msgid "Clear Filters"
msgstr "उत्तर के लिए सूचनाएँ"

#: app/templates/list_communities.html:98
msgid "Advanced Search"
msgstr ""

#: app/templates/list_communities.html:111
msgid "Choose a topic to filter communities by"
msgstr "समुदायों को फिल्टर करने के लिए एक विधा चुनें"

#: app/templates/list_communities.html:126
msgid "Feed"
msgstr ""

#: app/templates/list_communities.html:129
msgid "Choose a public feed to filter communities by"
msgstr ""

#: app/templates/list_communities.html:147
msgid "Choose a language to filter communities by"
msgstr ""

#: app/templates/list_communities.html:164
#, fuzzy
msgid "Show NSFW communities"
msgstr "NSFW समुदायों के लिए अनुमति दें"

#: app/templates/list_communities.html:172
msgid "No"
msgstr ""

#: app/templates/list_communities.html:179
#, fuzzy
msgid "Home instance"
msgstr "बैनर छवि"

#: app/templates/list_communities.html:183
msgid "e.g. piefed.social"
msgstr ""

#: app/templates/admin/communities.html:39
#: app/templates/list_communities.html:209
msgid "Sort by name"
msgstr ""

#: app/templates/list_communities.html:221
msgid "Sort by number of active users in the past week"
msgstr ""

#: app/templates/list_communities.html:223
msgid "Active People"
msgstr ""

#: app/templates/admin/communities.html:51
#: app/templates/list_communities.html:233
msgid "Sort by post count"
msgstr ""

#: app/templates/admin/communities.html:88
#: app/templates/list_communities.html:257
msgid "Sort by recent activity"
msgstr ""

#: app/templates/list_communities.html:269
#, fuzzy
msgid "Sort by community creation date"
msgstr "समुदाय के लिए सूचनाएँ"

#: app/templates/admin/users.html:73 app/templates/admin/users.html:74
#: app/templates/admin/users.html:95
#: app/templates/community/community_moderate.html:42
#: app/templates/list_communities.html:271
msgid "Created"
msgstr ""

#: app/templates/list_communities.html:276
#, fuzzy
msgid "Rank"
msgstr "जर्मन"

#: app/templates/list_communities.html:313
#, python-format
msgid "Browse %(name)s"
msgstr ""

#: app/templates/list_communities.html:359
msgid "No communities match your search."
msgstr ""

#: app/templates/list_communities.html:369
#, fuzzy
msgid "Leave all communities"
msgstr "समुदायों शामिल करें"

#: app/templates/list_topics.html:25
msgid "Choose a topic"
msgstr "एक विधा चुनें"

#: app/templates/list_topics.html:38 app/templates/topic/suggest_topics.html:14
msgid "Suggest a topic"
msgstr "विधा सुझाएँ"

#: app/templates/modlog.html:17
msgid "Moderation log"
msgstr ""

#: app/templates/modlog.html:20
msgid "Type of action"
msgstr ""

#: app/templates/modlog.html:21
#, fuzzy
msgid "Ban user"
msgstr "उपयोगकर्ता"

#: app/templates/modlog.html:22
#, fuzzy
msgid "Delete user"
msgstr "%(username)s हटाओं"

#: app/templates/community/community_mod_list.html:52
#: app/templates/community/community_moderate.html:25
#: app/templates/community/community_moderate_comments.html:27
#: app/templates/community/community_moderate_subscribers.html:26
#: app/templates/modlog.html:23
msgid "Add moderator"
msgstr ""

#: app/templates/modlog.html:24
#, fuzzy
msgid "Remove moderator"
msgstr "मॉडरेटर हटाया गया"

#: app/templates/modlog.html:25
#, fuzzy
msgid "Delete post"
msgstr "हटाया गया पोस्ट"

#: app/templates/modlog.html:26
#, fuzzy
msgid "Delete comment"
msgstr "हटाई गई तिप्पणी"

#: app/templates/modlog.html:28
#, fuzzy
msgid "user@instance"
msgstr "उपयोगकर्ता नाम"

#: app/templates/modlog.html:46
#, fuzzy
msgid "Moderator user@instance"
msgstr "इन instances के साथ federation की अनुमति दें"

#: app/templates/community/community_modlog.html:32
#: app/templates/community/community_wiki_revisions.html:32
#: app/templates/modlog.html:63 app/templates/post/_post_full.html:175
msgid "When"
msgstr ""

#: app/templates/community/community_modlog.html:33
#: app/templates/modlog.html:64 app/templates/post/_post_reply_teaser.html:36
msgid "Moderator"
msgstr ""

#: app/templates/modlog.html:96
#, python-format
msgid " in %(community_name)s"
msgstr ""

#: app/templates/community/community_modlog.html:49
#: app/templates/modlog.html:99
msgid "Reason:"
msgstr ""

#: app/templates/modlog.html:107
msgid "There are no moderation actions to show."
msgstr ""

#: app/templates/privacy.html:10
msgid "Privacy"
msgstr ""

#: app/templates/protocol_handler.html:12
msgid ""
"When you open a Lemmy page, change the https part of the url to web+ap to"
" open it in PieFed. This is possible by registering \"web+ap\" as a type "
"of link that PieFed will open."
msgstr ""

#: app/templates/protocol_handler.html:13
#, python-format
msgid "Open web+ap links using %(domain)s"
msgstr ""

#: app/templates/protocol_handler.html:14
msgid "Un-register protocol handler"
msgstr ""

#: app/templates/share.html:16
#, fuzzy, python-format
msgid "Share %(title)s"
msgstr "रिपोर्ट \"%(post_title)s\""

#: app/templates/share.html:18
msgid "This link has already been shared in these communities:"
msgstr ""

#: app/templates/admin/_nav.html:2
msgid "Admin navigation"
msgstr ""

#: app/templates/admin/_nav.html:3
msgid "Admin home"
msgstr ""

#: app/templates/admin/_nav.html:16 app/templates/admin/_tabbed_nav.html:20
#: app/templates/admin/content.html:17
msgid "Content"
msgstr ""

#: app/templates/admin/_nav.html:19
msgid "Registration applications"
msgstr ""

#: app/templates/admin/_nav.html:22 app/templates/admin/_tabbed_nav.html:21
#: app/templates/community/community_moderate.html:16
#: app/templates/community/community_moderate_comments.html:18
#: app/templates/community/community_moderate_subscribers.html:17
msgid "Moderation"
msgstr ""

#: app/templates/admin/_nav.html:25 app/templates/admin/_tabbed_nav.html:27
#: app/templates/admin/federation.html:15
msgid "Federation"
msgstr ""

#: app/templates/admin/_nav.html:27 app/templates/admin/_tabbed_nav.html:29
#: app/templates/admin/newsletter.html:15
msgid "Newsletter"
msgstr ""

#: app/templates/admin/_nav.html:28 app/templates/admin/_tabbed_nav.html:30
#: app/templates/admin/activities.html:14
msgid "Activities"
msgstr ""

#: app/templates/admin/_nav.html:31 app/templates/admin/_tabbed_nav.html:33
#: app/templates/admin/permissions.html:15
msgid "Permissions"
msgstr ""

#: app/templates/admin/_tabbed_nav.html:5
msgid "Site"
msgstr ""

#: app/templates/admin/_tabbed_nav.html:6
msgid "Misc"
msgstr ""

#: app/templates/admin/_tabbed_nav.html:7
#, fuzzy
msgid "Chooser"
msgstr "बंद किया गया"

#: app/templates/admin/_tabbed_nav.html:17 app/templates/admin/misc.html:46
#: app/templates/auth/instance_chooser.html:113
msgid "Registration"
msgstr ""

#: app/templates/admin/_tabbed_nav.html:24
#: app/templates/admin/cms_pages.html:15
#, fuzzy
msgid "Pages"
msgstr "जापानी"

#: app/templates/admin/add_user.html:12
msgid "Add new user"
msgstr ""

#: app/templates/admin/approve_registrations.html:15
msgid "Registrations"
msgstr ""

#: app/templates/admin/approve_registrations.html:17
#, python-format
msgid "When registering, people are asked \"%(question)s\"."
msgstr ""

#: app/templates/admin/approve_registrations.html:25
#: app/templates/admin/approve_registrations.html:81
msgid "Email verifed"
msgstr ""

#: app/templates/admin/approve_registrations.html:26
#: app/templates/admin/approve_registrations.html:82
msgid "Answer"
msgstr ""

#: app/templates/admin/approve_registrations.html:27
#: app/templates/admin/approve_registrations.html:83
msgid "Applied"
msgstr ""

#: app/templates/admin/approve_registrations.html:28
#: app/templates/admin/approve_registrations.html:84
#: app/templates/user/show_profile.html:152
msgid "IP and country code"
msgstr ""

#: app/templates/admin/approve_registrations.html:29
#: app/templates/admin/approve_registrations.html:85
#: app/templates/admin/home.html:59
msgid "Source"
msgstr ""

#: app/templates/admin/approve_registrations.html:30
#, fuzzy
msgid "Similar usernames"
msgstr "उपयोगकर्ता नाम"

#: app/templates/admin/approve_registrations.html:31
#: app/templates/admin/approve_registrations.html:86
#: app/templates/admin/cms_pages.html:28
#: app/templates/admin/communities.html:93 app/templates/admin/users.html:84
#: app/templates/community/community_moderate.html:43
#: app/templates/community/community_moderate_subscribers.html:92
#: app/templates/community/community_moderate_subscribers.html:139
#: app/templates/community/community_wiki_revisions.html:44
#: app/templates/feed/public_feeds.html:80 app/templates/user/files.html:34
#: app/templates/user/scheduled_posts.html:29
#: app/templates/user/scheduled_posts.html:47
msgid "Actions"
msgstr ""

#: app/templates/admin/approve_registrations.html:41
msgid "Throwaway email account, the kind spammers and trolls use."
msgstr ""

#: app/templates/admin/approve_registrations.html:61
msgid "Approve"
msgstr ""

#: app/templates/admin/approve_registrations.html:62
msgid "Deny"
msgstr ""

#: app/templates/admin/approve_registrations.html:68
#: app/templates/admin/approve_registrations.html:105
msgid "No one is waiting to be approved."
msgstr ""

#: app/templates/admin/approve_registrations.html:75
msgid "Recently approved"
msgstr ""

#: app/templates/admin/approve_registrations.html:99
#: app/templates/community/community_wiki_revisions.html:47
msgid "View"
msgstr ""

#: app/templates/admin/blocked_images.html:20
#: app/templates/admin/blocked_images.html:27
#, fuzzy
msgid "File"
msgstr "शीर्षक"

#: app/templates/admin/blocked_images.html:29
#: app/templates/admin/cms_pages.html:39
#: app/templates/admin/communities.html:108
#: app/templates/admin/instances.html:109
#: app/templates/community/community_flair.html:40
#: app/templates/community/community_wiki_list.html:53
#: app/templates/community/community_wiki_page_view.html:26
#: app/templates/feed/_feed_table_row.html:27
#: app/templates/post/post_options.html:4
#: app/templates/post/post_reply_options.html:5
#: app/templates/post/post_reply_options.html:8
#: app/templates/user/scheduled_posts.html:48
msgid "Edit"
msgstr ""

#: app/templates/admin/cms_page_delete.html:15
#, fuzzy
msgid "Delete CMS Page"
msgstr "हटाई गई तिप्पणी"

#: app/templates/admin/cms_page_delete.html:16
msgid "Back to Pages"
msgstr ""

#: app/templates/admin/cms_page_delete.html:20
msgid "Are you sure you want to delete this page?"
msgstr ""

#: app/templates/admin/cms_page_delete.html:21
msgid "This action cannot be undone."
msgstr ""

#: app/templates/admin/cms_page_delete.html:26
msgid "Page Details"
msgstr ""

#: app/templates/admin/cms_page_delete.html:29
#, fuzzy
msgid "Title:"
msgstr "शीर्षक"

#: app/templates/admin/cms_page_delete.html:30
#, fuzzy
msgid "URL:"
msgstr "Url"

#: app/templates/admin/cms_page_delete.html:31
msgid "Last edited by:"
msgstr ""

#: app/templates/admin/cms_page_delete.html:32
msgid "Last edited:"
msgstr ""

#: app/templates/admin/cms_page_delete.html:33
msgid "Created:"
msgstr ""

#: app/templates/admin/cms_page_delete.html:36
msgid "Content preview:"
msgstr ""

#: app/templates/admin/cms_page_delete.html:46
#, fuzzy
msgid "Yes, Delete This Page"
msgstr "हाँ, मेरे एकाउंट को हटाओं"

#: app/templates/admin/cms_page_delete.html:47
#, fuzzy
msgid "Cancel"
msgstr "स्कैन करें"

#: app/templates/admin/cms_page_edit.html:24
msgid "The URL path where this page will be accessible (e.g., /about-us)"
msgstr ""

#: app/templates/admin/cms_page_edit.html:33
msgid ""
"Content is written in Markdown format and will be converted to HTML when "
"saved."
msgstr ""

#: app/templates/admin/cms_page_edit.html:38
#: app/templates/post/add_reply_inline.html:33 app/templates/post/post.html:115
#: app/templates/post/post_edit.html:174
msgid "Preview"
msgstr ""

#: app/templates/admin/cms_page_edit.html:54
msgid "Markdown Help"
msgstr ""

#: app/templates/admin/cms_page_edit.html:57
msgid "Basic formatting:"
msgstr ""

#: app/templates/admin/cms_page_edit.html:66
msgid "Lists, tables, and other Markdown features are supported."
msgstr ""

#: app/templates/admin/cms_pages.html:16
msgid "Add new page"
msgstr ""

#: app/templates/admin/cms_pages.html:26
msgid "Last Edited By"
msgstr ""

#: app/templates/admin/cms_pages.html:27
msgid "Last Edited"
msgstr ""

#: app/templates/admin/cms_pages.html:40
#: app/templates/admin/communities.html:110
#: app/templates/community/community_flair.html:41
#: app/templates/community/community_wiki_list.html:56
#: app/templates/feed/_feed_table_row.html:28
#: app/templates/post/add_reply_inline.html:87 app/templates/post/post.html:43
#: app/templates/post/post_edit.html:105
#: app/templates/post/post_options.html:14
#: app/templates/post/post_reply_options.html:16
#: app/templates/user/files.html:37
#: app/templates/user/notifs/_time_and_buttons.html:28
#: app/templates/user/scheduled_posts.html:49 app/user/forms.py:229
msgid "Delete"
msgstr ""

#: app/templates/admin/cms_pages.html:48
#, fuzzy
msgid "No pages have been created yet."
msgstr "एक पोस्ट की रिपोर्ट की गई है"

#: app/templates/admin/communities.html:57
#: app/templates/admin/communities.html:101
msgid "Number of known subscribers"
msgstr ""

#: app/templates/admin/communities.html:58
#: app/templates/themes/dillo/_side_pane.html:36
msgid "Members"
msgstr ""

#: app/templates/admin/communities.html:63
#: app/templates/admin/communities.html:102
msgid "Content retention duration"
msgstr ""

#: app/templates/admin/communities.html:64
msgid "Retention"
msgstr ""

#: app/templates/admin/communities.html:70
#: app/templates/admin/communities.html:104
msgid "Posts can be popular."
msgstr ""

#: app/templates/admin/communities.html:76
#: app/templates/admin/communities.html:105
msgid "Posts show in the All feed."
msgstr ""

#: app/templates/admin/communities.html:82
msgid "Content warning, NSFW set for community."
msgstr ""

#: app/templates/admin/communities.html:83
msgid "Warning"
msgstr ""

#: app/templates/admin/communities.html:100
msgid "Number of posts"
msgstr ""

#: app/templates/admin/communities.html:106
msgid "Content warning, NSFW or NSFL set for community."
msgstr ""

#: app/templates/admin/communities.html:107
msgid "Last activity"
msgstr ""

#: app/templates/admin/communities.html:109
#: app/templates/community/_community_nav.html:213
#: app/templates/themes/dillo/_side_pane.html:93
msgid "Moderate"
msgstr ""

#: app/templates/admin/community_move.html:12
#: app/templates/community/community_move.html:20
#, python-format
msgid "Move %(community)s to %(instance_domain)s"
msgstr ""

#: app/templates/admin/content.html:49
msgid "No posts."
msgstr ""

#: app/templates/admin/content.html:74
msgid "No comments."
msgstr ""

#: app/templates/admin/create_offline_instance.html:13
msgid "Add Offline Instance"
msgstr ""

#: app/templates/admin/edit_blocked_image.html:13
#, fuzzy, python-format
msgid "Edit %(image_file_name)s"
msgstr "%(topic_name)s को संपादित करें"

#: app/templates/admin/edit_community.html:17
#, python-format
msgid "Edit %(community_name)s"
msgstr ""

#: app/templates/admin/edit_community.html:47
msgid "Will not be overwritten by remote server"
msgstr ""

#: app/templates/admin/edit_community.html:69
#, fuzzy
msgid "Convert to local community"
msgstr "दूसरे समुदाय में क्रॉस-पोस्ट करें"

#: app/templates/admin/edit_instance.html:13
#, python-format
msgid "Edit %(instance_name)s"
msgstr ""

#: app/templates/admin/edit_topic.html:13
#, python-format
msgid "Edit %(topic_name)s"
msgstr "%(topic_name)s को संपादित करें"

#: app/templates/admin/edit_user.html:12
#, python-format
msgid "Edit %(user_name)s (%(display_name)s)"
msgstr ""

#: app/templates/admin/federation.html:22
msgid "Import / Export Bans"
msgstr ""

#: app/templates/admin/federation.html:46
msgid "Remote server scan"
msgstr ""

#: app/templates/admin/federation.html:47
msgid ""
"Use this to scan a remote PieFed or Lemmy server and \"pre-load\" its "
"communities, as ranked by posts and activity. NSFW communities and "
"communities from banned instances are excluded."
msgstr ""

#: app/templates/admin/federation.html:48
msgid "Input should be in the form of <strong>https://server-name.tld</strong>"
msgstr ""

#: app/templates/admin/federation.html:59
msgid "Load communities from Lemmyverse data"
msgstr ""

#: app/templates/admin/federation.html:60
#, fuzzy
msgid ""
"Use this to \"pre-load\" known threadiverse communities, as ranked by "
"posts and activity. The list of communities pulls from the same list as "
"<a href=\"https://lemmyverse.net/communities\">LemmyVerse</a>. NSFW "
"communities and communities from banned instances are excluded. "
"Communities with less than 100 posts and less than 500 active users in "
"the past week are excluded."
msgstr ""
"इसे \"पूर्व-लोड\" करने के लिए उपयोग करें ज्ञात थ्रेडविवर्स समुदायों को, "
"जो पोस्ट और गतिविधि के अनुसार रैंक किए गए हैं। समुदायों की सूची उसी सूची "
"से ली गई है जैसे <a "
"href=\"https://lemmyverse.net/communities\">LemmyVerse</a>। NSFW समुदायों"
" और प्रतिबंधित उदाहरणों से समुदायों को बाहर रखा गया है। १०० से कम पोस्ट "
"और पिछले सप्ताह में ५०० से कम सक्रिय उपयोगकर्ताओं वाले समुदायों को बाहर "
"रखा गया है।"

#: app/templates/admin/home.html:18
msgid "Resource usage"
msgstr ""

#: app/templates/admin/home.html:19
msgid "Load average: "
msgstr ""

#: app/templates/admin/home.html:38
msgid "Post translation available:"
msgstr ""

#: app/templates/admin/home.html:50
msgid "Installed Plugins"
msgstr ""

#: app/templates/admin/home.html:56
#, fuzzy
msgid "Plugin Name"
msgstr "प्रदर्शित नाम"

#: app/templates/admin/home.html:57 app/templates/admin/instances.html:43
#: app/templates/admin/instances.html:44 app/templates/admin/instances.html:93
#: app/templates/instance/list_instances.html:135
msgid "Version"
msgstr ""

#: app/templates/admin/home.html:60
msgid "Hooks"
msgstr ""

#: app/templates/admin/home.html:72
msgid "Source Code"
msgstr ""

#: app/templates/admin/home.html:75
#, fuzzy
msgid "No source URL"
msgstr "Url"

#: app/templates/admin/home.html:89
msgid "No hooks"
msgstr ""

#: app/templates/admin/home.html:98
msgid "No plugins installed."
msgstr ""

#: app/templates/admin/instance_chooser.html:14
msgid "Instance chooser settings"
msgstr ""

#: app/templates/admin/instance_chooser.html:15
msgid ""
"During registration, new people are shown a list of instances to join. To"
" include your instance in that list, fill out this form."
msgstr ""

#: app/templates/admin/instance_chooser.html:16
msgid ""
"Only instances that commit to active moderation against racism, sexism, "
"homophobia and transphobia should enable this feature."
msgstr ""

#: app/templates/admin/instance_chooser.html:22
msgid "Instance strength / maturity"
msgstr ""

#: app/templates/admin/instance_chooser.html:23
msgid ""
"These are used to create the Maturity indicator. More is better but none "
"are required."
msgstr ""

#: app/templates/admin/instances.html:19
msgid "Create offline instance"
msgstr ""

#: app/templates/admin/instances.html:27
#: app/templates/instance/list_instances.html:69
#: app/templates/instance/list_instances.html:108
msgid "Blocked"
msgstr ""

#: app/templates/admin/instances.html:31 app/templates/admin/instances.html:32
#: app/templates/admin/instances.html:91
msgid "Domain"
msgstr ""

#: app/templates/admin/instances.html:37 app/templates/admin/instances.html:38
#: app/templates/admin/instances.html:92
#: app/templates/instance/list_instances.html:132
msgid "Software"
msgstr ""

#: app/templates/admin/instances.html:48 app/templates/admin/instances.html:94
msgid "Known Communities"
msgstr ""

#: app/templates/admin/instances.html:49 app/templates/admin/instances.html:95
msgid "Known Users"
msgstr ""

#: app/templates/admin/instances.html:52 app/templates/admin/instances.html:53
#: app/templates/admin/instances.html:97
msgid "Vote Weight"
msgstr ""

#: app/templates/admin/instances.html:64
msgid "When an Activity was received from them"
msgstr ""

#: app/templates/admin/instances.html:65 app/templates/admin/users.html:80
msgid "Seen"
msgstr ""

#: app/templates/admin/instances.html:70
msgid "When we successfully sent them an Activity"
msgstr ""

#: app/templates/admin/instances.html:71 app/templates/admin/instances.html:100
msgid "Sent"
msgstr ""

#: app/templates/admin/instances.html:76
msgid "How many times we failed to send (reset to 0 after every successful send)"
msgstr "हम कितनी बार भेजने में असफल हुए (हर सफल भेजने के बाद ० पर रीसेट करें)"

#: app/templates/admin/instances.html:77 app/templates/admin/instances.html:101
msgid "Failed"
msgstr ""

#: app/templates/admin/instances.html:82
msgid "Instance Status - Online/Dormant/Gone Forever"
msgstr ""

#: app/templates/admin/instances.html:83 app/templates/admin/instances.html:103
#: app/templates/admin/instances.html:105
#: app/templates/admin/instances.html:107
#: app/templates/instance/list_instances.html:141
msgid "Status"
msgstr ""

#: app/templates/admin/instances.html:99 app/templates/admin/users.html:96
msgid "Last Seen"
msgstr ""

#: app/templates/admin/misc.html:22
msgid "Content settings"
msgstr ""

#: app/templates/admin/misc.html:25
msgid "CSS in this field will be added to every page."
msgstr ""

#: app/templates/admin/misc.html:27
msgid ""
"JavaScript in this field will be added to every page. Do not include "
"&lt;script&gt; tags."
msgstr ""

#: app/templates/admin/misc.html:38
msgid ""
"Use 2-letter country codes, one per line, e.g. GB. Probably not necessary"
" if NSFW communities is off."
msgstr ""

#: app/templates/admin/misc.html:49 app/templates/admin/site.html:23
#: app/templates/admin/site.html:25 app/templates/admin/site.html:32
#: app/templates/admin/site.html:34
msgid "You can use markdown here."
msgstr ""

#: app/templates/admin/misc.html:55
msgid ""
"Use 2-letter country codes, one per line. Requires IPinfo API or a "
"Country information header set."
msgstr ""

#: app/templates/admin/misc.html:58
msgid "PieFed instances only. One per line, no https:// on the front."
msgstr ""

#: app/templates/admin/misc.html:60
msgid "This will be sent after their application is approved. Use markdown."
msgstr ""

#: app/templates/admin/misc.html:75
msgid "Danger Zone! - Instance Deletion"
msgstr ""

#: app/templates/admin/misc.html:81
#, python-format
msgid "You are about to close the instance \"<strong>%(domain)s</strong>.\""
msgstr ""

#: app/templates/admin/misc.html:82
msgid ""
"Once you hit close all other instances will stop sending content to here,"
" new user registration will be closed and an announcement added to the "
"home page."
msgstr ""

#: app/templates/admin/misc.html:83
msgid ""
"This action should be taken a few days before going offline and only "
"after plenty of earlier warning, so communities have time to move, etc."
msgstr ""

#: app/templates/admin/misc.html:84 app/templates/user/delete_account.html:23
#: app/templates/user/edit_profile.html:120
msgid ""
"Remember, once you do this, there's no going back. Are you sure you want "
"to continue?"
msgstr ""

#: app/templates/admin/permissions.html:23
msgid "User ID #1"
msgstr ""

#: app/templates/admin/reports.html:17
#, fuzzy
msgid "Query"
msgstr "उपयोगकर्ता"

#: app/templates/admin/site.html:19
msgid ""
"Configure the flair the instance, by giving it a name, a short slogan, "
"basic info for the sidebar and a logo. This information appears in link "
"previews in social media."
msgstr ""

#: app/templates/admin/site.html:27
msgid "Provide a square image, minimum 50 pixels wide but ideally 152+ pixels."
msgstr ""
"एक वर्गाकार छवि प्रदान करें, जिसकी चौड़ाई न्यूनतम ५० पिक्सल हो, लेकिन "
"आदर्श रूप से १५२+ पिक्सल अधिक हो।"

#: app/templates/admin/site.html:28
msgid ""
"It is best to use the PNG file format as that is most widely compatible "
"for PWA icons."
msgstr ""

#: app/templates/admin/site.html:29
msgid "About this instance"
msgstr ""

#: app/templates/admin/site.html:30
msgid ""
"Provide a more extensive description of the instance, set a contact "
"address and provide legal information. This information appears on the <a"
" href=\"/about\">about</a> page."
msgstr ""

#: app/templates/admin/site.html:37
msgid "Create a page in the \"Pages\" area then put it's address in here."
msgstr ""

#: app/templates/admin/users.html:16
msgid "Add local user"
msgstr ""

#: app/templates/admin/users.html:43
msgid "Display name."
msgstr ""

#: app/templates/admin/users.html:49 app/user/routes.py:178
msgid "This user has been banned."
msgstr ""

#: app/templates/admin/users.html:55
msgid "How often a user has been reported."
msgstr ""

#: app/templates/admin/users.html:61
msgid "Attitude: Percentage of up votes vs. down votes the account made."
msgstr ""

#: app/templates/admin/users.html:62 app/templates/admin/users.html:93
#: app/templates/user/show_profile.html:145
#: app/templates/user/user_preview.html:24
msgid "Attitude"
msgstr ""

#: app/templates/admin/users.html:67 app/templates/user/show_profile.html:146
#: app/templates/user/user_preview.html:25
msgid ""
"Reputation: The Karma of the account. Total up votes minus down votes "
"they got."
msgstr ""

#: app/templates/admin/users.html:68 app/templates/admin/users.html:94
#: app/templates/user/show_profile.html:146
#: app/templates/user/user_preview.html:25
msgid "Reputation"
msgstr ""

#: app/templates/admin/users.html:79
msgid "Last seen."
msgstr ""

#: app/templates/auth/check_email.html:13
msgid ""
"We sent you an email containing a link that you need to click to enable "
"your account."
msgstr ""

#: app/templates/auth/choose_topics.html:14
msgid "Please choose at least 3 topics that interest you."
msgstr "कृपया कम-से-कम 3 विधाएँ चुनें जो आपको रुचिकर लगती हैं।"

#: app/templates/auth/choose_topics.html:15
msgid "Proceed without choosing any topics"
msgstr ""

#: app/templates/auth/instance_chooser.html:16
#, fuzzy, python-format
msgid "Join %(domain)s"
msgstr "डोमेन %(domain)s को अवरुद्ध करें"

#: app/templates/auth/instance_chooser.html:17
msgid "I don't know, help me"
msgstr ""

#: app/templates/auth/instance_chooser.html:35
msgid "Good for newbies"
msgstr ""

#: app/templates/auth/instance_chooser.html:35
msgid "Newbies"
msgstr ""

#: app/templates/auth/instance_chooser.html:37
msgid "Newbie-friendly"
msgstr ""

#: app/templates/auth/instance_chooser.html:38
msgid "Choose your own adventure"
msgstr ""

#: app/templates/auth/instance_chooser.html:44
msgid "I don't care"
msgstr ""

#: app/templates/auth/instance_chooser.html:45
msgid "NSFW content available"
msgstr ""

#: app/templates/auth/instance_chooser.html:46
#, fuzzy
msgid "No NSFW content"
msgstr "NSFW समुदायों के लिए अनुमति दें"

#: app/templates/auth/instance_chooser.html:64
msgid ""
"These servers are ordered by speed so it may vary depending on time of "
"day, etc"
msgstr ""

#: app/templates/auth/instance_chooser.html:74
#, fuzzy
msgid "Server details"
msgstr "उत्तर के लिए सूचनाएँ"

#: app/templates/auth/instance_chooser.html:83
#, fuzzy
msgid "Join this server"
msgstr "दूरस्थ सर्वर"

#: app/templates/auth/instance_chooser.html:95
#: app/templates/instance/list_instances.html:129
#: app/templates/user/notifs/20.html:97 app/templates/user/notifs/20.html:125
msgid "More details"
msgstr ""

#: app/templates/auth/instance_chooser.html:100
#, fuzzy
msgid "Community guidelines"
msgstr "समुदाय के लिए सूचनाएँ"

#: app/templates/auth/instance_chooser.html:106
msgid "Instance Info"
msgstr ""

#: app/templates/auth/instance_chooser.html:108
#: app/templates/auth/instance_chooser.html:330
msgid "Stability"
msgstr ""

#: app/templates/auth/instance_chooser.html:109
#: app/templates/auth/instance_chooser.html:332
#, fuzzy
msgid "Age"
msgstr "जापानी"

#: app/templates/auth/instance_chooser.html:110
msgid "Uptime"
msgstr ""

#: app/templates/auth/instance_chooser.html:111
#: app/templates/auth/instance_chooser.html:331
msgid "Newbie friendly"
msgstr ""

#: app/templates/auth/instance_chooser.html:114
#, fuzzy
msgid "Defederation"
msgstr "पंजीकरण मोड"

#: app/templates/auth/instance_chooser.html:118
#, fuzzy
msgid "Links"
msgstr "सूची"

#: app/templates/auth/instance_chooser.html:121
#, fuzzy
msgid "Visit server"
msgstr "दूरस्थ सर्वर"

#: app/templates/auth/instance_chooser.html:124
#, fuzzy
msgid "Blocked servers"
msgstr "बैनर छवि"

#: app/templates/auth/instance_chooser.html:329
#: app/templates/post/add_reply_inline.html:86 app/templates/post/post.html:42
#: app/templates/post/post_edit.html:104
#: app/templates/user/show_profile.html:105
msgid "More"
msgstr ""

#: app/templates/auth/login.html:21 app/templates/auth/register.html:45
#: app/templates/user/edit_profile.html:32
#, fuzzy
msgid "Show password"
msgstr "पासवर्ड"

#: app/templates/auth/login.html:22 app/templates/auth/register.html:46
#: app/templates/user/edit_profile.html:33
#, fuzzy
msgid "Hide password"
msgstr "पासवर्ड"

#: app/templates/auth/login.html:30
msgid "Log in with a passkey"
msgstr ""

#: app/templates/auth/login.html:35 app/templates/auth/register.html:18
msgid "Log in with Google"
msgstr ""

#: app/templates/auth/login.html:42 app/templates/auth/register.html:25
msgid "Log in with Mastodon"
msgstr ""

#: app/templates/auth/login.html:49 app/templates/auth/register.html:32
msgid "Log in with Discord"
msgstr ""

#: app/templates/auth/login.html:56
msgid "New User?"
msgstr ""

#: app/templates/auth/login.html:56
msgid "Register new account"
msgstr ""

#: app/templates/auth/login.html:58
msgid "Forgot Your Password?"
msgstr ""

#: app/templates/auth/login.html:59
msgid "Reset it"
msgstr ""

#: app/templates/auth/mastodon_authorize.html:14
msgid "Fill Mastodon data"
msgstr ""

#: app/templates/auth/permission_denied.html:16
msgid "Your account does not have access to that area."
msgstr ""

#: app/templates/auth/please_wait.html:12
msgid "Thanks for registering"
msgstr ""

#: app/templates/auth/please_wait.html:13
msgid ""
"We are reviewing your application and will email you once it has been "
"accepted."
msgstr ""

#: app/templates/auth/register.html:15
msgid "Create new account"
msgstr ""

#: app/templates/auth/register.html:37
msgid "or use a username and password:"
msgstr ""

#: app/templates/auth/register.html:72
msgid "Registration is closed. Only admins can create accounts."
msgstr ""

#: app/templates/auth/register.html:73
msgid ""
"If you would like to sign up for PieFed, choose one of the other "
"instances in our network:"
msgstr ""

#: app/templates/auth/register.html:75 app/templates/auth/register.html:77
msgid "List of open PieFed instances"
msgstr ""

#: app/templates/auth/register.html:75 app/templates/auth/register.html:77
msgid "Try PieFed"
msgstr ""

#: app/templates/auth/reset_password.html:13
#: app/templates/auth/reset_password_request.html:13
msgid "Reset your password"
msgstr ""

#: app/templates/auth/trump_musk.html:13
msgid "Content filter setup"
msgstr ""

#: app/templates/auth/trump_musk.html:15
msgid "You will be able to change this later."
msgstr ""

#: app/templates/auth/validation_required.html:12
msgid "Please check your email inbox"
msgstr ""

#: app/templates/auth/validation_required.html:16
msgid ""
"To keep spam and bots to a managable level, we send every new account an "
"email with a link in it that needs to be clicked to fully enable the "
"account."
msgstr ""

#: app/templates/chat/blocked.html:15
msgid "You have blocked this person or they have blocked you."
msgstr ""

#: app/templates/chat/chat_options.html:2
#, fuzzy
msgid "Leave conversation"
msgstr "कानूनी जानकारी"

#: app/templates/chat/chat_options.html:4
msgid "Delete conversation"
msgstr ""

#: app/templates/chat/chat_options.html:7
#: app/templates/chat/chat_options.html:8
#: app/templates/post/post_reply_options.html:61
#: app/templates/post/post_reply_options.html:62
#, python-format
msgid "Block @%(author_name)s"
msgstr ""

#: app/templates/chat/chat_options.html:12
#: app/templates/chat/chat_options.html:13
#, python-format
msgid "Block chats and posts from instance: %(name)s"
msgstr ""

#: app/templates/chat/chat_options.html:16
#: app/templates/post/post_options.html:79
#: app/templates/post/post_reply_options.html:89
msgid "Report to moderators"
msgstr ""

#: app/templates/chat/chat_options.html:17
msgid ""
"If you are reporting abuse then do not delete the conversation - "
"moderators will not be able to read it if you delete it."
msgstr ""

#: app/templates/chat/conversation.html:42
#: app/templates/instance/list_instances.html:153
#: app/templates/instance/overview.html:22
#: app/templates/instance/people.html:17 app/templates/user/filters.html:76
#: app/templates/user/notifications.html:15 app/templates/user/people.html:14
#: app/templates/user/people.html:17 app/templates/user/show_profile.html:29
#: app/templates/user/show_profile.html:45
#: app/templates/user/show_profile.html:74
msgid "People"
msgstr ""

#: app/templates/chat/conversation.html:59
#, python-format
msgid "Messages with %(name)s"
msgstr ""

#: app/templates/chat/conversation.html:60
msgid "Messages with: "
msgstr ""

#: app/templates/chat/conversation.html:74
#: app/templates/post/_post_reply_teaser.html:65
msgid "Deleted by author"
msgstr ""

#: app/templates/chat/conversation.html:82
msgid "The other participant has left the chat."
msgstr ""

#: app/templates/chat/conversation.html:93
#: app/templates/community/_community_nav.html:122
#: app/templates/community/_community_nav.html:353
#: app/templates/feed/_feed_nav.html:117
msgid "Options"
msgstr ""

#: app/templates/chat/denied.html:16
msgid ""
"You have not been using PieFed long enough to be allowed to send messages"
" to people."
msgstr ""

#: app/templates/chat/empty.html:13
msgid "No chats"
msgstr ""

#: app/templates/chat/empty.html:15
msgid ""
"There are no chats involving you, yet. Start a conversation using the "
"\"Send message\" button on someone's profile."
msgstr ""

#: app/templates/chat/report.html:14
#, python-format
msgid "Report conversation with \"%(member_names)s\""
msgstr ""

#: app/templates/community/_community_moderation_nav.html:7
#: app/templates/community/_community_nav.html:12
#: app/templates/community/_community_nav.html:66
#: app/templates/community/_community_nav.html:243
#: app/templates/community/_community_nav.html:297
#: app/templates/community/_community_nav.html:421
#: app/templates/feed/_feed_nav.html:9 app/templates/feed/_feed_nav.html:63
msgid "Sort by hot"
msgstr ""

#: app/templates/community/_community_moderation_nav.html:11
#: app/templates/community/community_mod_list.html:35
msgid "Moderators"
msgstr ""

#: app/templates/community/_community_moderation_nav.html:20
#: app/templates/community/community_wiki_list.html:17
#: app/templates/community/community_wiki_revisions.html:18
msgid "Wiki"
msgstr ""

#: app/templates/community/_community_moderation_nav.html:23
msgid "Appeals"
msgstr ""

#: app/templates/community/_community_moderation_nav.html:29
msgid "Mod log"
msgstr ""

#: app/templates/community/_community_nav.html:8
#: app/templates/community/_community_nav.html:239
#: app/templates/feed/_feed_nav.html:5
#, fuzzy
msgid "Sort"
msgstr "आयात करें"

#: app/templates/community/_community_nav.html:17
#: app/templates/community/_community_nav.html:106
#: app/templates/community/_community_nav.html:248
#: app/templates/community/_community_nav.html:337
#: app/templates/community/_community_nav.html:461
#: app/templates/feed/_feed_nav.html:14 app/templates/feed/_feed_nav.html:103
msgid "Sort by new"
msgstr ""

#: app/templates/community/_community_nav.html:22
#: app/templates/community/_community_nav.html:109
#: app/templates/community/_community_nav.html:253
#: app/templates/community/_community_nav.html:340
#: app/templates/community/_community_nav.html:464
#: app/templates/feed/_feed_nav.html:19 app/templates/feed/_feed_nav.html:106
msgid "Sort by old"
msgstr ""

#: app/templates/community/_community_nav.html:27
#: app/templates/community/_community_nav.html:112
#: app/templates/community/_community_nav.html:258
#: app/templates/community/_community_nav.html:343
#: app/templates/community/_community_nav.html:467
#: app/templates/feed/_feed_nav.html:24 app/templates/feed/_feed_nav.html:109
msgid "Sort by active"
msgstr ""

#: app/templates/community/_community_nav.html:33
#: app/templates/community/_community_nav.html:264
#: app/templates/feed/_feed_nav.html:30
#, fuzzy
msgid "Top 12 hours"
msgstr "१२ घंटे"

#: app/templates/community/_community_nav.html:38
#: app/templates/community/_community_nav.html:269
#: app/templates/feed/_feed_nav.html:35
#, fuzzy
msgid "Top Day"
msgstr "१ दिन"

#: app/templates/community/_community_nav.html:43
#: app/templates/community/_community_nav.html:274
#: app/templates/feed/_feed_nav.html:40
#, fuzzy
msgid "Top Week"
msgstr "१ सप्ताह"

#: app/templates/community/_community_nav.html:48
#: app/templates/community/_community_nav.html:279
#: app/templates/feed/_feed_nav.html:45
#, fuzzy
msgid "Top Month"
msgstr "१ महीना"

#: app/templates/community/_community_nav.html:53
#: app/templates/community/_community_nav.html:284
#: app/templates/feed/_feed_nav.html:50
#, fuzzy
msgid "Top Year"
msgstr "१ वर्ष"

#: app/templates/community/_community_nav.html:58
#: app/templates/community/_community_nav.html:289
#: app/templates/feed/_feed_nav.html:55
#, fuzzy
msgid "Top All Time"
msgstr "शीर्ष बैनर छवि"

#: app/templates/community/_community_nav.html:135
#: app/templates/community/_community_nav.html:366
#: app/templates/community/_community_nav.html:496
#: app/templates/feed/_feed_nav.html:130 app/templates/feed/_feed_nav.html:193
msgid "Tile"
msgstr ""

#: app/templates/community/_community_nav.html:138
#: app/templates/community/_community_nav.html:369
#: app/templates/community/_community_nav.html:499
#: app/templates/feed/_feed_nav.html:135 app/templates/feed/_feed_nav.html:196
msgid "Wide tile"
msgstr ""

#: app/templates/community/_community_nav.html:144
#: app/templates/community/_community_nav.html:375
msgid "Content type"
msgstr ""

#: app/templates/community/_community_nav.html:155
#: app/templates/community/_community_nav.html:386
#: app/templates/community/_community_nav.html:486
msgid "Events"
msgstr ""

#: app/templates/community/_community_nav.html:161
#: app/templates/community/_community_nav.html:392
#, fuzzy
msgid "Apply filters"
msgstr "उत्तर के लिए सूचनाएँ"

#: app/templates/community/_community_nav.html:174
msgid "Invite people to join"
msgstr ""

#: app/templates/community/_community_nav.html:184
msgid "About community"
msgstr ""

#: app/templates/community/_community_nav.html:403
#: app/templates/topic/show_topic.html:96
msgid "Create feed"
msgstr ""

#: app/templates/community/_community_nav.html:472
#, fuzzy
msgid "Show posts"
msgstr "NSFW पोस्ट दिखाएँ"

#: app/templates/community/_community_nav.html:476
#: app/templates/community/_community_nav.html:480
#, fuzzy
msgid "Show comments"
msgstr "टिप्पणियाँ प्रतिबंधित करें"

#: app/templates/community/_community_nav.html:485
#, fuzzy
msgid "Show events"
msgstr "टिप्पणियाँ प्रतिबंधित करें"

#: app/templates/community/_join_button.html:2
#: app/templates/feed/_feed_table_row.html:7
#: app/templates/feed/_feed_table_row.html:10
#: app/templates/feed/public_feeds.html:36
#: app/templates/feed/public_feeds.html:39
#, python-format
msgid "Join %(name)s"
msgstr ""

#: app/templates/community/_leave_button.html:2
#, python-format
msgid "Leave %(name)s"
msgstr ""

#: app/templates/community/_notification_toggle.html:5
msgid "Notify about every new post. Not advisable in high traffic communities!"
msgstr ""

#: app/templates/community/add_local.html:25
#: app/templates/community/community_edit.html:35
msgid ""
"This is shown above the field where people compose their content. Only "
"use this if really necessary."
msgstr ""

#: app/templates/community/add_local.html:27
#: app/templates/feed/feed_copy.html:29 app/templates/feed/feed_edit.html:34
#: app/templates/feed/feed_new.html:29
msgid "Provide a square image that looks good when small. SVG is allowed."
msgstr ""

#: app/templates/community/add_local.html:29
#: app/templates/feed/feed_copy.html:31 app/templates/feed/feed_edit.html:36
#: app/templates/feed/feed_new.html:31 app/templates/user/edit_profile.html:94
msgid "Provide a wide image - letterbox orientation."
msgstr ""

#: app/templates/community/add_local.html:32
#, python-format
msgid "Only people using %(name)s can post or reply"
msgstr ""

#: app/templates/community/add_local.html:34
#, fuzzy
msgid "Do not publicize test communities."
msgstr "विधा समुदायों"

#: app/templates/community/add_post.html:8
msgid "Type of post"
msgstr ""

#: app/templates/community/add_post.html:13
msgid "Share a link"
msgstr ""

#: app/templates/community/add_post.html:14
msgid "Start a discussion"
msgstr ""

#: app/templates/community/add_post.html:15
msgid "Share an image"
msgstr ""

#: app/templates/community/add_post.html:16
msgid "Share a video"
msgstr ""

#: app/templates/community/add_post.html:17
msgid "Create a poll"
msgstr ""

#: app/templates/community/add_post.html:18
msgid "Create an event"
msgstr ""

#: app/templates/community/add_remote.html:41
#: app/templates/community/lookup_remote.html:15
msgid "Found a community:"
msgstr ""

#: app/templates/community/check_url_posted.html:2
msgid "This link has already been posted to these communities:"
msgstr ""

#: app/templates/community/community.html:39
#: app/templates/community/community.html:76
#: app/templates/community/community.html:110
#: app/templates/post/_post_full.html:9
#: app/templates/post/post_teaser/_macros.html:41
msgid "Not safe for work"
msgstr ""

#: app/templates/community/community.html:42
#: app/templates/community/community.html:79
#: app/templates/community/community.html:113
msgid "Not safe for life"
msgstr ""

#: app/templates/community/community.html:156
msgid "No posts in this community yet."
msgstr ""

#: app/templates/community/community.html:168
#, fuzzy
msgid "No comments in this community yet."
msgstr "इस विधा में अभी तक कोई पोस्ट नहीं हैं।"

#: app/templates/community/community_ban_user.html:13
#, python-format
msgid "Ban \"%(user_name)s\" from %(community_name)s"
msgstr ""

#: app/templates/community/community_delete.html:13
#, python-format
msgid "Delete \"%(community_title)s\""
msgstr ""

#: app/templates/community/community_edit.html:24
#, python-format
msgid "Edit %(community)s"
msgstr ""

#: app/templates/community/community_edit.html:29
msgid "Edit and configure this community"
msgstr ""

#: app/templates/community/community_edit.html:45
#: app/templates/community/community_edit.html:53
#: app/templates/post/_post_teaser_masonry.html:20
#: app/templates/post/_post_teaser_masonry.html:24
#: app/templates/post/_post_teaser_masonry.html:27
#: app/templates/post/_post_teaser_masonry.html:43
#: app/templates/post/post_teaser/_macros.html:99
#: app/templates/post/post_teaser/_macros.html:101
#: app/templates/post/post_teaser/_macros.html:270
#: app/templates/post/post_teaser/_macros.html:277
#: app/templates/user/edit_profile.html:85
#: app/templates/user/edit_profile.html:96
msgid "View image"
msgstr ""

#: app/templates/community/community_edit.html:46
#: app/templates/community/community_edit.html:56
msgid "Delete image"
msgstr ""

#: app/templates/community/community_edit.html:48
#: app/templates/user/edit_profile.html:91
#: app/templates/user/show_profile.html:34
#: app/templates/user/show_profile.html:51
#: app/templates/user/show_profile.html:58
msgid "Profile pic"
msgstr ""

#: app/templates/community/community_find_moderator.html:26
msgid "Found some people:"
msgstr ""

#: app/templates/community/community_find_moderator.html:33
#: app/templates/community/community_flair.html:26
msgid "Add"
msgstr ""

#: app/templates/community/community_find_moderator.html:35
msgid "Already a moderator"
msgstr ""

#: app/templates/community/community_find_moderator.html:43
msgid "No people found"
msgstr ""

#: app/templates/community/community_flair.html:27
#, fuzzy
msgid "Posts can be categorized using flair."
msgstr "पोस्ट लोकप्रिय हो सकते हैं"

#: app/templates/community/community_flair.html:48
msgid "This community has no flair yet."
msgstr ""

#: app/templates/community/community_mod_list.html:47
msgid "See and change who moderates this community"
msgstr ""

#: app/templates/community/community_mod_list.html:88
#, fuzzy
msgid "Remove mod"
msgstr "मॉडरेटर हटाया गया"

#: app/templates/community/community_mod_list.html:98
#, fuzzy
msgid "Make owner"
msgstr "नया पासवर्ड सेट करें"

#: app/templates/community/community_mod_list.html:108
#, fuzzy
msgid "Remove owner"
msgstr "बैनर हटाएँ"

#: app/templates/community/community_moderate.html:28
#, python-format
msgid "See and handle all reports made about %(community)s"
msgstr ""

#: app/templates/community/community_moderate.html:38
#: app/templates/community/community_moderate_subscribers.html:137
msgid "Local/Remote"
msgstr ""

#: app/templates/community/community_moderate.html:39
#: app/templates/user/notifs/20.html:48
msgid "Reasons"
msgstr ""

#: app/templates/community/community_moderate.html:41
#: app/templates/search/start.html:41
msgid "Type"
msgstr ""

#: app/templates/community/community_moderate.html:68
msgid "Escalate"
msgstr ""

#: app/templates/community/community_moderate.html:69
msgid "Resolve"
msgstr ""

#: app/templates/community/community_moderate.html:71
msgid "Ignore"
msgstr ""

#: app/templates/community/community_moderate.html:91
msgid "No reports yet"
msgstr ""

#: app/templates/community/community_moderate_comments.html:30
#, fuzzy, python-format
msgid "Review comments in %(community)s"
msgstr "मेरी %(post_title)s पर तिप्पणी के जवाब"

#: app/templates/community/community_moderate_comments.html:40
#: app/templates/user/show_profile.html:270
msgid "Comment pagination"
msgstr ""

#: app/templates/community/community_moderate_comments.html:53
#: app/templates/user/show_profile.html:285
msgid "No comments yet."
msgstr ""

#: app/templates/community/community_moderate_report_escalate.html:13
msgid "Escalate report to admins"
msgstr ""

#: app/templates/community/community_moderate_report_escalate.html:14
msgid ""
"For reports that could potentially involve legal issues or where you are "
"unsure how to respond, you may prefer to let admins handle it."
msgstr ""

#: app/templates/community/community_moderate_subscribers.html:29
#, python-format
msgid "See who is subscribed to %(community)s"
msgstr ""

#: app/templates/community/community_moderate_subscribers.html:35
msgid "Search subscribers..."
msgstr ""

#: app/templates/community/community_moderate_subscribers.html:100
msgid "Kick"
msgstr ""

#: app/templates/community/community_moderate_subscribers.html:122
msgid "This community has no subscribers"
msgstr ""

#: app/templates/community/community_moderate_subscribers.html:124
msgid "Banned People"
msgstr ""

#: app/templates/community/community_moderate_subscribers.html:125
#, python-format
msgid "See and manage who is banned from %(community)s"
msgstr ""

#: app/templates/community/community_moderate_subscribers.html:159
#: app/templates/domain/domain.html:71
#: app/templates/domain/domains_blocked.html:46 app/templates/tag/tag.html:54
#: app/templates/user/show_profile.html:338
msgid "Unban"
msgstr ""

#: app/templates/community/community_moderate_subscribers.html:168
msgid "No banned people yet"
msgstr ""

#: app/templates/community/community_moderate_subscribers.html:170
msgid "Ban a user"
msgstr ""

#: app/templates/community/community_moderate_subscribers.html:171
#, fuzzy, python-format
msgid "Create a ban from %(community)s"
msgstr "मेरी %(post_title)s पर तिप्पणी के जवाब"

#: app/templates/community/community_modlog.html:24
#, python-format
msgid "Moderation actions in %(community)s"
msgstr ""

#: app/templates/community/community_modlog.html:26
msgid "See things moderators have done in this community."
msgstr ""

#: app/templates/community/community_modlog.html:57
msgid "This community has had no moderation actions yet."
msgstr ""

#: app/templates/community/community_move.html:16
msgid "Move"
msgstr ""

#: app/templates/community/community_move.html:22
msgid "The process to move a community to this instance is:"
msgstr ""

#: app/templates/community/community_move.html:24
msgid ""
"Ensure the copy of the community on this instance has been active long "
"enough to receive a decent amount of posts. The move process\n"
"            will not copy posts so having an account on this instance "
"subscribed to it for a while is the only way to get old posts here."
msgstr ""

#: app/templates/community/community_move.html:26
msgid ""
"Lock the old community to by setting it to 'moderators only' so no one "
"else can post in it."
msgstr ""

#: app/templates/community/community_move.html:27
#, python-format
msgid ""
"Create a post in the old community announcing the impending move to "
"%(instance_domain)s. Paste the url of that post into the field below."
msgstr ""

#: app/templates/community/community_move.html:28
#, python-format
msgid "Submit the form to send the request to %(instance_domain)s admins."
msgstr ""

#: app/templates/community/community_move.html:29
#, python-format
msgid ""
"%(instance_domain)s admins will review your request, turn this community "
"into a local one and contact you."
msgstr ""

#: app/templates/community/community_move.html:30
#, python-format
msgid ""
"Update your announcement post in the old community to encourage people to"
" join the new community at<br>!%(community_name)s@%(instance_domain)s."
msgstr ""

#: app/templates/community/community_wiki_list.html:23
#, python-format
msgid "Wiki pages for %(community)s"
msgstr ""

#: app/templates/community/community_wiki_list.html:49
msgid "View page"
msgstr ""

#: app/templates/community/community_wiki_list.html:50
msgid "View revisions"
msgstr ""

#: app/templates/community/community_wiki_list.html:64
msgid "Add a link to the wiki in the community description."
msgstr ""

#: app/templates/community/community_wiki_list.html:66
msgid "There are no wiki pages in this community."
msgstr ""

#: app/templates/community/community_wiki_revisions.html:24
#, python-format
msgid "Revisions of %(title)s"
msgstr ""

#: app/templates/community/community_wiki_revisions.html:50
msgid "Revert"
msgstr ""

#: app/templates/community/invite.html:20
#, python-format
msgid "Invite to %(name)s"
msgstr ""

#: app/templates/community/invite.html:25
msgid ""
"Start fediverse handles with '@' to differentiate them from email "
"addresses."
msgstr ""

#: app/templates/community/retrieve_remote_post.html:30
msgid "Found a post:"
msgstr ""

#: app/templates/dev/tools.html:11
msgid ""
"Use these buttons to quickly generate some testing topics and communities"
" to use during development."
msgstr ""
"इन बटनों का उपयोग करके विकास के दौरान उपयोग करने के लिए कुछ परीक्षण "
"विधाएँ और समुदायों को जल्दी से उत्पन्न करें।"

#: app/templates/dev/tools.html:16
msgid "Add Dev Communities"
msgstr ""

#: app/templates/dev/tools.html:26
msgid "Add Dev Topics"
msgstr "डेव विधाएँ शामिल करें"

#: app/templates/dev/tools.html:38
msgid "Delete Dev Communities"
msgstr ""

#: app/templates/dev/tools.html:48
msgid "Delete Dev Topics"
msgstr "डेव विधाएँ हटाएं"

#: app/templates/domain/domain.html:16 app/templates/domain/domains.html:12
#: app/templates/domain/domains.html:21
#: app/templates/domain/domains_blocked.html:21
#: app/templates/user/filters.html:80
msgid "Domains"
msgstr ""

#: app/templates/domain/domain.html:33
msgid "No posts in this domain yet."
msgstr ""

#: app/templates/domain/domain.html:55
msgid "Domain management"
msgstr ""

#: app/templates/domain/domain.html:61 app/templates/instance/overview.html:42
#: app/templates/user/filters.html:91 app/templates/user/filters.html:109
#: app/templates/user/filters.html:127 app/templates/user/filters.html:132
#: app/templates/user/filters.html:145 app/templates/user/filters.html:150
msgid "Unblock"
msgstr ""

#: app/templates/domain/domain.html:65 app/templates/instance/overview.html:44
msgid "Block"
msgstr ""

#: app/templates/domain/domain.html:75 app/templates/tag/tag.html:58
msgid "Ban instance-wide"
msgstr ""

#: app/templates/domain/domains.html:14
#, python-format
msgid "Domains containing \"%(search)s\""
msgstr ""

#: app/templates/domain/domains.html:24
#: app/templates/domain/domains_blocked.html:12
#: app/templates/domain/domains_blocked.html:24
msgid "Banned domains"
msgstr ""

#: app/templates/domain/domains.html:38
msgid "How many times has something on this domain been posted"
msgstr ""

#: app/templates/domain/domains_blocked.html:14
#, python-format
msgid "Banned domains containing \"%(search)s\""
msgstr ""

#: app/templates/domain/domains_blocked.html:46
msgid "Unbanning this domain allows future posts linking to that domain."
msgstr ""

#: app/templates/errors/401.html:12
msgid "Sorry, access is denied"
msgstr ""

#: app/templates/errors/401.html:15
msgid "You cannot access this area."
msgstr ""

#: app/templates/errors/401.html:16 app/templates/errors/429.html:19
#: app/templates/errors/500.html:16 app/templates/user/edit_note.html:47
msgid "Back"
msgstr ""

#: app/templates/errors/404.html:2
msgid "Ooops, something is broken!"
msgstr ""

#: app/templates/errors/404.html:3
msgid "The page your browser tried to load could not be found."
msgstr ""

#: app/templates/errors/429.html:12
msgid "429 - Too Many Requests"
msgstr ""

#: app/templates/errors/429.html:15
msgid ""
"You have been temporarily rate-limited. Please wait a while before making"
" more requests."
msgstr ""

#: app/templates/errors/429.html:16
msgid "Request limit:"
msgstr ""

#: app/templates/errors/429.html:17
msgid ""
"This limitation is in place to prevent abuse and ensure fair usage for "
"all users."
msgstr ""

#: app/templates/errors/429.html:18
msgid ""
"If you believe this is a mistake, please let us know about this, so we "
"can repair it and make PieFed better for everyone."
msgstr ""

#: app/templates/errors/500.html:12
msgid "An unexpected error has occurred"
msgstr ""

#: app/templates/errors/500.html:15
msgid ""
"Sorry for the inconvenience! Please let us know about this, so we can "
"repair it and make PieFed better for everyone."
msgstr ""

#: app/templates/errors/alt_profile.html:3
msgid ""
"In PieFed, accounts have a main profile and an alternative profile (used "
"for private voting). You are viewing the alternative profile of an "
"account."
msgstr ""

#: app/templates/errors/alt_profile.html:4
msgid "More about this"
msgstr ""

#: app/templates/feed/_feed_nav.html:155 app/templates/feed/_feed_nav.html:179
#: app/templates/feed/public_feeds.html:55
#: app/templates/feed/public_feeds.html:57
#: app/templates/feed/public_feeds.html:61
msgid "Copy"
msgstr ""

#: app/templates/feed/_feed_nav.html:173
#: app/templates/feed/_feed_table_row.html:7
#: app/templates/feed/_feed_table_row.html:10
#: app/templates/feed/add_remote.html:38
#: app/templates/feed/lookup_remote.html:23
#: app/templates/feed/public_feeds.html:36
#: app/templates/feed/public_feeds.html:39
#: app/templates/feed/show_feed.html:148
msgid "Subscribe"
msgstr ""

#: app/templates/feed/_feed_table_row.html:5
#: app/templates/feed/public_feeds.html:34
#, python-format
msgid "Unsubscribe %(name)s"
msgstr ""

#: app/templates/feed/_feed_table_row.html:5
#: app/templates/feed/lookup_remote.html:21
#: app/templates/feed/public_feeds.html:34
#: app/templates/feed/show_feed.html:146
msgid "Unsubscribe"
msgstr ""

#: app/templates/feed/_feed_table_row.html:36
#: app/templates/feed/_feed_table_row.html:50
#: app/templates/feed/feed_edit.html:13 app/templates/feed/public_feeds.html:52
#: app/templates/feed/show_feed.html:142
msgid "Edit Feed"
msgstr ""

#: app/templates/feed/_notification_toggle.html:5
msgid "Notify about every new post. Not advisable in high traffic feeds!"
msgstr ""

#: app/templates/feed/add_remote.html:30
#: app/templates/feed/lookup_remote.html:15
msgid "Found a feed:"
msgstr ""

#: app/templates/feed/feed_copy.html:13 app/templates/feed/show_feed.html:144
msgid "Copy Feed"
msgstr ""

#: app/templates/feed/feed_copy.html:25 app/templates/feed/feed_edit.html:30
#: app/templates/feed/feed_new.html:25
msgid "Format example: news@lemmy.world. One per line."
msgstr ""

#: app/templates/feed/feed_create_post.html:13
#, python-format
msgid "Which community within %(feed)s to post in?"
msgstr ""

#: app/templates/feed/feed_create_post.html:23
#: app/templates/feed/feed_create_post.html:38
#: app/templates/topic/topic_create_post.html:23
#: app/templates/topic/topic_create_post.html:38
#, python-format
msgid "Post in %(name)s"
msgstr ""

#: app/templates/feed/feed_create_post.html:28
#: app/templates/feed/feed_create_post.html:43
#: app/templates/topic/topic_create_post.html:28
#: app/templates/topic/topic_create_post.html:43
#, python-format
msgid "View %(name)s"
msgstr ""

#: app/templates/feed/feed_edit.html:20
msgid "Feed has subscribers, cannot change Url."
msgstr ""

#: app/templates/feed/feed_new.html:13
msgid "Create Feed"
msgstr ""

#: app/templates/feed/public_feeds.html:16
msgid "Add a Feed from another instance"
msgstr ""

#: app/templates/feed/public_feeds.html:16
msgid "Add remote Feed"
msgstr ""

#: app/templates/feed/public_feeds.html:79
msgid "Creator"
msgstr ""

#: app/templates/feed/public_feeds.html:92
msgid "No Public Feeds yet..."
msgstr ""

#: app/templates/feed/show_feed.html:33 app/templates/feed/show_feed.html:62
#: app/templates/feed/show_feed.html:88
msgid "Sub-feeds"
msgstr ""

#: app/templates/feed/show_feed.html:117
msgid "No posts in this feed yet."
msgstr ""

#: app/templates/feed/show_feed.html:187
msgid "Feed communities"
msgstr ""

#: app/templates/feed/show_feed.html:191
msgid "Curated by "
msgstr ""

#: app/templates/feed/show_feed.html:199
#: app/templates/topic/show_topic.html:127
msgid "Number of subscribers"
msgstr ""

#: app/templates/instance/list_instances.html:27
#: app/templates/instance/list_instances.html:28
#, fuzzy
msgid "Clear filters"
msgstr "उत्तर के लिए सूचनाएँ"

#: app/templates/instance/list_instances.html:34
msgid "Online Status"
msgstr ""

#: app/templates/instance/list_instances.html:38
msgid "Online instances"
msgstr ""

#: app/templates/instance/list_instances.html:43
msgid "Dormant instances"
msgstr ""

#: app/templates/instance/list_instances.html:48
msgid "Gone forever instances"
msgstr ""

#: app/templates/instance/list_instances.html:49
#: app/templates/instance/list_instances.html:97
#, fuzzy
msgid "Gone Forever"
msgstr "हमेशा के लिए गायब"

#: app/templates/instance/list_instances.html:56
#, fuzzy
msgid "Federation Status"
msgstr "पंजीकरण मोड"

#: app/templates/instance/list_instances.html:61
#, fuzzy
msgid "Allowed instances"
msgstr "इन instances के साथ federation की अनुमति दें"

#: app/templates/instance/list_instances.html:62
#: app/templates/instance/list_instances.html:103
#, fuzzy
msgid "Allowed"
msgstr "बंद किया गया"

#: app/templates/instance/list_instances.html:68
#, fuzzy
msgid "Blocked instances"
msgstr "बैनर छवि"

#: app/templates/instance/list_instances.html:74
#, fuzzy
msgid "Federated instances"
msgstr "पंजीकरण मोड"

#: app/templates/instance/list_instances.html:75
#: app/templates/instance/list_instances.html:112
#, fuzzy
msgid "Federated"
msgstr "पंजीकरण मोड"

#: app/templates/instance/list_instances.html:126
#: app/templates/user/show_profile.html:139
#: app/templates/user/user_preview.html:13
msgid "Instance"
msgstr ""

#: app/templates/instance/list_instances.html:138
msgid "Heard from"
msgstr ""

#: app/templates/instance/list_instances.html:170
msgid "Gone"
msgstr ""

#: app/templates/instance/list_instances.html:195
msgid "No results to show."
msgstr ""

#: app/templates/instance/overview.html:19
#, python-format
msgid "This is a %(software)s instance."
msgstr ""

#: app/templates/instance/overview.html:33
msgid "Go to instance"
msgstr ""

#: app/templates/instance/overview.html:42
#: app/templates/user/show_profile.html:125
#, python-format
msgid "Unblock %(instance_name)s"
msgstr ""

#: app/templates/instance/overview.html:44
#: app/templates/user/show_profile.html:127
#: app/templates/user/show_profile.html:128
#, python-format
msgid "Block everyone from %(instance_name)s"
msgstr ""

#: app/templates/instance/people.html:51 app/templates/user/people.html:32
msgid "No people to show"
msgstr ""

#: app/templates/instance/posts.html:27
msgid "No posts from this instance yet."
msgstr ""

#: app/templates/post/_add_remove_bookmark.html:2
#: app/templates/post/_add_remove_bookmark.html:3
#: app/templates/post/_add_remove_bookmark.html:8
#: app/templates/post/_add_remove_bookmark.html:9
#: app/templates/post/post_options.html:39
#: app/templates/post/post_options.html:40
#: app/templates/post/post_reply_options.html:56
#: app/templates/post/post_reply_options.html:57
msgid "Bookmark"
msgstr ""

#: app/templates/post/_add_remove_bookmark.html:5
#: app/templates/post/_add_remove_bookmark.html:6
#: app/templates/post/_add_remove_bookmark.html:11
#: app/templates/post/_add_remove_bookmark.html:12
#: app/templates/post/post_options.html:36
#: app/templates/post/post_options.html:37
#: app/templates/post/post_reply_options.html:53
#: app/templates/post/post_reply_options.html:54
msgid "Remove bookmark"
msgstr ""

#: app/templates/post/_comment_voting_buttons.html:4
#: app/templates/post/reply/_macros.html:8
msgid "UpVote button."
msgstr ""

#: app/templates/post/_comment_voting_buttons.html:9
#: app/templates/post/_post_voting_buttons.html:8
#: app/templates/post/_post_voting_buttons.html:21
#: app/templates/post/post_teaser/_macros.html:75
#: app/templates/post/post_teaser/_macros.html:88
#: app/templates/post/reply/_macros.html:13
msgid "Score: "
msgstr ""

#: app/templates/post/_comment_voting_buttons.html:11
#: app/templates/post/reply/_macros.html:15
msgid "DownVote button."
msgstr ""

#: app/templates/post/_comment_voting_buttons.html:20
#: app/templates/post/reply/_macros.html:24
msgid "Score:"
msgstr ""

#: app/templates/post/_flair_choices.html:13
msgid "NSFL"
msgstr ""

#: app/templates/post/_post_full.html:14
#: app/templates/post/post_teaser/_macros.html:42
msgid "Potentially emotionally scarring content"
msgstr ""

#: app/templates/post/_post_full.html:29
#: app/templates/post/post_teaser/_macros.html:44
msgid "Reported. Check post for issues."
msgstr ""

#: app/templates/post/_post_full.html:72
#, fuzzy
msgid "Go to image"
msgstr "आइकन छवि"

#: app/templates/post/_post_full.html:113
#: app/templates/post/_post_full.html:153
msgid "Watch on piped.video"
msgstr ""

#: app/templates/post/_post_full.html:182
msgid "Online Event"
msgstr ""

#: app/templates/post/_post_full.html:190
#, fuzzy
msgid "Location"
msgstr "स्थानीय"

#: app/templates/post/_post_full.html:198
msgid "Max Attendees"
msgstr ""

#: app/templates/post/_post_full.html:205
msgid "Join Mode"
msgstr ""

#: app/templates/post/_post_full.html:224
msgid "Archive.ph link"
msgstr ""

#: app/templates/post/_post_full.html:230
msgid "Licence"
msgstr ""

#: app/templates/post/_post_full.html:238
#: app/templates/post/_post_full.html:312
msgid "The poll has finished, yet no votes were cast."
msgstr ""

#: app/templates/post/_post_full.html:274
#, fuzzy
msgid "No votes have been cast yet."
msgstr "एक पोस्ट की रिपोर्ट की गई है"

#: app/templates/post/_post_full.html:276
#, fuzzy
msgid "Show voting form"
msgstr "NSFW पोस्ट दिखाएँ"

#: app/templates/post/_post_full.html:303
#: app/templates/post/_post_full.html:360
msgid "Vote"
msgstr ""

#: app/templates/post/_post_full.html:303
msgid "View results"
msgstr ""

#: app/templates/post/_post_full.html:307
#: app/templates/post/_post_full.html:330
#, python-format
msgid "Total votes: %(total_votes)d."
msgstr ""

#: app/templates/post/_post_full.html:308
#: app/templates/post/_post_full.html:333
msgid "Poll closes"
msgstr ""

#: app/templates/post/_post_full.html:367
msgid "Add to calendar"
msgstr ""

#: app/templates/post/_post_full.html:378
msgid "Hashtags"
msgstr "हैशटैग्स"

#: app/templates/post/_post_full.html:417
#: app/templates/post/_post_full.html:418
#: app/templates/post/post_teaser/_macros.html:108
#: app/templates/post/post_teaser/_macros.html:109
msgid "Show cross-posts"
msgstr ""

#: app/templates/post/_post_full.html:420
#: app/templates/post/post_teaser/_macros.html:111
msgid "Number of cross-posts:"
msgstr ""

#: app/templates/post/_post_full.html:435
#: app/templates/post/post_options.html:49
#: app/templates/post/post_teaser/_macros.html:126
msgid "Cross-post"
msgstr ""

#: app/templates/post/_post_full.html:447
#: app/templates/post/_post_reply_teaser.html:110
#, fuzzy
msgid "Translate"
msgstr "विश्वसनीय"

#: app/templates/post/_post_full.html:459
#: app/templates/post/post_options.html:19
#: app/templates/post/post_teaser/_macros.html:138
msgid "Set flair"
msgstr ""

#: app/templates/post/_post_replies.html:7
msgid "Sort by magic"
msgstr ""

#: app/templates/post/_post_replies.html:10
msgid "Comments with the most upvotes"
msgstr ""

#: app/templates/post/_post_replies.html:13
msgid "Show newest first"
msgstr ""

#: app/templates/post/_post_replies.html:16
#, fuzzy
msgid "Show oldest first"
msgstr "NSFW पोस्ट दिखाएँ"

#: app/templates/post/_post_replies.html:31
msgid "Comments from other communities"
msgstr ""

#: app/templates/post/_post_replies.html:36
#, python-format
msgid "Comments in %(name)s"
msgstr ""

#: app/templates/post/_post_replies.html:47
msgid "Community options"
msgstr ""

#: app/templates/post/_post_replies.html:57
#, fuzzy
msgid "Community description"
msgstr "समुदाय के लिए सूचनाएँ"

#: app/templates/post/_post_replies.html:61
#: app/templates/post/_post_replies.html:64
#: app/templates/post/post_options.html:54
#: app/templates/post/post_options.html:55
#, python-format
msgid "Block community %(community_name)s"
msgstr ""

#: app/templates/post/_post_reply_teaser.html:38
#: app/templates/post/add_reply_inline_result.html:55
msgid "Post creator"
msgstr ""

#: app/templates/post/_post_reply_teaser.html:48
#: app/templates/post/add_reply_inline_result.html:63
msgid "Reported. Check comment for issues."
msgstr ""

#: app/templates/post/_post_reply_teaser.html:51
#: app/templates/post/add_reply_inline_result.html:68
msgid "Comment deleted"
msgstr ""

#: app/templates/post/_post_reply_teaser.html:63
msgid "Deleted by moderator"
msgstr ""

#: app/templates/post/_post_reply_teaser.html:82
#: app/templates/post/_post_reply_teaser.html:84
#: app/templates/post/_post_reply_teaser.html:87
#: app/templates/post/add_reply_inline_result.html:87
msgid "reply"
msgstr ""

#: app/templates/post/_post_reply_teaser.html:90
#, fuzzy
msgid "locked"
msgstr "बंद किया गया"

#: app/templates/post/_post_reply_teaser.html:98
msgid "Un-collapse"
msgstr ""

#: app/templates/post/_post_reply_teaser.html:100
msgid "Collapse"
msgstr ""

#: app/templates/post/_post_reply_teaser.html:120
#: app/templates/post/add_reply_inline_result.html:113
msgid "Comment options"
msgstr ""

#: app/templates/post/_post_reply_teaser.html:149
msgid "Continue thread"
msgstr ""

#: app/templates/post/_post_teaser.html:15
#: app/templates/post/_post_teaser_masonry.html:15
msgid "Filtered: "
msgstr ""

#: app/templates/post/_post_teaser_masonry.html:57
#: app/templates/post/_post_teaser_masonry.html:59
#: app/templates/post/_post_teaser_masonry.html:92
#: app/templates/post/_post_teaser_masonry.html:93
#: app/templates/post/post_teaser/_macros.html:65
msgid "View comments"
msgstr ""

#: app/templates/post/_post_voting_buttons.html:3
#: app/templates/post/post_teaser/_macros.html:70
#, python-format
msgid "UpVote button, %(count)d upvotes so far."
msgstr ""

#: app/templates/post/_post_voting_buttons.html:10
#: app/templates/post/post_teaser/_macros.html:77
#, python-format
msgid "DownVote button, %(count)d downvotes so far."
msgstr ""

#: app/templates/post/_post_voting_buttons_masonry.html:3
msgid "UpVote"
msgstr ""

#: app/templates/post/_post_voting_buttons_masonry.html:10
msgid "DownVote"
msgstr ""

#: app/templates/post/add_reply.html:22 app/templates/post/post.html:88
msgid ""
"This post is hosted on beehaw.org which has <a "
"href=\"https://docs.beehaw.org/docs/core-principles/what-is-beehaw/\" "
"target=\"_blank\" rel=\"nofollow\">higher standards of behaviour than "
"most places. Be nice</a>."
msgstr ""

#: app/templates/post/add_reply.html:28 app/templates/post/post.html:103
#: app/templates/post/post_edit.html:260
#: app/templates/post/post_reply_edit.html:27
msgid "More options"
msgstr ""

#: app/templates/post/add_reply.html:49 app/templates/post/post.html:157
#: app/templates/post/post_edit.html:191
#: app/templates/user/edit_profile.html:52
msgid "Enable markdown editor"
msgstr ""

#: app/templates/post/add_reply_inline.html:7 app/templates/post/post.html:96
#, python-format
msgid ""
"Warning: You are writing in a language that isn't the same as the user "
"you are replying to uses! (%(language)s)"
msgstr ""

#: app/templates/post/add_reply_inline.html:12
msgid ""
"The person you are replying to has been banned so they might not see your"
" reply."
msgstr ""

#: app/templates/post/add_reply_inline.html:82 app/templates/post/post.html:38
#: app/templates/post/post_edit.html:100
#, fuzzy
msgid "Loading..."
msgstr "टिप्पणियाँ प्रतिबंधित करें"

#: app/templates/post/add_reply_inline.html:83 app/templates/post/post.html:39
#: app/templates/post/post_edit.html:101
msgid "No images found."
msgstr ""

#: app/templates/post/add_reply_inline.html:84 app/templates/post/post.html:40
#: app/templates/post/post_edit.html:102
#, fuzzy
msgid "Error loading images."
msgstr "टिप्पणियाँ प्रतिबंधित करें"

#: app/templates/post/add_reply_inline.html:85 app/templates/post/post.html:41
#: app/templates/post/post_edit.html:103
#, fuzzy
msgid "Insert"
msgstr "चीनी"

#: app/templates/post/add_reply_inline.html:88 app/templates/post/post.html:44
#: app/templates/post/post_edit.html:106
msgid "Are you sure you want to delete this image?"
msgstr ""

#: app/templates/post/add_reply_inline.html:89 app/templates/post/post.html:45
#: app/templates/post/post_edit.html:107
msgid "Failed to delete image. Please try again."
msgstr ""

#: app/templates/post/add_reply_inline.html:90 app/templates/post/post.html:46
#: app/templates/post/post_edit.html:108
msgid "Please select a file."
msgstr ""

#: app/templates/post/add_reply_inline.html:91 app/templates/post/post.html:47
#: app/templates/post/post_edit.html:109
msgid "Please select an image file."
msgstr ""

#: app/templates/post/add_reply_inline.html:92 app/templates/post/post.html:48
#: app/templates/post/post_edit.html:110
#, fuzzy
msgid "Uploading..."
msgstr "टिप्पणियाँ प्रतिबंधित करें"

#: app/templates/post/add_reply_inline.html:93 app/templates/post/post.html:49
#: app/templates/post/post_edit.html:111
msgid "Upload successful!"
msgstr ""

#: app/templates/post/add_reply_inline.html:94 app/templates/post/post.html:50
#: app/templates/post/post_edit.html:112
msgid "Upload failed. Please try again."
msgstr ""

#: app/templates/post/add_reply_inline.html:95 app/templates/post/post.html:51
#: app/templates/post/post_edit.html:113
msgid "Failed to upload pasted image. Please try again."
msgstr ""

#: app/templates/post/continue_discussion.html:21
msgid "Back to main discussion"
msgstr ""

#: app/templates/post/continue_discussion.html:27
#, fuzzy
msgid "Parent comment"
msgstr "टिप्पणियाँ प्रतिबंधित करें"

#: app/templates/post/post.html:79
msgid "This post is old so votes and comments are disabled."
msgstr ""

#: app/templates/post/post.html:84
msgid "The author of this post has been banned so they might not see your reply."
msgstr ""

#: app/templates/post/post.html:168
msgid "Verify your email address to comment"
msgstr ""

#: app/templates/post/post.html:172
msgid "Log in to comment"
msgstr ""

#: app/templates/post/post.html:175
msgid "Comments are disabled."
msgstr ""

#: app/templates/post/post.html:184 app/templates/post/post.html:186
#, fuzzy
msgid "Loading comments..."
msgstr "टिप्पणियाँ प्रतिबंधित करें"

#: app/templates/post/post_block_image_purge_posts.html:14
#, fuzzy, python-format
msgid "Delete %(count)s posts"
msgstr "हटाया गया एकाउंट"

#: app/templates/post/post_block_image_purge_posts.html:18
msgid "Select all"
msgstr ""

#: app/templates/post/post_block_image_purge_posts.html:20
#, fuzzy
msgid "Poster"
msgstr "पोस्ट के लिए सूचनाएँ"

#: app/templates/post/post_block_image_purge_posts.html:21
msgid "Date"
msgstr ""

#: app/templates/post/post_cross_post.html:18
#, python-format
msgid "Cross-post %(post_name)s"
msgstr ""

#: app/templates/post/post_edit.html:163
msgid "Describe the image, to help visually impaired people."
msgstr ""

#: app/templates/post/post_edit.html:167
msgid "Provide a URL ending with .mp4 or .webm."
msgstr ""

#: app/templates/post/post_edit.html:204
msgid "Poll choices"
msgstr ""

#: app/templates/post/post_edit.html:235
msgid "Add choice"
msgstr ""

#: app/templates/post/post_edit.html:257
msgid "Separate each tag with a comma."
msgstr ""

#: app/templates/post/post_edit.html:277
msgid "Hey, did you know? Scheduled posts have a templating system for titles."
msgstr ""

#: app/templates/post/post_edit.html:282
msgid "Tags available"
msgstr ""

#: app/templates/post/post_edit.html:283
msgid "Example"
msgstr ""

#: app/templates/post/post_edit.html:284
msgid "...will generate"
msgstr ""

#: app/templates/post/post_edit.html:296
msgid ""
"Drag this link to your bookmarks bar to create a quick way to share what "
"you find"
msgstr ""

#: app/templates/post/post_edit.html:304
msgid "Share on PieFed"
msgstr ""

#: app/templates/post/post_embed_code.html:28
msgid "Copy to clipboard"
msgstr ""

#: app/templates/post/post_mea_culpa.html:15
msgid ""
"If you wish to de-escalate the discussion on your post and now feel like "
"it was a mistake, click the button below."
msgstr ""

#: app/templates/post/post_mea_culpa.html:16
msgid ""
"No further comments will be posted and a message saying you made a "
"mistake in this post will be displayed."
msgstr ""

#: app/templates/post/post_mea_culpa.html:17
msgid "The effect of downvotes on your reputation score will be removed."
msgstr ""

#: app/templates/post/post_options.html:9
#: app/templates/post/post_reply_options.html:22
#: app/templates/post/post_reply_options.html:25
msgid "Restore"
msgstr ""

#: app/templates/post/post_options.html:11
#: app/templates/post/post_reply_options.html:32
msgid "Purge"
msgstr "उन्मूलन करें"

#: app/templates/post/post_options.html:22
msgid "Un-sticky"
msgstr ""

#: app/templates/post/post_options.html:29
#: app/templates/post/post_reply_options.html:75
msgid "Lock"
msgstr ""

#: app/templates/post/post_options.html:32
#: app/templates/post/post_reply_options.html:78
msgid "Unlock"
msgstr ""

#: app/templates/post/post_options.html:44
msgid "I made a mistake with this post and have changed my mind about the topic"
msgstr "मैंने इस पोस्ट के साथ एक गलती की और विधा के बारे में अपना मन बदल लिया है"

#: app/templates/post/post_options.html:46
#: app/templates/post/post_reply_options.html:59
msgid "Remind me about this"
msgstr ""

#: app/templates/post/post_options.html:50
msgid "Cross-post to another community"
msgstr "दूसरे समुदाय में क्रॉस-पोस्ट करें"

#: app/templates/post/post_options.html:52
#: app/templates/post/post_options.html:53
#, python-format
msgid "Block post author @%(author_name)s"
msgstr "पोस्ट लेखक @%(author_name)s को अवरुद्ध करें"

#: app/templates/post/post_options.html:58
#, python-format
msgid "Ban post author @%(author_name)s from %(community_name)s"
msgstr "पोस्ट लेखक @%(author_name)s को %(community_name)s से प्रतिबंधित करें"

#: app/templates/post/post_options.html:61
#: app/templates/post/post_options.html:62
#, python-format
msgid "Block domain %(domain)s"
msgstr "डोमेन %(domain)s को अवरुद्ध करें"

#: app/templates/post/post_options.html:65
#: app/templates/post/post_options.html:66
#, python-format
msgid "Hide every post from author's instance: %(name)s"
msgstr "हर पोस्ट छिपाएँ लेखक के इंस्टेंस से: %(name)s"

#: app/templates/post/post_options.html:71
msgid "Ban image everywhere forever"
msgstr ""

#: app/templates/post/post_options.html:76
#: app/templates/post/post_reply_options.html:86
#, python-format
msgid "View original on %(domain)s"
msgstr ""

#: app/templates/post/post_options.html:81
msgid "Get embed code"
msgstr ""

#: app/templates/post/post_options.html:84
#: app/templates/post/post_reply_options.html:81
msgid "View Voting Activity"
msgstr "मतदान गतिविधि देखें"

#: app/templates/post/post_options.html:86
msgid "Fixup from remote"
msgstr ""

#: app/templates/post/post_reply_options.html:43
msgid "Distinguish"
msgstr ""

#: app/templates/post/post_reply_options.html:46
msgid "Undistinguish"
msgstr ""

#: app/templates/post/post_reply_options.html:65
#, python-format
msgid "Ban @%(author_name)s from %(community_name)s"
msgstr "@%(author_name)s को %(community_name)s से प्रतिबंधित करें"

#: app/templates/post/post_reply_options.html:68
#: app/templates/post/post_reply_options.html:69
#, python-format
msgid "Hide content from author's instance: %(name)s"
msgstr ""

#: app/templates/post/post_reply_report.html:13
#, python-format
msgid "Report comment on \"%(post_title)s\" by %(reply_name)s"
msgstr ""

#: app/templates/post/post_reply_voting_activity.html:11
#, python-format
msgid "Voting Activity for \"%(reply_text)s\""
msgstr ""

#: app/templates/post/post_report.html:14
#, python-format
msgid "Report \"%(post_title)s\""
msgstr "रिपोर्ट \"%(post_title)s\""

#: app/templates/post/post_voting_activity.html:11
#, python-format
msgid "Voting Activity for \"%(post_title)s\""
msgstr ""

#: app/templates/post/post_voting_activity.html:12
msgid ""
"This is sensitive information and should only be used for detecting vote "
"manipulation, brigading and support for harmful content."
msgstr ""

#: app/templates/post/post_voting_activity.html:13
msgid ""
"Do not share screenshots of this information publicly or use it for "
"personal vendettas."
msgstr ""

#: app/templates/post/post_teaser/_macros.html:31
msgid "All posts about this domain"
msgstr ""

#: app/templates/post/post_teaser/_macros.html:47
msgid "Post deleted"
msgstr ""

#: app/templates/post/post_teaser/_macros.html:65
msgid "Number of comments:"
msgstr ""

#: app/templates/post/post_teaser/_macros.html:132
#, fuzzy
msgid "Join this community"
msgstr "पोर्न समुदाय"

#: app/templates/post/post_teaser/_macros.html:172
#: app/templates/post/post_teaser/_macros.html:174
#: app/templates/post/post_teaser/_macros.html:195
#: app/templates/post/post_teaser/_macros.html:197
#: app/templates/post/post_teaser/_macros.html:245
#: app/templates/post/post_teaser/_macros.html:247
#: app/templates/user/alerts/_posts.html:8
msgid "Read post"
msgstr ""

#: app/templates/post/post_teaser/_macros.html:219
#: app/templates/post/post_teaser/_macros.html:227
msgid "Follow link"
msgstr ""

#: app/templates/post/post_teaser/_macros.html:221
#: app/templates/post/post_teaser/_macros.html:314
msgid "Read article"
msgstr ""

#: app/templates/search/results.html:14
msgid "Search results for"
msgstr ""

#: app/templates/search/results.html:24
msgid "No posts match your search."
msgstr ""

#: app/templates/search/start.html:18
msgid "Search for..."
msgstr ""

#: app/templates/search/start.html:20
msgid "What to search for: "
msgstr ""

#: app/templates/search/start.html:30
msgid "Keyword"
msgstr ""

#: app/templates/search/start.html:30
msgid "optional"
msgstr ""

#: app/templates/search/start.html:59
msgid "Instance Software"
msgstr ""

#: app/templates/search/start.html:69
msgid "Sort by"
msgstr ""

#: app/templates/search/start.html:71
msgid "Relevance"
msgstr ""

#: app/templates/search/start.html:72
msgid "Recent first"
msgstr ""

#: app/templates/search/start.html:78
msgid "Example searches:"
msgstr ""

#: app/templates/search/start.html:81
msgid "star wars"
msgstr ""

#: app/templates/search/start.html:82
msgid ""
"There is an implied \"and\" here. Results will have both words somewhere "
"in them."
msgstr ""

#: app/templates/search/start.html:85
msgid "star or wars"
msgstr ""

#: app/templates/search/start.html:86
msgid ""
"This will broaden the search to include results that contain any of the "
"words."
msgstr ""

#: app/templates/search/start.html:89
msgid "star -wars"
msgstr ""

#: app/templates/search/start.html:90
msgid ""
"To search for things containing \"star\" but not \"wars\" you can put a -"
" before the word you want to exclude."
msgstr ""

#: app/templates/search/start.html:93
msgid "\"star wars\""
msgstr ""

#: app/templates/search/start.html:94
msgid "Results will have exactly that phrase in them."
msgstr ""

#: app/templates/search/start.html:98
msgid "Trying to add a communitiy or post from another instance?"
msgstr ""

#: app/templates/search/start.html:99
msgid ""
"In many types of federated platforms you can put a URL of a post or "
"community into the search in order to add it to your local instance. In "
"PieFed the search is just for searching."
msgstr ""

#: app/templates/search/start.html:101
msgid "Retrieve remote post"
msgstr ""

#: app/templates/tag/tag.html:25
msgid "No posts in this tag yet."
msgstr ""

#: app/templates/tag/tag.html:47
msgid "Tag management"
msgstr ""

#: app/templates/tag/tag.html:68
msgid "RSS"
msgstr ""

#: app/templates/tag/tag_cloud.html:14 app/templates/tag/tag_cloud.html:16
#: app/templates/tag/tag_cloud.html:18
#, fuzzy, python-format
msgid "Tags in %(community)s"
msgstr "पोर्न समुदाय"

#: app/templates/tag/tags.html:14 app/templates/tag/tags_blocked.html:14
#, python-format
msgid "Tags containing \"%(search)s\""
msgstr ""

#: app/templates/tag/tags.html:24 app/templates/tag/tags_blocked.html:24
msgid "Banned tags"
msgstr ""

#: app/templates/tag/tags.html:38 app/templates/tag/tags_blocked.html:38
msgid "How many times has something using this tag been posted"
msgstr ""

#: app/templates/themes/dillo/_home_nav.html:6
#: app/templates/user/_read_posts_nav.html:11
msgid "Most upvotes in the last 24h"
msgstr ""

#: app/templates/themes/dillo/_side_pane.html:36
msgid "Local members"
msgstr ""

#: app/templates/themes/dillo/_side_pane.html:58
#, python-format
msgid "Only people on %(instance_domain)s can post or reply in this community."
msgstr ""

#: app/templates/themes/dillo/_side_pane.html:89
msgid "Community Settings"
msgstr ""

#: app/templates/topic/_notification_toggle.html:5
msgid "Notify about every new post. Not advisable in high traffic topics!"
msgstr ""
"हर नई पोस्ट के बारे में सूचित करें। उच्च ट्रैफ़िक विधाओं में यह सलाह नहीं"
" दी जाती!"

#: app/templates/topic/show_topic.html:29
#, fuzzy
msgid "Sub-topics"
msgstr "उप-विधाएँ"

#: app/templates/topic/show_topic.html:59
msgid "No posts in this topic yet."
msgstr "इस विधा में अभी तक कोई पोस्ट नहीं हैं।"

#: app/templates/topic/show_topic.html:120
msgid "Topic communities"
msgstr "विधा समुदायों"

#: app/templates/topic/suggestion_denied.html:16
msgid ""
"You have not been using PieFed long enough to be allowed to suggest "
"Topics."
msgstr ""
"आपने पाईफ़ेड का उपयोग करने के लिए पर्याप्त समय नहीं बिताया है कि आप विधाएँ"
" सुझा सकें।"

#: app/templates/topic/topic_create_post.html:13
#, fuzzy, python-format
msgid "Which community within %(topic)s to post in?"
msgstr "%(topic)s के भीतर किस समुदाय में पोस्ट करना है?"

#: app/templates/user/_notification_toggle.html:5
msgid "Notify about every new post by this person."
msgstr ""

#: app/templates/user/_read_posts_nav.html:2
msgid "Newest posts"
msgstr ""

#: app/templates/user/_read_posts_nav.html:3
msgid "Newest"
msgstr ""

#: app/templates/user/_read_posts_nav.html:6
msgid "Oldest"
msgstr ""

#: app/templates/user/_user_nav.html:3
#, fuzzy
msgid "More settings:"
msgstr "और विधाएँ"

#: app/templates/user/_user_nav.html:6 app/templates/user/_user_nav.html:20
#: app/templates/user/edit_profile.html:35
#: app/templates/user/show_profile.html:300
msgid "Profile"
msgstr ""

#: app/templates/user/_user_nav.html:7 app/templates/user/_user_nav.html:23
msgid "Blocks & Filters"
msgstr ""

#: app/templates/user/_user_nav.html:8 app/templates/user/_user_nav.html:26
#: app/user/routes.py:706
msgid "Import & Export"
msgstr ""

#: app/templates/user/_user_nav.html:9 app/templates/user/_user_nav.html:29
#: app/templates/user/passkeys.html:17 app/templates/user/passkeys.html:20
msgid "Passkeys"
msgstr ""

#: app/templates/user/_user_nav.html:10 app/templates/user/_user_nav.html:32
#: app/templates/user/connect_oauth.html:17
#: app/templates/user/connect_oauth.html:20 app/user/routes.py:656
msgid "Connect OAuth"
msgstr ""

#: app/templates/user/alerts.html:15
msgid "Alerts"
msgstr ""

#: app/templates/user/bookmarks.html:26
msgid ""
"No posts have been bookmarked. Use the three dots on each post to find "
"the bookmark function."
msgstr ""

#: app/templates/user/bookmarks_comments.html:20
msgid "Bookmarks of comments"
msgstr ""

#: app/templates/user/bookmarks_comments.html:30
msgid ""
"No comments have been bookmarked. Use the three dots on each comment to "
"find the bookmark function."
msgstr ""

#: app/templates/user/choose_plan.html:10
#, python-format
msgid "Donate to %(instance_name)s"
msgstr ""

#: app/templates/user/choose_plan.html:12
#, python-format
msgid ""
"By supporting %(instance_name)s financially you will be helping to build "
"a better internet for everyone."
msgstr ""

#: app/templates/user/choose_plan.html:14
msgid "Please choose from one of the plans below."
msgstr ""

#: app/templates/user/choose_plan.html:21
msgid "Manage existing donation plan"
msgstr ""

#: app/templates/user/choose_plan.html:25
msgid "Cancel regular donation"
msgstr ""

#: app/templates/user/choose_plan.html:28
msgid ""
"When your credit card expires you will need to add a new one to continue "
"your donations."
msgstr ""

#: app/templates/user/choose_plan.html:29
msgid "Update credit card details"
msgstr ""

#: app/templates/user/choose_plan.html:51
msgid "Generous donation"
msgstr ""

#: app/templates/user/choose_plan.html:60
msgid "Prices are in US dollars."
msgstr ""

#: app/templates/user/connect_oauth.html:24
msgid "OAuth Connections"
msgstr ""

#: app/templates/user/connect_oauth.html:27
msgid "Connect your account to these services to log in without a password."
msgstr ""

#: app/templates/user/connect_oauth.html:41
#: app/templates/user/connect_oauth.html:76
#: app/templates/user/connect_oauth.html:110
msgid "Connected"
msgstr ""

#: app/templates/user/connect_oauth.html:47
#: app/templates/user/connect_oauth.html:82
#: app/templates/user/connect_oauth.html:116
msgid "Disconnect"
msgstr ""

#: app/templates/user/connect_oauth.html:52
#: app/templates/user/connect_oauth.html:87
#: app/templates/user/connect_oauth.html:121
msgid "Not connected"
msgstr ""

#: app/templates/user/connect_oauth.html:56
msgid "Connect Google"
msgstr ""

#: app/templates/user/connect_oauth.html:91
msgid "Connect Mastodon"
msgstr ""

#: app/templates/user/connect_oauth.html:125
msgid "Connect Discord"
msgstr ""

#: app/templates/user/connect_oauth.html:135
msgid ""
"Note: If you connect an OAuth provider, you can use it to log in to your "
"account without a password."
msgstr ""

#: app/templates/user/connect_oauth.html:136
msgid ""
"If you disconnect all OAuth providers, you will need to use your password"
" to log in."
msgstr ""

#: app/templates/user/delete_account.html:15
#: app/templates/user/edit_settings.html:17
#: app/templates/user/edit_settings.html:20
#: app/templates/user/import_export.html:17
#: app/templates/user/import_export.html:20 app/user/routes.py:618
msgid "Change settings"
msgstr ""

#: app/templates/user/delete_account.html:18
#: app/templates/user/file_delete.html:18
#, python-format
msgid "Delete %(username)s"
msgstr "%(username)s हटाओं"

#: app/templates/user/delete_account.html:20
#: app/templates/user/edit_profile.html:117
#, python-format
msgid ""
"You are about to permanently delete the account with the username "
"\"<strong>%(username)s</strong>.\" This means your profile will "
"disappear, pictures will be deleted. Text-based posts will stay but look "
"like they are from someone named \"deleted.\""
msgstr ""

#: app/templates/user/delete_account.html:21
#: app/templates/user/edit_profile.html:118
#, python-format
msgid ""
"Once you hit delete, nobody can use \"%(username)s\" as a username again."
" We are doing this so nobody pretends to be you."
msgstr ""

#: app/templates/user/delete_account.html:22
#: app/templates/user/edit_profile.html:119
msgid ""
"We will tell other websites (fediverse instances) that your account is "
"gone. But it's up to them to decide what to do with any copies they have "
"of your stuff. Some websites work differently than ours."
msgstr ""

#: app/templates/user/edit_filters.html:16 app/templates/user/filters.html:16
#: app/templates/user/filters.html:19
msgid "Filters"
msgstr ""

#: app/templates/user/edit_filters.html:18 app/user/routes.py:1531
msgid "Edit filter"
msgstr ""

#: app/templates/user/edit_filters.html:20
#: app/templates/user/edit_filters.html:27 app/templates/user/filters.html:40
#: app/user/routes.py:1495
msgid "Add filter"
msgstr ""

#: app/templates/user/edit_filters.html:25
#, python-format
msgid "Filter %(name)s"
msgstr ""

#: app/templates/user/edit_filters.html:33
msgid "Filter in these places"
msgstr ""

#: app/templates/user/edit_filters.html:39
msgid "One per line. Case does not matter."
msgstr ""

#: app/templates/user/edit_filters.html:41
msgid "Stop applying this filter after this date. Optional."
msgstr ""

#: app/templates/user/edit_note.html:13
#, python-format
msgid "Edit note for \"%(user_name)s\""
msgstr ""

#: app/templates/user/edit_note.html:15
msgid "Emoji quick access"
msgstr ""

#: app/templates/user/edit_note.html:49
msgid ""
"This note appears next to their username. It's meant just for you and not"
" displayed to anyone else."
msgstr ""

#: app/templates/user/edit_profile.html:23
#, python-format
msgid "Edit profile of %(name)s"
msgstr "%(name)s का प्रोफ़ाइल संपादित करें"

#: app/templates/user/edit_profile.html:56
msgid "Extra fields"
msgstr ""

#: app/templates/user/edit_profile.html:57
msgid "Your homepage, pronouns, age, etc."
msgstr "आपका होमपेज, सर्वनाम, आयु आदि"

#: app/templates/user/edit_profile.html:83
msgid "Provide a square image that looks good when small."
msgstr ""

#: app/templates/user/edit_profile.html:89
#: app/templates/user/edit_profile.html:100
msgid "Remove image"
msgstr ""

#: app/templates/user/edit_profile.html:111
msgid "Danger Zone! - Account Deletion"
msgstr ""

#: app/templates/user/edit_settings.html:24
msgid "Mail Settings"
msgstr ""

#: app/templates/user/edit_settings.html:28
msgid "Visibility"
msgstr ""

#: app/templates/user/edit_settings.html:34
#, fuzzy
msgid "User interface"
msgstr "उपयोगकर्ता नाम"

#: app/templates/user/edit_settings.html:36
msgid "This is used for menus and labels in the user interface"
msgstr ""

#: app/templates/user/edit_settings.html:44
msgid "Increase font size"
msgstr ""

#: app/templates/user/edit_settings.html:45
msgid "Decrease font size"
msgstr ""

#: app/templates/user/edit_settings.html:54
msgid "Go here to preview the different code styles"
msgstr ""

#: app/templates/user/edit_settings.html:59
msgid "Do not blindly copy and paste CSS from random strangers on the internet."
msgstr ""

#: app/templates/user/edit_settings.html:61
msgid "Preferences"
msgstr ""

#: app/templates/user/edit_settings.html:63
msgid ""
"Only posts and replies in these selected languages will be visible. "
"Choose none to allow all."
msgstr ""

#: app/templates/user/edit_settings.html:69
msgid "Long press to vote differently."
msgstr ""

#: app/templates/user/edit_settings.html:70
msgid "Hold down the mouse button to vote differently."
msgstr ""

#: app/templates/user/edit_settings.html:75
msgid "Communities joined outside of a feed will not be auto unsubscribed."
msgstr ""

#: app/templates/user/edit_settings.html:77
msgid "Set up web+ap links"
msgstr ""

#: app/templates/user/email_notifs_unsubscribed.html:13
#: app/templates/user/newsletter_unsubscribed.html:13
msgid "Unsubscribed"
msgstr ""

#: app/templates/user/email_notifs_unsubscribed.html:14
msgid ""
"You have unsubscribed from emails about unread notifications. We might "
"email you for other reasons, though."
msgstr ""

#: app/templates/user/email_notifs_unsubscribed.html:15
#: app/templates/user/newsletter_unsubscribed.html:15
msgid "More email settings"
msgstr ""

#: app/templates/user/fediverse_redirect.html:17
#: app/templates/user/fediverse_redirect.html:20
msgid "Follow on remote instance"
msgstr ""

#: app/templates/user/fediverse_redirect.html:21
msgid ""
"We are about to send you to your instance where you will then need to "
"click the \"Follow\" button."
msgstr ""

#: app/templates/user/file_delete.html:15
#: app/templates/user/file_upload.html:15 app/templates/user/files.html:17
#: app/templates/user/files.html:21 app/templates/user/show_profile.html:306
#: app/user/routes.py:2038
#, fuzzy
msgid "Files"
msgstr "शीर्षक"

#: app/templates/user/file_delete.html:20
msgid "Are you sure you want to delete this file?"
msgstr ""

#: app/templates/user/file_upload.html:20
#, fuzzy
msgid "Upload files"
msgstr "उत्तर के लिए सूचनाएँ"

#: app/templates/user/file_upload.html:22
msgid ""
"You can add files to your library by providing a list of urls or "
"uploading them from your device."
msgstr ""

#: app/templates/user/file_upload.html:27
msgid ""
"Files added via url do not consume your quota as they are not copied into"
" PieFed."
msgstr ""

#: app/templates/user/files.html:24
#, python-format
msgid "You are using %(size)s out of a quota of %(max_size)s"
msgstr ""

#: app/templates/user/files.html:43
#, fuzzy
msgid "No media has been uploaded yet."
msgstr "एक पोस्ट की रिपोर्ट की गई है"

#: app/templates/user/filters.html:28
msgid "Collapse replies with a score at or below this level - click to view."
msgstr ""

#: app/templates/user/filters.html:30
msgid "Hide replies with a score at or below this level."
msgstr ""

#: app/templates/user/filters.html:33
msgid "Use a comma between each word."
msgstr ""

#: app/templates/user/filters.html:42
msgid ""
"Filters can hide posts that contain keywords you specify, either by "
"making them less noticeable or invisible."
msgstr ""

#: app/templates/user/filters.html:47
msgid "Keywords"
msgstr ""

#: app/templates/user/filters.html:49
msgid "Expires"
msgstr ""

#: app/templates/user/filters.html:56
msgid "Invisible"
msgstr ""

#: app/templates/user/filters.html:56
msgid "Semi-transparent"
msgstr ""

#: app/templates/user/filters.html:66
msgid "No filters defined yet."
msgstr ""

#: app/templates/user/filters.html:70
msgid ""
"Manage which users, communities, domains or instances you want to block. "
"Blocking them means you will no longer see any posts associated with "
"them."
msgstr ""

#: app/templates/user/filters.html:71
msgid ""
"Add new blocks when you see content you don't like - click the 3 dot menu"
" on the post or comment to see blocking options."
msgstr ""

#: app/templates/user/filters.html:96 app/templates/user/show_profile.html:117
#, fuzzy, python-format
msgid "Unblock @%(user_name)s"
msgstr "%(user_name)s को अवरुद्ध करें"

#: app/templates/user/filters.html:96 app/templates/user/show_profile.html:118
#, fuzzy, python-format
msgid "Unblock %(user_name)s"
msgstr "%(user_name)s को अवरुद्ध करें"

#: app/templates/user/filters.html:101
msgid "No blocked people"
msgstr ""

#: app/templates/user/filters.html:114
#, fuzzy, python-format
msgid "Unblock %(community_title)s"
msgstr "विधा समुदायों"

#: app/templates/user/filters.html:119
msgid "No blocked communities"
msgstr ""

#: app/templates/user/filters.html:137
msgid "No blocked domains"
msgstr ""

#: app/templates/user/filters.html:155
msgid "No blocked instances"
msgstr ""

#: app/templates/user/newsletter_unsubscribed.html:14
msgid ""
"You have unsubscribed from the email newsletter. We might email you for "
"other reasons, though."
msgstr ""

#: app/templates/user/notifications.html:19
msgid "Mark all as read"
msgstr ""

#: app/templates/user/notifications.html:23
msgid "Filter notifications"
msgstr ""

#: app/templates/user/notifications.html:52
msgid "No notifications to show."
msgstr ""

#: app/templates/user/notifications.html:60
#: app/templates/user/read_posts.html:49
#: app/templates/user/show_profile.html:295
msgid "Manage"
msgstr ""

#: app/templates/user/notifications.html:64
msgid "Enable popup notifications"
msgstr ""

#: app/templates/user/notifications.html:65
msgid ""
"These notifications only include replies, mentions, and posts <a "
"href=\"/alerts\">you subscribe to</a>."
msgstr ""

#: app/templates/user/notifications.html:102
#: app/templates/user/show_profile.html:382
msgid "Upvoted"
msgstr ""

#: app/templates/user/passkeys.html:24
msgid "Add passkey"
msgstr ""

#: app/templates/user/passkeys.html:44
msgid "No passkeys created yet."
msgstr ""

#: app/templates/user/read_posts.html:17 app/templates/user/read_posts.html:20
#: app/user/routes.py:1797
msgid "Read posts"
msgstr ""

#: app/templates/user/read_posts.html:29
#: app/templates/user/show_profile.html:256
msgid "No posts yet."
msgstr ""

#: app/templates/user/read_posts.html:54
msgid "Delete history"
msgstr ""

#: app/templates/user/scheduled_posts.html:26
#: app/templates/user/scheduled_posts.html:34
msgid "Scheduled for"
msgstr ""

#: app/templates/user/scheduled_posts.html:28
#: app/templates/user/scheduled_posts.html:36
#, fuzzy
msgid "Frequency"
msgstr "फ्रेंच"

#: app/templates/user/scheduled_posts.html:44
msgid "Only once"
msgstr ""

#: app/templates/user/scheduled_posts.html:55
msgid ""
"No scheduled posts yet. To schedule a post, create one in your favorite "
"community and set up a date and frequency."
msgstr ""

#: app/templates/user/show_profile.html:88
#: app/templates/user/show_profile.html:91
msgid "Send message"
msgstr ""

#: app/templates/user/show_profile.html:96
msgid "Send message with matrix chat"
msgstr ""

#: app/templates/user/show_profile.html:96
msgid "Send message using Matrix"
msgstr ""

#: app/templates/user/show_profile.html:100
msgid "Follow"
msgstr ""

#: app/templates/user/show_profile.html:111
msgid "Edit user in admin panel"
msgstr ""

#: app/templates/user/show_profile.html:115
msgid "View user profile on original server"
msgstr ""

#: app/templates/user/show_profile.html:115
msgid "View original profile"
msgstr ""

#: app/templates/user/show_profile.html:120
#, fuzzy, python-format
msgid "Block @%(user_name)s"
msgstr "%(user_name)s को अवरुद्ध करें"

#: app/templates/user/show_profile.html:121
#, python-format
msgid "Block %(user_name)s"
msgstr "%(user_name)s को अवरुद्ध करें"

#: app/templates/user/show_profile.html:132
msgid "Look up in modlog"
msgstr ""

#: app/templates/user/show_profile.html:133
msgid "Lemmyverse.link"
msgstr ""

#: app/templates/user/show_profile.html:134
#: app/templates/user/user_preview.html:59 app/user/routes.py:1844
msgid "Edit note"
msgstr ""

#: app/templates/user/show_profile.html:142
#: app/templates/user/user_preview.html:21
msgid "Bot Account"
msgstr ""

#: app/templates/user/show_profile.html:144
#: app/templates/user/user_preview.html:23
msgid "Joined"
msgstr ""

#: app/templates/user/show_profile.html:145
#: app/templates/user/user_preview.html:24
msgid "Ratio of upvotes cast to downvotes cast. Higher is more positive."
msgstr ""

#: app/templates/user/show_profile.html:150
#: app/templates/user/user_preview.html:29
msgid "Votes"
msgstr ""

#: app/templates/user/show_profile.html:151
msgid "Referer"
msgstr ""

#: app/templates/user/show_profile.html:151
msgid "Which website linked to PieFed when the user initially registered."
msgstr ""

#: app/templates/user/show_profile.html:152
msgid "IP address of last interaction."
msgstr ""

#: app/templates/user/show_profile.html:154
msgid "Donor"
msgstr ""

#: app/templates/user/show_profile.html:210
msgid "Overview pagination"
msgstr ""

#: app/templates/user/show_profile.html:225
#, fuzzy
msgid "No posts or comments yet."
msgstr "इस विधा में अभी तक कोई पोस्ट नहीं हैं।"

#: app/templates/user/show_profile.html:241
msgid "Post pagination"
msgstr ""

#: app/templates/user/show_profile.html:315
#, fuzzy
msgid "Same IP address"
msgstr "ई-मेल पता"

#: app/templates/user/show_profile.html:331
msgid "Moderate user"
msgstr ""

#: app/templates/user/show_profile.html:357
msgid "Member of"
msgstr ""

#: app/templates/user/stripe_redirect.html:10 app/user/subscription.py:87
msgid "Please wait..."
msgstr "कृपया प्रतीक्षा करें..।"

#: app/templates/user/stripe_redirect.html:11
msgid "You are being sent to our payment system, please wait a moment."
msgstr ""

#: app/templates/user/stripe_result.html:10
msgid "Payment result"
msgstr ""

#: app/templates/user/stripe_result.html:12
msgid "Thank you for your donation!"
msgstr ""

#: app/templates/user/stripe_result.html:14
msgid ""
"Something went wrong during the payment process. No changes have been "
"made to your account."
msgstr ""

#: app/templates/user/user_ban.html:9 app/user/routes.py:793
#, fuzzy, python-format
msgid "Ban %(name)s"
msgstr "%(user_name)s को अवरुद्ध करें"

#: app/templates/user/user_feeds.html:13
msgid "New Feed"
msgstr ""

#: app/templates/user/user_feeds.html:38
msgid "You do not have any Feeds yet.."
msgstr ""

#: app/templates/user/user_preview.html:15
msgid "Roles"
msgstr ""

#: app/templates/user/user_public_feeds.html:30
msgid "User has no Public Feeds yet.."
msgstr ""

#: app/templates/user/user_report.html:13
#, python-format
msgid "Report \"%(user_name)s\""
msgstr "रिपोर्ट \"%(user_name)s\""

#: app/templates/user/alerts/_comments.html:3
msgid "You will be notified of replies to these comments"
msgstr "आपको इन टिप्पणियों के उत्तरों के बारे में सूचित किया जाएगा"

#: app/templates/user/alerts/_comments.html:8
msgid "Read replies"
msgstr "उत्तर पढ़ें"

#: app/templates/user/alerts/_comments.html:18
msgid ""
"You have not subscribed to any comments. Use the bell icon on each "
"comment to do so."
msgstr ""
"आपने किसी भी टिप्पणी की सदस्यता नहीं ली है। ऐसा करने के लिए प्रत्येक "
"टिप्पणी पर घंटी के आइकन का उपयोग करें।"

#: app/templates/user/alerts/_communities.html:3
msgid "You will be notified of new posts in these communities"
msgstr "आपको इन समुदायों में नए पोस्ट के बारे में सूचित किया जाएगा"

#: app/templates/user/alerts/_communities.html:8
msgid "Visit Community"
msgstr ""

#: app/templates/user/alerts/_communities.html:16
msgid ""
"You have not subscribed to an alert for new content in any communities. "
"Use the bell icon in each community to do so."
msgstr ""
"आपने किसी भी समुदाय में नए सामग्री के लिए अलर्ट की सदस्यता नहीं ली है। "
"ऐसा करने के लिए प्रत्येक समुदाय में घंटी के आइकन का उपयोग करें।"

#: app/templates/user/alerts/_feeds.html:2
#, fuzzy
msgid "You will be notified of new posts in communities covered by these feeds"
msgstr ""
"आपको इन विधाओं से संबंधित समुदायों में नए पोस्ट के बारे में सूचित किया "
"जाएगा"

#: app/templates/user/alerts/_feeds.html:7
msgid "Visit Feed"
msgstr ""

#: app/templates/user/alerts/_feeds.html:15
#, fuzzy
msgid ""
"You have not subscribed to any feeds. Use the bell icon on each feed to "
"do so."
msgstr ""
"आपने किसी भी पोस्ट की सदस्यता नहीं ली है। ऐसा करने के लिए प्रत्येक पोस्ट "
"पर घंटी के आइकन का उपयोग करें।"

#: app/templates/user/alerts/_filter.html:4
msgid "Mine"
msgstr "मेरे"

#: app/templates/user/alerts/_filter.html:5
msgid "Others"
msgstr "अन्य लोग"

#: app/templates/user/alerts/_posts.html:3
msgid "You will be notified of top-level replies to these posts"
msgstr "आपको इन पोस्टों के शीर्ष-स्तर की प्रतिक्रियाओं की सूचना दी जाएगी"

#: app/templates/user/alerts/_posts.html:16
msgid ""
"You have not subscribed to any posts. Use the bell icon on each post to "
"do so."
msgstr ""
"आपने किसी भी पोस्ट की सदस्यता नहीं ली है। ऐसा करने के लिए प्रत्येक पोस्ट "
"पर घंटी के आइकन का उपयोग करें।"

#: app/templates/user/alerts/_topics.html:2
msgid "You will be notified of new posts in communities covered by these topics"
msgstr ""
"आपको इन विधाओं से संबंधित समुदायों में नए पोस्ट के बारे में सूचित किया "
"जाएगा"

#: app/templates/user/alerts/_topics.html:7
msgid "Visit Topic"
msgstr "विधा पर जाएं"

#: app/templates/user/alerts/_topics.html:15
msgid ""
"You have not subscribed to any topics. Use the bell icon on each topic to"
" do so."
msgstr ""
"आपने किसी भी विधा की सदस्यता नहीं ली है। ऐसा करने के लिए प्रत्येक विधा पर"
" घंटी के आइकन का उपयोग करें।"

#: app/templates/user/alerts/_users.html:2
msgid "You will be notified of new posts by these users"
msgstr ""

#: app/templates/user/alerts/_users.html:7
msgid "Visit User"
msgstr ""

#: app/templates/user/alerts/_users.html:15
msgid ""
"You have not subscribed to an alert for new content from any users. Use "
"the bell icon on each person to do so."
msgstr ""
"आपने किसी भी उपयोगकर्ता से नए सामग्री के लिए अलर्ट की सदस्यता नहीं ली है।"
" ऐसा करने के लिए प्रत्येक व्यक्ति पर घंटी के आइकन का उपयोग करें।"

#: app/templates/user/notifs/0.html:11
msgid "New post by followed user "
msgstr ""

#: app/templates/user/notifs/0.html:15
#, fuzzy
msgid "in"
msgstr "मेरे"

#: app/templates/user/notifs/1.html:11
#, fuzzy
msgid "New Post in followed community "
msgstr "आपको इन समुदायों में नए पोस्ट के बारे में सूचित किया जाएगा"

#: app/templates/user/notifs/2.html:11
#, fuzzy
msgid "New Post in followed topic "
msgstr "उपश्रेणी विधाएँ से पोस्ट दिखाएँ"

#: app/templates/user/notifs/20.html:4
#, fuzzy
msgid "Post Reported"
msgstr "एक पोस्ट की रिपोर्ट की गई है"

#: app/templates/user/notifs/20.html:16 app/templates/user/notifs/20.html:43
#, fuzzy
msgid "Post details"
msgstr "पोस्ट के लिए सूचनाएँ"

#: app/templates/user/notifs/20.html:32
#, fuzzy
msgid "User Reported"
msgstr "उपयोगकर्ता के लिए सूचनाएँ"

#: app/templates/user/notifs/20.html:35
#, fuzzy
msgid "Username"
msgstr "उपयोगकर्ता नाम"

#: app/templates/user/notifs/20.html:58
#, fuzzy
msgid "Comment Reported"
msgstr "एक तिप्पणी की रिपोर्ट की गई है"

#: app/templates/user/notifs/20.html:69
#, fuzzy
msgid "Comment details"
msgstr "तिप्पणी बुकमार्क्स"

#: app/templates/user/notifs/20.html:85
msgid "Post From Suspicious Domain"
msgstr ""

#: app/templates/user/notifs/20.html:113
msgid "Post With Suspicious Image"
msgstr ""

#: app/templates/user/notifs/3.html:8
#, fuzzy
msgid "replied to post"
msgstr "हटाया गया पोस्ट"

#: app/templates/user/notifs/3.html:19 app/templates/user/notifs/4.html:19
#, fuzzy
msgid "Reply Details"
msgstr "उत्तर के लिए सूचनाएँ"

#: app/templates/user/notifs/3.html:22 app/templates/user/notifs/4.html:22
#: app/templates/user/notifs/6.html:18 app/templates/user/notifs/6.html:41
#: app/templates/user/notifs/6.html:55
msgid "Go to..."
msgstr ""

#: app/templates/user/notifs/4.html:8
#, fuzzy
msgid "replied to comment"
msgstr "हटाई गई तिप्पणी"

#: app/templates/user/notifs/5.html:11
msgid "New Post in followed feed "
msgstr ""

#: app/templates/user/notifs/6.html:4
#, fuzzy
msgid "You have been mentioned by"
msgstr "आपको प्रतिबंधित कर दिया गया है।"

#: app/templates/user/notifs/6.html:15
#, fuzzy
msgid "Comment Details"
msgstr "तिप्पणी बुकमार्क्स"

#: app/templates/user/notifs/6.html:29
#, fuzzy
msgid "Post title: "
msgstr "शीर्षक"

#: app/templates/user/notifs/6.html:38
#, fuzzy
msgid "Post Details"
msgstr "पोस्ट के लिए सूचनाएँ"

#: app/templates/user/notifs/6.html:52
#, fuzzy
msgid "This is a request to move the community"
msgstr "दूसरे समुदाय में क्रॉस-पोस्ट करें"

#: app/templates/user/notifs/_time_and_buttons.html:10
msgid "Mark as read"
msgstr ""

#: app/templates/user/notifs/_time_and_buttons.html:18
msgid "Mark as unread"
msgstr ""

#: app/topic/forms.py:8
msgid "New topic name"
msgstr "नया विधा का नाम"

#: app/topic/forms.py:9
msgid "New topic name here..."
msgstr "यहाँ नया विषय का नाम..।"

#: app/topic/forms.py:10
msgid "Suggested communities"
msgstr ""

#: app/topic/forms.py:11
msgid "Comma seperated list of community suggestions"
msgstr ""

#: app/topic/routes.py:303
msgid ""
"Thank you for the topic suggestion, it has been sent to the site "
"administrator(s)."
msgstr "विधा सुझाव के लिए धन्यवाद, इसे साइट प्रशासक(ों) को भेज दिया गया है।"

#: app/topic/routes.py:306
msgid "Suggest a topic\""
msgstr "विधा सुझाएँ\""

#: app/user/forms.py:12
msgid "Display name"
msgstr "प्रदर्शित नाम"

#: app/user/forms.py:14
msgid "Set new password"
msgstr "नया पासवर्ड सेट करें"

#: app/user/forms.py:17
msgid "Extra field 1 - label"
msgstr ""

#: app/user/forms.py:18
msgid "e.g. Pronouns"
msgstr ""

#: app/user/forms.py:19
msgid "Extra field 1 - text"
msgstr ""

#: app/user/forms.py:20
msgid "he/him, she/her, they/them, etc"
msgstr ""

#: app/user/forms.py:21
msgid "Extra field 2 - label"
msgstr ""

#: app/user/forms.py:22
msgid "What I care about"
msgstr ""

#: app/user/forms.py:23
msgid "Extra field 2 - text"
msgstr ""

#: app/user/forms.py:24
msgid "Cats, Peace, Family"
msgstr ""

#: app/user/forms.py:25
msgid "Extra field 3 - label"
msgstr ""

#: app/user/forms.py:26
msgid "People who influence me"
msgstr ""

#: app/user/forms.py:27
msgid "Extra field 3 - text"
msgstr ""

#: app/user/forms.py:28
msgid "Extra field 4 - label"
msgstr ""

#: app/user/forms.py:29
msgid "Things I've changed my mind about"
msgstr ""

#: app/user/forms.py:30
msgid "Extra field 4 - text"
msgstr ""

#: app/user/forms.py:37
msgid "Save profile"
msgstr ""

#: app/user/forms.py:45
msgid "That email address is already in use by another account"
msgstr ""

#: app/user/forms.py:49
msgid "Matrix user ids start with @"
msgstr ""

#: app/user/forms.py:53
msgid "Interface language"
msgstr ""

#: app/user/forms.py:55
msgid "Content language"
msgstr ""

#: app/user/forms.py:58
msgid "Receive email about missed notifications"
msgstr ""

#: app/user/forms.py:62 app/user/forms.py:187
msgid "Reply collapse threshold"
msgstr ""

#: app/user/forms.py:63 app/user/forms.py:188
msgid "Reply hide threshold"
msgstr ""

#: app/user/forms.py:64
msgid "Use markdown editor GUI when writing"
msgstr ""

#: app/user/forms.py:66
msgid "Show profile in user list"
msgstr ""

#: app/user/forms.py:67
msgid "My posts appear in search results"
msgstr ""

#: app/user/forms.py:68
msgid ""
"Do not display posts with which I have already interacted "
"(opened/upvoted/downvoted)"
msgstr ""

#: app/user/forms.py:69
msgid "Show communities I've joined on my profile"
msgstr ""

#: app/user/forms.py:70
msgid "Manually approve followers"
msgstr ""

#: app/user/forms.py:71
#, fuzzy
msgid "Federate votes"
msgstr "पंजीकरण मोड"

#: app/user/forms.py:72
msgid "Enable Automatic Follow of Feed Communities."
msgstr ""

#: app/user/forms.py:73
msgid "Enable Automatic Leave of Feed Communities."
msgstr ""

#: app/user/forms.py:81
msgid "Default post sort"
msgstr ""

#: app/user/forms.py:88
#, fuzzy
msgid "Default comment sort"
msgstr "हटाई गई तिप्पणी"

#: app/user/forms.py:98
msgid "Theme"
msgstr ""

#: app/user/forms.py:100
#, fuzzy
msgid "Not compact - expand images"
msgstr "बैनर छवि"

#: app/user/forms.py:101
msgid "More compact - only thumbnails for images"
msgstr ""

#: app/user/forms.py:102
msgid "Most compact - no images, only text"
msgstr ""

#: app/user/forms.py:104
msgid "Compact UI"
msgstr ""

#: app/user/forms.py:105
msgid "Theme default - fastest"
msgstr ""

#: app/user/forms.py:106
msgid "Atkinson Hyperlegible - low vision"
msgstr ""

#: app/user/forms.py:107
msgid "Inter - pretty"
msgstr ""

#: app/user/forms.py:108
msgid "Roboto - pretty"
msgstr ""

#: app/user/forms.py:110
msgid "Font"
msgstr ""

#: app/user/forms.py:114
msgid "Code syntax highlighting color scheme"
msgstr ""

#: app/user/forms.py:120
msgid "All instances"
msgstr ""

#: app/user/forms.py:122
msgid "Accept private messages from"
msgstr ""

#: app/user/forms.py:124 app/user/forms.py:190
msgid "Save settings"
msgstr ""

#: app/user/forms.py:128
msgid "Import community subscriptions and user blocks from Lemmy"
msgstr ""

#: app/user/forms.py:134
msgid "Yes, delete my account"
msgstr "हाँ, मेरे एकाउंट को हटाओं"

#: app/user/forms.py:139
#, fuzzy
msgid "Ban IP address"
msgstr "ई-मेल पता"

#: app/user/forms.py:140
#, fuzzy
msgid "Delete all content by this account"
msgstr "मेरे एकाउंट को हटाओं"

#: app/user/forms.py:141
msgid "Flush CDN cache when deleting (slow)"
msgstr ""

#: app/user/forms.py:153
msgid "Malicious reporting"
msgstr ""

#: app/user/forms.py:176
#, fuzzy
msgid "Hide posts in communities with these words in their name"
msgstr ""
"इन शब्दों वाले उपयोगकर्ताओं के नाम में सभी पोस्ट और टिप्पणियाँ हटा दें "
"(प्रत्येक एक पंक्ति में)"

#: app/user/forms.py:179
msgid "Blur thumbnail"
msgstr ""

#: app/user/forms.py:180
msgid "Make post semi-transparent"
msgstr ""

#: app/user/forms.py:189
msgid "Hide posts in low quality communities"
msgstr ""

#: app/user/forms.py:195
msgid "Home feed"
msgstr ""

#: app/user/forms.py:196
msgid "Posts in communities"
msgstr ""

#: app/user/forms.py:197
msgid "Comments on posts"
msgstr ""

#: app/user/forms.py:199
msgid "Action to take"
msgstr ""

#: app/user/forms.py:200
msgid "Keywords that trigger this filter"
msgstr ""

#: app/user/forms.py:203
msgid "Expire after"
msgstr ""

#: app/user/forms.py:208
msgid "Your remote instance:"
msgstr ""

#: app/user/forms.py:211
msgid "Mastodon, Misskey, Akkoma, Iceshrimp and friends"
msgstr ""

#: app/user/forms.py:212
msgid "Friendica"
msgstr "फ्रेंडिका"

#: app/user/forms.py:213
msgid "Hubzilla"
msgstr "हबज़िला"

#: app/user/forms.py:214
msgid "Lemmy"
msgstr "लेम्मी"

#: app/user/forms.py:215
msgid "Pixelfed"
msgstr "पिक्सेलफेड"

#: app/user/forms.py:218
msgid "Instance type"
msgstr ""

#: app/user/forms.py:219
msgid "View profile on remote instance"
msgstr ""

#: app/user/forms.py:223
msgid "User note"
msgstr ""

#: app/user/forms.py:224
msgid "Save note"
msgstr ""

#: app/user/forms.py:234
msgid "URLs to files (one per line)"
msgstr ""

#: app/user/forms.py:235
#, fuzzy
msgid "File 1"
msgstr "शीर्षक"

#: app/user/forms.py:236
#, fuzzy
msgid "File 2"
msgstr "शीर्षक"

#: app/user/forms.py:237
#, fuzzy
msgid "File 3"
msgstr "शीर्षक"

#: app/user/forms.py:238
#, fuzzy
msgid "File 4"
msgstr "शीर्षक"

#: app/user/forms.py:239
#, fuzzy
msgid "File 5"
msgstr "शीर्षक"

#: app/user/forms.py:240
#, fuzzy
msgid "File 6"
msgstr "शीर्षक"

#: app/user/forms.py:241
#, fuzzy
msgid "File 7"
msgstr "शीर्षक"

#: app/user/forms.py:242
#, fuzzy
msgid "File 8"
msgstr "शीर्षक"

#: app/user/forms.py:243
#, fuzzy
msgid "File 9"
msgstr "शीर्षक"

#: app/user/forms.py:244
#, fuzzy
msgid "File 10"
msgstr "शीर्षक"

#: app/user/routes.py:180
msgid "This user has been deleted."
msgstr ""

#: app/user/routes.py:229
#, python-format
msgid "Posts by %(user_name)s"
msgstr ""

#: app/user/routes.py:267
msgid ""
"You have changed your email address so we need to verify it. Please check"
" your email inbox for a verification link."
msgstr ""
"आपने अपना ई-मेल पता बदल दिया है, इसलिए हमें इसे सत्यापित करने की आवश्यकता"
" है। कृपया सत्यापन लिंक के लिए अपने ई-मेल इनबॉक्स की जांच करें।"

#: app/user/routes.py:367
msgid "Avatar removed!"
msgstr ""

#: app/user/routes.py:544
msgid "Auto-detect"
msgstr ""

#: app/user/routes.py:545
msgid "Basque"
msgstr ""

#: app/user/routes.py:546
msgid "Catalan"
msgstr "कैटलन"

#: app/user/routes.py:547
msgid "Chinese"
msgstr "चीनी"

#: app/user/routes.py:548
msgid "English"
msgstr "अंग्रेज़ी"

#: app/user/routes.py:549
msgid "French"
msgstr "फ्रेंच"

#: app/user/routes.py:550
msgid "German"
msgstr "जर्मन"

#: app/user/routes.py:551
msgid "Hindi"
msgstr ""

#: app/user/routes.py:552
msgid "Japanese"
msgstr "जापानी"

#: app/user/routes.py:553
msgid "Spanish"
msgstr "स्पेनिश"

#: app/user/routes.py:653
#, fuzzy, python-format
msgid "Your %(provider)s account has been disconnected."
msgstr "आपका दान रद्द कर दिया गया है।"

#: app/user/routes.py:674
msgid "Export Complete."
msgstr ""

#: app/user/routes.py:699
msgid ""
"Your subscriptions and blocks are being imported. If you have many it "
"could take a few minutes."
msgstr ""
"आपकी सदस्यताएँ और ब्लॉक आयात किए जा रहे हैं। यदि आपके पास कई हैं, तो "
"इसमें कुछ मिनट लग सकते हैं।"

#: app/user/routes.py:731
msgid "You cannot ban yourself."
msgstr "आप खुद को प्रतिबंधित नहीं कर सकते।"

#: app/user/routes.py:742 app/user/routes.py:1153
#, fuzzy
msgid "Purged user was a remote instance admin."
msgstr "उन्मूलन गए उपयोगकर्ता एक दूरस्थ instance प्रशासक थे।"

#: app/user/routes.py:744 app/user/routes.py:1155
msgid "Purged user with role permissions."
msgstr ""

#: app/user/routes.py:750 app/user/routes.py:1161
#, python-format
msgid ""
"%(actor)s has been banned, deleted and all their content deleted. This "
"might take a few minutes."
msgstr ""
"%(actor)s को प्रतिबंधित किया गया है, हटाया गया है और उनकी सभी सामग्री "
"हटाई गई है। इसमें कुछ मिनट लग सकते हैं।"

#: app/user/routes.py:761 app/user/routes.py:1169
#, python-format
msgid "%(actor)s has been banned, deleted and all their content deleted."
msgstr ""
"%(actor)s को प्रतिबंधित किया गया है, हटाया गया है और उनकी सभी सामग्री "
"हटाई गई है।"

#: app/user/routes.py:768
msgid "Banned user was a remote instance admin."
msgstr ""

#: app/user/routes.py:770
msgid "Banned user with role permissions."
msgstr ""

#: app/user/routes.py:772
#, python-format
msgid "%(actor)s has been banned."
msgstr "%(actor)s को प्रतिबंधित कर दिया गया है।"

#: app/user/routes.py:810
msgid "You cannot unban yourself."
msgstr ""

#: app/user/routes.py:818
#, python-format
msgid "%(actor)s has been unbanned."
msgstr ""

#: app/user/routes.py:856
#, python-format
msgid "%(actor)s has been blocked."
msgstr ""

#: app/user/routes.py:927
#, python-format
msgid "%(actor)s has been unblocked."
msgstr ""

#: app/user/routes.py:951
msgid ""
"Moderators have already assessed reports regarding this person, no "
"further reports are necessary."
msgstr ""

#: app/user/routes.py:958
#, python-format
msgid "%(user_name)s has already been reported, thank you!"
msgstr ""

#: app/user/routes.py:993
#, python-format
msgid "%(user_name)s has been reported, thank you!"
msgstr ""

#: app/user/routes.py:999
msgid "Report user"
msgstr ""

#: app/user/routes.py:1013
msgid "You cannot delete yourself."
msgstr ""

#: app/user/routes.py:1027
msgid "Deleted user was a remote instance admin."
msgstr ""

#: app/user/routes.py:1029
msgid "Deleted user with role permissions."
msgstr ""

#: app/user/routes.py:1030
#, python-format
msgid "%(actor)s has been deleted."
msgstr ""

#: app/user/routes.py:1047
#, python-format
msgid "%(community_name)s has been unblocked."
msgstr "%(community_name)s को अनब्लॉक कर दिया गया है।"

#: app/user/routes.py:1091
msgid "Account deletion in progress. Give it a few minutes."
msgstr ""

#: app/user/routes.py:1098
msgid "Delete my account"
msgstr "मेरे एकाउंट को हटाओं"

#: app/user/routes.py:1145
msgid "You cannot purge yourself."
msgstr "आप अपने आप को उन्मूलन नहीं कर सकते।"

#: app/user/routes.py:1290
msgid "All notifications marked as read."
msgstr "सभी सूचनाएँ 'पढ़ी गई' के रूप में चिह्नित की गई हैं।"

#: app/user/routes.py:1433
msgid "NSFW content will be hidden due to legal restrictions in your country."
msgstr ""

#: app/user/routes.py:1546
msgid "Filter deleted."
msgstr "हटाए गए को फ़िल्टर करें।"

#: app/user/routes.py:1614
msgid "Comment bookmarks"
msgstr "तिप्पणी बुकमार्क्स"

#: app/user/routes.py:1642
msgid "Reply Alerts"
msgstr "उत्तर के लिए सूचनाएँ"

#: app/user/routes.py:1664
msgid "Community Alerts"
msgstr "समुदाय के लिए सूचनाएँ"

#: app/user/routes.py:1670
msgid "Topic Alerts"
msgstr "विधा के लिए सूचनाएँ"

#: app/user/routes.py:1676
#, fuzzy
msgid "Feed Alerts"
msgstr "उपयोगकर्ता के लिए सूचनाएँ"

#: app/user/routes.py:1682
msgid "User Alerts"
msgstr "उपयोगकर्ता के लिए सूचनाएँ"

#: app/user/routes.py:1698
msgid "Post Alerts"
msgstr "पोस्ट के लिए सूचनाएँ"

#: app/user/routes.py:1734
msgid "Lemmy can't follow profiles, sorry"
msgstr ""

#: app/user/routes.py:1807
msgid "Reading history has been deleted"
msgstr ""

#: app/user/routes.py:1875
#, python-format
msgid "That person could not be retreived or is banned from %(site)s."
msgstr "वह व्यक्ति %(site)s से प्राप्त नहीं किया जा सका या प्रतिबंधित है।"

#: app/user/routes.py:1885
msgid "Searching for remote people requires login"
msgstr ""

#: app/user/routes.py:2105
msgid "You have exceeded your storage quota."
msgstr ""

#: app/user/subscription.py:18
#, python-format
msgid ""
"Thank you for supporting %(instance_name)s! Any choice you make below "
"will replace your current donation plan."
msgstr ""
"%(instance_name)s का समर्थन करने के लिए धन्यवाद! नीचे किए गए किसी भी "
"विकल्प का चयन करने से आपकी वर्तमान दान योजना बदल जाएगी।"

#: app/user/subscription.py:21
msgid "Choose a donation plan"
msgstr "दान योजना चुनें"

#: app/user/subscription.py:30
#, python-format
msgid ""
"Log in to donate to %(instance_name)s or donate to the PieFed project "
"using the button below."
msgstr ""
"%(instance_name)s में दान करने के लिए लॉग-इन करें या नीचे दिए गए बटन का "
"उपयोग करके पाईफ़ेड परियोजना को दान करें।"

#: app/user/subscription.py:156
msgid "You are not donating"
msgstr "आप दान नहीं कर रहे हैं"

#: app/user/subscription.py:156
msgid "There are no regular donations set to occur in the future."
msgstr "भविष्य में कोई नियमित दान होने की योजना नहीं है।"

#: app/user/subscription.py:162
msgid "Regular donation cancelled"
msgstr "नियमित दान रद्द कर दिया गया है"

#: app/user/subscription.py:162
msgid "Your donation has been cancelled."
msgstr "आपका दान रद्द कर दिया गया है।"

#~ msgid "Welcome to PieFed"
#~ msgstr "पाईफ़ेड में आपका स्वागत है"

#~ msgid "Cannot delete feed with communities assigned to it."
#~ msgstr ""

#~ msgid "%(instance_domain)s has been blocked."
#~ msgstr ""

#~ msgid "You cannot block the local instance."
#~ msgstr ""

#~ msgid "Post Replies"
#~ msgstr ""

#~ msgid "Posts and replies in these languages will be visible"
#~ msgstr ""

#~ msgid "Alert filters: "
#~ msgstr ""

#~ msgid "All authors"
#~ msgstr "सभी लेखक"

#~ msgid "Only Mine"
#~ msgstr "केवल मेरे"

#~ msgid "Only Others"
#~ msgstr "केवल अन्य लोग"

#~ msgid "Alert type: "
#~ msgstr ""

#~ msgid "You cannot block your instance."
#~ msgstr ""

#~ msgid "Allowlist instead of blocklist"
#~ msgstr "अनुमति सूची के बजाय अवरोध सूची"

#~ msgid "Blocklist instead of allowlist"
#~ msgstr "अवरोध सूची के बजाय अनुमति सूची"

#~ msgid "Sorry your account it too new to do this."
#~ msgstr ""

#~ msgid ""
#~ "Configure the flair the instance, by "
#~ "giving it a name, ashort slogan, "
#~ "basic info for the sidebar and a"
#~ " logo. This information appears in "
#~ "link previews in social media."
#~ msgstr ""

#~ msgid "Only local accounts can be added as moderators."
#~ msgstr ""

#~ msgid "Delete account"
#~ msgstr ""

#~ msgid "Ban + Purge"
#~ msgstr "प्रतिबंधित करें + उन्मूलन करें"

#~ msgid "No"
#~ msgstr "नहीं"

#~ msgid "YEESSS"
#~ msgstr "हाँ!!!"

#~ msgid "Throwaway email used for account %(username)s"
#~ msgstr ""

#~ msgid "Login failed due to a problem with Google."
#~ msgstr ""

#~ msgid "Url is already used by another feed."
#~ msgstr ""

#~ msgid "This post is scheduled to be published at %(when)s"
#~ msgstr ""

#~ msgid "Bookmark added."
#~ msgstr ""

#~ msgid "Bookmark has been removed."
#~ msgstr ""

#~ msgid "Most upvotes in the last 6h"
#~ msgstr ""

#~ msgid "Most upvotes in the last 12h"
#~ msgstr ""

#~ msgid "Use 2-letter country codes, one per line. Requires IPinfo API."
#~ msgstr ""

#~ msgid "HTML is allowed in this field."
#~ msgstr ""

#~ msgid "Sort by top"
#~ msgstr ""

#~ msgid "Remove"
#~ msgstr ""

#~ msgid "Blocked domains"
#~ msgstr ""

#~ msgid "Blocked domains containing \"%(search)s\""
#~ msgstr ""

#~ msgid ""
#~ "Banning this domain will delete all "
#~ "posts linking to this domain and "
#~ "prevent future posts linking to that "
#~ "domain."
#~ msgstr ""

#~ msgid "Block author @%(author_name)s"
#~ msgstr "लेखक @%(author_name)s को अवरुद्ध करें"

#~ msgid ""
#~ "Votes will be sent to <a "
#~ "href=\"/instances?filter=trusted\">untrusted instances</a> "
#~ "using an alt"
#~ msgstr ""

#~ msgid "Vote privately"
#~ msgstr "गोपनीयता से मतदान करें"

#~ msgid "Days to cache images from remote instances for"
#~ msgstr "दूरस्थ instances से छवियों को कैश करने के लिए दिन"

#~ msgid "0 means cache forever"
#~ msgstr "० का अर्थ है हमेशा के लिए कैश करना"

#~ msgid "Please"
#~ msgstr "कृपया प्रतीक्षा करें..।"

#~ msgid "Skip to:"
#~ msgstr ""

#~ msgid "Sent to"
#~ msgstr ""

#~ msgid "Label"
<<<<<<< HEAD
#~ msgstr ""
=======
#~ msgstr ""

#~ msgid "Join mode"
#~ msgstr ""

#~ msgid "Defederated instances"
#~ msgstr "इन instances के साथ federation को अस्वीकार करें"

#~ msgid "Local Communities"
#~ msgstr ""

#~ msgid "Joined Communities"
#~ msgstr ""

#~ msgid "Not Joined Communities"
#~ msgstr ""

#~ msgid "Reported content"
#~ msgstr "सामग्री बनाए रखें"

#~ msgid "Post restored."
#~ msgstr ""

#~ msgid "Communities on this server"
#~ msgstr ""

#~ msgid "Not Joined communities"
#~ msgstr ""

#~ msgid "Not Joined"
#~ msgstr ""

#~ msgid "Sort by number of active users"
#~ msgstr ""

#~ msgid ""
#~ "Use this to scan a remote lemmy"
#~ " server and \"pre-load\" it's "
#~ "communities, as ranked by posts and "
#~ "activity. NSFW communities and communities "
#~ "from banned instances are excluded."
#~ msgstr ""

#~ msgid "Yes - thumbnails only"
#~ msgstr ""

#~ msgid "YEESSS - no images, only text"
#~ msgstr ""
>>>>>>> 6ed8eabc
<|MERGE_RESOLUTION|>--- conflicted
+++ resolved
@@ -9125,9 +9125,6 @@
 #~ msgstr ""
 
 #~ msgid "Label"
-<<<<<<< HEAD
-#~ msgstr ""
-=======
 #~ msgstr ""
 
 #~ msgid "Join mode"
@@ -9175,5 +9172,4 @@
 #~ msgstr ""
 
 #~ msgid "YEESSS - no images, only text"
-#~ msgstr ""
->>>>>>> 6ed8eabc
+#~ msgstr ""