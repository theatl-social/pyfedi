--- conflicted
+++ resolved
@@ -8948,9 +8948,6 @@
 #~ msgstr ""
 
 #~ msgid "Label"
-<<<<<<< HEAD
-#~ msgstr ""
-=======
 #~ msgstr ""
 
 #~ msgid "Join mode"
@@ -9001,5 +8998,4 @@
 #~ msgstr ""
 
 #~ msgid "YEESSS - no images, only text"
-#~ msgstr ""
->>>>>>> 6ed8eabc
+#~ msgstr ""