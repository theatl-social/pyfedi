--- conflicted
+++ resolved
@@ -8964,9 +8964,6 @@
 #~ msgstr "发送至"
 
 #~ msgid "Label"
-<<<<<<< HEAD
-#~ msgstr "标签"
-=======
 #~ msgstr "标签"
 
 #~ msgid "Defederated instances"
@@ -8997,5 +8994,4 @@
 #~ msgstr "未加入"
 
 #~ msgid "Yes - thumbnails only"
-#~ msgstr "是 - 仅缩略图"
->>>>>>> 6ed8eabc
+#~ msgstr "是 - 仅缩略图"