# Dutch translations for PROJECT.
# Copyright (C) 2025 ORGANIZATION
# This file is distributed under the same license as the PROJECT project.
# FIRST AUTHOR <EMAIL@ADDRESS>, 2025.
#
msgid ""
msgstr ""
"Project-Id-Version: PROJECT VERSION\n"
"Report-Msgid-Bugs-To: EMAIL@ADDRESS\n"
"POT-Creation-Date: 2025-11-05 15:45+1300\n"
"PO-Revision-Date: 2025-06-24 07:47+0000\n"
"Last-Translator: Ruud <ruud@schilders.email>\n"
"Language: nl\n"
"Language-Team: Dutch <http://translate.piefed.social/projects/piefed"
"/main-web-app/nl/>\n"
"Plural-Forms: nplurals=2; plural=n != 1;\n"
"MIME-Version: 1.0\n"
"Content-Type: text/plain; charset=utf-8\n"
"Content-Transfer-Encoding: 8bit\n"
"Generated-By: Babel 2.17.0\n"

#: app/__init__.py:52
msgid "Please log in to access this page."
msgstr "Log aub. in om deze pagina te openen."

#: app/cli.py:623
#, python-format
msgid "Reminder: %(title)s"
msgstr ""

#: app/cli.py:628
#, python-format
msgid "Reminder: comment on %(title)s"
msgstr ""

#: app/cli.py:826 app/main/routes.py:673
msgid "[PieFed] You have unread notifications"
msgstr "[PieFed] U heeft ongelezen meldingen"

#: app/cli.py:969 app/shared/post.py:137
#, python-format
msgid "Replies to my post %(post_title)s"
msgstr ""

#: app/cli.py:979 app/models.py:2396 app/shared/reply.py:116
#, python-format
msgid "Replies to my comment on %(post_title)s"
msgstr ""

#: app/email.py:22
msgid "Check the console for a link."
msgstr ""

#: app/email.py:24
msgid "[PieFed] Reset Your Password"
msgstr ""

#: app/email.py:34
msgid "[PieFed] Please verify your email address"
msgstr ""

#: app/email.py:42
msgid "Your application has been approved - welcome to PieFed"
msgstr ""

#: app/models.py:2324
msgid "Comments are disabled on this post"
msgstr ""

#: app/models.py:2327
msgid "Banned from commenting"
msgstr ""

#: app/models.py:2352
msgid "Blocked phrase in comment"
msgstr ""

#: app/models.py:2359
msgid "Replier blocked"
msgstr ""

#: app/models.py:2362
msgid "Duplicate reply"
msgstr ""

#: app/models.py:2370
msgid "Gif comment ignored"
msgstr ""

#: app/models.py:2373
msgid "Low quality reply"
msgstr ""

#: app/models.py:3036
msgid "Added moderator"
msgstr ""

#: app/models.py:3037
msgid "Removed moderator"
msgstr ""

#: app/models.py:3038
msgid "Featured post"
msgstr ""

#: app/models.py:3039
msgid "Unfeatured post"
msgstr ""

#: app/models.py:3040
msgid "Deleted post"
msgstr ""

#: app/models.py:3041
msgid "Un-deleted post"
msgstr ""

#: app/models.py:3042
msgid "Deleted comment"
msgstr ""

#: app/models.py:3043
msgid "Un-deleted comment"
msgstr ""

#: app/models.py:3044
msgid "Deleted community"
msgstr ""

#: app/models.py:3045
msgid "Deleted account"
msgstr ""

#: app/models.py:3046
msgid "Restored account"
msgstr ""

#: app/models.py:3047
msgid "Banned account"
msgstr ""

#: app/models.py:3048
msgid "Un-banned account"
msgstr ""

#: app/models.py:3049
msgid "Lock post"
msgstr ""

#: app/models.py:3050
msgid "Un-lock post"
msgstr ""

#: app/models.py:3051
msgid "Lock comment"
msgstr ""

#: app/models.py:3052
msgid "Un-lock comment"
msgstr ""

#: app/auth/routes.py:139 app/auth/util.py:446 app/post/routes.py:754
#: app/shared/auth.py:68 app/utils.py:2110
msgid "You have been banned."
msgstr ""

#: app/utils.py:2540
msgid "Wrong Captcha text."
msgstr ""

#: app/admin/forms.py:238 app/admin/forms.py:300 app/utils.py:2878
msgid "User"
msgstr ""

#: app/community/forms.py:163 app/templates/admin/communities.html:40
#: app/templates/list_communities.html:211 app/templates/search/start.html:33
#: app/utils.py:2880
msgid "Community"
msgstr ""

#: app/utils.py:2882 app/utils.py:2888
msgid "Topic/feed"
msgstr ""

#: app/post/forms.py:20 app/templates/post/add_reply_inline.html:27
#: app/utils.py:2884 app/utils.py:2886 app/utils.py:2890
msgid "Comment"
msgstr ""

#: app/templates/chat/conversation.html:37 app/utils.py:2892
msgid "Chat"
msgstr ""

#: app/admin/forms.py:240 app/admin/forms.py:302 app/admin/routes.py:83
#: app/templates/admin/permissions.html:22 app/templates/base.html:217
#: app/templates/themes/dillo/base.html:163
#: app/templates/user/show_profile.html:140
#: app/templates/user/show_profile.html:141
#: app/templates/user/user_preview.html:14
#: app/templates/user/user_preview.html:15 app/utils.py:2894 app/utils.py:2896
#: app/utils.py:2898 app/utils.py:2902 app/utils.py:2906 app/utils.py:2908
msgid "Admin"
msgstr ""

#: app/admin/forms.py:58 app/templates/_view_filter_nav.html:11
#: app/templates/_view_filter_nav.html:27
#: app/templates/admin/communities.html:77
#: app/templates/list_communities.html:113
#: app/templates/list_communities.html:131
#: app/templates/list_communities.html:149
#: app/templates/list_communities.html:166 app/templates/search/start.html:35
#: app/templates/search/start.html:43 app/templates/search/start.html:53
#: app/templates/search/start.html:61
#: app/templates/themes/dillo/_view_filter_nav.html:15
#: app/templates/user/alerts/_filter.html:3
#: app/templates/user/notifications.html:24 app/user/forms.py:94
#: app/utils.py:2912
msgid "All"
msgstr ""

#: app/community/forms.py:46 app/utils.py:3109
msgid "- cannot be in Url. Use _ instead?"
msgstr ""

#: app/utils.py:3125
msgid "Feed urls can only contain letters, numbers, and underscores."
msgstr ""

#: app/utils.py:3135
msgid "A Feed with this url already exists."
msgstr ""

#: app/activitypub/routes.py:525 app/activitypub/routes.py:529
msgid "Community not found on this instance"
msgstr ""

#: app/activitypub/util.py:2464
#, python-format
msgid "Reply to %(post_title)s"
msgstr ""

#: app/activitypub/util.py:2491
#, python-format
msgid "Reply to comment on %(post_title)s"
msgstr ""

#: app/activitypub/util.py:3107 app/shared/post.py:698
msgid "A post has been reported"
msgstr ""

#: app/activitypub/util.py:3144 app/shared/reply.py:328
msgid "A comment has been reported"
msgstr ""

#: app/admin/forms.py:14
msgid "Site Name"
msgstr ""

#: app/admin/forms.py:15
msgid "Tagline"
msgstr ""

#: app/admin/forms.py:16
msgid "Icon"
msgstr ""

#: app/admin/forms.py:18
msgid "Sidebar"
msgstr ""

#: app/admin/forms.py:19 app/templates/auth/instance_chooser.html:90
#: app/templates/base.html:268 app/templates/instance/people.html:25
#: app/templates/themes/dillo/base.html:205
msgid "About"
msgstr ""

#: app/admin/forms.py:20
msgid "Announcement at top of home page"
msgstr ""

#: app/admin/forms.py:21
msgid "Legal information"
msgstr ""

#: app/admin/forms.py:22
msgid "Terms of service url"
msgstr ""

#: app/admin/forms.py:23
msgid "General instance contact email address"
msgstr ""

#: app/admin/forms.py:24 app/admin/forms.py:68 app/admin/forms.py:77
#: app/admin/forms.py:92 app/admin/forms.py:157 app/admin/forms.py:178
#: app/admin/forms.py:189 app/admin/forms.py:194 app/admin/forms.py:201
#: app/admin/forms.py:209 app/admin/forms.py:243 app/admin/forms.py:307
#: app/admin/forms.py:335 app/community/forms.py:109 app/community/forms.py:123
#: app/community/forms.py:479 app/community/forms.py:518 app/domain/forms.py:8
#: app/feed/forms.py:25 app/feed/forms.py:77 app/post/forms.py:24
#: app/post/forms.py:84 app/post/forms.py:91
#: app/templates/admin/permissions.html:41 app/user/forms.py:204
msgid "Save"
msgstr ""

#: app/admin/forms.py:28
msgid "Enable downvotes"
msgstr ""

#: app/admin/forms.py:29
msgid "Decrease reputation when posting only a gif as a comment"
msgstr ""

#: app/admin/forms.py:30
msgid "Decrease reputation when an image post matches the 4chan filter"
msgstr ""

#: app/admin/forms.py:31
msgid "Filter out comments that are simply a form of \"this\""
msgstr ""

#: app/admin/forms.py:32
msgid "Meme communities = low-quality"
msgstr ""

#: app/admin/forms.py:33
msgid "Allow local image posts"
msgstr ""

#: app/admin/forms.py:34
msgid "Allow NSFW communities"
msgstr ""

#: app/admin/forms.py:35
msgid "Allow NSFL communities and posts"
msgstr ""

#: app/admin/forms.py:36
msgid "Bar people from these countries from accessing NSFW and NSFL content"
msgstr ""

#: app/admin/forms.py:37
msgid "Only admins can create new local communities"
msgstr ""

#: app/admin/forms.py:38
msgid "Notify admins about reports, not just moderators"
msgstr ""

#: app/admin/forms.py:39
msgid "Require new accounts to verify their email address"
msgstr ""

#: app/admin/forms.py:40
msgid "Require CAPTCHA for new account registration"
msgstr ""

#: app/admin/forms.py:41
msgid "Open"
msgstr ""

#: app/admin/forms.py:41
msgid "Require application"
msgstr ""

#: app/admin/forms.py:41
msgid "Closed"
msgstr ""

#: app/admin/forms.py:42
msgid "Registration mode"
msgstr ""

#: app/admin/forms.py:43
msgid "Question to ask people applying for an account"
msgstr ""

#: app/admin/forms.py:44
msgid "Registration approved email"
msgstr ""

#: app/admin/forms.py:46
msgid "Provide a list of topics to subscribe to"
msgstr ""

#: app/admin/forms.py:47
msgid "Trump Musk filter setup"
msgstr ""

#: app/admin/forms.py:48
msgid "Ignore registrations from these countries"
msgstr ""

#: app/admin/forms.py:49
msgid "Block registrations from these referrers (one per line)"
msgstr ""

#: app/admin/forms.py:50
msgid "Warn if new account banned from these instances"
msgstr ""

#: app/admin/forms.py:51 app/templates/auth/instance_chooser.html:26
#: app/templates/auth/instance_chooser.html:112
msgid "Primary language"
msgstr ""

#: app/admin/forms.py:52
msgid "Default theme"
msgstr ""

#: app/admin/forms.py:53 app/user/forms.py:123
msgid "Additional CSS"
msgstr ""

#: app/admin/forms.py:54
msgid "Additional JS"
msgstr ""

#: app/admin/forms.py:55 app/templates/_view_filter_nav.html:7
#: app/templates/_view_filter_nav.html:21
#: app/templates/list_communities.html:72
#: app/templates/themes/dillo/_view_filter_nav.html:5 app/user/forms.py:90
msgid "Subscribed"
msgstr ""

#: app/admin/forms.py:56 app/templates/_view_filter_nav.html:9
#: app/templates/_view_filter_nav.html:23
#: app/templates/list_communities.html:53
#: app/templates/themes/dillo/_view_filter_nav.html:9 app/user/forms.py:92
msgid "Local"
msgstr ""

#: app/admin/forms.py:57 app/templates/_view_filter_nav.html:10
#: app/templates/_view_filter_nav.html:25
#: app/templates/admin/communities.html:71
#: app/templates/themes/dillo/_view_filter_nav.html:12 app/user/forms.py:93
msgid "Popular"
msgstr ""

#: app/admin/forms.py:60 app/user/forms.py:96
msgid "Default home filter"
msgstr ""

#: app/admin/forms.py:62
msgid "Log ActivityPub JSON for debugging"
msgstr ""

#: app/admin/forms.py:63
msgid "Show moderation actions publicly"
msgstr ""

#: app/admin/forms.py:64
msgid "Private instance - require login to browse"
msgstr ""

#: app/admin/forms.py:65
msgid "Show Rational Discourse Toolkit in sidebar"
msgstr ""

#: app/admin/forms.py:66
msgid "Allow non-admins to add remote communities"
msgstr ""

#: app/admin/forms.py:72
msgid "Enable instance chooser"
msgstr ""

#: app/admin/forms.py:73
msgid "One-sentence elevator pitch"
msgstr ""

#: app/admin/forms.py:74
msgid "Number of admins with emergency access"
msgstr ""

#: app/admin/forms.py:75
msgid "Non-admins donate enough to pay for hosting"
msgstr ""

#: app/admin/forms.py:76
msgid "This instance has automated daily backups"
msgstr ""

#: app/admin/forms.py:81
msgid "Federation mode"
msgstr ""

#: app/admin/forms.py:82
msgid "Blocklist - deny federation with specified instances"
msgstr ""

#: app/admin/forms.py:83
msgid "Allowlist - only allow federation with specified instances"
msgstr ""

#: app/admin/forms.py:85
msgid "Allow federation with these instances"
msgstr ""

#: app/admin/forms.py:86
msgid "Deny federation with these instances"
msgstr ""

#: app/admin/forms.py:87
msgid "Auto-defederate from any instance defederated by"
msgstr ""

#: app/admin/forms.py:88
msgid "Discard all posts, comments and PMs with these phrases (one per line)"
msgstr ""

#: app/admin/forms.py:89
msgid ""
"Discard all posts and comments by users with these words in their name "
"(one per line)"
msgstr ""

#: app/admin/forms.py:90
msgid ""
"Discard all posts and comments by users with these phrases in their bio "
"(one per line)"
msgstr ""

#: app/admin/forms.py:91
msgid "Automatically add new remote communities"
msgstr ""

#: app/admin/forms.py:96
msgid "Closing down announcement for home page"
msgstr ""

#: app/admin/forms.py:97
msgid "Yes, close my instance"
msgstr ""

#: app/admin/forms.py:101 app/admin/forms.py:107
msgid "Number of Communities to add"
msgstr ""

#: app/admin/forms.py:102
msgid "Add Communities"
msgstr ""

#: app/admin/forms.py:106
msgid "Remote Server"
msgstr ""

#: app/admin/forms.py:108
msgid "Communities must have at least this many posts"
msgstr ""

#: app/admin/forms.py:109
msgid "Communities must have at least this many active users in the past week."
msgstr ""

#: app/admin/forms.py:110
msgid "Dry Run"
msgstr ""

#: app/admin/forms.py:111
msgid "Scan"
msgstr ""

#: app/admin/forms.py:115
msgid "Import Bans List Json File"
msgstr ""

#: app/admin/forms.py:116 app/user/forms.py:130
msgid "Import"
msgstr ""

#: app/admin/forms.py:117 app/user/forms.py:129
msgid "Export"
msgstr ""

#: app/admin/forms.py:121 app/community/forms.py:75 app/community/forms.py:113
#: app/community/forms.py:168 app/templates/admin/cms_pages.html:24
#: app/templates/post/post_block_image_purge_posts.html:19
#: app/templates/user/scheduled_posts.html:25
msgid "Title"
msgstr ""

#: app/admin/forms.py:122 app/admin/forms.py:205 app/community/forms.py:26
#: app/feed/forms.py:13 app/feed/forms.py:65
#: app/templates/community/community_wiki_list.html:34
msgid "Url"
msgstr ""

#: app/admin/forms.py:123 app/community/forms.py:27 app/community/forms.py:76
#: app/feed/forms.py:14 app/feed/forms.py:66 app/templates/admin/home.html:58
#: app/templates/auth/instance_chooser.html:86
#: app/templates/community/community_moderate.html:40
#: app/templates/user/notifs/20.html:51
msgid "Description"
msgstr ""

#: app/admin/forms.py:124 app/community/forms.py:29 app/community/forms.py:78
#: app/feed/forms.py:19 app/feed/forms.py:71
msgid "Icon image"
msgstr ""

#: app/admin/forms.py:125 app/community/forms.py:30 app/community/forms.py:79
#: app/feed/forms.py:20 app/feed/forms.py:72
msgid "Banner image"
msgstr ""

#: app/admin/forms.py:126
msgid "Rules"
msgstr ""

#: app/admin/forms.py:127 app/community/forms.py:80
msgid "NSFW community"
msgstr ""

#: app/admin/forms.py:128
msgid "Banned - no new posts accepted"
msgstr ""

#: app/admin/forms.py:129 app/community/forms.py:81
msgid "Only accept posts from current instance"
msgstr ""

#: app/admin/forms.py:130 app/community/forms.py:82
msgid "Only moderators can post"
msgstr ""

#: app/admin/forms.py:131 app/community/forms.py:83
msgid "New moderators wanted"
msgstr ""

#: app/admin/forms.py:132
msgid "Posts can be popular"
msgstr ""

#: app/admin/forms.py:133
msgid "Posts show in All list"
msgstr ""

#: app/admin/forms.py:134
msgid "Low quality / toxic - upvotes in here don't add to reputation"
msgstr ""

#: app/admin/forms.py:135
msgid "Forever"
msgstr ""

#: app/admin/forms.py:136
msgid "1 week"
msgstr ""

#: app/admin/forms.py:137
msgid "2 weeks"
msgstr ""

#: app/admin/forms.py:138
msgid "1 month"
msgstr ""

#: app/admin/forms.py:139
msgid "2 months"
msgstr ""

#: app/admin/forms.py:140
msgid "3 months"
msgstr ""

#: app/admin/forms.py:141
msgid "6 months"
msgstr ""

#: app/admin/forms.py:142
msgid "1 year"
msgstr ""

#: app/admin/forms.py:143
msgid "2 years"
msgstr ""

#: app/admin/forms.py:144
msgid "5 years"
msgstr ""

#: app/admin/forms.py:145
msgid "10 years"
msgstr ""

#: app/admin/forms.py:147
msgid "Retain content"
msgstr ""

#: app/admin/forms.py:148 app/community/forms.py:92
#: app/templates/admin/communities.html:45
#: app/templates/admin/communities.html:46
#: app/templates/admin/communities.html:99
#: app/templates/list_communities.html:107
msgid "Topic"
msgstr ""

#: app/admin/forms.py:149 app/community/forms.py:95
#: app/templates/community/_community_nav.html:132
#: app/templates/community/_community_nav.html:363
#: app/templates/community/_community_nav.html:493
#: app/templates/feed/_feed_nav.html:125 app/templates/feed/_feed_nav.html:190
msgid "List"
msgstr ""

#: app/admin/forms.py:150 app/community/forms.py:96
msgid "Masonry"
msgstr ""

#: app/admin/forms.py:151 app/community/forms.py:97
msgid "Wide masonry"
msgstr ""

#: app/admin/forms.py:152 app/community/forms.py:98
#: app/templates/admin/communities.html:68
#: app/templates/admin/communities.html:103
#: app/templates/community/_community_nav.html:128
#: app/templates/community/_community_nav.html:359
#: app/templates/feed/_feed_nav.html:121
msgid "Layout"
msgstr ""

#: app/admin/forms.py:153 app/admin/forms.py:187 app/community/forms.py:28
#: app/community/forms.py:77
msgid "Posting warning"
msgstr ""

#: app/admin/forms.py:154 app/community/forms.py:34 app/community/forms.py:93
msgid "Languages"
msgstr ""

#: app/admin/forms.py:155
msgid "Override remote language setting"
msgstr ""

#: app/admin/forms.py:156
msgid "Old posts can be archived"
msgstr ""

#: app/admin/forms.py:163 app/community/forms.py:42 app/feed/forms.py:31
msgid "Url is required."
msgstr ""

#: app/admin/forms.py:174 app/community/forms.py:25 app/feed/forms.py:12
#: app/feed/forms.py:64 app/templates/admin/approve_registrations.html:23
#: app/templates/admin/approve_registrations.html:79
#: app/templates/admin/users.html:44 app/templates/admin/users.html:88
#: app/templates/community/community_mod_list.html:61
#: app/templates/community/community_moderate_subscribers.html:136
#: app/templates/community/community_wiki_list.html:33
#: app/templates/feed/public_feeds.html:76
#: app/templates/instance/people.html:24 app/templates/user/filters.html:46
#: app/templates/user/filters.html:90 app/templates/user/filters.html:108
#: app/templates/user/filters.html:126 app/templates/user/filters.html:144
#: app/user/forms.py:194
msgid "Name"
msgstr ""

#: app/admin/forms.py:174
msgid "Human readable name for the topic."
msgstr ""

#: app/admin/forms.py:175 app/community/forms.py:114
msgid "Slug"
msgstr ""

#: app/admin/forms.py:175
msgid "A short and unique identifier that becomes part of the URL."
msgstr ""

#: app/admin/forms.py:176
msgid "Parent topic"
msgstr ""

#: app/admin/forms.py:177
msgid "Show posts from child topics"
msgstr ""

#: app/admin/forms.py:182
msgid "Vote weight"
msgstr ""

#: app/admin/forms.py:183 app/templates/admin/instances.html:24
#: app/templates/admin/instances.html:105
#: app/templates/instance/list_instances.html:44
#: app/templates/instance/list_instances.html:94
#: app/templates/instance/list_instances.html:172
msgid "Dormant"
msgstr ""

#: app/admin/forms.py:184 app/templates/admin/instances.html:25
#: app/templates/admin/instances.html:103
msgid "Gone forever"
msgstr ""

#: app/admin/forms.py:185 app/templates/admin/instances.html:26
#: app/templates/admin/instances.html:58 app/templates/admin/instances.html:59
#: app/templates/admin/instances.html:98
#: app/templates/instance/list_instances.html:81
#: app/templates/instance/list_instances.html:116
msgid "Trusted"
msgstr ""

#: app/admin/forms.py:186
msgid "Hide from instance chooser"
msgstr ""

#: app/admin/forms.py:188
msgid "Inbox"
msgstr ""

#: app/admin/forms.py:193
msgid "Domain (not including https://)"
msgstr ""

#: app/admin/forms.py:198 app/admin/forms.py:206
#: app/templates/admin/blocked_images.html:19
msgid "Hash"
msgstr ""

#: app/admin/forms.py:199 app/admin/forms.py:207
msgid "Filename"
msgstr ""

#: app/admin/forms.py:200 app/admin/forms.py:208
#: app/templates/admin/blocked_images.html:21
#: app/templates/admin/blocked_images.html:28
#: app/templates/user/show_profile.html:143
#: app/templates/user/user_preview.html:22
msgid "Note"
msgstr ""

#: app/admin/forms.py:213 app/auth/forms.py:15 app/auth/forms.py:26
#: app/community/forms.py:127 app/community/forms.py:158
msgid "User name"
msgstr ""

#: app/admin/forms.py:215 app/user/forms.py:13
msgid "Email address"
msgstr ""

#: app/admin/forms.py:216 app/auth/forms.py:18 app/auth/forms.py:30
#: app/auth/forms.py:108
msgid "Password"
msgstr ""

#: app/admin/forms.py:218 app/auth/forms.py:32 app/auth/forms.py:109
msgid "Repeat password"
msgstr ""

#: app/admin/forms.py:219 app/user/forms.py:16
msgid "Bio"
msgstr ""

#: app/admin/forms.py:220 app/user/forms.py:31
msgid "Matrix User ID"
msgstr ""

#: app/admin/forms.py:221 app/user/forms.py:33
msgid "Avatar image"
msgstr ""

#: app/admin/forms.py:222 app/user/forms.py:34
msgid "Top banner image"
msgstr ""

#: app/admin/forms.py:223 app/admin/forms.py:285 app/user/forms.py:35
msgid "This profile is a bot"
msgstr ""

#: app/admin/forms.py:224 app/admin/forms.py:288
msgid "Email address is verified"
msgstr ""

#: app/admin/forms.py:225 app/admin/forms.py:289
#: app/templates/admin/approve_registrations.html:56
#: app/templates/admin/users.html:50 app/templates/admin/users.html:89
msgid "Banned"
msgstr ""

#: app/admin/forms.py:226 app/user/forms.py:57
msgid "Subscribe to email newsletter"
msgstr ""

#: app/admin/forms.py:227 app/admin/forms.py:292 app/user/forms.py:177
msgid "Show"
msgstr ""

#: app/admin/forms.py:228 app/admin/forms.py:293 app/user/forms.py:178
#: app/user/forms.py:198
msgid "Hide completely"
msgstr ""

#: app/admin/forms.py:229 app/admin/forms.py:294
msgid "Blur"
msgstr ""

#: app/admin/forms.py:230 app/admin/forms.py:295 app/user/forms.py:198
msgid "Make semi-transparent"
msgstr ""

#: app/admin/forms.py:231 app/user/forms.py:59 app/user/forms.py:181
msgid "Hide posts by bots"
msgstr ""

#: app/admin/forms.py:233 app/admin/forms.py:296 app/user/forms.py:60
#: app/user/forms.py:183
msgid "Show NSFW posts"
msgstr ""

#: app/admin/forms.py:235 app/admin/forms.py:298 app/user/forms.py:61
#: app/user/forms.py:185
msgid "Show NSFL posts"
msgstr ""

#: app/admin/forms.py:239 app/admin/forms.py:301
#: app/templates/admin/permissions.html:21
#: app/templates/user/show_profile.html:141
#: app/templates/user/user_preview.html:15
msgid "Staff"
msgstr ""

#: app/admin/forms.py:242 app/admin/forms.py:304
msgid "Role"
msgstr ""

#: app/admin/forms.py:248 app/auth/forms.py:49
msgid "An account with this email address already exists."
msgstr ""

#: app/admin/forms.py:252 app/auth/forms.py:56
msgid "User names cannot contain @."
msgstr ""

#: app/admin/forms.py:256 app/auth/forms.py:65
msgid "This username was used in the past and cannot be reused."
msgstr ""

#: app/admin/forms.py:258 app/auth/forms.py:67
msgid "An account with this user name already exists."
msgstr ""

#: app/admin/forms.py:261
msgid "A community with this name exists so it cannot be used for a user."
msgstr ""

#: app/admin/forms.py:268 app/admin/forms.py:281 app/auth/forms.py:83
#: app/auth/forms.py:99
msgid "This password is too common."
msgstr ""

#: app/admin/forms.py:278 app/auth/forms.py:96
msgid "This password is not secure."
msgstr ""

#: app/admin/forms.py:286
msgid "Flag their posts as from a bot"
msgstr ""

#: app/admin/forms.py:287
msgid "Hide cross-posts by this user"
msgstr ""

#: app/admin/forms.py:290
msgid "Ban posts"
msgstr ""

#: app/admin/forms.py:291
msgid "Ban comments"
msgstr ""

#: app/admin/forms.py:305
msgid "Remove avatar"
msgstr ""

#: app/admin/forms.py:306
msgid "Remove banner"
msgstr ""

#: app/admin/forms.py:311
msgid "Subject"
msgstr ""

#: app/admin/forms.py:312
msgid "Body (text)"
msgstr ""

#: app/admin/forms.py:313
msgid "Body (html)"
msgstr ""

#: app/admin/forms.py:314
msgid "Test mode"
msgstr ""

#: app/admin/forms.py:315 app/admin/routes.py:1787
msgid "Send newsletter"
msgstr ""

#: app/admin/forms.py:319
msgid "New url"
msgstr ""

#: app/admin/forms.py:320
msgid "Set new owner"
msgstr ""

#: app/admin/forms.py:321 app/templates/list_communities.html:83
#: app/templates/post/_flair_choices.html:16 app/topic/forms.py:12
msgid "Submit"
msgstr ""

#: app/admin/forms.py:326
msgid "A local community at that url already exists"
msgstr ""

#: app/admin/forms.py:330
msgid "URL path"
msgstr ""

#: app/admin/forms.py:331
msgid "e.g., /about-us"
msgstr ""

#: app/admin/forms.py:332
msgid "Page title"
msgstr ""

#: app/admin/forms.py:333
msgid "Content (Markdown)"
msgstr ""

#: app/admin/forms.py:334
msgid "Write your content in Markdown format..."
msgstr ""

#: app/admin/forms.py:348
msgid "A page with this URL already exists."
msgstr ""

#: app/admin/routes.py:218 app/admin/routes.py:250 app/admin/routes.py:288
#: app/feed/routes.py:238
msgid "Settings saved."
msgstr ""

#: app/admin/routes.py:228 app/templates/admin/_nav.html:5
#: app/templates/admin/site.html:16
msgid "Site profile"
msgstr ""

#: app/admin/routes.py:321 app/admin/routes.py:343
#: app/templates/admin/_nav.html:6 app/templates/admin/misc.html:19
msgid "Misc settings"
msgstr ""

#: app/admin/routes.py:335
msgid ""
"Settings saved. It might take up to 24 hours before other instances show "
"your changes."
msgstr ""

#: app/admin/routes.py:418
#, python-format
msgid "%d out of %d communities were excluded using current filters"
msgstr ""

#: app/admin/routes.py:468 app/admin/routes.py:790
#, python-format
msgid "Results: %(results)s"
msgstr ""

#: app/admin/routes.py:471
#, python-format
msgid ""
"Subscription process for %(communities_to_add)d of "
"%(parsed_communities_sorted)d communities launched in background, check "
"admin/activities for details"
msgstr ""

#: app/admin/routes.py:793
#, python-format
msgid ""
"Based on current filters, the subscription process for "
"%(communities_to_join)d of %(candidate_communities)d communities launched"
" in background, check admin/activities for details"
msgstr ""

#: app/admin/routes.py:819
msgid "Ban imports started in a background process."
msgstr ""

#: app/admin/routes.py:822
msgid "Ban imports requested, but no json provided."
msgstr ""

#: app/admin/routes.py:922
msgid "Admin settings saved"
msgstr ""

#: app/admin/routes.py:938
msgid "Federation settings"
msgstr ""

#: app/admin/routes.py:1075
msgid ""
"LOG_ACTIVITYPUB_TO_DB is off so no incoming activities are being logged "
"to the database."
msgstr ""

#: app/admin/routes.py:1098
msgid "ActivityPub Log"
msgstr ""

#: app/admin/routes.py:1107 app/templates/admin/activity_json.html:13
msgid "Activity JSON"
msgstr ""

#: app/admin/routes.py:1144 app/community/routes.py:540
#: app/community/routes.py:1862 app/community/routes.py:1914
#: app/feed/forms.py:18 app/feed/forms.py:70 app/main/routes.py:370
#: app/post/routes.py:214 app/post/routes.py:473 app/post/routes.py:1947
#: app/templates/admin/_nav.html:9 app/templates/admin/_tabbed_nav.html:10
#: app/templates/admin/instances.html:48 app/templates/base.html:172
#: app/templates/base.html:186 app/templates/base.html:285
#: app/templates/communities_menu.html:5
#: app/templates/community/_community_nav.html:408
#: app/templates/community/community_edit.html:14
#: app/templates/community/community_flair.html:14
#: app/templates/community/community_mod_list.html:21
#: app/templates/community/community_moderate.html:14
#: app/templates/community/community_moderate_comments.html:16
#: app/templates/community/community_moderate_subscribers.html:15
#: app/templates/community/community_modlog.html:15
#: app/templates/community/community_move.html:14
#: app/templates/community/community_wiki_list.html:14
#: app/templates/community/community_wiki_revisions.html:15
#: app/templates/community/invite.html:14
#: app/templates/feed/public_feeds.html:77
#: app/templates/instance/overview.html:30
#: app/templates/list_communities.html:198 app/templates/search/start.html:28
#: app/templates/user/alerts/_type.html:4 app/templates/user/filters.html:78
#: app/templates/user/notifications.html:73
#: app/templates/user/show_profile.html:353
msgid "Communities"
msgstr ""

#: app/admin/routes.py:1165
msgid "Communities with no topic"
msgstr ""

#: app/admin/routes.py:1187
msgid "Communities with low_quality == True"
msgstr ""

#: app/admin/routes.py:1255 app/admin/routes.py:1357 app/admin/routes.py:1381
#: app/admin/routes.py:1638 app/admin/routes.py:1887 app/admin/routes.py:1917
#: app/admin/routes.py:2007 app/admin/routes.py:2035
#: app/community/routes.py:1171 app/community/routes.py:1810
#: app/community/routes.py:1975 app/community/routes.py:2203
#: app/domain/routes.py:41
msgid "Saved"
msgstr ""

#: app/admin/routes.py:1259
msgid ""
"This is a remote community - most settings here will be regularly "
"overwritten with data from the original server."
msgstr ""

#: app/admin/routes.py:1279 app/community/routes.py:1193
msgid "Edit community"
msgstr ""

#: app/admin/routes.py:1294 app/community/routes.py:1253
msgid "Community deleted"
msgstr ""

#: app/admin/routes.py:1337 app/community/routes.py:525
#: app/community/routes.py:1849 app/community/routes.py:1901
#: app/post/routes.py:200 app/post/routes.py:454
#: app/templates/admin/_nav.html:10 app/templates/admin/_tabbed_nav.html:11
#: app/templates/admin/topics.html:33 app/templates/explore.html:12
#: app/templates/explore_menu.html:37 app/templates/themes/dillo/base.html:86
#: app/templates/themes/dillo/base.html:110
#: app/templates/topic/show_topic.html:17
#: app/templates/user/alerts/_type.html:5
msgid "Topics"
msgstr ""

#: app/admin/routes.py:1360 app/templates/admin/topics.html:33
msgid "Add topic"
msgstr ""

#: app/admin/routes.py:1388
msgid "Edit topic"
msgstr ""

#: app/admin/routes.py:1399
msgid "Topic deleted"
msgstr ""

#: app/admin/routes.py:1401
msgid "Cannot delete topic with communities assigned to it."
msgstr ""

#: app/admin/routes.py:1442 app/templates/admin/_nav.html:13
#: app/templates/admin/_tabbed_nav.html:14
#: app/templates/admin/instances.html:49 app/templates/admin/users.html:15
#: app/templates/user/alerts/_type.html:7
msgid "Users"
msgstr ""

#: app/admin/routes.py:1462
msgid "Bad / Most downvoted"
msgstr ""

#: app/admin/routes.py:1472
msgid "Likely spam"
msgstr ""

#: app/admin/routes.py:1484
msgid "Deleted content"
msgstr ""

#: app/admin/routes.py:1557
msgid "Registration approved."
msgstr ""

#: app/admin/routes.py:1585
msgid "Registration denied. User removed from the database."
msgstr ""

#: app/admin/routes.py:1624
msgid ""
"Permissions are cached for 50 seconds so new admin roles won't take "
"effect immediately."
msgstr ""

#: app/admin/routes.py:1642
msgid ""
"This is a remote user - most settings here will be regularly overwritten "
"with data from the original server."
msgstr ""

#: app/admin/routes.py:1655
msgid "Edit user"
msgstr ""

#: app/admin/routes.py:1710
msgid "User added"
msgstr ""

#: app/admin/routes.py:1713
msgid "Add user"
msgstr ""

#: app/admin/routes.py:1721
msgid "This user cannot be deleted."
msgstr ""

#: app/admin/routes.py:1744
msgid "User deleted"
msgstr ""

#: app/admin/routes.py:1773 app/templates/admin/reports.html:15
#: app/templates/admin/users.html:56 app/templates/admin/users.html:92
#: app/templates/community/_community_moderation_nav.html:8
#: app/templates/community/community_moderate.html:22
#: app/templates/community/community_moderate_subscribers.html:138
msgid "Reports"
msgstr ""

#: app/admin/routes.py:1784
msgid "Newsletter sent"
msgstr ""

#: app/admin/routes.py:1808
msgid "Settings saved"
msgstr ""

#: app/admin/routes.py:1813 app/templates/user/show_profile.html:141
msgid "Role permissions"
msgstr ""

#: app/admin/routes.py:1901
msgid "Edit instance"
msgstr ""

#: app/admin/routes.py:1919
msgid "Problem adding instance to database"
msgstr ""

#: app/admin/routes.py:1934
#, python-format
msgid "Set community owner to %(user_name)s"
msgstr ""

#: app/admin/routes.py:1973
#, python-format
msgid ""
"%(community_name)s is now %(new_url)s. Contact the initiator of this "
"request to let them know."
msgstr ""

#: app/admin/routes.py:1976
msgid "Ensure this community has the right moderators."
msgstr ""

#: app/admin/routes.py:1981
msgid "Move community"
msgstr ""

#: app/admin/routes.py:1991 app/templates/admin/_nav.html:34
msgid "Blocked images"
msgstr ""

#: app/admin/routes.py:2014
msgid "Edit blocked image"
msgstr ""

#: app/admin/routes.py:2038
msgid ""
"Provide the url of an image or the hash (and file name) of it, but not "
"both."
msgstr ""

#: app/admin/routes.py:2040 app/templates/admin/blocked_images.html:14
#: app/templates/admin/edit_blocked_image.html:15
msgid "Add blocked image"
msgstr ""

#: app/admin/routes.py:2054 app/post/routes.py:1835
#, python-format
msgid "%(count)s posts deleted."
msgstr ""

#: app/admin/routes.py:2060 app/post/routes.py:1847
#: app/templates/post/post_block_image_purge_posts.html:15
msgid "Posts containing blocked images"
msgstr ""

#: app/admin/routes.py:2073
msgid "Blocked image deleted"
msgstr ""

#: app/admin/routes.py:2084
msgid "CMS Pages"
msgstr ""

#: app/admin/routes.py:2097 app/admin/routes.py:2118
msgid "Page saved."
msgstr ""

#: app/admin/routes.py:2100
msgid "Add CMS Page"
msgstr ""

#: app/admin/routes.py:2121
msgid "Edit page"
msgstr ""

#: app/admin/routes.py:2131
msgid "Page deleted."
msgstr ""

#: app/admin/util.py:96
msgid "No recipients"
msgstr ""

#: app/admin/util.py:120 app/community/forms.py:181 app/feed/util.py:18
#: app/user/forms.py:117
msgid "None"
msgstr ""

#: app/auth/forms.py:17
msgid "or email"
msgstr ""

#: app/auth/forms.py:19 app/auth/forms.py:31 app/auth/forms.py:33
#: app/user/forms.py:15
msgid "Minimum length 8, maximum 128"
msgstr ""

#: app/auth/forms.py:20 app/user/forms.py:65
msgid "Low bandwidth mode"
msgstr ""

#: app/auth/forms.py:22
msgid "Log In"
msgstr ""

#: app/auth/forms.py:28 app/auth/forms.py:29 app/auth/forms.py:103
#: app/auth/forms.py:129 app/templates/admin/approve_registrations.html:24
#: app/templates/admin/approve_registrations.html:80
msgid "Email"
msgstr ""

#: app/auth/forms.py:34
msgid "Why would you like to join this site?"
msgstr ""

#: app/auth/forms.py:35
msgid "I agree to the terms of service & privacy policy (see links in footer)"
msgstr ""

#: app/auth/forms.py:36
msgid "Enter captcha code"
msgstr ""

#: app/auth/forms.py:39 app/auth/util.py:353 app/templates/base.html:182
#: app/templates/themes/dillo/base.html:108
msgid "Register"
msgstr ""

#: app/auth/forms.py:54
msgid "User names cannot contain spaces."
msgstr ""

#: app/auth/forms.py:60
msgid "User names can only contain letters, numbers, and underscores."
msgstr ""

#: app/auth/forms.py:72 app/auth/forms.py:76 app/community/forms.py:65
#: app/community/forms.py:69 app/feed/forms.py:47
msgid "This name is in use already."
msgstr ""

#: app/auth/forms.py:86
msgid "Maximum password length is 128 characters."
msgstr ""

#: app/auth/forms.py:104
msgid "Request password reset"
msgstr ""

#: app/auth/forms.py:110
msgid "Set password"
msgstr ""

#: app/auth/forms.py:114
msgid "Please make it stop"
msgstr ""

#: app/auth/forms.py:115
msgid "A little is ok"
msgstr ""

#: app/auth/forms.py:116
msgid "Bring it on"
msgstr ""

#: app/auth/forms.py:118
msgid "How tired of Trump and Musk news are you?"
msgstr ""

#: app/auth/forms.py:120 app/auth/forms.py:125
msgid "Choose"
msgstr ""

#: app/auth/forms.py:124
msgid "Choose some topics you are interested in"
msgstr ""

#: app/auth/forms.py:130
msgid "Set email"
msgstr ""

#: app/auth/oauth_util.py:38
msgid ""
"An account with this email already exists, please login and connect this "
"account over \"Connect OAuth\" setting."
msgstr ""

#: app/auth/oauth_util.py:128 app/auth/oauth_util.py:131
msgid "Account registrations are currently closed."
msgstr ""

#: app/auth/oauth_util.py:134 app/auth/oauth_util.py:135 app/auth/util.py:154
msgid "Application declined"
msgstr ""

#: app/auth/oauth_util.py:136 app/auth/util.py:155
msgid "Sorry, we are not accepting registrations from your country."
msgstr ""

#: app/auth/oauth_util.py:146
msgid "Login failed due to a problem with the OAuth server."
msgstr ""

#: app/auth/oauth_util.py:162 app/auth/routes.py:261 app/auth/util.py:427
msgid "This account has been deleted."
msgstr ""

#: app/auth/onboarding.py:22
msgid "Which server do you want to join?"
msgstr ""

#: app/auth/onboarding.py:60
msgid ""
"You have joined some communities relating to those interests. Find more "
"on the Topics menu or browse the home page."
msgstr ""

#: app/auth/onboarding.py:64 app/main/routes.py:245 app/main/routes.py:1102
msgid ""
"You did not choose any topics. Would you like to choose individual "
"communities instead?"
msgstr ""

#: app/auth/onboarding.py:70
msgid ""
"Please join some communities you're interested in and then go to the home"
" page by clicking on the logo above."
msgstr ""

#: app/auth/routes.py:82
msgid "Account under review"
msgstr ""

#: app/auth/routes.py:87 app/templates/auth/permission_denied.html:12
#: app/templates/chat/blocked.html:13 app/templates/chat/denied.html:14
#: app/templates/topic/suggestion_denied.html:14
msgid "Sorry"
msgstr ""

#: app/auth/routes.py:87
msgid ""
"You are not able to do this action due to being a very new account or "
"because of a low reputation."
msgstr ""

#: app/auth/routes.py:92 app/templates/auth/check_email.html:12
msgid "Check your email"
msgstr ""

#: app/auth/routes.py:105
msgid "Sorry, you cannot use that email address."
msgstr ""

#: app/auth/routes.py:110
msgid "Check your email for a link to reset your password."
msgstr ""

#: app/auth/routes.py:113
msgid "No account with that email address exists"
msgstr ""

#: app/auth/routes.py:114
msgid "Reset Password"
msgstr ""

#: app/auth/routes.py:128
#, python-format
msgid ""
"Your password has been reset. Please use it to log in with user name of "
"%(name)s."
msgstr ""

#: app/auth/routes.py:142 app/auth/routes.py:157
msgid "Thank you for verifying your email address."
msgstr ""

#: app/auth/routes.py:159
msgid "Email address validation failed."
msgstr ""

#: app/auth/routes.py:223
msgid "This Google account is already connected to another user."
msgstr ""

#: app/auth/routes.py:230
msgid "Your Google account has been connected successfully."
msgstr ""

#: app/auth/routes.py:233
#, python-format
msgid "Failed to connect Google account: %(error)s"
msgstr ""

#: app/auth/routes.py:311
msgid "This Mastodon account is already connected to another user."
msgstr ""

#: app/auth/routes.py:318
msgid "Your Mastodon account has been connected successfully."
msgstr ""

#: app/auth/routes.py:321
#, python-format
msgid "Failed to connect Mastodon account: %(error)s"
msgstr ""

#: app/auth/routes.py:359
msgid "This Discord account is already connected to another user."
msgstr ""

#: app/auth/routes.py:366
msgid "Your Discord account has been connected successfully."
msgstr ""

#: app/auth/routes.py:369
#, python-format
msgid "Failed to connect Discord account: %(error)s"
msgstr ""

#: app/auth/util.py:165
msgid "Sorry, you cannot use that email address"
msgstr ""

#: app/auth/util.py:169
msgid "Sorry, you cannot use that user name"
msgstr ""

#: app/auth/util.py:177
msgid "Sorry, this username pattern is not allowed."
msgstr ""

#: app/auth/util.py:191
msgid "Registration not allowed based on your referrer."
msgstr ""

#: app/auth/util.py:235
#, python-format
msgid "Your username contained special letters so it was changed to %(name)s."
msgstr ""

#: app/auth/util.py:381 app/auth/util.py:411 app/shared/auth.py:44
msgid "No account exists with that user name."
msgstr ""

#: app/auth/util.py:416 app/shared/auth.py:50
msgid ""
"Invalid password. Please <a href=\"/auth/reset_password_request\">reset "
"your password</a>."
msgstr ""

#: app/auth/util.py:419 app/shared/auth.py:53
msgid "Invalid password"
msgstr ""

#: app/auth/util.py:436
msgid "Login failed"
msgstr ""

#: app/auth/util.py:502 app/templates/base.html:290
#: app/templates/user/edit_profile.html:28
msgid "Login"
msgstr ""

#: app/chat/forms.py:10
msgid "Message"
msgstr ""

#: app/chat/forms.py:11
msgid "Type a message here..."
msgstr ""

#: app/chat/forms.py:12
msgid "Reply"
msgstr ""

#: app/chat/forms.py:16 app/post/forms.py:28 app/templates/base.html:221
#: app/templates/themes/dillo/base.html:166 app/templates/user/user_ban.html:14
#: app/user/forms.py:147
msgid "Spam"
msgstr ""

#: app/chat/forms.py:17 app/post/forms.py:28
#: app/templates/user/user_ban.html:15 app/user/forms.py:148
msgid "Harassment"
msgstr ""

#: app/chat/forms.py:18 app/post/forms.py:29
#: app/templates/user/user_ban.html:16 app/user/forms.py:149
msgid "Threatening violence"
msgstr ""

#: app/chat/forms.py:19 app/templates/user/user_ban.html:17
#: app/user/forms.py:150
msgid "Promoting hate / genocide"
msgstr ""

#: app/chat/forms.py:20 app/post/forms.py:30
#: app/templates/user/user_ban.html:18 app/user/forms.py:151
msgid "Misinformation / disinformation"
msgstr ""

#: app/chat/forms.py:21 app/post/forms.py:31
#: app/templates/user/user_ban.html:19 app/user/forms.py:152
msgid "Racism, sexism, transphobia"
msgstr ""

#: app/chat/forms.py:22 app/post/forms.py:33
#: app/templates/user/user_ban.html:20 app/user/forms.py:155
msgid "Minor abuse or sexualization"
msgstr ""

#: app/chat/forms.py:23 app/post/forms.py:34
#: app/templates/user/user_ban.html:21 app/user/forms.py:156
msgid "Non-consensual intimate media"
msgstr ""

#: app/chat/forms.py:24 app/post/forms.py:35
#: app/templates/user/user_ban.html:22 app/user/forms.py:157
msgid "Prohibited transaction"
msgstr ""

#: app/chat/forms.py:24 app/post/forms.py:35
#: app/templates/user/user_ban.html:23 app/user/forms.py:157
msgid "Impersonation"
msgstr ""

#: app/chat/forms.py:25 app/post/forms.py:36
#: app/templates/user/user_ban.html:24 app/user/forms.py:158
msgid "Copyright violation"
msgstr ""

#: app/chat/forms.py:25 app/post/forms.py:36
#: app/templates/user/user_ban.html:25 app/user/forms.py:158
msgid "Trademark violation"
msgstr ""

#: app/chat/forms.py:26 app/post/forms.py:37
#: app/templates/user/user_ban.html:26 app/user/forms.py:159
msgid "Self-harm or suicide"
msgstr ""

#: app/chat/forms.py:27 app/community/forms.py:461 app/post/forms.py:38
#: app/user/forms.py:160
msgid "Other"
msgstr ""

#: app/chat/forms.py:28 app/community/forms.py:150 app/community/forms.py:463
#: app/post/forms.py:39 app/post/forms.py:69 app/post/forms.py:74
#: app/user/forms.py:138 app/user/forms.py:161
msgid "Reason"
msgstr ""

#: app/chat/forms.py:29 app/community/forms.py:464 app/post/forms.py:40
#: app/user/forms.py:162
msgid "More info"
msgstr ""

#: app/chat/forms.py:31 app/community/forms.py:466 app/post/forms.py:42
#: app/templates/user/show_profile.html:131 app/user/forms.py:164
msgid "Report"
msgstr ""

#: app/chat/routes.py:64
#, python-format
msgid "Chat with %(name)s"
msgstr ""

#: app/chat/routes.py:85
msgid "Send"
msgstr ""

#: app/chat/routes.py:96 app/templates/chat/new_message.html:14
#, python-format
msgid "New message to \"%(recipient_name)s\""
msgstr ""

#: app/chat/routes.py:151
msgid "Conversation deleted"
msgstr ""

#: app/chat/routes.py:171
msgid "Instance blocked."
msgstr ""

#: app/chat/routes.py:218
msgid "This conversation has been reported, thank you!"
msgstr ""

#: app/chat/routes.py:223
msgid "Report conversation"
msgstr ""

#: app/chat/util.py:75
msgid "Message sent."
msgstr ""

#: app/community/forms.py:36
msgid "Create"
msgstr ""

#: app/community/forms.py:51
msgid "Community urls can only contain letters, numbers, and underscores."
msgstr ""

#: app/community/forms.py:57 app/feed/forms.py:39
msgid "A community with this url already exists."
msgstr ""

#: app/community/forms.py:63 app/feed/forms.py:45
msgid "This name was used in the past and cannot be reused."
msgstr ""

#: app/community/forms.py:84
msgid "Everyone"
msgstr ""

#: app/community/forms.py:85 app/community/forms.py:118
msgid "Community members"
msgstr ""

#: app/community/forms.py:86 app/user/forms.py:118
msgid "This instance"
msgstr ""

#: app/community/forms.py:87 app/templates/instance/list_instances.html:80
#: app/user/forms.py:119
msgid "Trusted instances"
msgstr ""

#: app/community/forms.py:90
msgid "Accept downvotes from"
msgstr ""

#: app/community/forms.py:100 app/templates/community/add_post.html:13
#: app/templates/search/start.html:45
msgid "Link"
msgstr ""

#: app/community/forms.py:101 app/templates/community/add_post.html:14
#: app/templates/search/start.html:44
msgid "Discussion"
msgstr ""

#: app/community/forms.py:102 app/community/forms.py:253
#: app/community/forms.py:304 app/templates/community/add_post.html:15
#: app/templates/search/start.html:46
msgid "Image"
msgstr ""

#: app/community/forms.py:103 app/templates/community/add_post.html:16
#: app/templates/search/start.html:47
msgid "Video"
msgstr ""

#: app/community/forms.py:104 app/templates/community/add_post.html:17
#: app/templates/search/start.html:48
msgid "Poll"
msgstr ""

#: app/community/forms.py:105 app/templates/community/add_post.html:18
msgid "Event"
msgstr ""

#: app/community/forms.py:107
msgid "Default post type"
msgstr ""

#: app/community/forms.py:115 app/community/forms.py:169 app/post/forms.py:15
msgid "Body"
msgstr ""

#: app/community/forms.py:116
msgid "Mods and admins"
msgstr ""

#: app/community/forms.py:117
msgid "Trusted accounts"
msgstr ""

#: app/community/forms.py:119
msgid "Any account"
msgstr ""

#: app/community/forms.py:121
msgid "Who can edit"
msgstr ""

#: app/community/forms.py:128 app/community/forms.py:159
msgid "Find"
msgstr ""

#: app/community/forms.py:132
msgid "Amend the report description if necessary"
msgstr ""

#: app/community/forms.py:133
msgid "Escalate report"
msgstr ""

#: app/community/forms.py:137
msgid "Note for mod log"
msgstr ""

#: app/community/forms.py:138
msgid "Also resolve all other reports about the same thing."
msgstr ""

#: app/community/forms.py:139
#: app/templates/community/community_moderate_report_resolve.html:13
msgid "Resolve report"
msgstr ""

#: app/community/forms.py:143
msgid "Community address"
msgstr ""

#: app/community/forms.py:146 app/feed/forms.py:106 app/search/routes.py:177
#: app/templates/admin/communities.html:19
#: app/templates/admin/instances.html:16 app/templates/admin/instances.html:17
#: app/templates/admin/users.html:19 app/templates/admin/users.html:20
#: app/templates/auth/instance_chooser.html:22 app/templates/base.html:241
#: app/templates/base.html:286 app/templates/community/_community_nav.html:179
#: app/templates/community/add_remote.html:14
#: app/templates/community/community_moderate_subscribers.html:37
#: app/templates/domain/domains.html:29
#: app/templates/domain/domains_blocked.html:29
#: app/templates/feed/add_remote.html:14
#: app/templates/feed/public_feeds.html:23
#: app/templates/instance/list_instances.html:26
#: app/templates/list_communities.html:34 app/templates/search/results.html:68
#: app/templates/tag/tags.html:29 app/templates/tag/tags_blocked.html:29
#: app/templates/themes/dillo/base.html:69
msgid "Search"
msgstr ""

#: app/community/forms.py:151
msgid "Ban until"
msgstr ""

#: app/community/forms.py:152
msgid "Also delete all their posts"
msgstr ""

#: app/community/forms.py:153
msgid "Also delete all their comments"
msgstr ""

#: app/community/forms.py:154
#: app/templates/community/community_moderate_subscribers.html:98
#: app/templates/user/show_profile.html:342 app/user/forms.py:142
msgid "Ban"
msgstr ""

#: app/community/forms.py:170 app/templates/tag/tag.html:16
#: app/templates/tag/tags.html:12 app/templates/tag/tags.html:21
#: app/templates/tag/tags_blocked.html:12
#: app/templates/tag/tags_blocked.html:21
msgid "Tags"
msgstr ""

#: app/community/forms.py:171 app/community/forms.py:478
#: app/community/forms.py:514 app/post/forms.py:81
#: app/templates/_side_pane.html:98
#: app/templates/community/_community_moderation_nav.html:26
#: app/templates/community/community_flair.html:17
#: app/templates/community/community_flair.html:32
#: app/templates/post/_post_full.html:394
msgid "Flair"
msgstr ""

#: app/community/forms.py:173 app/templates/post/post_options.html:25
msgid "Sticky"
msgstr ""

#: app/community/forms.py:174 app/post/forms.py:82
#: app/templates/auth/instance_chooser.html:42
#: app/templates/list_communities.html:162
#: app/templates/post/_flair_choices.html:12
msgid "NSFW"
msgstr ""

#: app/community/forms.py:175 app/post/forms.py:83
msgid "Gore/gross"
msgstr ""

#: app/community/forms.py:176 app/post/forms.py:17
#: app/templates/post/_post_notification_toggle.html:5
#: app/templates/post/_reply_notification_toggle.html:4
#: app/templates/post/reply/_macros.html:35
msgid "Notify about replies"
msgstr ""

#: app/community/forms.py:177 app/post/forms.py:19
#: app/templates/auth/instance_chooser.html:26
#: app/templates/list_communities.html:144 app/templates/search/start.html:51
msgid "Language"
msgstr ""

#: app/community/forms.py:179
msgid "Publish at"
msgstr ""

#: app/community/forms.py:180
msgid "Repeat"
msgstr ""

#: app/community/forms.py:181 app/templates/user/scheduled_posts.html:38
msgid "Daily"
msgstr ""

#: app/community/forms.py:182 app/templates/user/scheduled_posts.html:40
msgid "Weekly"
msgstr ""

#: app/community/forms.py:182 app/templates/user/scheduled_posts.html:42
msgid "Monthly"
msgstr ""

#: app/community/forms.py:184 app/community/forms.py:322
#: app/templates/user/scheduled_posts.html:27
#: app/templates/user/scheduled_posts.html:35 app/user/forms.py:36
msgid "Timezone"
msgstr ""

#: app/community/forms.py:185
msgid "Publish"
msgstr ""

#: app/community/forms.py:194
msgid "NSFW posts are not allowed."
msgstr ""

#: app/community/forms.py:201
msgid "NSFL posts are not allowed."
msgstr ""

#: app/community/forms.py:209
msgid "Choose a time in the future."
msgstr ""

#: app/community/forms.py:219 app/community/forms.py:238
#: app/templates/admin/cms_pages.html:25
msgid "URL"
msgstr ""

#: app/community/forms.py:224
msgid "Alt text (for links to images)"
msgstr ""

#: app/community/forms.py:228 app/community/forms.py:232
#: app/community/forms.py:340 app/community/forms.py:344
#, python-format
msgid "Links to %(domain)s are not allowed."
msgstr ""

#: app/community/forms.py:246
#, python-format
msgid "Videos from %(domain)s are not allowed."
msgstr ""

#: app/community/forms.py:252
msgid "Alt text"
msgstr ""

#: app/community/forms.py:297 app/community/forms.py:312
#: app/community/forms.py:399
msgid "Images cannot be posted to local communities."
msgstr ""

#: app/community/forms.py:303
msgid "Replace Image"
msgstr ""

#: app/community/forms.py:318
msgid "Start"
msgstr ""

#: app/community/forms.py:319
msgid "End"
msgstr ""

#: app/community/forms.py:320
msgid "Banner"
msgstr ""

#: app/community/forms.py:321
msgid "More information link"
msgstr ""

#: app/community/forms.py:324
msgid "Cost"
msgstr ""

#: app/community/forms.py:325
msgid "Maximum number of attendees"
msgstr ""

#: app/community/forms.py:326 app/templates/admin/instances.html:23
#: app/templates/admin/instances.html:107
#: app/templates/instance/list_instances.html:39
#: app/templates/instance/list_instances.html:91
#: app/templates/instance/list_instances.html:174
msgid "Online"
msgstr ""

#: app/community/forms.py:327
msgid "Online link"
msgstr ""

#: app/community/forms.py:328
msgid "Address"
msgstr ""

#: app/community/forms.py:329
msgid "City"
msgstr ""

#: app/community/forms.py:330
msgid "Country"
msgstr ""

#: app/community/forms.py:336
msgid "Free"
msgstr ""

#: app/community/forms.py:336 app/templates/user/choose_plan.html:39
msgid "Donation"
msgstr ""

#: app/community/forms.py:336
msgid "Paid"
msgstr ""

#: app/community/forms.py:360 app/community/forms.py:362
msgid "This time is in the past."
msgstr ""

#: app/community/forms.py:365
msgid "Start must be less than end."
msgstr ""

#: app/community/forms.py:371
msgid "Online link is required for online events."
msgstr ""

#: app/community/forms.py:376
msgid "Address is required for physical events."
msgstr ""

#: app/community/forms.py:379
msgid "City is required for physical events."
msgstr ""

#: app/community/forms.py:382
msgid "Country is required for physical events."
msgstr ""

#: app/community/forms.py:405
msgid "Mode"
msgstr ""

#: app/community/forms.py:405
msgid "Voters choose one option"
msgstr ""

#: app/community/forms.py:406
msgid "Voters choose many options"
msgstr ""

#: app/community/forms.py:409
msgid "30 minutes"
msgstr ""

#: app/community/forms.py:410 app/templates/_home_nav.html:20
#: app/templates/_home_nav.html:56
msgid "1 hour"
msgstr ""

#: app/community/forms.py:411 app/templates/_home_nav.html:23
#: app/templates/_home_nav.html:61
msgid "6 hours"
msgstr ""

#: app/community/forms.py:412 app/templates/_home_nav.html:26
#: app/templates/_home_nav.html:66
#: app/templates/community/_community_nav.html:76
#: app/templates/community/_community_nav.html:307
#: app/templates/community/_community_nav.html:431
#: app/templates/feed/_feed_nav.html:73
msgid "12 hours"
msgstr ""

#: app/community/forms.py:413
msgid "1 day"
msgstr ""

#: app/community/forms.py:414
msgid "3 days"
msgstr ""

#: app/community/forms.py:415
msgid "7 days"
msgstr ""

#: app/community/forms.py:417
msgid "End voting in"
msgstr ""

#: app/community/forms.py:419
msgid "Accept votes from this instance only"
msgstr ""

#: app/community/forms.py:437
msgid "Polls can't be scheduled more than once"
msgstr ""

#: app/community/forms.py:446
msgid "Polls need options for people to choose from"
msgstr ""

#: app/community/forms.py:449
msgid "Provide at least two choices"
msgstr ""

#: app/community/forms.py:455
msgid "Breaks instance rules"
msgstr ""

#: app/community/forms.py:456
msgid "Abandoned by moderators"
msgstr ""

#: app/community/forms.py:457
msgid "Cult"
msgstr ""

#: app/community/forms.py:458
msgid "Scam"
msgstr ""

#: app/community/forms.py:459
msgid "Alt-right pipeline"
msgstr ""

#: app/community/forms.py:460 app/post/forms.py:29
msgid "Hate / genocide"
msgstr ""

#: app/community/forms.py:483 app/community/routes.py:1256
msgid "Delete community"
msgstr ""

#: app/community/forms.py:487
msgid "Full URL"
msgstr ""

#: app/community/forms.py:490
msgid "Retrieve"
msgstr ""

#: app/community/forms.py:494
msgid "To"
msgstr ""

#: app/community/forms.py:495
msgid "Email addresses or fediverse handles, one per line"
msgstr ""

#: app/community/forms.py:497 app/templates/community/invite.html:16
msgid "Invite"
msgstr ""

#: app/community/forms.py:501
msgid "Use new lines instead of commas."
msgstr ""

#: app/community/forms.py:504
msgid "Maximum of 50 at a time."
msgstr ""

#: app/community/forms.py:508
msgid "The old community is locked"
msgstr ""

#: app/community/forms.py:509
msgid "Move notification post in old community"
msgstr ""

#: app/community/forms.py:510
msgid "Request move"
msgstr ""

#: app/community/forms.py:515
msgid "Text color"
msgstr ""

#: app/community/forms.py:516
msgid "Background color"
msgstr ""

#: app/community/forms.py:517
msgid "Blur images and thumbnails for posts with this flair"
msgstr ""

#: app/community/routes.py:81
msgid "Community creation has been restricted to admins on this site"
msgstr ""

#: app/community/routes.py:133
msgid "Your new community has been created."
msgstr ""

#: app/community/routes.py:141 app/templates/community/add_local.html:13
#: app/templates/community/community_edit.html:26
msgid "Create community"
msgstr ""

#: app/community/routes.py:156
msgid "Adding remote communities is restricted to admin and staff users only."
msgstr ""

#: app/community/routes.py:166 app/community/routes.py:2419
#: app/feed/routes.py:130 app/feed/routes.py:1150 app/user/routes.py:1873
msgid ""
"Sorry, that instance is blocked, check https://gui.fediseer.com/ for "
"reasons."
msgstr ""

#: app/community/routes.py:180 app/community/routes.py:2422
msgid "Community not found."
msgstr ""

#: app/community/routes.py:182 app/community/routes.py:2425
msgid ""
"Community not found. If you are searching for a nsfw community it is "
"blocked by this instance."
msgstr ""

#: app/community/routes.py:186 app/community/routes.py:2429
#, python-format
msgid "That community is banned from %(site)s."
msgstr ""

#: app/community/routes.py:189 app/templates/admin/communities.html:30
#: app/templates/communities_menu.html:14
#: app/templates/list_communities.html:22 app/templates/search/start.html:100
msgid "Add remote community"
msgstr ""

#: app/community/routes.py:238 app/community/routes.py:243
msgid "This community is only visible to logged in users."
msgstr ""

#: app/community/routes.py:302 app/post/routes.py:122
#, python-format
msgid "You have been banned from this community until %(when)s."
msgstr ""

#: app/community/routes.py:304 app/post/routes.py:125
msgid "You have been banned from this community."
msgstr ""

#: app/community/routes.py:508 app/community/routes.py:1834
#: app/community/routes.py:1886 app/instance/routes.py:210
#: app/post/routes.py:183 app/post/routes.py:439 app/post/routes.py:1943
#: app/templates/base.html:219 app/templates/base.html:281
#: app/templates/chat/conversation.html:36
#: app/templates/community/community_edit.html:13
#: app/templates/community/community_flair.html:13
#: app/templates/community/community_mod_list.html:16
#: app/templates/community/community_moderate.html:13
#: app/templates/community/community_moderate_comments.html:15
#: app/templates/community/community_moderate_subscribers.html:14
#: app/templates/community/community_modlog.html:14
#: app/templates/community/community_move.html:13
#: app/templates/community/community_wiki_list.html:13
#: app/templates/community/community_wiki_revisions.html:14
#: app/templates/community/invite.html:13 app/templates/domain/domain.html:15
#: app/templates/feed/show_feed.html:17 app/templates/feed/show_feed.html:44
#: app/templates/feed/show_feed.html:74 app/templates/instance/overview.html:13
#: app/templates/instance/people.html:14 app/templates/tag/tag.html:15
#: app/templates/themes/dillo/base.html:165
#: app/templates/topic/show_topic.html:16 app/templates/user/alerts.html:13
#: app/templates/user/bookmarks.html:15
#: app/templates/user/bookmarks_comments.html:15
#: app/templates/user/connect_oauth.html:15
#: app/templates/user/delete_account.html:13
#: app/templates/user/edit_filters.html:14
#: app/templates/user/edit_profile.html:18
#: app/templates/user/edit_settings.html:15
#: app/templates/user/fediverse_redirect.html:15
#: app/templates/user/file_delete.html:13
#: app/templates/user/file_upload.html:13 app/templates/user/files.html:15
#: app/templates/user/filters.html:14 app/templates/user/import_export.html:15
#: app/templates/user/notifications.html:14 app/templates/user/passkeys.html:15
#: app/templates/user/people.html:13 app/templates/user/read_posts.html:15
#: app/templates/user/scheduled_posts.html:13
#: app/templates/user/show_profile.html:28
#: app/templates/user/show_profile.html:44
#: app/templates/user/show_profile.html:73
msgid "Home"
msgstr ""

#: app/community/routes.py:545 app/templates/_side_pane.html:175
#: app/templates/communities_menu.html:37 app/templates/explore.html:15
#: app/templates/explore_menu.html:5 app/templates/feed/show_feed.html:18
#: app/templates/feed/show_feed.html:45 app/templates/feed/show_feed.html:75
#: app/templates/themes/dillo/base.html:97
#: app/templates/themes/dillo/base.html:124
#: app/templates/user/alerts/_type.html:6
#: app/templates/user/edit_settings.html:72
msgid "Feeds"
msgstr ""

#: app/community/routes.py:597 app/post/routes.py:290
msgid ""
"This instance no longer online, so posts and comments will only be "
"visible locally"
msgstr ""

#: app/community/routes.py:776 app/shared/tasks/follows.py:49
msgid "You cannot join this community"
msgstr ""

#: app/community/routes.py:807 app/community/routes.py:924
#: app/shared/tasks/follows.py:94
#, python-format
msgid "You joined %(community_name)s"
msgstr ""

#: app/community/routes.py:876 app/feed/routes.py:622
#, python-format
msgid "You left %(community_name)s"
msgstr ""

#: app/community/routes.py:882 app/feed/routes.py:627 app/feed/routes.py:1009
#: app/shared/community.py:70
msgid "You need to make someone else the owner before unsubscribing."
msgstr ""

#: app/community/routes.py:1005
#, python-format
msgid "Your post was not accepted because %(reason)s"
msgstr ""

#: app/community/routes.py:1066
msgid "Add post to community"
msgstr ""

#: app/community/routes.py:1090
msgid "A community has been reported"
msgstr ""

#: app/community/routes.py:1103
msgid "Community has been reported, thank you!"
msgstr ""

#: app/community/routes.py:1106
msgid "Report community"
msgstr ""

#: app/community/routes.py:1212
msgid "Icon removed!"
msgstr ""

#: app/community/routes.py:1228 app/user/routes.py:382
msgid "Banner removed!"
msgstr ""

#: app/community/routes.py:1276
#: app/templates/community/community_mod_list.html:43
#, python-format
msgid "Moderators for %(community)s"
msgstr ""

#: app/community/routes.py:1326
msgid ""
"A community must have one or more owners. Make someone else an owner "
"before removing this owner."
msgstr ""

#: app/community/routes.py:1377
#: app/templates/community/community_find_moderator.html:14
#, python-format
msgid "Add moderator to %(community)s"
msgstr ""

#: app/community/routes.py:1407 app/post/routes.py:1288
#, python-format
msgid "Posts in %(name)s will be hidden."
msgstr ""

#: app/community/routes.py:1453
#, python-format
msgid "%(name)s has been banned."
msgstr ""

#: app/community/routes.py:1460
#, python-format
msgid "Posts by %(name)s have been deleted."
msgstr ""

#: app/community/routes.py:1466
#, python-format
msgid "Comments by %(name)s have been deleted."
msgstr ""

#: app/community/routes.py:1501
msgid "Ban from community"
msgstr ""

#: app/community/routes.py:1523
#, python-format
msgid "%(name)s has been unbanned."
msgstr ""

#: app/community/routes.py:1600
msgid "Your request has been sent to the site admins."
msgstr ""

#: app/community/routes.py:1633 app/community/routes.py:1713
#, python-format
msgid "Moderation of %(community)s"
msgstr ""

#: app/community/routes.py:1779
msgid "Community Wiki"
msgstr ""

#: app/community/routes.py:1813
#: app/templates/community/community_wiki_list.html:26
msgid "Add wiki page"
msgstr ""

#: app/community/routes.py:1946
msgid "Reverted to old version of the page."
msgstr ""

#: app/community/routes.py:1986
msgid "Edit wiki page"
msgstr ""

#: app/community/routes.py:2011
#, python-format
msgid "%(title)s revisions"
msgstr ""

#: app/community/routes.py:2032
msgid "Page deleted"
msgstr ""

#: app/community/routes.py:2060
#, python-format
msgid "Mod Log of %(community)s"
msgstr ""

#: app/community/routes.py:2089
msgid "Admin has been notified about this report."
msgstr ""

#: app/community/routes.py:2139
msgid "Report resolved."
msgstr ""

#: app/community/routes.py:2179
msgid "Report ignored."
msgstr ""

#: app/community/routes.py:2208
#, python-format
msgid "Set your flair in %(community_name)s"
msgstr ""

#: app/community/routes.py:2226 app/templates/community/community_flair.html:23
#, python-format
msgid "Flair in %(community)s"
msgstr ""

#: app/community/routes.py:2251
msgid "Flair added."
msgstr ""

#: app/community/routes.py:2253
msgid "Flair updated."
msgstr ""

#: app/community/routes.py:2273
#, python-format
msgid "Edit %(flair_name)s in %(community_name)s"
msgstr ""

#: app/community/routes.py:2275
#, python-format
msgid "Add flair in %(community_name)s"
msgstr ""

#: app/community/routes.py:2293
msgid "Flair deleted."
msgstr ""

#: app/community/routes.py:2365
msgid "Sorry your account is too new to do this."
msgstr ""

#: app/community/routes.py:2388
#, python-format
msgid ""
"Invited %(total_invites)d people using %(chat_invites)d chat messages and"
" %(email_invites)d emails."
msgstr ""

#: app/community/routes.py:2392
msgid "Invite to community"
msgstr ""

#: app/community/routes.py:2432
msgid "Search result for remote community"
msgstr ""

#: app/community/routes.py:2436
msgid "Searching for remote communities requires login"
msgstr ""

#: app/community/routes.py:2509
msgid "This function is only for admins"
msgstr ""

#: app/community/routes.py:2515
msgid "This is a local community"
msgstr ""

#: app/dev/forms.py:12
msgid "Populate Communities"
msgstr ""

#: app/dev/forms.py:15
msgid "Populate Topics"
msgstr ""

#: app/dev/forms.py:18
msgid "Delete Communities"
msgstr ""

#: app/dev/forms.py:21
msgid "Delete Topics"
msgstr ""

#: app/dev/routes.py:146
#, python-format
msgid "%(num_communities)d dev communities deleted"
msgstr ""

#: app/domain/forms.py:7
msgid "Warning on posts"
msgstr ""

#: app/domain/routes.py:213
#, python-format
msgid "%(name)s blocked."
msgstr ""

#: app/domain/routes.py:231
#, python-format
msgid "%(name)s un-blocked."
msgstr ""

#: app/domain/routes.py:256 app/tag/routes.py:183
#, python-format
msgid "%(name)s banned for all users and all content deleted."
msgstr ""

#: app/domain/routes.py:268 app/tag/routes.py:195
#, python-format
msgid "%(name)s un-banned for all users."
msgstr ""

#: app/feed/forms.py:15 app/feed/forms.py:67
msgid "Parent feed"
msgstr ""

#: app/feed/forms.py:57 app/feed/forms.py:97
msgid ""
"Please make sure each community is formatted as "
"\"community_name@instance.tld\""
msgstr ""

#: app/feed/forms.py:84
msgid "This field is required."
msgstr ""

#: app/feed/forms.py:103
msgid "Feed address"
msgstr ""

#: app/feed/routes.py:98 app/feed/routes.py:405
msgid "Your new Feed has been created."
msgstr ""

#: app/feed/routes.py:111 app/templates/feed/public_feeds.html:15
msgid "Create a Feed"
msgstr ""

#: app/feed/routes.py:145 app/feed/routes.py:1153
msgid "Feed not found."
msgstr ""

#: app/feed/routes.py:147 app/feed/routes.py:1155
msgid ""
"Feed not found. If you are searching for a nsfw feed it is blocked by "
"this instance."
msgstr ""

#: app/feed/routes.py:153
msgid "Add remote feed"
msgstr ""

#: app/feed/routes.py:302
msgid "Feed deleted"
msgstr ""

#: app/feed/routes.py:679
msgid "Could not find that feed or it is not public. Try one of these instead..."
msgstr ""

#: app/feed/routes.py:685 app/feed/routes.py:690
msgid "This feed is only visible to logged in users."
msgstr ""

#: app/feed/routes.py:928
#, python-format
msgid "You subscribed to %(feed_title)s"
msgstr ""

#: app/feed/routes.py:1003
#, python-format
msgid "You have left %(feed_title)s"
msgstr ""

#: app/feed/routes.py:1159
#, python-format
msgid "That feed is banned from %(site)s."
msgstr ""

#: app/feed/routes.py:1162
msgid "Search result for remote feed"
msgstr ""

#: app/feed/routes.py:1166
msgid "Searching for remote feeds requires login"
msgstr ""

#: app/instance/routes.py:54
msgid "Limiting results to blocked instances disables filters other than search"
msgstr ""

#: app/instance/routes.py:56
msgid "Limiting results to allowed instances disables filters other than search"
msgstr ""

#: app/instance/routes.py:78 app/instance/routes.py:214
#: app/templates/admin/_nav.html:26 app/templates/admin/_tabbed_nav.html:28
#: app/templates/base.html:268 app/templates/instance/overview.html:14
#: app/templates/instance/people.html:15 app/templates/user/filters.html:82
msgid "Instances"
msgstr ""

#: app/instance/routes.py:113 app/templates/instance/overview.html:18
#, python-format
msgid "%(instance)s overview"
msgstr ""

#: app/instance/routes.py:143 app/templates/instance/people.html:20
#, python-format
msgid "People from %(instance)s"
msgstr ""

#: app/instance/routes.py:230 app/templates/instance/posts.html:21
#, python-format
msgid "Posts from %(instance)s"
msgstr ""

#: app/instance/routes.py:239
#, python-format
msgid "Content from %(instance_domain)s will be hidden."
msgstr ""

#: app/instance/routes.py:256
#, python-format
msgid "%(instance_domain)s has been unblocked."
msgstr ""

#: app/main/forms.py:9 app/post/forms.py:58
msgid "Community to post this link to"
msgstr ""

#: app/main/forms.py:11 app/post/forms.py:59
msgid "Next"
msgstr ""

#: app/main/forms.py:16 app/templates/user/stripe_result.html:16
msgid "Continue"
msgstr ""

#: app/main/routes.py:114
msgid "Create an account to tailor this feed to your interests."
msgstr ""

#: app/main/routes.py:197 app/templates/explore_menu.html:45
#: app/templates/themes/dillo/base.html:93
#: app/templates/themes/dillo/base.html:118 app/templates/topics_menu.html:9
msgid "Browse by topic"
msgstr ""

#: app/main/routes.py:443
msgid "Moderation Log"
msgstr ""

#: app/main/routes.py:758
#, python-format
msgid "Failed to look up %(url)s"
msgstr ""

#: app/main/routes.py:772
msgid "Protocol handler"
msgstr ""

#: app/main/routes.py:904
msgid "Please click the link in your email inbox to verify your account."
msgstr ""

#: app/main/routes.py:1075
msgid "Content warning"
msgstr ""

#: app/post/forms.py:18
msgid "Distinguish as moderator comment"
msgstr ""

#: app/post/forms.py:28 app/user/forms.py:146
msgid "Breaks community rules"
msgstr ""

#: app/post/forms.py:32 app/user/forms.py:154
msgid "Sharing personal info - doxing"
msgstr ""

#: app/post/forms.py:54 app/post/routes.py:1339
#: app/templates/post/post_mea_culpa.html:13
msgid "I changed my mind"
msgstr ""

#: app/post/forms.py:64 app/post/forms.py:70 app/post/forms.py:76
#: app/templates/admin/instances.html:98
#: app/templates/list_communities.html:169
msgid "Yes"
msgstr ""

#: app/post/forms.py:75
msgid "Also delete replies to this comment"
msgstr ""

#: app/post/forms.py:88
msgid "When would you like to be reminded?"
msgstr ""

#: app/post/forms.py:89
msgid "e.g. 'in 2 weeks'"
msgstr ""

#: app/post/forms.py:102 app/post/forms.py:104
msgid "Invalid."
msgstr ""

#: app/post/routes.py:74 app/post/routes.py:411 app/post/routes.py:590
msgid ""
"This post has been deleted by the author and is only visible to staff and"
" admins."
msgstr ""

#: app/post/routes.py:77 app/post/routes.py:414 app/post/routes.py:592
msgid "This post has been deleted and is only visible to staff and admins."
msgstr ""

#: app/post/routes.py:82 app/post/routes.py:86
msgid "This post is only visible to logged in users."
msgstr ""

#: app/post/routes.py:100 app/post/routes.py:422
#, python-format
msgid "%(name)s has indicated they made a mistake in this post."
msgstr ""

#: app/post/routes.py:132
#, python-format
msgid "This post is scheduled to be published at %(when)s in %(_tz)s"
msgstr ""

#: app/post/routes.py:142 app/post/routes.py:723
#, python-format
msgid "Your reply was not accepted because %(reason)s"
msgstr ""

#: app/post/routes.py:487 app/templates/post/post_embed_code.html:23
#, python-format
msgid "Embed code for %(post_title)s"
msgstr ""

#: app/post/routes.py:546
msgid "Vote has been cast."
msgstr ""

#: app/post/routes.py:622 app/post/routes.py:737
#, python-format
msgid "Discussing %(title)s"
msgstr ""

#: app/post/routes.py:698 app/post/routes.py:760
msgid "Comments have been disabled."
msgstr ""

#: app/post/routes.py:711 app/post/routes.py:765
#, python-format
msgid "You cannot reply to %(name)s"
msgstr ""

#: app/post/routes.py:757
msgid "You are not permitted to comment in this community"
msgstr ""

#: app/post/routes.py:767
msgid "This comment cannot be replied to."
msgstr ""

#: app/post/routes.py:924 app/shared/reply.py:216 app/user/routes.py:334
#: app/user/routes.py:586 app/user/routes.py:703 app/user/routes.py:1449
#: app/user/routes.py:1492 app/user/routes.py:1519 app/user/routes.py:1835
msgid "Your changes have been saved."
msgstr ""

#: app/post/routes.py:926
#, python-format
msgid "Your edit was not accepted because %(reason)s"
msgstr ""

#: app/post/routes.py:989 app/templates/post/post_edit.html:125
msgid "Edit post"
msgstr ""

#: app/post/routes.py:1020
#, python-format
msgid "Are you sure you want to delete the post \"%(post_title)s\"?"
msgstr ""

#: app/post/routes.py:1036
msgid "Post deleted."
msgstr ""

#: app/post/routes.py:1056
msgid "Post has been restored."
msgstr ""

#: app/post/routes.py:1070
msgid "Post purged."
msgstr ""

#: app/post/routes.py:1120 app/post/routes.py:1145
#, python-format
msgid "Reminder added for %(when)s"
msgstr ""

#: app/post/routes.py:1125
#, python-format
msgid "Creating a reminder about \"%(post_title)s\""
msgstr ""

#: app/post/routes.py:1150
#, python-format
msgid "Creating a reminder about comment by %(author)s on \"%(post_title)s\""
msgstr ""

#: app/post/routes.py:1208
msgid ""
"Moderators have already assessed reports regarding this post, no further "
"reports are necessary."
msgstr ""

#: app/post/routes.py:1212
msgid "Post has already been reported, thank you!"
msgstr ""

#: app/post/routes.py:1216
msgid "Post has been reported, thank you!"
msgstr ""

#: app/post/routes.py:1221
msgid "Report post"
msgstr ""

#: app/post/routes.py:1232 app/post/routes.py:1502
#, python-format
msgid "%(name)s has been blocked."
msgstr ""

#: app/post/routes.py:1263
#, python-format
msgid "Posts linking to %(name)s will be hidden."
msgstr ""

#: app/post/routes.py:1310 app/post/routes.py:1531 app/user/routes.py:882
#, python-format
msgid "Content from %(name)s will be hidden."
msgstr ""

#: app/post/routes.py:1349
#, python-format
msgid "%(name)s has been stickied."
msgstr ""

#: app/post/routes.py:1351
#, python-format
msgid "%(name)s has been un-stickied."
msgstr ""

#: app/post/routes.py:1423
#, python-format
msgid "Set flair for %(post_title)s"
msgstr ""

#: app/post/routes.py:1474
msgid ""
"Moderators have already assessed reports regarding this comment, no "
"further reports are necessary."
msgstr ""

#: app/post/routes.py:1479
msgid "Comment has already been reported, thank you!"
msgstr ""

#: app/post/routes.py:1484
msgid "Comment has been reported, thank you!"
msgstr ""

#: app/post/routes.py:1489
msgid "Report comment"
msgstr ""

#: app/post/routes.py:1592
msgid "Edit comment"
msgstr ""

#: app/post/routes.py:1614
msgid "Delete all my comments in this chain"
msgstr ""

#: app/post/routes.py:1654
#, python-format
msgid "Deleted %(num_deleted)s comments."
msgstr ""

#: app/post/routes.py:1657
msgid "Are you sure you want to delete this comment?"
msgstr ""

#: app/post/routes.py:1683 app/shared/reply.py:271 app/shared/reply.py:435
msgid "Comment restored."
msgstr ""

#: app/post/routes.py:1760
msgid "Comment purged."
msgstr ""

#: app/post/routes.py:1762
msgid "Comments that have been replied to cannot be purged."
msgstr ""

#: app/post/routes.py:1810
msgid "Image blocked. Now delete matching posts."
msgstr ""

#: app/post/routes.py:1817
msgid "Are you sure you want to block this image?"
msgstr ""

#: app/post/routes.py:1818
msgid ""
"All posts that use this image will be deleted and future posts of the "
"image will be rejected."
msgstr ""

#: app/post/routes.py:1866 app/post/routes.py:1887
msgid "Voting Activity"
msgstr ""

#: app/post/routes.py:1954
msgid "Cross post"
msgstr ""

#: app/search/routes.py:158
#, python-format
msgid "Search results for %(q)s"
msgstr ""

#: app/search/routes.py:196
msgid "Post not found."
msgstr ""

#: app/search/routes.py:199
#: app/templates/community/retrieve_remote_post.html:13
msgid "Retrieve Remote Post"
msgstr ""

#: app/shared/community.py:64
msgid "You have left the community"
msgstr ""

#: app/shared/community.py:381
#, python-format
msgid "New posts in %(community_name)s"
msgstr ""

#: app/shared/community.py:465
msgid "Moderator added"
msgstr ""

#: app/shared/community.py:471
#, python-format
msgid "You are now a moderator of %(name)s"
msgstr ""

#: app/shared/community.py:528
msgid "Moderator removed"
msgstr ""

#: app/shared/post.py:772
#, python-format
msgid "%(name)s has been locked."
msgstr ""

#: app/shared/post.py:776
#, python-format
msgid "%(name)s has been unlocked."
msgstr ""

#: app/shared/reply.py:179
msgid "Your comment has been added."
msgstr ""

#: app/shared/reply.py:399
msgid "Comment deleted."
msgstr ""

#: app/shared/reply.py:476
msgid "Comment has been locked."
msgstr ""

#: app/shared/reply.py:480
msgid "Comment has been unlocked."
msgstr ""

#: app/shared/user.py:27 app/user/routes.py:841
msgid "You cannot block yourself."
msgstr ""

#: app/shared/user.py:36
msgid "You cannot block admin or staff."
msgstr ""

#: app/shared/user.py:68 app/user/routes.py:916
msgid "You cannot unblock yourself."
msgstr ""

#: app/shared/tasks/follows.py:63
msgid "Community is on banned or blocked instance"
msgstr ""

#: app/templates/_home_nav.html:3 app/templates/_home_nav.html:47
#: app/templates/themes/dillo/_home_nav.html:3
#: app/templates/user/_read_posts_nav.html:8
#: app/templates/user/_user_nav.html:5
msgid "Trending now"
msgstr ""

#: app/templates/_home_nav.html:4 app/templates/_home_nav.html:48
#: app/templates/community/_community_nav.html:13
#: app/templates/community/_community_nav.html:67
#: app/templates/community/_community_nav.html:244
#: app/templates/community/_community_nav.html:298
#: app/templates/community/_community_nav.html:422
#: app/templates/feed/_feed_nav.html:10 app/templates/feed/_feed_nav.html:64
#: app/templates/post/_post_replies.html:8
#: app/templates/themes/dillo/_home_nav.html:4
#: app/templates/user/_read_posts_nav.html:9 app/user/forms.py:74
#: app/user/forms.py:83
msgid "Hot"
msgstr ""

#: app/templates/_home_nav.html:6 app/templates/_home_nav.html:95
#: app/templates/themes/dillo/_home_nav.html:9
#: app/templates/user/_user_nav.html:6
msgid "Latest posts"
msgstr ""

#: app/templates/_home_nav.html:7 app/templates/_home_nav.html:96
#: app/templates/community/_community_nav.html:18
#: app/templates/community/_community_nav.html:107
#: app/templates/community/_community_nav.html:249
#: app/templates/community/_community_nav.html:338
#: app/templates/community/_community_nav.html:462
#: app/templates/feed/_feed_nav.html:15 app/templates/feed/_feed_nav.html:104
#: app/templates/post/_post_replies.html:14
#: app/templates/themes/dillo/_home_nav.html:10 app/user/forms.py:76
#: app/user/forms.py:85
msgid "New"
msgstr ""

#: app/templates/_home_nav.html:9 app/templates/_home_nav.html:97
#: app/templates/user/_read_posts_nav.html:5
msgid "Oldest posts"
msgstr ""

#: app/templates/_home_nav.html:10 app/templates/_home_nav.html:98
#: app/templates/community/_community_nav.html:23
#: app/templates/community/_community_nav.html:110
#: app/templates/community/_community_nav.html:254
#: app/templates/community/_community_nav.html:341
#: app/templates/community/_community_nav.html:465
#: app/templates/feed/_feed_nav.html:20 app/templates/feed/_feed_nav.html:107
#: app/templates/post/_post_replies.html:17 app/user/forms.py:77
#: app/user/forms.py:86
msgid "Old"
msgstr ""

#: app/templates/_home_nav.html:12 app/templates/_home_nav.html:99
#: app/templates/themes/dillo/_home_nav.html:12
#: app/templates/user/_read_posts_nav.html:14
#: app/templates/user/_user_nav.html:7
msgid "Recently commented on"
msgstr ""

#: app/templates/_home_nav.html:13 app/templates/_home_nav.html:100
#: app/templates/admin/communities.html:89
#: app/templates/community/_community_nav.html:28
#: app/templates/community/_community_nav.html:113
#: app/templates/community/_community_nav.html:259
#: app/templates/community/_community_nav.html:344
#: app/templates/community/_community_nav.html:468
#: app/templates/feed/_feed_nav.html:25 app/templates/feed/_feed_nav.html:110
#: app/templates/list_communities.html:259
#: app/templates/themes/dillo/_home_nav.html:13
#: app/templates/user/_read_posts_nav.html:15
#: app/templates/user/show_profile.html:153
#: app/templates/user/user_preview.html:30 app/user/forms.py:78
msgid "Active"
msgstr ""

#: app/templates/_home_nav.html:15 app/templates/_home_nav.html:101
#: app/templates/user/_user_nav.html:8 app/templates/user/_user_nav.html:9
msgid "Trending in niche communities"
msgstr ""

#: app/templates/_home_nav.html:16 app/templates/_home_nav.html:102
#: app/user/forms.py:79
msgid "Scaled"
msgstr ""

#: app/templates/_home_nav.html:18 app/templates/_home_nav.html:51
#: app/templates/community/_community_nav.html:71
#: app/templates/community/_community_nav.html:302
#: app/templates/community/_community_nav.html:426
#: app/templates/feed/_feed_nav.html:68
#: app/templates/post/_post_replies.html:11 app/templates/search/start.html:73
#: app/templates/themes/dillo/_home_nav.html:7
#: app/templates/user/_read_posts_nav.html:12 app/user/forms.py:75
#: app/user/forms.py:84
msgid "Top"
msgstr ""

#: app/templates/_home_nav.html:19
msgid "Most upvotes in the last hour"
msgstr ""

#: app/templates/_home_nav.html:22
msgid "Most upvotes in the last 6 hours"
msgstr ""

#: app/templates/_home_nav.html:25
#: app/templates/community/_community_nav.html:32
#: app/templates/community/_community_nav.html:263
#: app/templates/feed/_feed_nav.html:29
msgid "Most upvotes in the last 12 hours"
msgstr ""

#: app/templates/_home_nav.html:28
#: app/templates/community/_community_nav.html:37
#: app/templates/community/_community_nav.html:268
#: app/templates/feed/_feed_nav.html:34
msgid "Most upvotes in the last day"
msgstr ""

#: app/templates/_home_nav.html:29 app/templates/_home_nav.html:71
#: app/templates/community/_community_nav.html:81
#: app/templates/community/_community_nav.html:312
#: app/templates/community/_community_nav.html:436
#: app/templates/feed/_feed_nav.html:78
msgid "Day"
msgstr ""

#: app/templates/_home_nav.html:31
#: app/templates/community/_community_nav.html:42
#: app/templates/community/_community_nav.html:273
#: app/templates/feed/_feed_nav.html:39
msgid "Most upvotes in the last week"
msgstr ""

#: app/templates/_home_nav.html:32 app/templates/_home_nav.html:76
#: app/templates/community/_community_nav.html:86
#: app/templates/community/_community_nav.html:317
#: app/templates/community/_community_nav.html:441
#: app/templates/feed/_feed_nav.html:83
msgid "Week"
msgstr ""

#: app/templates/_home_nav.html:34
#: app/templates/community/_community_nav.html:47
#: app/templates/community/_community_nav.html:278
#: app/templates/feed/_feed_nav.html:44
msgid "Most upvotes in the last month"
msgstr ""

#: app/templates/_home_nav.html:35 app/templates/_home_nav.html:81
#: app/templates/community/_community_nav.html:91
#: app/templates/community/_community_nav.html:322
#: app/templates/community/_community_nav.html:446
#: app/templates/feed/_feed_nav.html:88
msgid "Month"
msgstr ""

#: app/templates/_home_nav.html:37
#: app/templates/community/_community_nav.html:52
#: app/templates/community/_community_nav.html:283
#: app/templates/feed/_feed_nav.html:49
msgid "Most upvotes in the last year"
msgstr ""

#: app/templates/_home_nav.html:38 app/templates/_home_nav.html:86
#: app/templates/community/_community_nav.html:96
#: app/templates/community/_community_nav.html:327
#: app/templates/community/_community_nav.html:451
#: app/templates/feed/_feed_nav.html:93
msgid "Year"
msgstr ""

#: app/templates/_home_nav.html:40
#: app/templates/community/_community_nav.html:57
#: app/templates/community/_community_nav.html:288
#: app/templates/feed/_feed_nav.html:54
msgid "Most upvotes all time"
msgstr ""

#: app/templates/_home_nav.html:41 app/templates/_home_nav.html:91
#: app/templates/community/_community_nav.html:101
#: app/templates/community/_community_nav.html:332
#: app/templates/community/_community_nav.html:456
#: app/templates/feed/_feed_nav.html:98
msgid "All Time"
msgstr ""

#: app/templates/_home_nav.html:46 app/templates/themes/dillo/_home_nav.html:1
#: app/templates/themes/dillo/_home_nav.html:2
#: app/templates/user/_read_posts_nav.html:1
msgid "Sorting methods: "
msgstr ""

#: app/templates/_inoculation_links.html:4
msgid "Rational Discourse Toolkit"
msgstr ""

#: app/templates/_insert_image_dialog.html:4
#: app/templates/post/add_reply_inline.html:34 app/templates/post/post.html:116
#: app/templates/post/post_edit.html:175
msgid "Insert image"
msgstr ""

#: app/templates/_insert_image_dialog.html:5
#: app/templates/auth/instance_chooser.html:137 app/templates/base.html:297
msgid "Close"
msgstr ""

#: app/templates/_insert_image_dialog.html:10
#: app/templates/user/file_upload.html:16 app/templates/user/files.html:20
#: app/user/forms.py:246
msgid "Upload"
msgstr ""

#: app/templates/_macros.html:11 app/templates/_macros.html:18
#: app/templates/community/community_wiki_revisions.html:31
#: app/templates/post/add_reply_inline_result.html:10
#: app/templates/post/add_reply_inline_result.html:15
#: app/templates/post/post_embed.html:6
#: app/templates/themes/dillo/_macros.html:7
#: app/templates/themes/dillo/_macros.html:12
#: app/templates/user/notifs/20.html:26 app/templates/user/notifs/20.html:79
#: app/templates/user/notifs/20.html:107 app/templates/user/notifs/20.html:135
msgid "Author"
msgstr ""

#: app/templates/_macros.html:42
#: app/templates/post/add_reply_inline_result.html:32
#: app/templates/post/post_embed.html:23
#: app/templates/themes/dillo/_macros.html:36
msgid "Very low reputation. Beware."
msgstr ""

#: app/templates/_macros.html:43
#: app/templates/post/add_reply_inline_result.html:33
#: app/templates/post/post_embed.html:24
#: app/templates/themes/dillo/_macros.html:37
msgid "Very low reputation. Beware!"
msgstr ""

#: app/templates/_macros.html:45
#: app/templates/admin/approve_registrations.html:53
#: app/templates/post/add_reply_inline_result.html:35
#: app/templates/post/post_embed.html:26
#: app/templates/themes/dillo/_macros.html:39
msgid "Low reputation."
msgstr ""

#: app/templates/_macros.html:51
#: app/templates/post/add_reply_inline_result.html:41
#: app/templates/themes/dillo/_macros.html:45
#, python-format
msgid "User note: %(note)s"
msgstr ""

#: app/templates/_macros.html:64 app/templates/post/post_teaser/_macros.html:49
#: app/templates/themes/dillo/_macros.html:54
#, python-format
msgid "Go to community %(name)s"
msgstr ""

#: app/templates/_macros.html:75 app/templates/themes/dillo/_macros.html:65
#, python-format
msgid "Go to feed %(name)s"
msgstr ""

#: app/templates/_side_pane.html:11
#: app/templates/community/_community_nav.html:168
#: app/templates/community/_community_nav.html:398
#: app/templates/community/add_post.html:3
#: app/templates/feed/_feed_nav.html:142 app/templates/feed/show_feed.html:153
#: app/templates/themes/dillo/_side_pane.html:17
#: app/templates/topic/show_topic.html:93
msgid "Create post"
msgstr ""

#: app/templates/_side_pane.html:16
#: app/templates/community/_community_nav.html:191
#: app/templates/community/_leave_button.html:3
#: app/templates/community/add_remote.html:47
#: app/templates/community/lookup_remote.html:21
#: app/templates/feed/_feed_nav.html:149 app/templates/feed/add_remote.html:36
#: app/templates/themes/dillo/_side_pane.html:8
msgid "Leave"
msgstr ""

#: app/templates/_side_pane.html:18
#: app/templates/community/_community_nav.html:197
#: app/templates/feed/_feed_nav.html:161
#: app/templates/list_communities.html:291
#: app/templates/themes/dillo/_side_pane.html:10
msgid "Pending"
msgstr ""

#: app/templates/_side_pane.html:21
#: app/templates/auth/instance_chooser.html:319
#: app/templates/community/_community_nav.html:204
#: app/templates/community/_join_button.html:3
#: app/templates/community/add_remote.html:50
#: app/templates/community/lookup_remote.html:24
#: app/templates/post/_post_replies.html:53
#: app/templates/post/post_teaser/_macros.html:132
#: app/templates/themes/dillo/_side_pane.html:12
msgid "Join"
msgstr ""

#: app/templates/_side_pane.html:30 app/templates/base.html:242
#: app/templates/base.html:288
#: app/templates/community/_community_moderation_nav.html:4
#: app/templates/community/_community_nav.html:220
#: app/templates/community/community_edit.html:16
#: app/templates/community/community_flair.html:16
#: app/templates/community/community_mod_list.html:31
#: app/templates/community/community_modlog.html:17
#: app/templates/community/community_wiki_list.html:16
#: app/templates/community/community_wiki_revisions.html:17
#: app/templates/feed/_feed_nav.html:167
#: app/templates/themes/dillo/_side_pane.html:96
#: app/templates/themes/dillo/base.html:70 app/templates/user/_user_nav.html:5
#: app/templates/user/_user_nav.html:17
#: app/templates/user/show_profile.html:303
msgid "Settings"
msgstr ""

#: app/templates/_side_pane.html:33
msgid "Invite others"
msgstr ""

#: app/templates/_side_pane.html:38
#: app/templates/themes/dillo/_side_pane.html:22
msgid "Search this community"
msgstr ""

#: app/templates/_side_pane.html:44 app/templates/post/_post_full.html:397
#: app/templates/post/post_teaser/_macros.html:39
#, python-format
msgid "Show only %(flair_name)s"
msgstr ""

#: app/templates/_side_pane.html:54 app/templates/feed/show_feed.html:177
#: app/templates/topic/show_topic.html:110
msgid "Explore Tag Cloud"
msgstr ""

#: app/templates/_side_pane.html:66 app/templates/index.html:90
msgid "Upcoming events"
msgstr ""

#: app/templates/_side_pane.html:79
msgid "iCal feed"
msgstr ""

#: app/templates/_side_pane.html:91
msgid "This community does not federate with other instances."
msgstr ""

#: app/templates/_side_pane.html:102
msgid "Set my flair"
msgstr ""

#: app/templates/_side_pane.html:105 app/templates/admin/_nav.html:36
#: app/templates/base.html:223 app/templates/base.html:268
#: app/templates/community/community_modlog.html:18
#: app/templates/themes/dillo/base.html:167
msgid "Modlog"
msgstr ""

#: app/templates/_side_pane.html:113
#: app/templates/community/description.html:11
#: app/templates/themes/dillo/_side_pane.html:48
msgid "Moderators have not been active recently."
msgstr ""

#: app/templates/_side_pane.html:117
#, python-format
msgid "Posts older than %(number)s days will be removed."
msgstr ""

#: app/templates/_side_pane.html:121
#: app/templates/themes/dillo/_side_pane.html:53
msgid "View community on original server"
msgstr ""

#: app/templates/_side_pane.html:123
#, python-format
msgid "Move community to %(instance_domain)s"
msgstr ""

#: app/templates/_side_pane.html:125
#: app/templates/themes/dillo/_side_pane.html:54
msgid "Retrieve a post from the original server"
msgstr ""

#: app/templates/_side_pane.html:130
msgid "Refresh community information from remote"
msgstr ""

#: app/templates/_side_pane.html:135
#: app/templates/community/_community_moderation_nav.html:14
#: app/templates/community/community_moderate_subscribers.html:23
#: app/templates/feed/public_feeds.html:78
msgid "Subscribers"
msgstr ""

#: app/templates/_side_pane.html:136
msgid "Local Subscribers"
msgstr ""

#: app/templates/_side_pane.html:139 app/templates/admin/communities.html:52
#: app/templates/admin/instances.html:50 app/templates/admin/instances.html:96
#: app/templates/community/_community_nav.html:148
#: app/templates/community/_community_nav.html:379
#: app/templates/community/_community_nav.html:473
#: app/templates/instance/list_instances.html:156
#: app/templates/instance/overview.html:26
#: app/templates/instance/people.html:26 app/templates/instance/posts.html:18
#: app/templates/list_communities.html:235 app/templates/search/start.html:22
#: app/templates/themes/dillo/_side_pane.html:37
#: app/templates/user/_bookmarks_nav.html:5
#: app/templates/user/alerts/_type.html:2
#: app/templates/user/show_profile.html:147
#: app/templates/user/user_preview.html:26
msgid "Posts"
msgstr ""

#: app/templates/_side_pane.html:140
#: app/templates/community/_community_moderation_nav.html:17
#: app/templates/community/_community_nav.html:151
#: app/templates/community/_community_nav.html:382
#: app/templates/community/_community_nav.html:477
#: app/templates/community/_community_nav.html:481
#: app/templates/community/community_moderate_comments.html:24
#: app/templates/instance/people.html:27
#: app/templates/list_communities.html:245
#: app/templates/list_communities.html:247
#: app/templates/post/_post_replies.html:2
#: app/templates/post/_post_replies.html:22
#: app/templates/post/_post_replies.html:32 app/templates/search/start.html:25
#: app/templates/themes/dillo/_side_pane.html:38
#: app/templates/user/_bookmarks_nav.html:8
#: app/templates/user/alerts/_type.html:3
#: app/templates/user/show_profile.html:148
#: app/templates/user/user_preview.html:27
msgid "Comments"
msgstr ""

#: app/templates/_side_pane.html:143
msgid "Active users in the past 24 hours"
msgstr ""

#: app/templates/_side_pane.html:143
msgid "Daily Users"
msgstr ""

#: app/templates/_side_pane.html:144
msgid "Active users in the past 7 days"
msgstr ""

#: app/templates/_side_pane.html:144
msgid "Weekly Users"
msgstr ""

#: app/templates/_side_pane.html:145
msgid "Active users in the past month"
msgstr ""

#: app/templates/_side_pane.html:145
msgid "Monthly Users"
msgstr ""

#: app/templates/_side_pane.html:146
msgid "Active users in the past 6 months"
msgstr ""

#: app/templates/_side_pane.html:146
msgid "Users / 6 Months"
msgstr ""

#: app/templates/_side_pane.html:158
#: app/templates/themes/dillo/_side_pane.html:70
msgid "Related communities"
msgstr ""

#: app/templates/_side_pane.html:168 app/templates/explore.html:73
#: app/templates/feed/show_feed.html:203 app/templates/index.html:30
#: app/templates/index.html:79 app/templates/list_topics.html:36
#: app/templates/search/results.html:85
#: app/templates/themes/dillo/_side_pane.html:80
#: app/templates/themes/dillo/_side_pane.html:120
#: app/templates/themes/dillo/index.html:33
#: app/templates/topic/show_topic.html:131
msgid "More communities"
msgstr ""

#: app/templates/_side_pane.html:186
msgid "More feeds"
msgstr ""

#: app/templates/_view_filter_nav.html:5 app/templates/_view_filter_nav.html:17
msgid "Posts from communities you moderate"
msgstr ""

#: app/templates/_view_filter_nav.html:5 app/templates/_view_filter_nav.html:18
#: app/templates/communities_menu.html:17 app/templates/topics_menu.html:14
#: app/user/forms.py:91
msgid "Moderating"
msgstr ""

#: app/templates/_view_filter_nav.html:7 app/templates/_view_filter_nav.html:20
#: app/templates/themes/dillo/_view_filter_nav.html:4
msgid "Posts from joined communities"
msgstr ""

#: app/templates/_view_filter_nav.html:9 app/templates/_view_filter_nav.html:22
#: app/templates/themes/dillo/_view_filter_nav.html:8
msgid "Posts on this instance"
msgstr ""

#: app/templates/_view_filter_nav.html:10
#: app/templates/_view_filter_nav.html:24
#: app/templates/themes/dillo/_view_filter_nav.html:11
msgid "Posts from popular communities"
msgstr ""

#: app/templates/_view_filter_nav.html:11
#: app/templates/_view_filter_nav.html:26
#: app/templates/themes/dillo/_view_filter_nav.html:14
msgid "No filter"
msgstr ""

#: app/templates/_view_filter_nav.html:14
#: app/templates/themes/dillo/_view_filter_nav.html:1
#: app/templates/themes/dillo/_view_filter_nav.html:2
msgid "Post filters: "
msgstr ""

#: app/templates/about.html:10 app/templates/donate.html:29
#: app/templates/index.html:107 app/templates/keyboard_shortcuts.html:63
#: app/templates/search/results.html:93
#: app/templates/themes/dillo/_side_pane.html:128
#, python-format
msgid "About %(site_name)s"
msgstr ""

#: app/templates/about.html:16
msgid "Team"
msgstr ""

#: app/templates/about.html:21
msgid "Contact"
msgstr ""

#: app/templates/about.html:23
msgid "About Us"
msgstr ""

#: app/templates/about.html:31
msgid "Legal Information"
msgstr ""

#: app/templates/about.html:33
msgid "Our Privacy Policy"
msgstr ""

#: app/templates/base.html:53 app/templates/post/post_embed.html:52
#: app/templates/themes/dillo/base.html:28
msgid "PieFed"
msgstr ""

#: app/templates/base.html:132 app/templates/themes/dillo/base.html:63
msgid "To home page"
msgstr ""

#: app/templates/base.html:143 app/templates/base.html:232
#: app/templates/themes/dillo/base.html:79
#: app/templates/user/notifications.html:20 app/user/routes.py:1210
msgid "Notifications"
msgstr ""

#: app/templates/base.html:177 app/templates/base.html:191
#: app/templates/base.html:283
msgid "Explore"
msgstr ""

#: app/templates/auth/login.html:15 app/templates/base.html:181
#: app/templates/themes/dillo/base.html:107
msgid "Log in"
msgstr ""

#: app/templates/base.html:183 app/templates/base.html:230
#: app/templates/base.html:268 app/templates/donate.html:15
#: app/templates/themes/dillo/base.html:204 app/user/subscription.py:27
#: app/user/subscription.py:31
msgid "Donate"
msgstr ""

#: app/templates/base.html:196 app/templates/themes/dillo/base.html:148
msgid "Account"
msgstr ""

#: app/templates/base.html:198 app/templates/themes/dillo/base.html:150
#: app/templates/user/user_preview.html:55
msgid "View profile"
msgstr ""

#: app/templates/base.html:199 app/templates/themes/dillo/base.html:151
#: app/templates/user/edit_profile.html:20 app/user/routes.py:351
msgid "Edit profile"
msgstr ""

#: app/templates/base.html:200 app/templates/themes/dillo/base.html:152
msgid "Chats"
msgstr ""

#: app/templates/base.html:201 app/templates/themes/dillo/base.html:153
#: app/templates/user/bookmarks.html:17 app/templates/user/bookmarks.html:20
#: app/templates/user/bookmarks_comments.html:17 app/user/routes.py:1587
msgid "Bookmarks"
msgstr ""

#: app/templates/base.html:202 app/templates/themes/dillo/base.html:154
msgid "Activity Alerts"
msgstr ""

#: app/templates/base.html:203 app/templates/user/scheduled_posts.html:15
#: app/user/routes.py:1716
msgid "Scheduled posts"
msgstr ""

#: app/templates/base.html:206
msgid "Manage donations"
msgstr ""

#: app/templates/base.html:209 app/templates/themes/dillo/base.html:157
msgid "Read Posts"
msgstr ""

#: app/templates/base.html:211 app/templates/themes/dillo/base.html:159
msgid "Log out"
msgstr ""

#: app/templates/admin/_nav.html:38 app/templates/base.html:225
#: app/templates/dev/tools.html:10 app/templates/themes/dillo/base.html:169
msgid "Dev Tools"
msgstr ""

#: app/templates/base.html:232
#, python-format
msgid "%(num)d unread notifications"
msgstr ""

#: app/templates/base.html:243
msgid "Color mode"
msgstr ""

#: app/templates/base.html:265
msgid "Install PieFed app"
msgstr ""

#: app/templates/auth/instance_chooser.html:120 app/templates/base.html:272
msgid "Terms of service"
msgstr ""

#: app/templates/base.html:274
msgid "Privacy policy"
msgstr ""

#: app/templates/base.html:274 app/templates/keyboard_shortcuts.html:10
#: app/templates/themes/dillo/base.html:206
msgid "Keyboard shortcuts"
msgstr ""

#: app/templates/base.html:277
#, python-format
msgid "PieFed v%(version)s is free and open source"
msgstr ""

#: app/templates/base.html:296
msgid "Voting Options"
msgstr ""

#: app/templates/base.html:301
msgid "Upvote (federated)"
msgstr ""

#: app/templates/base.html:304
msgid "Upvote (local)"
msgstr ""

#: app/templates/base.html:307
msgid "Downvote (local)"
msgstr ""

#: app/templates/base.html:310
msgid "Downvote (federated)"
msgstr ""

#: app/templates/base.html:313
msgid "Local votes are a bit more private."
msgstr ""

#: app/templates/base.html:314
msgid "Default mode: private."
msgstr ""

#: app/templates/base.html:314
msgid "Default mode: public."
msgstr ""

#: app/templates/communities_menu.html:7
msgid "Filter communities..."
msgstr ""

#: app/templates/communities_menu.html:11
#: app/templates/communities_menu.html:35
msgid "Local communities"
msgstr ""

#: app/templates/communities_menu.html:12
#: app/templates/communities_menu.html:36 app/templates/modlog.html:38
#: app/templates/themes/dillo/base.html:95
#: app/templates/themes/dillo/base.html:120 app/templates/topics_menu.html:11
msgid "All communities"
msgstr ""

#: app/templates/communities_menu.html:24 app/templates/topics_menu.html:21
msgid "Joined communities"
msgstr ""

#: app/templates/donate.html:16 app/templates/user/choose_plan.html:63
msgid ""
"PieFed is free and open-source software while operating without any "
"advertising, monetization, or reliance on venture capital. Your donations"
" are vital in supporting the PieFed development effort, allowing us to "
"expand and enhance PieFed with new features."
msgstr ""

#: app/templates/donate.html:19 app/templates/user/choose_plan.html:65
msgid "Donate using Patreon"
msgstr ""

#: app/templates/donate.html:20 app/templates/user/choose_plan.html:67
msgid "Donate using Liberapay"
msgstr ""

#: app/templates/donate.html:21
msgid "Donate using Ko-fi"
msgstr ""

#: app/templates/explore.html:43 app/templates/list_communities.html:355
#: app/templates/list_topics.html:34
msgid "There are no communities yet."
msgstr ""

#: app/templates/explore.html:55 app/templates/explore.html:65
#: app/templates/explore_menu.html:17 app/templates/explore_menu.html:27
#: app/templates/feeds_menu.html:10 app/templates/feeds_menu.html:22
#: app/templates/themes/dillo/base.html:133
#: app/templates/themes/dillo/base.html:143
#: app/templates/user/user_feeds.html:12
msgid "My Feeds"
msgstr ""

#: app/templates/explore.html:68 app/templates/explore_menu.html:7
#: app/templates/feed/public_feeds.html:11 app/templates/feeds_menu.html:19
#: app/templates/feeds_menu.html:24 app/templates/themes/dillo/base.html:102
#: app/templates/themes/dillo/base.html:104
#: app/templates/themes/dillo/base.html:141
#: app/templates/themes/dillo/base.html:144
#: app/templates/user/show_profile.html:398
msgid "Public Feeds"
msgstr ""

#: app/templates/explore_menu.html:14
msgid "Add Remote Feed"
msgstr ""

#: app/templates/explore_menu.html:43 app/templates/themes/dillo/base.html:91
#: app/templates/themes/dillo/base.html:116 app/templates/topics_menu.html:7
msgid "More topics"
msgstr ""

#: app/templates/index.html:29 app/templates/themes/dillo/index.html:32
msgid "No posts yet. Join some communities to see more."
msgstr ""

#: app/templates/admin/activities.html:64
#: app/templates/admin/communities.html:119 app/templates/admin/content.html:55
#: app/templates/admin/content.html:80 app/templates/admin/instances.html:116
#: app/templates/admin/reports.html:42 app/templates/admin/users.html:112
#: app/templates/community/community.html:176
#: app/templates/community/community_moderate.html:81
#: app/templates/community/community_moderate_comments.html:43
#: app/templates/community/community_moderate_subscribers.html:112
#: app/templates/domain/domain.html:40 app/templates/domain/domains.html:51
#: app/templates/domain/domains_blocked.html:57
#: app/templates/feed/show_feed.html:125 app/templates/index.html:37
#: app/templates/instance/list_instances.html:184
#: app/templates/instance/people.html:41 app/templates/instance/posts.html:34
#: app/templates/list_communities.html:343 app/templates/modlog.html:113
#: app/templates/search/results.html:53 app/templates/tag/tag.html:32
#: app/templates/tag/tags.html:51 app/templates/tag/tags_blocked.html:51
#: app/templates/themes/dillo/index.html:40
#: app/templates/topic/show_topic.html:77 app/templates/user/alerts.html:28
#: app/templates/user/bookmarks.html:33
#: app/templates/user/bookmarks_comments.html:37
#: app/templates/user/files.html:51 app/templates/user/read_posts.html:35
#: app/templates/user/show_profile.html:213
#: app/templates/user/show_profile.html:244
#: app/templates/user/show_profile.html:273
msgid "Previous page"
msgstr ""

#: app/templates/admin/activities.html:69
#: app/templates/admin/communities.html:124 app/templates/admin/content.html:60
#: app/templates/admin/content.html:85 app/templates/admin/instances.html:121
#: app/templates/admin/reports.html:47 app/templates/admin/users.html:117
#: app/templates/community/community.html:181
#: app/templates/community/community_moderate.html:86
#: app/templates/community/community_moderate_comments.html:48
#: app/templates/community/community_moderate_subscribers.html:117
#: app/templates/domain/domain.html:45 app/templates/domain/domains.html:56
#: app/templates/domain/domains_blocked.html:62
#: app/templates/feed/show_feed.html:130 app/templates/index.html:42
#: app/templates/instance/list_instances.html:189
#: app/templates/instance/people.html:46 app/templates/instance/posts.html:39
#: app/templates/list_communities.html:348 app/templates/modlog.html:118
#: app/templates/search/results.html:58 app/templates/tag/tag.html:37
#: app/templates/tag/tags.html:56 app/templates/tag/tags_blocked.html:56
#: app/templates/themes/dillo/index.html:45
#: app/templates/topic/show_topic.html:82 app/templates/user/alerts.html:33
#: app/templates/user/bookmarks.html:38
#: app/templates/user/bookmarks_comments.html:42
#: app/templates/user/files.html:56 app/templates/user/read_posts.html:40
#: app/templates/user/show_profile.html:218
#: app/templates/user/show_profile.html:249
#: app/templates/user/show_profile.html:278
msgid "Next page"
msgstr ""

#: app/templates/index.html:52 app/templates/themes/dillo/_side_pane.html:108
msgid "New communities"
msgstr ""

#: app/templates/index.html:62
msgid "More new communities"
msgstr ""

#: app/templates/index.html:69 app/templates/search/results.html:75
#: app/templates/themes/dillo/_side_pane.html:116
msgid "Active communities"
msgstr ""

#: app/templates/index.html:81 app/templates/list_communities.html:365
#: app/templates/search/results.html:86
#: app/templates/themes/dillo/_side_pane.html:121
msgid "Browse topics"
msgstr ""

#: app/templates/keyboard_shortcuts.html:11
msgid "Most shortcuts are the same as what reddit has."
msgstr ""

#: app/templates/chat/conversation.html:34
#: app/templates/community/community.html:16
#: app/templates/community/community.html:89
#: app/templates/community/community_edit.html:11
#: app/templates/community/community_flair.html:11
#: app/templates/community/community_mod_list.html:12
#: app/templates/community/community_moderate.html:11
#: app/templates/community/community_moderate_comments.html:13
#: app/templates/community/community_moderate_subscribers.html:12
#: app/templates/community/community_modlog.html:12
#: app/templates/community/community_move.html:11
#: app/templates/community/community_wiki_list.html:11
#: app/templates/community/community_wiki_page_view.html:14
#: app/templates/community/community_wiki_revision_view.html:14
#: app/templates/community/community_wiki_revisions.html:12
#: app/templates/community/invite.html:11 app/templates/domain/domain.html:13
#: app/templates/feed/show_feed.html:15 app/templates/feed/show_feed.html:72
#: app/templates/instance/overview.html:11
#: app/templates/instance/people.html:12 app/templates/instance/posts.html:13
#: app/templates/keyboard_shortcuts.html:14
#: app/templates/post/_breadcrumb_nav.html:1
#: app/templates/post/post_embed_code.html:15 app/templates/tag/tag.html:13
#: app/templates/topic/show_topic.html:14
#: app/templates/user/delete_account.html:11
#: app/templates/user/edit_filters.html:12
#: app/templates/user/file_delete.html:11
#: app/templates/user/file_upload.html:11
#: app/templates/user/notifications.html:12 app/templates/user/people.html:11
#: app/templates/user/show_profile.html:26
#: app/templates/user/show_profile.html:42
#: app/templates/user/show_profile.html:71
msgid "Navigation"
msgstr ""

#: app/templates/community/community_flair.html:33
#: app/templates/community/community_mod_list.html:64
#: app/templates/community/community_modlog.html:34
#: app/templates/keyboard_shortcuts.html:43 app/templates/modlog.html:65
#: app/templates/user/filters.html:48
msgid "Action"
msgstr ""

#: app/templates/keyboard_shortcuts.html:46
msgid "Upvote"
msgstr ""

#: app/templates/keyboard_shortcuts.html:50
msgid "Downvote"
msgstr ""

#: app/templates/keyboard_shortcuts.html:55
msgid ""
"When viewing a list of posts actions like voting or going to a post "
"depend on which is the current post. The current post is determined by "
"hovering with the mouse or the J and K keys."
msgstr ""

#: app/templates/admin/communities.html:29
#: app/templates/list_communities.html:16
msgid "Create local community"
msgstr ""

#: app/templates/admin/communities.html:30
#: app/templates/list_communities.html:21
msgid "Add community from another instance"
msgstr ""

#: app/templates/list_communities.html:44
msgid "Community Location"
msgstr ""

#: app/templates/list_communities.html:48
msgid "Filter based on whether the community is local or remote"
msgstr ""

#: app/templates/auth/instance_chooser.html:28
#: app/templates/list_communities.html:50
#: app/templates/list_communities.html:69
msgid "Any"
msgstr ""

#: app/templates/list_communities.html:56
msgid "Remote"
msgstr ""

#: app/templates/list_communities.html:63
msgid "Subscription Status"
msgstr ""

#: app/templates/list_communities.html:67
msgid "Filter based on community subscription status"
msgstr ""

#: app/templates/list_communities.html:75
msgid "Not Subscribed"
msgstr ""

#: app/templates/list_communities.html:88
msgid "Clear Filters"
msgstr ""

#: app/templates/list_communities.html:98
msgid "Advanced Search"
msgstr ""

#: app/templates/list_communities.html:111
msgid "Choose a topic to filter communities by"
msgstr ""

#: app/templates/list_communities.html:126
msgid "Feed"
msgstr ""

#: app/templates/list_communities.html:129
msgid "Choose a public feed to filter communities by"
msgstr ""

#: app/templates/list_communities.html:147
msgid "Choose a language to filter communities by"
msgstr ""

#: app/templates/list_communities.html:164
msgid "Show NSFW communities"
msgstr ""

#: app/templates/list_communities.html:172
msgid "No"
msgstr ""

#: app/templates/list_communities.html:179
msgid "Home instance"
msgstr ""

#: app/templates/list_communities.html:183
msgid "e.g. piefed.social"
msgstr ""

#: app/templates/admin/communities.html:39
#: app/templates/list_communities.html:209
msgid "Sort by name"
msgstr ""

#: app/templates/list_communities.html:221
msgid "Sort by number of active users in the past week"
msgstr ""

#: app/templates/list_communities.html:223
msgid "Active People"
msgstr ""

#: app/templates/admin/communities.html:51
#: app/templates/list_communities.html:233
msgid "Sort by post count"
msgstr ""

#: app/templates/admin/communities.html:88
#: app/templates/list_communities.html:257
msgid "Sort by recent activity"
msgstr ""

#: app/templates/list_communities.html:269
msgid "Sort by community creation date"
msgstr ""

#: app/templates/admin/users.html:73 app/templates/admin/users.html:74
#: app/templates/admin/users.html:95
#: app/templates/community/community_moderate.html:42
#: app/templates/list_communities.html:271
msgid "Created"
msgstr ""

#: app/templates/list_communities.html:276
msgid "Rank"
msgstr ""

#: app/templates/list_communities.html:313
#, python-format
msgid "Browse %(name)s"
msgstr ""

#: app/templates/list_communities.html:359
msgid "No communities match your search."
msgstr ""

#: app/templates/list_communities.html:369
msgid "Leave all communities"
msgstr ""

#: app/templates/list_topics.html:25
msgid "Choose a topic"
msgstr ""

#: app/templates/list_topics.html:38 app/templates/topic/suggest_topics.html:14
msgid "Suggest a topic"
msgstr ""

#: app/templates/modlog.html:17
msgid "Moderation log"
msgstr ""

#: app/templates/modlog.html:20
msgid "Type of action"
msgstr ""

#: app/templates/modlog.html:21
msgid "Ban user"
msgstr ""

#: app/templates/modlog.html:22
msgid "Delete user"
msgstr ""

#: app/templates/community/community_mod_list.html:52
#: app/templates/community/community_moderate.html:25
#: app/templates/community/community_moderate_comments.html:27
#: app/templates/community/community_moderate_subscribers.html:26
#: app/templates/modlog.html:23
msgid "Add moderator"
msgstr ""

#: app/templates/modlog.html:24
msgid "Remove moderator"
msgstr ""

#: app/templates/modlog.html:25
msgid "Delete post"
msgstr ""

#: app/templates/modlog.html:26
msgid "Delete comment"
msgstr ""

#: app/templates/modlog.html:28
msgid "user@instance"
msgstr ""

#: app/templates/modlog.html:46
msgid "Moderator user@instance"
msgstr ""

#: app/templates/community/community_modlog.html:32
#: app/templates/community/community_wiki_revisions.html:32
#: app/templates/modlog.html:63 app/templates/post/_post_full.html:175
msgid "When"
msgstr ""

#: app/templates/community/community_modlog.html:33
#: app/templates/modlog.html:64 app/templates/post/_post_reply_teaser.html:36
msgid "Moderator"
msgstr ""

#: app/templates/modlog.html:96
#, python-format
msgid " in %(community_name)s"
msgstr ""

#: app/templates/community/community_modlog.html:49
#: app/templates/modlog.html:99
msgid "Reason:"
msgstr ""

#: app/templates/modlog.html:107
msgid "There are no moderation actions to show."
msgstr ""

#: app/templates/privacy.html:10
msgid "Privacy"
msgstr ""

#: app/templates/protocol_handler.html:12
msgid ""
"When you open a Lemmy page, change the https part of the url to web+ap to"
" open it in PieFed. This is possible by registering \"web+ap\" as a type "
"of link that PieFed will open."
msgstr ""

#: app/templates/protocol_handler.html:13
#, python-format
msgid "Open web+ap links using %(domain)s"
msgstr ""

#: app/templates/protocol_handler.html:14
msgid "Un-register protocol handler"
msgstr ""

#: app/templates/share.html:16
#, python-format
msgid "Share %(title)s"
msgstr ""

#: app/templates/share.html:18
msgid "This link has already been shared in these communities:"
msgstr ""

#: app/templates/admin/_nav.html:2
msgid "Admin navigation"
msgstr ""

#: app/templates/admin/_nav.html:3
msgid "Admin home"
msgstr ""

#: app/templates/admin/_nav.html:16 app/templates/admin/_tabbed_nav.html:20
#: app/templates/admin/content.html:17
msgid "Content"
msgstr ""

#: app/templates/admin/_nav.html:19
msgid "Registration applications"
msgstr ""

#: app/templates/admin/_nav.html:22 app/templates/admin/_tabbed_nav.html:21
#: app/templates/community/community_moderate.html:16
#: app/templates/community/community_moderate_comments.html:18
#: app/templates/community/community_moderate_subscribers.html:17
msgid "Moderation"
msgstr ""

#: app/templates/admin/_nav.html:25 app/templates/admin/_tabbed_nav.html:27
#: app/templates/admin/federation.html:15
msgid "Federation"
msgstr ""

#: app/templates/admin/_nav.html:27 app/templates/admin/_tabbed_nav.html:29
#: app/templates/admin/newsletter.html:15
msgid "Newsletter"
msgstr ""

#: app/templates/admin/_nav.html:28 app/templates/admin/_tabbed_nav.html:30
#: app/templates/admin/activities.html:14
msgid "Activities"
msgstr ""

#: app/templates/admin/_nav.html:31 app/templates/admin/_tabbed_nav.html:33
#: app/templates/admin/permissions.html:15
msgid "Permissions"
msgstr ""

#: app/templates/admin/_tabbed_nav.html:5
msgid "Site"
msgstr ""

#: app/templates/admin/_tabbed_nav.html:6
msgid "Misc"
msgstr ""

#: app/templates/admin/_tabbed_nav.html:7
msgid "Chooser"
msgstr ""

#: app/templates/admin/_tabbed_nav.html:17 app/templates/admin/misc.html:46
#: app/templates/auth/instance_chooser.html:113
msgid "Registration"
msgstr ""

#: app/templates/admin/_tabbed_nav.html:24
#: app/templates/admin/cms_pages.html:15
msgid "Pages"
msgstr ""

#: app/templates/admin/add_user.html:12
msgid "Add new user"
msgstr ""

#: app/templates/admin/approve_registrations.html:15
msgid "Registrations"
msgstr ""

#: app/templates/admin/approve_registrations.html:17
#, python-format
msgid "When registering, people are asked \"%(question)s\"."
msgstr ""

#: app/templates/admin/approve_registrations.html:25
#: app/templates/admin/approve_registrations.html:81
msgid "Email verifed"
msgstr ""

#: app/templates/admin/approve_registrations.html:26
#: app/templates/admin/approve_registrations.html:82
msgid "Answer"
msgstr ""

#: app/templates/admin/approve_registrations.html:27
#: app/templates/admin/approve_registrations.html:83
msgid "Applied"
msgstr ""

#: app/templates/admin/approve_registrations.html:28
#: app/templates/admin/approve_registrations.html:84
#: app/templates/user/show_profile.html:152
msgid "IP and country code"
msgstr ""

#: app/templates/admin/approve_registrations.html:29
#: app/templates/admin/approve_registrations.html:85
#: app/templates/admin/home.html:59
msgid "Source"
msgstr ""

#: app/templates/admin/approve_registrations.html:30
msgid "Similar usernames"
msgstr ""

#: app/templates/admin/approve_registrations.html:31
#: app/templates/admin/approve_registrations.html:86
#: app/templates/admin/cms_pages.html:28
#: app/templates/admin/communities.html:93 app/templates/admin/users.html:84
#: app/templates/community/community_moderate.html:43
#: app/templates/community/community_moderate_subscribers.html:92
#: app/templates/community/community_moderate_subscribers.html:139
#: app/templates/community/community_wiki_revisions.html:44
#: app/templates/feed/public_feeds.html:80 app/templates/user/files.html:34
#: app/templates/user/scheduled_posts.html:29
#: app/templates/user/scheduled_posts.html:47
msgid "Actions"
msgstr ""

#: app/templates/admin/approve_registrations.html:41
msgid "Throwaway email account, the kind spammers and trolls use."
msgstr ""

#: app/templates/admin/approve_registrations.html:61
msgid "Approve"
msgstr ""

#: app/templates/admin/approve_registrations.html:62
msgid "Deny"
msgstr ""

#: app/templates/admin/approve_registrations.html:68
#: app/templates/admin/approve_registrations.html:105
msgid "No one is waiting to be approved."
msgstr ""

#: app/templates/admin/approve_registrations.html:75
msgid "Recently approved"
msgstr ""

#: app/templates/admin/approve_registrations.html:99
#: app/templates/community/community_wiki_revisions.html:47
msgid "View"
msgstr ""

#: app/templates/admin/blocked_images.html:20
#: app/templates/admin/blocked_images.html:27
msgid "File"
msgstr ""

#: app/templates/admin/blocked_images.html:29
#: app/templates/admin/cms_pages.html:39
#: app/templates/admin/communities.html:108
#: app/templates/admin/instances.html:109
#: app/templates/community/community_flair.html:40
#: app/templates/community/community_wiki_list.html:53
#: app/templates/community/community_wiki_page_view.html:26
#: app/templates/feed/_feed_table_row.html:27
#: app/templates/post/post_options.html:4
#: app/templates/post/post_reply_options.html:5
#: app/templates/post/post_reply_options.html:8
#: app/templates/user/scheduled_posts.html:48
msgid "Edit"
msgstr ""

#: app/templates/admin/cms_page_delete.html:15
msgid "Delete CMS Page"
msgstr ""

#: app/templates/admin/cms_page_delete.html:16
msgid "Back to Pages"
msgstr ""

#: app/templates/admin/cms_page_delete.html:20
msgid "Are you sure you want to delete this page?"
msgstr ""

#: app/templates/admin/cms_page_delete.html:21
msgid "This action cannot be undone."
msgstr ""

#: app/templates/admin/cms_page_delete.html:26
msgid "Page Details"
msgstr ""

#: app/templates/admin/cms_page_delete.html:29
msgid "Title:"
msgstr ""

#: app/templates/admin/cms_page_delete.html:30
msgid "URL:"
msgstr ""

#: app/templates/admin/cms_page_delete.html:31
msgid "Last edited by:"
msgstr ""

#: app/templates/admin/cms_page_delete.html:32
msgid "Last edited:"
msgstr ""

#: app/templates/admin/cms_page_delete.html:33
msgid "Created:"
msgstr ""

#: app/templates/admin/cms_page_delete.html:36
msgid "Content preview:"
msgstr ""

#: app/templates/admin/cms_page_delete.html:46
msgid "Yes, Delete This Page"
msgstr ""

#: app/templates/admin/cms_page_delete.html:47
msgid "Cancel"
msgstr ""

#: app/templates/admin/cms_page_edit.html:24
msgid "The URL path where this page will be accessible (e.g., /about-us)"
msgstr ""

#: app/templates/admin/cms_page_edit.html:33
msgid ""
"Content is written in Markdown format and will be converted to HTML when "
"saved."
msgstr ""

#: app/templates/admin/cms_page_edit.html:38
#: app/templates/post/add_reply_inline.html:33 app/templates/post/post.html:115
#: app/templates/post/post_edit.html:174
msgid "Preview"
msgstr ""

#: app/templates/admin/cms_page_edit.html:54
msgid "Markdown Help"
msgstr ""

#: app/templates/admin/cms_page_edit.html:57
msgid "Basic formatting:"
msgstr ""

#: app/templates/admin/cms_page_edit.html:66
msgid "Lists, tables, and other Markdown features are supported."
msgstr ""

#: app/templates/admin/cms_pages.html:16
msgid "Add new page"
msgstr ""

#: app/templates/admin/cms_pages.html:26
msgid "Last Edited By"
msgstr ""

#: app/templates/admin/cms_pages.html:27
msgid "Last Edited"
msgstr ""

#: app/templates/admin/cms_pages.html:40
#: app/templates/admin/communities.html:110
#: app/templates/community/community_flair.html:41
#: app/templates/community/community_wiki_list.html:56
#: app/templates/feed/_feed_table_row.html:28
#: app/templates/post/add_reply_inline.html:87 app/templates/post/post.html:43
#: app/templates/post/post_edit.html:105
#: app/templates/post/post_options.html:14
#: app/templates/post/post_reply_options.html:16
#: app/templates/user/files.html:37
#: app/templates/user/notifs/_time_and_buttons.html:28
#: app/templates/user/scheduled_posts.html:49 app/user/forms.py:229
msgid "Delete"
msgstr ""

#: app/templates/admin/cms_pages.html:48
msgid "No pages have been created yet."
msgstr ""

#: app/templates/admin/communities.html:57
#: app/templates/admin/communities.html:101
msgid "Number of known subscribers"
msgstr ""

#: app/templates/admin/communities.html:58
#: app/templates/themes/dillo/_side_pane.html:36
msgid "Members"
msgstr ""

#: app/templates/admin/communities.html:63
#: app/templates/admin/communities.html:102
msgid "Content retention duration"
msgstr ""

#: app/templates/admin/communities.html:64
msgid "Retention"
msgstr ""

#: app/templates/admin/communities.html:70
#: app/templates/admin/communities.html:104
msgid "Posts can be popular."
msgstr ""

#: app/templates/admin/communities.html:76
#: app/templates/admin/communities.html:105
msgid "Posts show in the All feed."
msgstr ""

#: app/templates/admin/communities.html:82
msgid "Content warning, NSFW set for community."
msgstr ""

#: app/templates/admin/communities.html:83
msgid "Warning"
msgstr ""

#: app/templates/admin/communities.html:100
msgid "Number of posts"
msgstr ""

#: app/templates/admin/communities.html:106
msgid "Content warning, NSFW or NSFL set for community."
msgstr ""

#: app/templates/admin/communities.html:107
msgid "Last activity"
msgstr ""

#: app/templates/admin/communities.html:109
#: app/templates/community/_community_nav.html:213
#: app/templates/themes/dillo/_side_pane.html:93
msgid "Moderate"
msgstr ""

#: app/templates/admin/community_move.html:12
#: app/templates/community/community_move.html:20
#, python-format
msgid "Move %(community)s to %(instance_domain)s"
msgstr ""

#: app/templates/admin/content.html:49
msgid "No posts."
msgstr ""

#: app/templates/admin/content.html:74
msgid "No comments."
msgstr ""

#: app/templates/admin/create_offline_instance.html:13
msgid "Add Offline Instance"
msgstr ""

#: app/templates/admin/edit_blocked_image.html:13
#, python-format
msgid "Edit %(image_file_name)s"
msgstr ""

#: app/templates/admin/edit_community.html:17
#, python-format
msgid "Edit %(community_name)s"
msgstr ""

#: app/templates/admin/edit_community.html:47
msgid "Will not be overwritten by remote server"
msgstr ""

#: app/templates/admin/edit_community.html:69
msgid "Convert to local community"
msgstr ""

#: app/templates/admin/edit_instance.html:13
#, python-format
msgid "Edit %(instance_name)s"
msgstr ""

#: app/templates/admin/edit_topic.html:13
#, python-format
msgid "Edit %(topic_name)s"
msgstr ""

#: app/templates/admin/edit_user.html:12
#, python-format
msgid "Edit %(user_name)s (%(display_name)s)"
msgstr ""

#: app/templates/admin/federation.html:22
msgid "Import / Export Bans"
msgstr ""

#: app/templates/admin/federation.html:46
msgid "Remote server scan"
msgstr ""

#: app/templates/admin/federation.html:47
msgid ""
"Use this to scan a remote PieFed or Lemmy server and \"pre-load\" its "
"communities, as ranked by posts and activity. NSFW communities and "
"communities from banned instances are excluded."
msgstr ""

#: app/templates/admin/federation.html:48
msgid "Input should be in the form of <strong>https://server-name.tld</strong>"
msgstr ""

#: app/templates/admin/federation.html:59
msgid "Load communities from Lemmyverse data"
msgstr ""

#: app/templates/admin/federation.html:60
msgid ""
"Use this to \"pre-load\" known threadiverse communities, as ranked by "
"posts and activity. The list of communities pulls from the same list as "
"<a href=\"https://lemmyverse.net/communities\">LemmyVerse</a>. NSFW "
"communities and communities from banned instances are excluded. "
"Communities with less than 100 posts and less than 500 active users in "
"the past week are excluded."
msgstr ""

#: app/templates/admin/home.html:18
msgid "Resource usage"
msgstr ""

#: app/templates/admin/home.html:19
msgid "Load average: "
msgstr ""

#: app/templates/admin/home.html:38
msgid "Post translation available:"
msgstr ""

#: app/templates/admin/home.html:50
msgid "Installed Plugins"
msgstr ""

#: app/templates/admin/home.html:56
msgid "Plugin Name"
msgstr ""

#: app/templates/admin/home.html:57 app/templates/admin/instances.html:43
#: app/templates/admin/instances.html:44 app/templates/admin/instances.html:93
#: app/templates/instance/list_instances.html:135
msgid "Version"
msgstr ""

#: app/templates/admin/home.html:60
msgid "Hooks"
msgstr ""

#: app/templates/admin/home.html:72
msgid "Source Code"
msgstr ""

#: app/templates/admin/home.html:75
msgid "No source URL"
msgstr ""

#: app/templates/admin/home.html:89
msgid "No hooks"
msgstr ""

#: app/templates/admin/home.html:98
msgid "No plugins installed."
msgstr ""

#: app/templates/admin/instance_chooser.html:14
msgid "Instance chooser settings"
msgstr ""

#: app/templates/admin/instance_chooser.html:15
msgid ""
"During registration, new people are shown a list of instances to join. To"
" include your instance in that list, fill out this form."
msgstr ""

#: app/templates/admin/instance_chooser.html:16
msgid ""
"Only instances that commit to active moderation against racism, sexism, "
"homophobia and transphobia should enable this feature."
msgstr ""

#: app/templates/admin/instance_chooser.html:22
msgid "Instance strength / maturity"
msgstr ""

#: app/templates/admin/instance_chooser.html:23
msgid ""
"These are used to create the Maturity indicator. More is better but none "
"are required."
msgstr ""

#: app/templates/admin/instances.html:19
msgid "Create offline instance"
msgstr ""

#: app/templates/admin/instances.html:27
#: app/templates/instance/list_instances.html:69
#: app/templates/instance/list_instances.html:108
msgid "Blocked"
msgstr ""

#: app/templates/admin/instances.html:31 app/templates/admin/instances.html:32
#: app/templates/admin/instances.html:91
msgid "Domain"
msgstr ""

#: app/templates/admin/instances.html:37 app/templates/admin/instances.html:38
#: app/templates/admin/instances.html:92
#: app/templates/instance/list_instances.html:132
msgid "Software"
msgstr ""

#: app/templates/admin/instances.html:48 app/templates/admin/instances.html:94
msgid "Known Communities"
msgstr ""

#: app/templates/admin/instances.html:49 app/templates/admin/instances.html:95
msgid "Known Users"
msgstr ""

#: app/templates/admin/instances.html:52 app/templates/admin/instances.html:53
#: app/templates/admin/instances.html:97
msgid "Vote Weight"
msgstr ""

#: app/templates/admin/instances.html:64
msgid "When an Activity was received from them"
msgstr ""

#: app/templates/admin/instances.html:65 app/templates/admin/users.html:80
msgid "Seen"
msgstr ""

#: app/templates/admin/instances.html:70
msgid "When we successfully sent them an Activity"
msgstr ""

#: app/templates/admin/instances.html:71 app/templates/admin/instances.html:100
msgid "Sent"
msgstr ""

#: app/templates/admin/instances.html:76
msgid "How many times we failed to send (reset to 0 after every successful send)"
msgstr ""

#: app/templates/admin/instances.html:77 app/templates/admin/instances.html:101
msgid "Failed"
msgstr ""

#: app/templates/admin/instances.html:82
msgid "Instance Status - Online/Dormant/Gone Forever"
msgstr ""

#: app/templates/admin/instances.html:83 app/templates/admin/instances.html:103
#: app/templates/admin/instances.html:105
#: app/templates/admin/instances.html:107
#: app/templates/instance/list_instances.html:141
msgid "Status"
msgstr ""

#: app/templates/admin/instances.html:99 app/templates/admin/users.html:96
msgid "Last Seen"
msgstr ""

#: app/templates/admin/misc.html:22
msgid "Content settings"
msgstr ""

#: app/templates/admin/misc.html:25
msgid "CSS in this field will be added to every page."
msgstr ""

#: app/templates/admin/misc.html:27
msgid ""
"JavaScript in this field will be added to every page. Do not include "
"&lt;script&gt; tags."
msgstr ""

#: app/templates/admin/misc.html:38
msgid ""
"Use 2-letter country codes, one per line, e.g. GB. Probably not necessary"
" if NSFW communities is off."
msgstr ""

#: app/templates/admin/misc.html:49 app/templates/admin/site.html:23
#: app/templates/admin/site.html:25 app/templates/admin/site.html:32
#: app/templates/admin/site.html:34
msgid "You can use markdown here."
msgstr ""

#: app/templates/admin/misc.html:55
msgid ""
"Use 2-letter country codes, one per line. Requires IPinfo API or a "
"Country information header set."
msgstr ""

#: app/templates/admin/misc.html:58
msgid "PieFed instances only. One per line, no https:// on the front."
msgstr ""

#: app/templates/admin/misc.html:60
msgid "This will be sent after their application is approved. Use markdown."
msgstr ""

#: app/templates/admin/misc.html:75
msgid "Danger Zone! - Instance Deletion"
msgstr ""

#: app/templates/admin/misc.html:81
#, python-format
msgid "You are about to close the instance \"<strong>%(domain)s</strong>.\""
msgstr ""

#: app/templates/admin/misc.html:82
msgid ""
"Once you hit close all other instances will stop sending content to here,"
" new user registration will be closed and an announcement added to the "
"home page."
msgstr ""

#: app/templates/admin/misc.html:83
msgid ""
"This action should be taken a few days before going offline and only "
"after plenty of earlier warning, so communities have time to move, etc."
msgstr ""

#: app/templates/admin/misc.html:84 app/templates/user/delete_account.html:23
#: app/templates/user/edit_profile.html:120
msgid ""
"Remember, once you do this, there's no going back. Are you sure you want "
"to continue?"
msgstr ""

#: app/templates/admin/permissions.html:23
msgid "User ID #1"
msgstr ""

#: app/templates/admin/reports.html:17
msgid "Query"
msgstr ""

#: app/templates/admin/site.html:19
msgid ""
"Configure the flair the instance, by giving it a name, a short slogan, "
"basic info for the sidebar and a logo. This information appears in link "
"previews in social media."
msgstr ""

#: app/templates/admin/site.html:27
msgid "Provide a square image, minimum 50 pixels wide but ideally 152+ pixels."
msgstr ""

#: app/templates/admin/site.html:28
msgid ""
"It is best to use the PNG file format as that is most widely compatible "
"for PWA icons."
msgstr ""

#: app/templates/admin/site.html:29
msgid "About this instance"
msgstr ""

#: app/templates/admin/site.html:30
msgid ""
"Provide a more extensive description of the instance, set a contact "
"address and provide legal information. This information appears on the <a"
" href=\"/about\">about</a> page."
msgstr ""

#: app/templates/admin/site.html:37
msgid "Create a page in the \"Pages\" area then put it's address in here."
msgstr ""

#: app/templates/admin/users.html:16
msgid "Add local user"
msgstr ""

#: app/templates/admin/users.html:43
msgid "Display name."
msgstr ""

#: app/templates/admin/users.html:49 app/user/routes.py:178
msgid "This user has been banned."
msgstr ""

#: app/templates/admin/users.html:55
msgid "How often a user has been reported."
msgstr ""

#: app/templates/admin/users.html:61
msgid "Attitude: Percentage of up votes vs. down votes the account made."
msgstr ""

#: app/templates/admin/users.html:62 app/templates/admin/users.html:93
#: app/templates/user/show_profile.html:145
#: app/templates/user/user_preview.html:24
msgid "Attitude"
msgstr ""

#: app/templates/admin/users.html:67 app/templates/user/show_profile.html:146
#: app/templates/user/user_preview.html:25
msgid ""
"Reputation: The Karma of the account. Total up votes minus down votes "
"they got."
msgstr ""

#: app/templates/admin/users.html:68 app/templates/admin/users.html:94
#: app/templates/user/show_profile.html:146
#: app/templates/user/user_preview.html:25
msgid "Reputation"
msgstr ""

#: app/templates/admin/users.html:79
msgid "Last seen."
msgstr ""

#: app/templates/auth/check_email.html:13
msgid ""
"We sent you an email containing a link that you need to click to enable "
"your account."
msgstr ""

#: app/templates/auth/choose_topics.html:14
msgid "Please choose at least 3 topics that interest you."
msgstr ""

#: app/templates/auth/choose_topics.html:15
msgid "Proceed without choosing any topics"
msgstr ""

#: app/templates/auth/instance_chooser.html:16
#, python-format
msgid "Join %(domain)s"
msgstr ""

#: app/templates/auth/instance_chooser.html:17
msgid "I don't know, help me"
msgstr ""

#: app/templates/auth/instance_chooser.html:35
msgid "Good for newbies"
msgstr ""

#: app/templates/auth/instance_chooser.html:35
msgid "Newbies"
msgstr ""

#: app/templates/auth/instance_chooser.html:37
msgid "Newbie-friendly"
msgstr ""

#: app/templates/auth/instance_chooser.html:38
msgid "Choose your own adventure"
msgstr ""

#: app/templates/auth/instance_chooser.html:44
msgid "I don't care"
msgstr ""

#: app/templates/auth/instance_chooser.html:45
msgid "NSFW content available"
msgstr ""

#: app/templates/auth/instance_chooser.html:46
msgid "No NSFW content"
msgstr ""

#: app/templates/auth/instance_chooser.html:64
msgid ""
"These servers are ordered by speed so it may vary depending on time of "
"day, etc"
msgstr ""

#: app/templates/auth/instance_chooser.html:74
msgid "Server details"
msgstr ""

#: app/templates/auth/instance_chooser.html:83
msgid "Join this server"
msgstr ""

#: app/templates/auth/instance_chooser.html:95
#: app/templates/instance/list_instances.html:129
#: app/templates/user/notifs/20.html:97 app/templates/user/notifs/20.html:125
msgid "More details"
msgstr ""

#: app/templates/auth/instance_chooser.html:100
msgid "Community guidelines"
msgstr ""

#: app/templates/auth/instance_chooser.html:106
msgid "Instance Info"
msgstr ""

#: app/templates/auth/instance_chooser.html:108
#: app/templates/auth/instance_chooser.html:330
msgid "Stability"
msgstr ""

#: app/templates/auth/instance_chooser.html:109
#: app/templates/auth/instance_chooser.html:332
msgid "Age"
msgstr ""

#: app/templates/auth/instance_chooser.html:110
msgid "Uptime"
msgstr ""

#: app/templates/auth/instance_chooser.html:111
#: app/templates/auth/instance_chooser.html:331
msgid "Newbie friendly"
msgstr ""

#: app/templates/auth/instance_chooser.html:114
msgid "Defederation"
msgstr ""

#: app/templates/auth/instance_chooser.html:118
msgid "Links"
msgstr ""

#: app/templates/auth/instance_chooser.html:121
msgid "Visit server"
msgstr ""

#: app/templates/auth/instance_chooser.html:124
msgid "Blocked servers"
msgstr ""

#: app/templates/auth/instance_chooser.html:329
#: app/templates/post/add_reply_inline.html:86 app/templates/post/post.html:42
#: app/templates/post/post_edit.html:104
#: app/templates/user/show_profile.html:105
msgid "More"
msgstr ""

#: app/templates/auth/login.html:21 app/templates/auth/register.html:45
#: app/templates/user/edit_profile.html:32
msgid "Show password"
msgstr ""

#: app/templates/auth/login.html:22 app/templates/auth/register.html:46
#: app/templates/user/edit_profile.html:33
msgid "Hide password"
msgstr ""

#: app/templates/auth/login.html:30
msgid "Log in with a passkey"
msgstr ""

#: app/templates/auth/login.html:35 app/templates/auth/register.html:18
msgid "Log in with Google"
msgstr ""

#: app/templates/auth/login.html:42 app/templates/auth/register.html:25
msgid "Log in with Mastodon"
msgstr ""

#: app/templates/auth/login.html:49 app/templates/auth/register.html:32
msgid "Log in with Discord"
msgstr ""

#: app/templates/auth/login.html:56
msgid "New User?"
msgstr ""

#: app/templates/auth/login.html:56
msgid "Register new account"
msgstr ""

#: app/templates/auth/login.html:58
msgid "Forgot Your Password?"
msgstr ""

#: app/templates/auth/login.html:59
msgid "Reset it"
msgstr ""

#: app/templates/auth/mastodon_authorize.html:14
msgid "Fill Mastodon data"
msgstr ""

#: app/templates/auth/permission_denied.html:16
msgid "Your account does not have access to that area."
msgstr ""

#: app/templates/auth/please_wait.html:12
msgid "Thanks for registering"
msgstr ""

#: app/templates/auth/please_wait.html:13
msgid ""
"We are reviewing your application and will email you once it has been "
"accepted."
msgstr ""

#: app/templates/auth/register.html:15
msgid "Create new account"
msgstr ""

#: app/templates/auth/register.html:37
msgid "or use a username and password:"
msgstr ""

#: app/templates/auth/register.html:72
msgid "Registration is closed. Only admins can create accounts."
msgstr ""

#: app/templates/auth/register.html:73
msgid ""
"If you would like to sign up for PieFed, choose one of the other "
"instances in our network:"
msgstr ""

#: app/templates/auth/register.html:75 app/templates/auth/register.html:77
msgid "List of open PieFed instances"
msgstr ""

#: app/templates/auth/register.html:75 app/templates/auth/register.html:77
msgid "Try PieFed"
msgstr ""

#: app/templates/auth/reset_password.html:13
#: app/templates/auth/reset_password_request.html:13
msgid "Reset your password"
msgstr ""

#: app/templates/auth/trump_musk.html:13
msgid "Content filter setup"
msgstr ""

#: app/templates/auth/trump_musk.html:15
msgid "You will be able to change this later."
msgstr ""

#: app/templates/auth/validation_required.html:12
msgid "Please check your email inbox"
msgstr ""

#: app/templates/auth/validation_required.html:16
msgid ""
"To keep spam and bots to a managable level, we send every new account an "
"email with a link in it that needs to be clicked to fully enable the "
"account."
msgstr ""

#: app/templates/chat/blocked.html:15
msgid "You have blocked this person or they have blocked you."
msgstr ""

#: app/templates/chat/chat_options.html:2
msgid "Leave conversation"
msgstr ""

#: app/templates/chat/chat_options.html:4
msgid "Delete conversation"
msgstr ""

#: app/templates/chat/chat_options.html:7
#: app/templates/chat/chat_options.html:8
#: app/templates/post/post_reply_options.html:61
#: app/templates/post/post_reply_options.html:62
#, python-format
msgid "Block @%(author_name)s"
msgstr ""

#: app/templates/chat/chat_options.html:12
#: app/templates/chat/chat_options.html:13
#, python-format
msgid "Block chats and posts from instance: %(name)s"
msgstr ""

#: app/templates/chat/chat_options.html:16
#: app/templates/post/post_options.html:79
#: app/templates/post/post_reply_options.html:89
msgid "Report to moderators"
msgstr ""

#: app/templates/chat/chat_options.html:17
msgid ""
"If you are reporting abuse then do not delete the conversation - "
"moderators will not be able to read it if you delete it."
msgstr ""

#: app/templates/chat/conversation.html:42
#: app/templates/instance/list_instances.html:153
#: app/templates/instance/overview.html:22
#: app/templates/instance/people.html:17 app/templates/user/filters.html:76
#: app/templates/user/notifications.html:15 app/templates/user/people.html:14
#: app/templates/user/people.html:17 app/templates/user/show_profile.html:29
#: app/templates/user/show_profile.html:45
#: app/templates/user/show_profile.html:74
msgid "People"
msgstr ""

#: app/templates/chat/conversation.html:59
#, python-format
msgid "Messages with %(name)s"
msgstr ""

#: app/templates/chat/conversation.html:60
msgid "Messages with: "
msgstr ""

#: app/templates/chat/conversation.html:74
#: app/templates/post/_post_reply_teaser.html:65
msgid "Deleted by author"
msgstr ""

#: app/templates/chat/conversation.html:82
msgid "The other participant has left the chat."
msgstr ""

#: app/templates/chat/conversation.html:93
#: app/templates/community/_community_nav.html:122
#: app/templates/community/_community_nav.html:353
#: app/templates/feed/_feed_nav.html:117
msgid "Options"
msgstr ""

#: app/templates/chat/denied.html:16
msgid ""
"You have not been using PieFed long enough to be allowed to send messages"
" to people."
msgstr ""

#: app/templates/chat/empty.html:13
msgid "No chats"
msgstr ""

#: app/templates/chat/empty.html:15
msgid ""
"There are no chats involving you, yet. Start a conversation using the "
"\"Send message\" button on someone's profile."
msgstr ""

#: app/templates/chat/report.html:14
#, python-format
msgid "Report conversation with \"%(member_names)s\""
msgstr ""

#: app/templates/community/_community_moderation_nav.html:7
#: app/templates/community/_community_nav.html:12
#: app/templates/community/_community_nav.html:66
#: app/templates/community/_community_nav.html:243
#: app/templates/community/_community_nav.html:297
#: app/templates/community/_community_nav.html:421
#: app/templates/feed/_feed_nav.html:9 app/templates/feed/_feed_nav.html:63
msgid "Sort by hot"
msgstr ""

#: app/templates/community/_community_moderation_nav.html:11
#: app/templates/community/community_mod_list.html:35
msgid "Moderators"
msgstr ""

#: app/templates/community/_community_moderation_nav.html:20
#: app/templates/community/community_wiki_list.html:17
#: app/templates/community/community_wiki_revisions.html:18
msgid "Wiki"
msgstr ""

#: app/templates/community/_community_moderation_nav.html:23
msgid "Appeals"
msgstr ""

#: app/templates/community/_community_moderation_nav.html:29
msgid "Mod log"
msgstr ""

#: app/templates/community/_community_nav.html:8
#: app/templates/community/_community_nav.html:239
#: app/templates/feed/_feed_nav.html:5
msgid "Sort"
msgstr ""

#: app/templates/community/_community_nav.html:17
#: app/templates/community/_community_nav.html:106
#: app/templates/community/_community_nav.html:248
#: app/templates/community/_community_nav.html:337
#: app/templates/community/_community_nav.html:461
#: app/templates/feed/_feed_nav.html:14 app/templates/feed/_feed_nav.html:103
msgid "Sort by new"
msgstr ""

#: app/templates/community/_community_nav.html:22
#: app/templates/community/_community_nav.html:109
#: app/templates/community/_community_nav.html:253
#: app/templates/community/_community_nav.html:340
#: app/templates/community/_community_nav.html:464
#: app/templates/feed/_feed_nav.html:19 app/templates/feed/_feed_nav.html:106
msgid "Sort by old"
msgstr ""

#: app/templates/community/_community_nav.html:27
#: app/templates/community/_community_nav.html:112
#: app/templates/community/_community_nav.html:258
#: app/templates/community/_community_nav.html:343
#: app/templates/community/_community_nav.html:467
#: app/templates/feed/_feed_nav.html:24 app/templates/feed/_feed_nav.html:109
msgid "Sort by active"
msgstr ""

#: app/templates/community/_community_nav.html:33
#: app/templates/community/_community_nav.html:264
#: app/templates/feed/_feed_nav.html:30
msgid "Top 12 hours"
msgstr ""

#: app/templates/community/_community_nav.html:38
#: app/templates/community/_community_nav.html:269
#: app/templates/feed/_feed_nav.html:35
msgid "Top Day"
msgstr ""

#: app/templates/community/_community_nav.html:43
#: app/templates/community/_community_nav.html:274
#: app/templates/feed/_feed_nav.html:40
msgid "Top Week"
msgstr ""

#: app/templates/community/_community_nav.html:48
#: app/templates/community/_community_nav.html:279
#: app/templates/feed/_feed_nav.html:45
msgid "Top Month"
msgstr ""

#: app/templates/community/_community_nav.html:53
#: app/templates/community/_community_nav.html:284
#: app/templates/feed/_feed_nav.html:50
msgid "Top Year"
msgstr ""

#: app/templates/community/_community_nav.html:58
#: app/templates/community/_community_nav.html:289
#: app/templates/feed/_feed_nav.html:55
msgid "Top All Time"
msgstr ""

#: app/templates/community/_community_nav.html:135
#: app/templates/community/_community_nav.html:366
#: app/templates/community/_community_nav.html:496
#: app/templates/feed/_feed_nav.html:130 app/templates/feed/_feed_nav.html:193
msgid "Tile"
msgstr ""

#: app/templates/community/_community_nav.html:138
#: app/templates/community/_community_nav.html:369
#: app/templates/community/_community_nav.html:499
#: app/templates/feed/_feed_nav.html:135 app/templates/feed/_feed_nav.html:196
msgid "Wide tile"
msgstr ""

#: app/templates/community/_community_nav.html:144
#: app/templates/community/_community_nav.html:375
msgid "Content type"
msgstr ""

#: app/templates/community/_community_nav.html:155
#: app/templates/community/_community_nav.html:386
#: app/templates/community/_community_nav.html:486
msgid "Events"
msgstr ""

#: app/templates/community/_community_nav.html:161
#: app/templates/community/_community_nav.html:392
msgid "Apply filters"
msgstr ""

#: app/templates/community/_community_nav.html:174
msgid "Invite people to join"
msgstr ""

#: app/templates/community/_community_nav.html:184
msgid "About community"
msgstr ""

#: app/templates/community/_community_nav.html:403
#: app/templates/topic/show_topic.html:96
msgid "Create feed"
msgstr ""

#: app/templates/community/_community_nav.html:472
msgid "Show posts"
msgstr ""

#: app/templates/community/_community_nav.html:476
#: app/templates/community/_community_nav.html:480
msgid "Show comments"
msgstr ""

#: app/templates/community/_community_nav.html:485
msgid "Show events"
msgstr ""

#: app/templates/community/_join_button.html:2
#: app/templates/feed/_feed_table_row.html:7
#: app/templates/feed/_feed_table_row.html:10
#: app/templates/feed/public_feeds.html:36
#: app/templates/feed/public_feeds.html:39
#, python-format
msgid "Join %(name)s"
msgstr ""

#: app/templates/community/_leave_button.html:2
#, python-format
msgid "Leave %(name)s"
msgstr ""

#: app/templates/community/_notification_toggle.html:5
msgid "Notify about every new post. Not advisable in high traffic communities!"
msgstr ""

#: app/templates/community/add_local.html:25
#: app/templates/community/community_edit.html:35
msgid ""
"This is shown above the field where people compose their content. Only "
"use this if really necessary."
msgstr ""

#: app/templates/community/add_local.html:27
#: app/templates/feed/feed_copy.html:29 app/templates/feed/feed_edit.html:34
#: app/templates/feed/feed_new.html:29
msgid "Provide a square image that looks good when small. SVG is allowed."
msgstr ""

#: app/templates/community/add_local.html:29
#: app/templates/feed/feed_copy.html:31 app/templates/feed/feed_edit.html:36
#: app/templates/feed/feed_new.html:31 app/templates/user/edit_profile.html:94
msgid "Provide a wide image - letterbox orientation."
msgstr ""

#: app/templates/community/add_local.html:32
#, python-format
msgid "Only people using %(name)s can post or reply"
msgstr ""

#: app/templates/community/add_local.html:34
msgid "Do not publicize test communities."
msgstr ""

#: app/templates/community/add_post.html:8
msgid "Type of post"
msgstr ""

#: app/templates/community/add_post.html:13
msgid "Share a link"
msgstr ""

#: app/templates/community/add_post.html:14
msgid "Start a discussion"
msgstr ""

#: app/templates/community/add_post.html:15
msgid "Share an image"
msgstr ""

#: app/templates/community/add_post.html:16
msgid "Share a video"
msgstr ""

#: app/templates/community/add_post.html:17
msgid "Create a poll"
msgstr ""

#: app/templates/community/add_post.html:18
msgid "Create an event"
msgstr ""

#: app/templates/community/add_remote.html:41
#: app/templates/community/lookup_remote.html:15
msgid "Found a community:"
msgstr ""

#: app/templates/community/check_url_posted.html:2
msgid "This link has already been posted to these communities:"
msgstr ""

#: app/templates/community/community.html:39
#: app/templates/community/community.html:76
#: app/templates/community/community.html:110
#: app/templates/post/_post_full.html:9
#: app/templates/post/post_teaser/_macros.html:41
msgid "Not safe for work"
msgstr ""

#: app/templates/community/community.html:42
#: app/templates/community/community.html:79
#: app/templates/community/community.html:113
msgid "Not safe for life"
msgstr ""

#: app/templates/community/community.html:156
msgid "No posts in this community yet."
msgstr ""

#: app/templates/community/community.html:168
msgid "No comments in this community yet."
msgstr ""

#: app/templates/community/community_ban_user.html:13
#, python-format
msgid "Ban \"%(user_name)s\" from %(community_name)s"
msgstr ""

#: app/templates/community/community_delete.html:13
#, python-format
msgid "Delete \"%(community_title)s\""
msgstr ""

#: app/templates/community/community_edit.html:24
#, python-format
msgid "Edit %(community)s"
msgstr ""

#: app/templates/community/community_edit.html:29
msgid "Edit and configure this community"
msgstr ""

#: app/templates/community/community_edit.html:45
#: app/templates/community/community_edit.html:53
#: app/templates/post/_post_teaser_masonry.html:20
#: app/templates/post/_post_teaser_masonry.html:24
#: app/templates/post/_post_teaser_masonry.html:27
#: app/templates/post/_post_teaser_masonry.html:43
#: app/templates/post/post_teaser/_macros.html:99
#: app/templates/post/post_teaser/_macros.html:101
#: app/templates/post/post_teaser/_macros.html:270
#: app/templates/post/post_teaser/_macros.html:277
#: app/templates/user/edit_profile.html:85
#: app/templates/user/edit_profile.html:96
msgid "View image"
msgstr ""

#: app/templates/community/community_edit.html:46
#: app/templates/community/community_edit.html:56
msgid "Delete image"
msgstr ""

#: app/templates/community/community_edit.html:48
#: app/templates/user/edit_profile.html:91
#: app/templates/user/show_profile.html:34
#: app/templates/user/show_profile.html:51
#: app/templates/user/show_profile.html:58
msgid "Profile pic"
msgstr ""

#: app/templates/community/community_find_moderator.html:26
msgid "Found some people:"
msgstr ""

#: app/templates/community/community_find_moderator.html:33
#: app/templates/community/community_flair.html:26
msgid "Add"
msgstr ""

#: app/templates/community/community_find_moderator.html:35
msgid "Already a moderator"
msgstr ""

#: app/templates/community/community_find_moderator.html:43
msgid "No people found"
msgstr ""

#: app/templates/community/community_flair.html:27
msgid "Posts can be categorized using flair."
msgstr ""

#: app/templates/community/community_flair.html:48
msgid "This community has no flair yet."
msgstr ""

#: app/templates/community/community_mod_list.html:47
msgid "See and change who moderates this community"
msgstr ""

#: app/templates/community/community_mod_list.html:88
msgid "Remove mod"
msgstr ""

#: app/templates/community/community_mod_list.html:98
msgid "Make owner"
msgstr ""

#: app/templates/community/community_mod_list.html:108
msgid "Remove owner"
msgstr ""

#: app/templates/community/community_moderate.html:28
#, python-format
msgid "See and handle all reports made about %(community)s"
msgstr ""

#: app/templates/community/community_moderate.html:38
#: app/templates/community/community_moderate_subscribers.html:137
msgid "Local/Remote"
msgstr ""

#: app/templates/community/community_moderate.html:39
#: app/templates/user/notifs/20.html:48
msgid "Reasons"
msgstr ""

#: app/templates/community/community_moderate.html:41
#: app/templates/search/start.html:41
msgid "Type"
msgstr ""

#: app/templates/community/community_moderate.html:68
msgid "Escalate"
msgstr ""

#: app/templates/community/community_moderate.html:69
msgid "Resolve"
msgstr ""

#: app/templates/community/community_moderate.html:71
msgid "Ignore"
msgstr ""

#: app/templates/community/community_moderate.html:91
msgid "No reports yet"
msgstr ""

#: app/templates/community/community_moderate_comments.html:30
#, python-format
msgid "Review comments in %(community)s"
msgstr ""

#: app/templates/community/community_moderate_comments.html:40
#: app/templates/user/show_profile.html:270
msgid "Comment pagination"
msgstr ""

#: app/templates/community/community_moderate_comments.html:53
#: app/templates/user/show_profile.html:285
msgid "No comments yet."
msgstr ""

#: app/templates/community/community_moderate_report_escalate.html:13
msgid "Escalate report to admins"
msgstr ""

#: app/templates/community/community_moderate_report_escalate.html:14
msgid ""
"For reports that could potentially involve legal issues or where you are "
"unsure how to respond, you may prefer to let admins handle it."
msgstr ""

#: app/templates/community/community_moderate_subscribers.html:29
#, python-format
msgid "See who is subscribed to %(community)s"
msgstr ""

#: app/templates/community/community_moderate_subscribers.html:35
msgid "Search subscribers..."
msgstr ""

#: app/templates/community/community_moderate_subscribers.html:100
msgid "Kick"
msgstr ""

#: app/templates/community/community_moderate_subscribers.html:122
msgid "This community has no subscribers"
msgstr ""

#: app/templates/community/community_moderate_subscribers.html:124
msgid "Banned People"
msgstr ""

#: app/templates/community/community_moderate_subscribers.html:125
#, python-format
msgid "See and manage who is banned from %(community)s"
msgstr ""

#: app/templates/community/community_moderate_subscribers.html:159
#: app/templates/domain/domain.html:71
#: app/templates/domain/domains_blocked.html:46 app/templates/tag/tag.html:54
#: app/templates/user/show_profile.html:338
msgid "Unban"
msgstr ""

#: app/templates/community/community_moderate_subscribers.html:168
msgid "No banned people yet"
msgstr ""

#: app/templates/community/community_moderate_subscribers.html:170
msgid "Ban a user"
msgstr ""

#: app/templates/community/community_moderate_subscribers.html:171
#, python-format
msgid "Create a ban from %(community)s"
msgstr ""

#: app/templates/community/community_modlog.html:24
#, python-format
msgid "Moderation actions in %(community)s"
msgstr ""

#: app/templates/community/community_modlog.html:26
msgid "See things moderators have done in this community."
msgstr ""

#: app/templates/community/community_modlog.html:57
msgid "This community has had no moderation actions yet."
msgstr ""

#: app/templates/community/community_move.html:16
msgid "Move"
msgstr ""

#: app/templates/community/community_move.html:22
msgid "The process to move a community to this instance is:"
msgstr ""

#: app/templates/community/community_move.html:24
msgid ""
"Ensure the copy of the community on this instance has been active long "
"enough to receive a decent amount of posts. The move process\n"
"            will not copy posts so having an account on this instance "
"subscribed to it for a while is the only way to get old posts here."
msgstr ""

#: app/templates/community/community_move.html:26
msgid ""
"Lock the old community to by setting it to 'moderators only' so no one "
"else can post in it."
msgstr ""

#: app/templates/community/community_move.html:27
#, python-format
msgid ""
"Create a post in the old community announcing the impending move to "
"%(instance_domain)s. Paste the url of that post into the field below."
msgstr ""

#: app/templates/community/community_move.html:28
#, python-format
msgid "Submit the form to send the request to %(instance_domain)s admins."
msgstr ""

#: app/templates/community/community_move.html:29
#, python-format
msgid ""
"%(instance_domain)s admins will review your request, turn this community "
"into a local one and contact you."
msgstr ""

#: app/templates/community/community_move.html:30
#, python-format
msgid ""
"Update your announcement post in the old community to encourage people to"
" join the new community at<br>!%(community_name)s@%(instance_domain)s."
msgstr ""

#: app/templates/community/community_wiki_list.html:23
#, python-format
msgid "Wiki pages for %(community)s"
msgstr ""

#: app/templates/community/community_wiki_list.html:49
msgid "View page"
msgstr ""

#: app/templates/community/community_wiki_list.html:50
msgid "View revisions"
msgstr ""

#: app/templates/community/community_wiki_list.html:64
msgid "Add a link to the wiki in the community description."
msgstr ""

#: app/templates/community/community_wiki_list.html:66
msgid "There are no wiki pages in this community."
msgstr ""

#: app/templates/community/community_wiki_revisions.html:24
#, python-format
msgid "Revisions of %(title)s"
msgstr ""

#: app/templates/community/community_wiki_revisions.html:50
msgid "Revert"
msgstr ""

#: app/templates/community/invite.html:20
#, python-format
msgid "Invite to %(name)s"
msgstr ""

#: app/templates/community/invite.html:25
msgid ""
"Start fediverse handles with '@' to differentiate them from email "
"addresses."
msgstr ""

#: app/templates/community/retrieve_remote_post.html:30
msgid "Found a post:"
msgstr ""

#: app/templates/dev/tools.html:11
msgid ""
"Use these buttons to quickly generate some testing topics and communities"
" to use during development."
msgstr ""

#: app/templates/dev/tools.html:16
msgid "Add Dev Communities"
msgstr ""

#: app/templates/dev/tools.html:26
msgid "Add Dev Topics"
msgstr ""

#: app/templates/dev/tools.html:38
msgid "Delete Dev Communities"
msgstr ""

#: app/templates/dev/tools.html:48
msgid "Delete Dev Topics"
msgstr ""

#: app/templates/domain/domain.html:16 app/templates/domain/domains.html:12
#: app/templates/domain/domains.html:21
#: app/templates/domain/domains_blocked.html:21
#: app/templates/user/filters.html:80
msgid "Domains"
msgstr ""

#: app/templates/domain/domain.html:33
msgid "No posts in this domain yet."
msgstr ""

#: app/templates/domain/domain.html:55
msgid "Domain management"
msgstr ""

#: app/templates/domain/domain.html:61 app/templates/instance/overview.html:42
#: app/templates/user/filters.html:91 app/templates/user/filters.html:109
#: app/templates/user/filters.html:127 app/templates/user/filters.html:132
#: app/templates/user/filters.html:145 app/templates/user/filters.html:150
msgid "Unblock"
msgstr ""

#: app/templates/domain/domain.html:65 app/templates/instance/overview.html:44
msgid "Block"
msgstr ""

#: app/templates/domain/domain.html:75 app/templates/tag/tag.html:58
msgid "Ban instance-wide"
msgstr ""

#: app/templates/domain/domains.html:14
#, python-format
msgid "Domains containing \"%(search)s\""
msgstr ""

#: app/templates/domain/domains.html:24
#: app/templates/domain/domains_blocked.html:12
#: app/templates/domain/domains_blocked.html:24
msgid "Banned domains"
msgstr ""

#: app/templates/domain/domains.html:38
msgid "How many times has something on this domain been posted"
msgstr ""

#: app/templates/domain/domains_blocked.html:14
#, python-format
msgid "Banned domains containing \"%(search)s\""
msgstr ""

#: app/templates/domain/domains_blocked.html:46
msgid "Unbanning this domain allows future posts linking to that domain."
msgstr ""

#: app/templates/errors/401.html:12
msgid "Sorry, access is denied"
msgstr ""

#: app/templates/errors/401.html:15
msgid "You cannot access this area."
msgstr ""

#: app/templates/errors/401.html:16 app/templates/errors/429.html:19
#: app/templates/errors/500.html:16 app/templates/user/edit_note.html:47
msgid "Back"
msgstr ""

#: app/templates/errors/404.html:2
msgid "Ooops, something is broken!"
msgstr ""

#: app/templates/errors/404.html:3
msgid "The page your browser tried to load could not be found."
msgstr ""

#: app/templates/errors/429.html:12
msgid "429 - Too Many Requests"
msgstr ""

#: app/templates/errors/429.html:15
msgid ""
"You have been temporarily rate-limited. Please wait a while before making"
" more requests."
msgstr ""

#: app/templates/errors/429.html:16
msgid "Request limit:"
msgstr ""

#: app/templates/errors/429.html:17
msgid ""
"This limitation is in place to prevent abuse and ensure fair usage for "
"all users."
msgstr ""

#: app/templates/errors/429.html:18
msgid ""
"If you believe this is a mistake, please let us know about this, so we "
"can repair it and make PieFed better for everyone."
msgstr ""

#: app/templates/errors/500.html:12
msgid "An unexpected error has occurred"
msgstr ""

#: app/templates/errors/500.html:15
msgid ""
"Sorry for the inconvenience! Please let us know about this, so we can "
"repair it and make PieFed better for everyone."
msgstr ""

#: app/templates/errors/alt_profile.html:3
msgid ""
"In PieFed, accounts have a main profile and an alternative profile (used "
"for private voting). You are viewing the alternative profile of an "
"account."
msgstr ""

#: app/templates/errors/alt_profile.html:4
msgid "More about this"
msgstr ""

#: app/templates/feed/_feed_nav.html:155 app/templates/feed/_feed_nav.html:179
#: app/templates/feed/public_feeds.html:55
#: app/templates/feed/public_feeds.html:57
#: app/templates/feed/public_feeds.html:61
msgid "Copy"
msgstr ""

#: app/templates/feed/_feed_nav.html:173
#: app/templates/feed/_feed_table_row.html:7
#: app/templates/feed/_feed_table_row.html:10
#: app/templates/feed/add_remote.html:38
#: app/templates/feed/lookup_remote.html:23
#: app/templates/feed/public_feeds.html:36
#: app/templates/feed/public_feeds.html:39
#: app/templates/feed/show_feed.html:148
msgid "Subscribe"
msgstr ""

#: app/templates/feed/_feed_table_row.html:5
#: app/templates/feed/public_feeds.html:34
#, python-format
msgid "Unsubscribe %(name)s"
msgstr ""

#: app/templates/feed/_feed_table_row.html:5
#: app/templates/feed/lookup_remote.html:21
#: app/templates/feed/public_feeds.html:34
#: app/templates/feed/show_feed.html:146
msgid "Unsubscribe"
msgstr ""

#: app/templates/feed/_feed_table_row.html:36
#: app/templates/feed/_feed_table_row.html:50
#: app/templates/feed/feed_edit.html:13 app/templates/feed/public_feeds.html:52
#: app/templates/feed/show_feed.html:142
msgid "Edit Feed"
msgstr ""

#: app/templates/feed/_notification_toggle.html:5
msgid "Notify about every new post. Not advisable in high traffic feeds!"
msgstr ""

#: app/templates/feed/add_remote.html:30
#: app/templates/feed/lookup_remote.html:15
msgid "Found a feed:"
msgstr ""

#: app/templates/feed/feed_copy.html:13 app/templates/feed/show_feed.html:144
msgid "Copy Feed"
msgstr ""

#: app/templates/feed/feed_copy.html:25 app/templates/feed/feed_edit.html:30
#: app/templates/feed/feed_new.html:25
msgid "Format example: news@lemmy.world. One per line."
msgstr ""

#: app/templates/feed/feed_create_post.html:13
#, python-format
msgid "Which community within %(feed)s to post in?"
msgstr ""

#: app/templates/feed/feed_create_post.html:23
#: app/templates/feed/feed_create_post.html:38
#: app/templates/topic/topic_create_post.html:23
#: app/templates/topic/topic_create_post.html:38
#, python-format
msgid "Post in %(name)s"
msgstr ""

#: app/templates/feed/feed_create_post.html:28
#: app/templates/feed/feed_create_post.html:43
#: app/templates/topic/topic_create_post.html:28
#: app/templates/topic/topic_create_post.html:43
#, python-format
msgid "View %(name)s"
msgstr ""

#: app/templates/feed/feed_edit.html:20
msgid "Feed has subscribers, cannot change Url."
msgstr ""

#: app/templates/feed/feed_new.html:13
msgid "Create Feed"
msgstr ""

#: app/templates/feed/public_feeds.html:16
msgid "Add a Feed from another instance"
msgstr ""

#: app/templates/feed/public_feeds.html:16
msgid "Add remote Feed"
msgstr ""

#: app/templates/feed/public_feeds.html:79
msgid "Creator"
msgstr ""

#: app/templates/feed/public_feeds.html:92
msgid "No Public Feeds yet..."
msgstr ""

#: app/templates/feed/show_feed.html:33 app/templates/feed/show_feed.html:62
#: app/templates/feed/show_feed.html:88
msgid "Sub-feeds"
msgstr ""

#: app/templates/feed/show_feed.html:117
msgid "No posts in this feed yet."
msgstr ""

#: app/templates/feed/show_feed.html:187
msgid "Feed communities"
msgstr ""

#: app/templates/feed/show_feed.html:191
msgid "Curated by "
msgstr ""

#: app/templates/feed/show_feed.html:199
#: app/templates/topic/show_topic.html:127
msgid "Number of subscribers"
msgstr ""

#: app/templates/instance/list_instances.html:27
#: app/templates/instance/list_instances.html:28
msgid "Clear filters"
msgstr ""

#: app/templates/instance/list_instances.html:34
msgid "Online Status"
msgstr ""

#: app/templates/instance/list_instances.html:38
msgid "Online instances"
msgstr ""

#: app/templates/instance/list_instances.html:43
msgid "Dormant instances"
msgstr ""

#: app/templates/instance/list_instances.html:48
msgid "Gone forever instances"
msgstr ""

#: app/templates/instance/list_instances.html:49
#: app/templates/instance/list_instances.html:97
msgid "Gone Forever"
msgstr ""

#: app/templates/instance/list_instances.html:56
msgid "Federation Status"
msgstr ""

#: app/templates/instance/list_instances.html:61
msgid "Allowed instances"
msgstr ""

#: app/templates/instance/list_instances.html:62
#: app/templates/instance/list_instances.html:103
msgid "Allowed"
msgstr ""

#: app/templates/instance/list_instances.html:68
msgid "Blocked instances"
msgstr ""

#: app/templates/instance/list_instances.html:74
msgid "Federated instances"
msgstr ""

#: app/templates/instance/list_instances.html:75
#: app/templates/instance/list_instances.html:112
msgid "Federated"
msgstr ""

#: app/templates/instance/list_instances.html:126
#: app/templates/user/show_profile.html:139
#: app/templates/user/user_preview.html:13
msgid "Instance"
msgstr ""

#: app/templates/instance/list_instances.html:138
msgid "Heard from"
msgstr ""

#: app/templates/instance/list_instances.html:170
msgid "Gone"
msgstr ""

#: app/templates/instance/list_instances.html:195
msgid "No results to show."
msgstr ""

#: app/templates/instance/overview.html:19
#, python-format
msgid "This is a %(software)s instance."
msgstr ""

#: app/templates/instance/overview.html:33
msgid "Go to instance"
msgstr ""

#: app/templates/instance/overview.html:42
#: app/templates/user/show_profile.html:125
#, python-format
msgid "Unblock %(instance_name)s"
msgstr ""

#: app/templates/instance/overview.html:44
#: app/templates/user/show_profile.html:127
#: app/templates/user/show_profile.html:128
#, python-format
msgid "Block everyone from %(instance_name)s"
msgstr ""

#: app/templates/instance/people.html:51 app/templates/user/people.html:32
msgid "No people to show"
msgstr ""

#: app/templates/instance/posts.html:27
msgid "No posts from this instance yet."
msgstr ""

#: app/templates/post/_add_remove_bookmark.html:2
#: app/templates/post/_add_remove_bookmark.html:3
#: app/templates/post/_add_remove_bookmark.html:8
#: app/templates/post/_add_remove_bookmark.html:9
#: app/templates/post/post_options.html:39
#: app/templates/post/post_options.html:40
#: app/templates/post/post_reply_options.html:56
#: app/templates/post/post_reply_options.html:57
msgid "Bookmark"
msgstr ""

#: app/templates/post/_add_remove_bookmark.html:5
#: app/templates/post/_add_remove_bookmark.html:6
#: app/templates/post/_add_remove_bookmark.html:11
#: app/templates/post/_add_remove_bookmark.html:12
#: app/templates/post/post_options.html:36
#: app/templates/post/post_options.html:37
#: app/templates/post/post_reply_options.html:53
#: app/templates/post/post_reply_options.html:54
msgid "Remove bookmark"
msgstr ""

#: app/templates/post/_comment_voting_buttons.html:4
#: app/templates/post/reply/_macros.html:8
msgid "UpVote button."
msgstr ""

#: app/templates/post/_comment_voting_buttons.html:9
#: app/templates/post/_post_voting_buttons.html:8
#: app/templates/post/_post_voting_buttons.html:21
#: app/templates/post/post_teaser/_macros.html:75
#: app/templates/post/post_teaser/_macros.html:88
#: app/templates/post/reply/_macros.html:13
msgid "Score: "
msgstr ""

#: app/templates/post/_comment_voting_buttons.html:11
#: app/templates/post/reply/_macros.html:15
msgid "DownVote button."
msgstr ""

#: app/templates/post/_comment_voting_buttons.html:20
#: app/templates/post/reply/_macros.html:24
msgid "Score:"
msgstr ""

#: app/templates/post/_flair_choices.html:13
msgid "NSFL"
msgstr ""

#: app/templates/post/_post_full.html:14
#: app/templates/post/post_teaser/_macros.html:42
msgid "Potentially emotionally scarring content"
msgstr ""

#: app/templates/post/_post_full.html:29
#: app/templates/post/post_teaser/_macros.html:44
msgid "Reported. Check post for issues."
msgstr ""

#: app/templates/post/_post_full.html:72
msgid "Go to image"
msgstr ""

#: app/templates/post/_post_full.html:113
#: app/templates/post/_post_full.html:153
msgid "Watch on piped.video"
msgstr ""

#: app/templates/post/_post_full.html:182
msgid "Online Event"
msgstr ""

#: app/templates/post/_post_full.html:190
msgid "Location"
msgstr ""

#: app/templates/post/_post_full.html:198
msgid "Max Attendees"
msgstr ""

#: app/templates/post/_post_full.html:205
msgid "Join Mode"
msgstr ""

#: app/templates/post/_post_full.html:224
msgid "Archive.ph link"
msgstr ""

#: app/templates/post/_post_full.html:230
msgid "Licence"
msgstr ""

#: app/templates/post/_post_full.html:238
#: app/templates/post/_post_full.html:312
msgid "The poll has finished, yet no votes were cast."
msgstr ""

#: app/templates/post/_post_full.html:274
msgid "No votes have been cast yet."
msgstr ""

#: app/templates/post/_post_full.html:276
msgid "Show voting form"
msgstr ""

#: app/templates/post/_post_full.html:303
#: app/templates/post/_post_full.html:360
msgid "Vote"
msgstr ""

#: app/templates/post/_post_full.html:303
msgid "View results"
msgstr ""

#: app/templates/post/_post_full.html:307
#: app/templates/post/_post_full.html:330
#, python-format
msgid "Total votes: %(total_votes)d."
msgstr ""

#: app/templates/post/_post_full.html:308
#: app/templates/post/_post_full.html:333
msgid "Poll closes"
msgstr ""

#: app/templates/post/_post_full.html:367
msgid "Add to calendar"
msgstr ""

#: app/templates/post/_post_full.html:378
msgid "Hashtags"
msgstr ""

#: app/templates/post/_post_full.html:417
#: app/templates/post/_post_full.html:418
#: app/templates/post/post_teaser/_macros.html:108
#: app/templates/post/post_teaser/_macros.html:109
msgid "Show cross-posts"
msgstr ""

#: app/templates/post/_post_full.html:420
#: app/templates/post/post_teaser/_macros.html:111
msgid "Number of cross-posts:"
msgstr ""

#: app/templates/post/_post_full.html:435
#: app/templates/post/post_options.html:49
#: app/templates/post/post_teaser/_macros.html:126
msgid "Cross-post"
msgstr ""

#: app/templates/post/_post_full.html:447
#: app/templates/post/_post_reply_teaser.html:110
msgid "Translate"
msgstr ""

#: app/templates/post/_post_full.html:459
#: app/templates/post/post_options.html:19
#: app/templates/post/post_teaser/_macros.html:138
msgid "Set flair"
msgstr ""

#: app/templates/post/_post_replies.html:7
msgid "Sort by magic"
msgstr ""

#: app/templates/post/_post_replies.html:10
msgid "Comments with the most upvotes"
msgstr ""

#: app/templates/post/_post_replies.html:13
msgid "Show newest first"
msgstr ""

#: app/templates/post/_post_replies.html:16
msgid "Show oldest first"
msgstr ""

#: app/templates/post/_post_replies.html:31
msgid "Comments from other communities"
msgstr ""

#: app/templates/post/_post_replies.html:36
#, python-format
msgid "Comments in %(name)s"
msgstr ""

#: app/templates/post/_post_replies.html:47
msgid "Community options"
msgstr ""

#: app/templates/post/_post_replies.html:57
msgid "Community description"
msgstr ""

#: app/templates/post/_post_replies.html:61
#: app/templates/post/_post_replies.html:64
#: app/templates/post/post_options.html:54
#: app/templates/post/post_options.html:55
#, python-format
msgid "Block community %(community_name)s"
msgstr ""

#: app/templates/post/_post_reply_teaser.html:38
#: app/templates/post/add_reply_inline_result.html:55
msgid "Post creator"
msgstr ""

#: app/templates/post/_post_reply_teaser.html:48
#: app/templates/post/add_reply_inline_result.html:63
msgid "Reported. Check comment for issues."
msgstr ""

#: app/templates/post/_post_reply_teaser.html:51
#: app/templates/post/add_reply_inline_result.html:68
msgid "Comment deleted"
msgstr ""

#: app/templates/post/_post_reply_teaser.html:63
msgid "Deleted by moderator"
msgstr ""

#: app/templates/post/_post_reply_teaser.html:82
#: app/templates/post/_post_reply_teaser.html:84
#: app/templates/post/_post_reply_teaser.html:87
#: app/templates/post/add_reply_inline_result.html:87
msgid "reply"
msgstr ""

#: app/templates/post/_post_reply_teaser.html:90
msgid "locked"
msgstr ""

#: app/templates/post/_post_reply_teaser.html:98
msgid "Un-collapse"
msgstr ""

#: app/templates/post/_post_reply_teaser.html:100
msgid "Collapse"
msgstr ""

#: app/templates/post/_post_reply_teaser.html:120
#: app/templates/post/add_reply_inline_result.html:113
msgid "Comment options"
msgstr ""

#: app/templates/post/_post_reply_teaser.html:149
msgid "Continue thread"
msgstr ""

#: app/templates/post/_post_teaser.html:15
#: app/templates/post/_post_teaser_masonry.html:15
msgid "Filtered: "
msgstr ""

#: app/templates/post/_post_teaser_masonry.html:57
#: app/templates/post/_post_teaser_masonry.html:59
#: app/templates/post/_post_teaser_masonry.html:92
#: app/templates/post/_post_teaser_masonry.html:93
#: app/templates/post/post_teaser/_macros.html:65
msgid "View comments"
msgstr ""

#: app/templates/post/_post_voting_buttons.html:3
#: app/templates/post/post_teaser/_macros.html:70
#, python-format
msgid "UpVote button, %(count)d upvotes so far."
msgstr ""

#: app/templates/post/_post_voting_buttons.html:10
#: app/templates/post/post_teaser/_macros.html:77
#, python-format
msgid "DownVote button, %(count)d downvotes so far."
msgstr ""

#: app/templates/post/_post_voting_buttons_masonry.html:3
msgid "UpVote"
msgstr ""

#: app/templates/post/_post_voting_buttons_masonry.html:10
msgid "DownVote"
msgstr ""

#: app/templates/post/add_reply.html:22 app/templates/post/post.html:88
msgid ""
"This post is hosted on beehaw.org which has <a "
"href=\"https://docs.beehaw.org/docs/core-principles/what-is-beehaw/\" "
"target=\"_blank\" rel=\"nofollow\">higher standards of behaviour than "
"most places. Be nice</a>."
msgstr ""

#: app/templates/post/add_reply.html:28 app/templates/post/post.html:103
#: app/templates/post/post_edit.html:260
#: app/templates/post/post_reply_edit.html:27
msgid "More options"
msgstr ""

#: app/templates/post/add_reply.html:49 app/templates/post/post.html:157
#: app/templates/post/post_edit.html:191
#: app/templates/user/edit_profile.html:52
msgid "Enable markdown editor"
msgstr ""

#: app/templates/post/add_reply_inline.html:7 app/templates/post/post.html:96
#, python-format
msgid ""
"Warning: You are writing in a language that isn't the same as the user "
"you are replying to uses! (%(language)s)"
msgstr ""

#: app/templates/post/add_reply_inline.html:12
msgid ""
"The person you are replying to has been banned so they might not see your"
" reply."
msgstr ""

#: app/templates/post/add_reply_inline.html:82 app/templates/post/post.html:38
#: app/templates/post/post_edit.html:100
msgid "Loading..."
msgstr ""

#: app/templates/post/add_reply_inline.html:83 app/templates/post/post.html:39
#: app/templates/post/post_edit.html:101
msgid "No images found."
msgstr ""

#: app/templates/post/add_reply_inline.html:84 app/templates/post/post.html:40
#: app/templates/post/post_edit.html:102
msgid "Error loading images."
msgstr ""

#: app/templates/post/add_reply_inline.html:85 app/templates/post/post.html:41
#: app/templates/post/post_edit.html:103
msgid "Insert"
msgstr ""

#: app/templates/post/add_reply_inline.html:88 app/templates/post/post.html:44
#: app/templates/post/post_edit.html:106
msgid "Are you sure you want to delete this image?"
msgstr ""

#: app/templates/post/add_reply_inline.html:89 app/templates/post/post.html:45
#: app/templates/post/post_edit.html:107
msgid "Failed to delete image. Please try again."
msgstr ""

#: app/templates/post/add_reply_inline.html:90 app/templates/post/post.html:46
#: app/templates/post/post_edit.html:108
msgid "Please select a file."
msgstr ""

#: app/templates/post/add_reply_inline.html:91 app/templates/post/post.html:47
#: app/templates/post/post_edit.html:109
msgid "Please select an image file."
msgstr ""

#: app/templates/post/add_reply_inline.html:92 app/templates/post/post.html:48
#: app/templates/post/post_edit.html:110
msgid "Uploading..."
msgstr ""

#: app/templates/post/add_reply_inline.html:93 app/templates/post/post.html:49
#: app/templates/post/post_edit.html:111
msgid "Upload successful!"
msgstr ""

#: app/templates/post/add_reply_inline.html:94 app/templates/post/post.html:50
#: app/templates/post/post_edit.html:112
msgid "Upload failed. Please try again."
msgstr ""

#: app/templates/post/add_reply_inline.html:95 app/templates/post/post.html:51
#: app/templates/post/post_edit.html:113
msgid "Failed to upload pasted image. Please try again."
msgstr ""

#: app/templates/post/continue_discussion.html:21
msgid "Back to main discussion"
msgstr ""

#: app/templates/post/continue_discussion.html:27
msgid "Parent comment"
msgstr ""

#: app/templates/post/post.html:79
msgid "This post is old so votes and comments are disabled."
msgstr ""

#: app/templates/post/post.html:84
msgid "The author of this post has been banned so they might not see your reply."
msgstr ""

#: app/templates/post/post.html:168
msgid "Verify your email address to comment"
msgstr ""

#: app/templates/post/post.html:172
msgid "Log in to comment"
msgstr ""

#: app/templates/post/post.html:175
msgid "Comments are disabled."
msgstr ""

#: app/templates/post/post.html:184 app/templates/post/post.html:186
msgid "Loading comments..."
msgstr ""

#: app/templates/post/post_block_image_purge_posts.html:14
#, python-format
msgid "Delete %(count)s posts"
msgstr ""

#: app/templates/post/post_block_image_purge_posts.html:18
msgid "Select all"
msgstr ""

#: app/templates/post/post_block_image_purge_posts.html:20
msgid "Poster"
msgstr ""

#: app/templates/post/post_block_image_purge_posts.html:21
msgid "Date"
msgstr ""

#: app/templates/post/post_cross_post.html:18
#, python-format
msgid "Cross-post %(post_name)s"
msgstr ""

#: app/templates/post/post_edit.html:163
msgid "Describe the image, to help visually impaired people."
msgstr ""

#: app/templates/post/post_edit.html:167
msgid "Provide a URL ending with .mp4 or .webm."
msgstr ""

#: app/templates/post/post_edit.html:204
msgid "Poll choices"
msgstr ""

#: app/templates/post/post_edit.html:235
msgid "Add choice"
msgstr ""

#: app/templates/post/post_edit.html:257
msgid "Separate each tag with a comma."
msgstr ""

#: app/templates/post/post_edit.html:277
msgid "Hey, did you know? Scheduled posts have a templating system for titles."
msgstr ""

#: app/templates/post/post_edit.html:282
msgid "Tags available"
msgstr ""

#: app/templates/post/post_edit.html:283
msgid "Example"
msgstr ""

#: app/templates/post/post_edit.html:284
msgid "...will generate"
msgstr ""

#: app/templates/post/post_edit.html:296
msgid ""
"Drag this link to your bookmarks bar to create a quick way to share what "
"you find"
msgstr ""

#: app/templates/post/post_edit.html:304
msgid "Share on PieFed"
msgstr ""

#: app/templates/post/post_embed_code.html:28
msgid "Copy to clipboard"
msgstr ""

#: app/templates/post/post_mea_culpa.html:15
msgid ""
"If you wish to de-escalate the discussion on your post and now feel like "
"it was a mistake, click the button below."
msgstr ""

#: app/templates/post/post_mea_culpa.html:16
msgid ""
"No further comments will be posted and a message saying you made a "
"mistake in this post will be displayed."
msgstr ""

#: app/templates/post/post_mea_culpa.html:17
msgid "The effect of downvotes on your reputation score will be removed."
msgstr ""

#: app/templates/post/post_options.html:9
#: app/templates/post/post_reply_options.html:22
#: app/templates/post/post_reply_options.html:25
msgid "Restore"
msgstr ""

#: app/templates/post/post_options.html:11
#: app/templates/post/post_reply_options.html:32
msgid "Purge"
msgstr ""

#: app/templates/post/post_options.html:22
msgid "Un-sticky"
msgstr ""

#: app/templates/post/post_options.html:29
#: app/templates/post/post_reply_options.html:75
msgid "Lock"
msgstr ""

#: app/templates/post/post_options.html:32
#: app/templates/post/post_reply_options.html:78
msgid "Unlock"
msgstr ""

#: app/templates/post/post_options.html:44
msgid "I made a mistake with this post and have changed my mind about the topic"
msgstr ""

#: app/templates/post/post_options.html:46
#: app/templates/post/post_reply_options.html:59
msgid "Remind me about this"
msgstr ""

#: app/templates/post/post_options.html:50
msgid "Cross-post to another community"
msgstr ""

#: app/templates/post/post_options.html:52
#: app/templates/post/post_options.html:53
#, python-format
msgid "Block post author @%(author_name)s"
msgstr ""

#: app/templates/post/post_options.html:58
#, python-format
msgid "Ban post author @%(author_name)s from %(community_name)s"
msgstr ""

#: app/templates/post/post_options.html:61
#: app/templates/post/post_options.html:62
#, python-format
msgid "Block domain %(domain)s"
msgstr ""

#: app/templates/post/post_options.html:65
#: app/templates/post/post_options.html:66
#, python-format
msgid "Hide every post from author's instance: %(name)s"
msgstr ""

#: app/templates/post/post_options.html:71
msgid "Ban image everywhere forever"
msgstr ""

#: app/templates/post/post_options.html:76
#: app/templates/post/post_reply_options.html:86
#, python-format
msgid "View original on %(domain)s"
msgstr ""

#: app/templates/post/post_options.html:81
msgid "Get embed code"
msgstr ""

#: app/templates/post/post_options.html:84
#: app/templates/post/post_reply_options.html:81
msgid "View Voting Activity"
msgstr ""

#: app/templates/post/post_options.html:86
msgid "Fixup from remote"
msgstr ""

#: app/templates/post/post_reply_options.html:43
msgid "Distinguish"
msgstr ""

#: app/templates/post/post_reply_options.html:46
msgid "Undistinguish"
msgstr ""

#: app/templates/post/post_reply_options.html:65
#, python-format
msgid "Ban @%(author_name)s from %(community_name)s"
msgstr ""

#: app/templates/post/post_reply_options.html:68
#: app/templates/post/post_reply_options.html:69
#, python-format
msgid "Hide content from author's instance: %(name)s"
msgstr ""

#: app/templates/post/post_reply_report.html:13
#, python-format
msgid "Report comment on \"%(post_title)s\" by %(reply_name)s"
msgstr ""

#: app/templates/post/post_reply_voting_activity.html:11
#, python-format
msgid "Voting Activity for \"%(reply_text)s\""
msgstr ""

#: app/templates/post/post_report.html:14
#, python-format
msgid "Report \"%(post_title)s\""
msgstr ""

#: app/templates/post/post_voting_activity.html:11
#, python-format
msgid "Voting Activity for \"%(post_title)s\""
msgstr ""

#: app/templates/post/post_voting_activity.html:12
msgid ""
"This is sensitive information and should only be used for detecting vote "
"manipulation, brigading and support for harmful content."
msgstr ""

#: app/templates/post/post_voting_activity.html:13
msgid ""
"Do not share screenshots of this information publicly or use it for "
"personal vendettas."
msgstr ""

#: app/templates/post/post_teaser/_macros.html:31
msgid "All posts about this domain"
msgstr ""

#: app/templates/post/post_teaser/_macros.html:47
msgid "Post deleted"
msgstr ""

#: app/templates/post/post_teaser/_macros.html:65
msgid "Number of comments:"
msgstr ""

#: app/templates/post/post_teaser/_macros.html:132
msgid "Join this community"
msgstr ""

#: app/templates/post/post_teaser/_macros.html:172
#: app/templates/post/post_teaser/_macros.html:174
#: app/templates/post/post_teaser/_macros.html:195
#: app/templates/post/post_teaser/_macros.html:197
#: app/templates/post/post_teaser/_macros.html:245
#: app/templates/post/post_teaser/_macros.html:247
#: app/templates/user/alerts/_posts.html:8
msgid "Read post"
msgstr ""

#: app/templates/post/post_teaser/_macros.html:219
#: app/templates/post/post_teaser/_macros.html:227
msgid "Follow link"
msgstr ""

#: app/templates/post/post_teaser/_macros.html:221
#: app/templates/post/post_teaser/_macros.html:314
msgid "Read article"
msgstr ""

#: app/templates/search/results.html:14
msgid "Search results for"
msgstr ""

#: app/templates/search/results.html:24
msgid "No posts match your search."
msgstr ""

#: app/templates/search/start.html:18
msgid "Search for..."
msgstr ""

#: app/templates/search/start.html:20
msgid "What to search for: "
msgstr ""

#: app/templates/search/start.html:30
msgid "Keyword"
msgstr ""

#: app/templates/search/start.html:30
msgid "optional"
msgstr ""

#: app/templates/search/start.html:59
msgid "Instance Software"
msgstr ""

#: app/templates/search/start.html:69
msgid "Sort by"
msgstr ""

#: app/templates/search/start.html:71
msgid "Relevance"
msgstr ""

#: app/templates/search/start.html:72
msgid "Recent first"
msgstr ""

#: app/templates/search/start.html:78
msgid "Example searches:"
msgstr ""

#: app/templates/search/start.html:81
msgid "star wars"
msgstr ""

#: app/templates/search/start.html:82
msgid ""
"There is an implied \"and\" here. Results will have both words somewhere "
"in them."
msgstr ""

#: app/templates/search/start.html:85
msgid "star or wars"
msgstr ""

#: app/templates/search/start.html:86
msgid ""
"This will broaden the search to include results that contain any of the "
"words."
msgstr ""

#: app/templates/search/start.html:89
msgid "star -wars"
msgstr ""

#: app/templates/search/start.html:90
msgid ""
"To search for things containing \"star\" but not \"wars\" you can put a -"
" before the word you want to exclude."
msgstr ""

#: app/templates/search/start.html:93
msgid "\"star wars\""
msgstr ""

#: app/templates/search/start.html:94
msgid "Results will have exactly that phrase in them."
msgstr ""

#: app/templates/search/start.html:98
msgid "Trying to add a communitiy or post from another instance?"
msgstr ""

#: app/templates/search/start.html:99
msgid ""
"In many types of federated platforms you can put a URL of a post or "
"community into the search in order to add it to your local instance. In "
"PieFed the search is just for searching."
msgstr ""

#: app/templates/search/start.html:101
msgid "Retrieve remote post"
msgstr ""

#: app/templates/tag/tag.html:25
msgid "No posts in this tag yet."
msgstr ""

#: app/templates/tag/tag.html:47
msgid "Tag management"
msgstr ""

#: app/templates/tag/tag.html:68
msgid "RSS"
msgstr ""

#: app/templates/tag/tag_cloud.html:14 app/templates/tag/tag_cloud.html:16
#: app/templates/tag/tag_cloud.html:18
#, python-format
msgid "Tags in %(community)s"
msgstr ""

#: app/templates/tag/tags.html:14 app/templates/tag/tags_blocked.html:14
#, python-format
msgid "Tags containing \"%(search)s\""
msgstr ""

#: app/templates/tag/tags.html:24 app/templates/tag/tags_blocked.html:24
msgid "Banned tags"
msgstr ""

#: app/templates/tag/tags.html:38 app/templates/tag/tags_blocked.html:38
msgid "How many times has something using this tag been posted"
msgstr ""

#: app/templates/themes/dillo/_home_nav.html:6
#: app/templates/user/_read_posts_nav.html:11
msgid "Most upvotes in the last 24h"
msgstr ""

#: app/templates/themes/dillo/_side_pane.html:36
msgid "Local members"
msgstr ""

#: app/templates/themes/dillo/_side_pane.html:58
#, python-format
msgid "Only people on %(instance_domain)s can post or reply in this community."
msgstr ""

#: app/templates/themes/dillo/_side_pane.html:89
msgid "Community Settings"
msgstr ""

#: app/templates/topic/_notification_toggle.html:5
msgid "Notify about every new post. Not advisable in high traffic topics!"
msgstr ""

#: app/templates/topic/show_topic.html:29
msgid "Sub-topics"
msgstr ""

#: app/templates/topic/show_topic.html:59
msgid "No posts in this topic yet."
msgstr ""

#: app/templates/topic/show_topic.html:120
msgid "Topic communities"
msgstr ""

#: app/templates/topic/suggestion_denied.html:16
msgid ""
"You have not been using PieFed long enough to be allowed to suggest "
"Topics."
msgstr ""

#: app/templates/topic/topic_create_post.html:13
#, python-format
msgid "Which community within %(topic)s to post in?"
msgstr ""

#: app/templates/user/_notification_toggle.html:5
msgid "Notify about every new post by this person."
msgstr ""

#: app/templates/user/_read_posts_nav.html:2
msgid "Newest posts"
msgstr ""

#: app/templates/user/_read_posts_nav.html:3
msgid "Newest"
msgstr ""

#: app/templates/user/_read_posts_nav.html:6
msgid "Oldest"
msgstr ""

#: app/templates/user/_user_nav.html:3
msgid "More settings:"
msgstr ""

#: app/templates/user/_user_nav.html:6 app/templates/user/_user_nav.html:20
#: app/templates/user/edit_profile.html:35
#: app/templates/user/show_profile.html:300
msgid "Profile"
msgstr ""

#: app/templates/user/_user_nav.html:7 app/templates/user/_user_nav.html:23
msgid "Blocks & Filters"
msgstr ""

#: app/templates/user/_user_nav.html:8 app/templates/user/_user_nav.html:26
#: app/user/routes.py:706
msgid "Import & Export"
msgstr ""

#: app/templates/user/_user_nav.html:9 app/templates/user/_user_nav.html:29
#: app/templates/user/passkeys.html:17 app/templates/user/passkeys.html:20
msgid "Passkeys"
msgstr ""

#: app/templates/user/_user_nav.html:10 app/templates/user/_user_nav.html:32
#: app/templates/user/connect_oauth.html:17
#: app/templates/user/connect_oauth.html:20 app/user/routes.py:656
msgid "Connect OAuth"
msgstr ""

#: app/templates/user/alerts.html:15
msgid "Alerts"
msgstr ""

#: app/templates/user/bookmarks.html:26
msgid ""
"No posts have been bookmarked. Use the three dots on each post to find "
"the bookmark function."
msgstr ""

#: app/templates/user/bookmarks_comments.html:20
msgid "Bookmarks of comments"
msgstr ""

#: app/templates/user/bookmarks_comments.html:30
msgid ""
"No comments have been bookmarked. Use the three dots on each comment to "
"find the bookmark function."
msgstr ""

#: app/templates/user/choose_plan.html:10
#, python-format
msgid "Donate to %(instance_name)s"
msgstr ""

#: app/templates/user/choose_plan.html:12
#, python-format
msgid ""
"By supporting %(instance_name)s financially you will be helping to build "
"a better internet for everyone."
msgstr ""

#: app/templates/user/choose_plan.html:14
msgid "Please choose from one of the plans below."
msgstr ""

#: app/templates/user/choose_plan.html:21
msgid "Manage existing donation plan"
msgstr ""

#: app/templates/user/choose_plan.html:25
msgid "Cancel regular donation"
msgstr ""

#: app/templates/user/choose_plan.html:28
msgid ""
"When your credit card expires you will need to add a new one to continue "
"your donations."
msgstr ""

#: app/templates/user/choose_plan.html:29
msgid "Update credit card details"
msgstr ""

#: app/templates/user/choose_plan.html:51
msgid "Generous donation"
msgstr ""

#: app/templates/user/choose_plan.html:60
msgid "Prices are in US dollars."
msgstr ""

#: app/templates/user/connect_oauth.html:24
msgid "OAuth Connections"
msgstr ""

#: app/templates/user/connect_oauth.html:27
msgid "Connect your account to these services to log in without a password."
msgstr ""

#: app/templates/user/connect_oauth.html:41
#: app/templates/user/connect_oauth.html:76
#: app/templates/user/connect_oauth.html:110
msgid "Connected"
msgstr ""

#: app/templates/user/connect_oauth.html:47
#: app/templates/user/connect_oauth.html:82
#: app/templates/user/connect_oauth.html:116
msgid "Disconnect"
msgstr ""

#: app/templates/user/connect_oauth.html:52
#: app/templates/user/connect_oauth.html:87
#: app/templates/user/connect_oauth.html:121
msgid "Not connected"
msgstr ""

#: app/templates/user/connect_oauth.html:56
msgid "Connect Google"
msgstr ""

#: app/templates/user/connect_oauth.html:91
msgid "Connect Mastodon"
msgstr ""

#: app/templates/user/connect_oauth.html:125
msgid "Connect Discord"
msgstr ""

#: app/templates/user/connect_oauth.html:135
msgid ""
"Note: If you connect an OAuth provider, you can use it to log in to your "
"account without a password."
msgstr ""

#: app/templates/user/connect_oauth.html:136
msgid ""
"If you disconnect all OAuth providers, you will need to use your password"
" to log in."
msgstr ""

#: app/templates/user/delete_account.html:15
#: app/templates/user/edit_settings.html:17
#: app/templates/user/edit_settings.html:20
#: app/templates/user/import_export.html:17
#: app/templates/user/import_export.html:20 app/user/routes.py:618
msgid "Change settings"
msgstr ""

#: app/templates/user/delete_account.html:18
#: app/templates/user/file_delete.html:18
#, python-format
msgid "Delete %(username)s"
msgstr ""

#: app/templates/user/delete_account.html:20
#: app/templates/user/edit_profile.html:117
#, python-format
msgid ""
"You are about to permanently delete the account with the username "
"\"<strong>%(username)s</strong>.\" This means your profile will "
"disappear, pictures will be deleted. Text-based posts will stay but look "
"like they are from someone named \"deleted.\""
msgstr ""

#: app/templates/user/delete_account.html:21
#: app/templates/user/edit_profile.html:118
#, python-format
msgid ""
"Once you hit delete, nobody can use \"%(username)s\" as a username again."
" We are doing this so nobody pretends to be you."
msgstr ""

#: app/templates/user/delete_account.html:22
#: app/templates/user/edit_profile.html:119
msgid ""
"We will tell other websites (fediverse instances) that your account is "
"gone. But it's up to them to decide what to do with any copies they have "
"of your stuff. Some websites work differently than ours."
msgstr ""

#: app/templates/user/edit_filters.html:16 app/templates/user/filters.html:16
#: app/templates/user/filters.html:19
msgid "Filters"
msgstr ""

#: app/templates/user/edit_filters.html:18 app/user/routes.py:1531
msgid "Edit filter"
msgstr ""

#: app/templates/user/edit_filters.html:20
#: app/templates/user/edit_filters.html:27 app/templates/user/filters.html:40
#: app/user/routes.py:1495
msgid "Add filter"
msgstr ""

#: app/templates/user/edit_filters.html:25
#, python-format
msgid "Filter %(name)s"
msgstr ""

#: app/templates/user/edit_filters.html:33
msgid "Filter in these places"
msgstr ""

#: app/templates/user/edit_filters.html:39
msgid "One per line. Case does not matter."
msgstr ""

#: app/templates/user/edit_filters.html:41
msgid "Stop applying this filter after this date. Optional."
msgstr ""

#: app/templates/user/edit_note.html:13
#, python-format
msgid "Edit note for \"%(user_name)s\""
msgstr ""

#: app/templates/user/edit_note.html:15
msgid "Emoji quick access"
msgstr ""

#: app/templates/user/edit_note.html:49
msgid ""
"This note appears next to their username. It's meant just for you and not"
" displayed to anyone else."
msgstr ""

#: app/templates/user/edit_profile.html:23
#, python-format
msgid "Edit profile of %(name)s"
msgstr ""

#: app/templates/user/edit_profile.html:56
msgid "Extra fields"
msgstr ""

#: app/templates/user/edit_profile.html:57
msgid "Your homepage, pronouns, age, etc."
msgstr ""

#: app/templates/user/edit_profile.html:83
msgid "Provide a square image that looks good when small."
msgstr ""

#: app/templates/user/edit_profile.html:89
#: app/templates/user/edit_profile.html:100
msgid "Remove image"
msgstr ""

#: app/templates/user/edit_profile.html:111
msgid "Danger Zone! - Account Deletion"
msgstr ""

#: app/templates/user/edit_settings.html:24
msgid "Mail Settings"
msgstr ""

#: app/templates/user/edit_settings.html:28
msgid "Visibility"
msgstr ""

#: app/templates/user/edit_settings.html:34
msgid "User interface"
msgstr ""

#: app/templates/user/edit_settings.html:36
msgid "This is used for menus and labels in the user interface"
msgstr ""

#: app/templates/user/edit_settings.html:44
msgid "Increase font size"
msgstr ""

#: app/templates/user/edit_settings.html:45
msgid "Decrease font size"
msgstr ""

#: app/templates/user/edit_settings.html:54
msgid "Go here to preview the different code styles"
msgstr ""

#: app/templates/user/edit_settings.html:59
msgid "Do not blindly copy and paste CSS from random strangers on the internet."
msgstr ""

#: app/templates/user/edit_settings.html:61
msgid "Preferences"
msgstr ""

#: app/templates/user/edit_settings.html:63
msgid ""
"Only posts and replies in these selected languages will be visible. "
"Choose none to allow all."
msgstr ""

#: app/templates/user/edit_settings.html:69
msgid "Long press to vote differently."
msgstr ""

#: app/templates/user/edit_settings.html:70
msgid "Hold down the mouse button to vote differently."
msgstr ""

#: app/templates/user/edit_settings.html:75
msgid "Communities joined outside of a feed will not be auto unsubscribed."
msgstr ""

#: app/templates/user/edit_settings.html:77
msgid "Set up web+ap links"
msgstr ""

#: app/templates/user/email_notifs_unsubscribed.html:13
#: app/templates/user/newsletter_unsubscribed.html:13
msgid "Unsubscribed"
msgstr ""

#: app/templates/user/email_notifs_unsubscribed.html:14
msgid ""
"You have unsubscribed from emails about unread notifications. We might "
"email you for other reasons, though."
msgstr ""

#: app/templates/user/email_notifs_unsubscribed.html:15
#: app/templates/user/newsletter_unsubscribed.html:15
msgid "More email settings"
msgstr ""

#: app/templates/user/fediverse_redirect.html:17
#: app/templates/user/fediverse_redirect.html:20
msgid "Follow on remote instance"
msgstr ""

#: app/templates/user/fediverse_redirect.html:21
msgid ""
"We are about to send you to your instance where you will then need to "
"click the \"Follow\" button."
msgstr ""

#: app/templates/user/file_delete.html:15
#: app/templates/user/file_upload.html:15 app/templates/user/files.html:17
#: app/templates/user/files.html:21 app/templates/user/show_profile.html:306
#: app/user/routes.py:2038
msgid "Files"
msgstr ""

#: app/templates/user/file_delete.html:20
msgid "Are you sure you want to delete this file?"
msgstr ""

#: app/templates/user/file_upload.html:20
msgid "Upload files"
msgstr ""

#: app/templates/user/file_upload.html:22
msgid ""
"You can add files to your library by providing a list of urls or "
"uploading them from your device."
msgstr ""

#: app/templates/user/file_upload.html:27
msgid ""
"Files added via url do not consume your quota as they are not copied into"
" PieFed."
msgstr ""

#: app/templates/user/files.html:24
#, python-format
msgid "You are using %(size)s out of a quota of %(max_size)s"
msgstr ""

#: app/templates/user/files.html:43
msgid "No media has been uploaded yet."
msgstr ""

#: app/templates/user/filters.html:28
msgid "Collapse replies with a score at or below this level - click to view."
msgstr ""

#: app/templates/user/filters.html:30
msgid "Hide replies with a score at or below this level."
msgstr ""

#: app/templates/user/filters.html:33
msgid "Use a comma between each word."
msgstr ""

#: app/templates/user/filters.html:42
msgid ""
"Filters can hide posts that contain keywords you specify, either by "
"making them less noticeable or invisible."
msgstr ""

#: app/templates/user/filters.html:47
msgid "Keywords"
msgstr ""

#: app/templates/user/filters.html:49
msgid "Expires"
msgstr ""

#: app/templates/user/filters.html:56
msgid "Invisible"
msgstr ""

#: app/templates/user/filters.html:56
msgid "Semi-transparent"
msgstr ""

#: app/templates/user/filters.html:66
msgid "No filters defined yet."
msgstr ""

#: app/templates/user/filters.html:70
msgid ""
"Manage which users, communities, domains or instances you want to block. "
"Blocking them means you will no longer see any posts associated with "
"them."
msgstr ""

#: app/templates/user/filters.html:71
msgid ""
"Add new blocks when you see content you don't like - click the 3 dot menu"
" on the post or comment to see blocking options."
msgstr ""

#: app/templates/user/filters.html:96 app/templates/user/show_profile.html:117
#, python-format
msgid "Unblock @%(user_name)s"
msgstr ""

#: app/templates/user/filters.html:96 app/templates/user/show_profile.html:118
#, python-format
msgid "Unblock %(user_name)s"
msgstr ""

#: app/templates/user/filters.html:101
msgid "No blocked people"
msgstr ""

#: app/templates/user/filters.html:114
#, python-format
msgid "Unblock %(community_title)s"
msgstr ""

#: app/templates/user/filters.html:119
msgid "No blocked communities"
msgstr ""

#: app/templates/user/filters.html:137
msgid "No blocked domains"
msgstr ""

#: app/templates/user/filters.html:155
msgid "No blocked instances"
msgstr ""

#: app/templates/user/newsletter_unsubscribed.html:14
msgid ""
"You have unsubscribed from the email newsletter. We might email you for "
"other reasons, though."
msgstr ""

#: app/templates/user/notifications.html:19
msgid "Mark all as read"
msgstr ""

#: app/templates/user/notifications.html:23
msgid "Filter notifications"
msgstr ""

#: app/templates/user/notifications.html:52
msgid "No notifications to show."
msgstr ""

#: app/templates/user/notifications.html:60
#: app/templates/user/read_posts.html:49
#: app/templates/user/show_profile.html:295
msgid "Manage"
msgstr ""

#: app/templates/user/notifications.html:64
msgid "Enable popup notifications"
msgstr ""

#: app/templates/user/notifications.html:65
msgid ""
"These notifications only include replies, mentions, and posts <a "
"href=\"/alerts\">you subscribe to</a>."
msgstr ""

#: app/templates/user/notifications.html:102
#: app/templates/user/show_profile.html:382
msgid "Upvoted"
msgstr ""

#: app/templates/user/passkeys.html:24
msgid "Add passkey"
msgstr ""

#: app/templates/user/passkeys.html:44
msgid "No passkeys created yet."
msgstr ""

#: app/templates/user/read_posts.html:17 app/templates/user/read_posts.html:20
#: app/user/routes.py:1797
msgid "Read posts"
msgstr ""

#: app/templates/user/read_posts.html:29
#: app/templates/user/show_profile.html:256
msgid "No posts yet."
msgstr ""

#: app/templates/user/read_posts.html:54
msgid "Delete history"
msgstr ""

#: app/templates/user/scheduled_posts.html:26
#: app/templates/user/scheduled_posts.html:34
msgid "Scheduled for"
msgstr ""

#: app/templates/user/scheduled_posts.html:28
#: app/templates/user/scheduled_posts.html:36
msgid "Frequency"
msgstr ""

#: app/templates/user/scheduled_posts.html:44
msgid "Only once"
msgstr ""

#: app/templates/user/scheduled_posts.html:55
msgid ""
"No scheduled posts yet. To schedule a post, create one in your favorite "
"community and set up a date and frequency."
msgstr ""

#: app/templates/user/show_profile.html:88
#: app/templates/user/show_profile.html:91
msgid "Send message"
msgstr ""

#: app/templates/user/show_profile.html:96
msgid "Send message with matrix chat"
msgstr ""

#: app/templates/user/show_profile.html:96
msgid "Send message using Matrix"
msgstr ""

#: app/templates/user/show_profile.html:100
msgid "Follow"
msgstr ""

#: app/templates/user/show_profile.html:111
msgid "Edit user in admin panel"
msgstr ""

#: app/templates/user/show_profile.html:115
msgid "View user profile on original server"
msgstr ""

#: app/templates/user/show_profile.html:115
msgid "View original profile"
msgstr ""

#: app/templates/user/show_profile.html:120
#, python-format
msgid "Block @%(user_name)s"
msgstr ""

#: app/templates/user/show_profile.html:121
#, python-format
msgid "Block %(user_name)s"
msgstr ""

#: app/templates/user/show_profile.html:132
msgid "Look up in modlog"
msgstr ""

#: app/templates/user/show_profile.html:133
msgid "Lemmyverse.link"
msgstr ""

#: app/templates/user/show_profile.html:134
#: app/templates/user/user_preview.html:59 app/user/routes.py:1844
msgid "Edit note"
msgstr ""

#: app/templates/user/show_profile.html:142
#: app/templates/user/user_preview.html:21
msgid "Bot Account"
msgstr ""

#: app/templates/user/show_profile.html:144
#: app/templates/user/user_preview.html:23
msgid "Joined"
msgstr ""

#: app/templates/user/show_profile.html:145
#: app/templates/user/user_preview.html:24
msgid "Ratio of upvotes cast to downvotes cast. Higher is more positive."
msgstr ""

#: app/templates/user/show_profile.html:150
#: app/templates/user/user_preview.html:29
msgid "Votes"
msgstr ""

#: app/templates/user/show_profile.html:151
msgid "Referer"
msgstr ""

#: app/templates/user/show_profile.html:151
msgid "Which website linked to PieFed when the user initially registered."
msgstr ""

#: app/templates/user/show_profile.html:152
msgid "IP address of last interaction."
msgstr ""

#: app/templates/user/show_profile.html:154
msgid "Donor"
msgstr ""

#: app/templates/user/show_profile.html:210
msgid "Overview pagination"
msgstr ""

#: app/templates/user/show_profile.html:225
msgid "No posts or comments yet."
msgstr ""

#: app/templates/user/show_profile.html:241
msgid "Post pagination"
msgstr ""

#: app/templates/user/show_profile.html:315
msgid "Same IP address"
msgstr ""

#: app/templates/user/show_profile.html:331
msgid "Moderate user"
msgstr ""

#: app/templates/user/show_profile.html:357
msgid "Member of"
msgstr ""

#: app/templates/user/stripe_redirect.html:10 app/user/subscription.py:87
msgid "Please wait..."
msgstr ""

#: app/templates/user/stripe_redirect.html:11
msgid "You are being sent to our payment system, please wait a moment."
msgstr ""

#: app/templates/user/stripe_result.html:10
msgid "Payment result"
msgstr ""

#: app/templates/user/stripe_result.html:12
msgid "Thank you for your donation!"
msgstr ""

#: app/templates/user/stripe_result.html:14
msgid ""
"Something went wrong during the payment process. No changes have been "
"made to your account."
msgstr ""

#: app/templates/user/user_ban.html:9 app/user/routes.py:793
#, python-format
msgid "Ban %(name)s"
msgstr ""

#: app/templates/user/user_feeds.html:13
msgid "New Feed"
msgstr ""

#: app/templates/user/user_feeds.html:38
msgid "You do not have any Feeds yet.."
msgstr ""

#: app/templates/user/user_preview.html:15
msgid "Roles"
msgstr ""

#: app/templates/user/user_public_feeds.html:30
msgid "User has no Public Feeds yet.."
msgstr ""

#: app/templates/user/user_report.html:13
#, python-format
msgid "Report \"%(user_name)s\""
msgstr ""

#: app/templates/user/alerts/_comments.html:3
msgid "You will be notified of replies to these comments"
msgstr ""

#: app/templates/user/alerts/_comments.html:8
msgid "Read replies"
msgstr ""

#: app/templates/user/alerts/_comments.html:18
msgid ""
"You have not subscribed to any comments. Use the bell icon on each "
"comment to do so."
msgstr ""

#: app/templates/user/alerts/_communities.html:3
msgid "You will be notified of new posts in these communities"
msgstr ""

#: app/templates/user/alerts/_communities.html:8
msgid "Visit Community"
msgstr ""

#: app/templates/user/alerts/_communities.html:16
msgid ""
"You have not subscribed to an alert for new content in any communities. "
"Use the bell icon in each community to do so."
msgstr ""

#: app/templates/user/alerts/_feeds.html:2
msgid "You will be notified of new posts in communities covered by these feeds"
msgstr ""

#: app/templates/user/alerts/_feeds.html:7
msgid "Visit Feed"
msgstr ""

#: app/templates/user/alerts/_feeds.html:15
msgid ""
"You have not subscribed to any feeds. Use the bell icon on each feed to "
"do so."
msgstr ""

#: app/templates/user/alerts/_filter.html:4
msgid "Mine"
msgstr ""

#: app/templates/user/alerts/_filter.html:5
msgid "Others"
msgstr ""

#: app/templates/user/alerts/_posts.html:3
msgid "You will be notified of top-level replies to these posts"
msgstr ""

#: app/templates/user/alerts/_posts.html:16
msgid ""
"You have not subscribed to any posts. Use the bell icon on each post to "
"do so."
msgstr ""

#: app/templates/user/alerts/_topics.html:2
msgid "You will be notified of new posts in communities covered by these topics"
msgstr ""

#: app/templates/user/alerts/_topics.html:7
msgid "Visit Topic"
msgstr ""

#: app/templates/user/alerts/_topics.html:15
msgid ""
"You have not subscribed to any topics. Use the bell icon on each topic to"
" do so."
msgstr ""

#: app/templates/user/alerts/_users.html:2
msgid "You will be notified of new posts by these users"
msgstr ""

#: app/templates/user/alerts/_users.html:7
msgid "Visit User"
msgstr ""

#: app/templates/user/alerts/_users.html:15
msgid ""
"You have not subscribed to an alert for new content from any users. Use "
"the bell icon on each person to do so."
msgstr ""

#: app/templates/user/notifs/0.html:11
msgid "New post by followed user "
msgstr ""

#: app/templates/user/notifs/0.html:15
msgid "in"
msgstr ""

#: app/templates/user/notifs/1.html:11
msgid "New Post in followed community "
msgstr ""

#: app/templates/user/notifs/2.html:11
msgid "New Post in followed topic "
msgstr ""

#: app/templates/user/notifs/20.html:4
msgid "Post Reported"
msgstr ""

#: app/templates/user/notifs/20.html:16 app/templates/user/notifs/20.html:43
msgid "Post details"
msgstr ""

#: app/templates/user/notifs/20.html:32
msgid "User Reported"
msgstr ""

#: app/templates/user/notifs/20.html:35
msgid "Username"
msgstr ""

#: app/templates/user/notifs/20.html:58
msgid "Comment Reported"
msgstr ""

#: app/templates/user/notifs/20.html:69
msgid "Comment details"
msgstr ""

#: app/templates/user/notifs/20.html:85
msgid "Post From Suspicious Domain"
msgstr ""

#: app/templates/user/notifs/20.html:113
msgid "Post With Suspicious Image"
msgstr ""

#: app/templates/user/notifs/3.html:8
msgid "replied to post"
msgstr ""

#: app/templates/user/notifs/3.html:19 app/templates/user/notifs/4.html:19
msgid "Reply Details"
msgstr ""

#: app/templates/user/notifs/3.html:22 app/templates/user/notifs/4.html:22
#: app/templates/user/notifs/6.html:18 app/templates/user/notifs/6.html:41
#: app/templates/user/notifs/6.html:55
msgid "Go to..."
msgstr ""

#: app/templates/user/notifs/4.html:8
msgid "replied to comment"
msgstr ""

#: app/templates/user/notifs/5.html:11
msgid "New Post in followed feed "
msgstr ""

#: app/templates/user/notifs/6.html:4
msgid "You have been mentioned by"
msgstr ""

#: app/templates/user/notifs/6.html:15
msgid "Comment Details"
msgstr ""

#: app/templates/user/notifs/6.html:29
msgid "Post title: "
msgstr ""

#: app/templates/user/notifs/6.html:38
msgid "Post Details"
msgstr ""

#: app/templates/user/notifs/6.html:52
msgid "This is a request to move the community"
msgstr ""

#: app/templates/user/notifs/_time_and_buttons.html:10
msgid "Mark as read"
msgstr ""

#: app/templates/user/notifs/_time_and_buttons.html:18
msgid "Mark as unread"
msgstr ""

#: app/topic/forms.py:8
msgid "New topic name"
msgstr ""

#: app/topic/forms.py:9
msgid "New topic name here..."
msgstr ""

#: app/topic/forms.py:10
msgid "Suggested communities"
msgstr ""

#: app/topic/forms.py:11
msgid "Comma seperated list of community suggestions"
msgstr ""

#: app/topic/routes.py:303
msgid ""
"Thank you for the topic suggestion, it has been sent to the site "
"administrator(s)."
msgstr ""

#: app/topic/routes.py:306
msgid "Suggest a topic\""
msgstr ""

#: app/user/forms.py:12
msgid "Display name"
msgstr ""

#: app/user/forms.py:14
msgid "Set new password"
msgstr ""

#: app/user/forms.py:17
msgid "Extra field 1 - label"
msgstr ""

#: app/user/forms.py:18
msgid "e.g. Pronouns"
msgstr ""

#: app/user/forms.py:19
msgid "Extra field 1 - text"
msgstr ""

#: app/user/forms.py:20
msgid "he/him, she/her, they/them, etc"
msgstr ""

#: app/user/forms.py:21
msgid "Extra field 2 - label"
msgstr ""

#: app/user/forms.py:22
msgid "What I care about"
msgstr ""

#: app/user/forms.py:23
msgid "Extra field 2 - text"
msgstr ""

#: app/user/forms.py:24
msgid "Cats, Peace, Family"
msgstr ""

#: app/user/forms.py:25
msgid "Extra field 3 - label"
msgstr ""

#: app/user/forms.py:26
msgid "People who influence me"
msgstr ""

#: app/user/forms.py:27
msgid "Extra field 3 - text"
msgstr ""

#: app/user/forms.py:28
msgid "Extra field 4 - label"
msgstr ""

#: app/user/forms.py:29
msgid "Things I've changed my mind about"
msgstr ""

#: app/user/forms.py:30
msgid "Extra field 4 - text"
msgstr ""

#: app/user/forms.py:37
msgid "Save profile"
msgstr ""

#: app/user/forms.py:45
msgid "That email address is already in use by another account"
msgstr ""

#: app/user/forms.py:49
msgid "Matrix user ids start with @"
msgstr ""

#: app/user/forms.py:53
msgid "Interface language"
msgstr ""

#: app/user/forms.py:55
msgid "Content language"
msgstr ""

#: app/user/forms.py:58
msgid "Receive email about missed notifications"
msgstr ""

#: app/user/forms.py:62 app/user/forms.py:187
msgid "Reply collapse threshold"
msgstr ""

#: app/user/forms.py:63 app/user/forms.py:188
msgid "Reply hide threshold"
msgstr ""

#: app/user/forms.py:64
msgid "Use markdown editor GUI when writing"
msgstr ""

#: app/user/forms.py:66
msgid "Show profile in user list"
msgstr ""

#: app/user/forms.py:67
msgid "My posts appear in search results"
msgstr ""

#: app/user/forms.py:68
msgid ""
"Do not display posts with which I have already interacted "
"(opened/upvoted/downvoted)"
msgstr ""

#: app/user/forms.py:69
msgid "Show communities I've joined on my profile"
msgstr ""

#: app/user/forms.py:70
msgid "Manually approve followers"
msgstr ""

#: app/user/forms.py:71
msgid "Federate votes"
msgstr ""

#: app/user/forms.py:72
msgid "Enable Automatic Follow of Feed Communities."
msgstr ""

#: app/user/forms.py:73
msgid "Enable Automatic Leave of Feed Communities."
msgstr ""

#: app/user/forms.py:81
msgid "Default post sort"
msgstr ""

#: app/user/forms.py:88
msgid "Default comment sort"
msgstr ""

#: app/user/forms.py:98
msgid "Theme"
msgstr ""

#: app/user/forms.py:100
msgid "Not compact - expand images"
msgstr ""

#: app/user/forms.py:101
msgid "More compact - only thumbnails for images"
msgstr ""

#: app/user/forms.py:102
msgid "Most compact - no images, only text"
msgstr ""

#: app/user/forms.py:104
msgid "Compact UI"
msgstr ""

#: app/user/forms.py:105
msgid "Theme default - fastest"
msgstr ""

#: app/user/forms.py:106
msgid "Atkinson Hyperlegible - low vision"
msgstr ""

#: app/user/forms.py:107
msgid "Inter - pretty"
msgstr ""

#: app/user/forms.py:108
msgid "Roboto - pretty"
msgstr ""

#: app/user/forms.py:110
msgid "Font"
msgstr ""

#: app/user/forms.py:114
msgid "Code syntax highlighting color scheme"
msgstr ""

#: app/user/forms.py:120
msgid "All instances"
msgstr ""

#: app/user/forms.py:122
msgid "Accept private messages from"
msgstr ""

#: app/user/forms.py:124 app/user/forms.py:190
msgid "Save settings"
msgstr ""

#: app/user/forms.py:128
msgid "Import community subscriptions and user blocks from Lemmy"
msgstr ""

#: app/user/forms.py:134
msgid "Yes, delete my account"
msgstr ""

#: app/user/forms.py:139
msgid "Ban IP address"
msgstr ""

#: app/user/forms.py:140
msgid "Delete all content by this account"
msgstr ""

#: app/user/forms.py:141
msgid "Flush CDN cache when deleting (slow)"
msgstr ""

#: app/user/forms.py:153
msgid "Malicious reporting"
msgstr ""

#: app/user/forms.py:176
msgid "Hide posts in communities with these words in their name"
msgstr ""

#: app/user/forms.py:179
msgid "Blur thumbnail"
msgstr ""

#: app/user/forms.py:180
msgid "Make post semi-transparent"
msgstr ""

#: app/user/forms.py:189
msgid "Hide posts in low quality communities"
msgstr ""

#: app/user/forms.py:195
msgid "Home feed"
msgstr ""

#: app/user/forms.py:196
msgid "Posts in communities"
msgstr ""

#: app/user/forms.py:197
msgid "Comments on posts"
msgstr ""

#: app/user/forms.py:199
msgid "Action to take"
msgstr ""

#: app/user/forms.py:200
msgid "Keywords that trigger this filter"
msgstr ""

#: app/user/forms.py:203
msgid "Expire after"
msgstr ""

#: app/user/forms.py:208
msgid "Your remote instance:"
msgstr ""

#: app/user/forms.py:211
msgid "Mastodon, Misskey, Akkoma, Iceshrimp and friends"
msgstr ""

#: app/user/forms.py:212
msgid "Friendica"
msgstr ""

#: app/user/forms.py:213
msgid "Hubzilla"
msgstr ""

#: app/user/forms.py:214
msgid "Lemmy"
msgstr ""

#: app/user/forms.py:215
msgid "Pixelfed"
msgstr ""

#: app/user/forms.py:218
msgid "Instance type"
msgstr ""

#: app/user/forms.py:219
msgid "View profile on remote instance"
msgstr ""

#: app/user/forms.py:223
msgid "User note"
msgstr ""

#: app/user/forms.py:224
msgid "Save note"
msgstr ""

#: app/user/forms.py:234
msgid "URLs to files (one per line)"
msgstr ""

#: app/user/forms.py:235
msgid "File 1"
msgstr ""

#: app/user/forms.py:236
msgid "File 2"
msgstr ""

#: app/user/forms.py:237
msgid "File 3"
msgstr ""

#: app/user/forms.py:238
msgid "File 4"
msgstr ""

#: app/user/forms.py:239
msgid "File 5"
msgstr ""

#: app/user/forms.py:240
msgid "File 6"
msgstr ""

#: app/user/forms.py:241
msgid "File 7"
msgstr ""

#: app/user/forms.py:242
msgid "File 8"
msgstr ""

#: app/user/forms.py:243
msgid "File 9"
msgstr ""

#: app/user/forms.py:244
msgid "File 10"
msgstr ""

#: app/user/routes.py:180
msgid "This user has been deleted."
msgstr ""

#: app/user/routes.py:229
#, python-format
msgid "Posts by %(user_name)s"
msgstr ""

#: app/user/routes.py:267
msgid ""
"You have changed your email address so we need to verify it. Please check"
" your email inbox for a verification link."
msgstr ""

#: app/user/routes.py:367
msgid "Avatar removed!"
msgstr ""

#: app/user/routes.py:544
msgid "Auto-detect"
msgstr ""

#: app/user/routes.py:545
msgid "Basque"
msgstr ""

#: app/user/routes.py:546
msgid "Catalan"
msgstr ""

#: app/user/routes.py:547
msgid "Chinese"
msgstr ""

#: app/user/routes.py:548
msgid "English"
msgstr ""

#: app/user/routes.py:549
msgid "French"
msgstr ""

#: app/user/routes.py:550
msgid "German"
msgstr ""

#: app/user/routes.py:551
msgid "Hindi"
msgstr ""

#: app/user/routes.py:552
msgid "Japanese"
msgstr ""

#: app/user/routes.py:553
msgid "Spanish"
msgstr ""

#: app/user/routes.py:653
#, python-format
msgid "Your %(provider)s account has been disconnected."
msgstr ""

#: app/user/routes.py:674
msgid "Export Complete."
msgstr ""

#: app/user/routes.py:699
msgid ""
"Your subscriptions and blocks are being imported. If you have many it "
"could take a few minutes."
msgstr ""

#: app/user/routes.py:731
msgid "You cannot ban yourself."
msgstr ""

#: app/user/routes.py:742 app/user/routes.py:1153
msgid "Purged user was a remote instance admin."
msgstr ""

#: app/user/routes.py:744 app/user/routes.py:1155
msgid "Purged user with role permissions."
msgstr ""

#: app/user/routes.py:750 app/user/routes.py:1161
#, python-format
msgid ""
"%(actor)s has been banned, deleted and all their content deleted. This "
"might take a few minutes."
msgstr ""

#: app/user/routes.py:761 app/user/routes.py:1169
#, python-format
msgid "%(actor)s has been banned, deleted and all their content deleted."
msgstr ""

#: app/user/routes.py:768
msgid "Banned user was a remote instance admin."
msgstr ""

#: app/user/routes.py:770
msgid "Banned user with role permissions."
msgstr ""

#: app/user/routes.py:772
#, python-format
msgid "%(actor)s has been banned."
msgstr ""

#: app/user/routes.py:810
msgid "You cannot unban yourself."
msgstr ""

#: app/user/routes.py:818
#, python-format
msgid "%(actor)s has been unbanned."
msgstr ""

#: app/user/routes.py:856
#, python-format
msgid "%(actor)s has been blocked."
msgstr ""

#: app/user/routes.py:927
#, python-format
msgid "%(actor)s has been unblocked."
msgstr ""

#: app/user/routes.py:951
msgid ""
"Moderators have already assessed reports regarding this person, no "
"further reports are necessary."
msgstr ""

#: app/user/routes.py:958
#, python-format
msgid "%(user_name)s has already been reported, thank you!"
msgstr ""

#: app/user/routes.py:993
#, python-format
msgid "%(user_name)s has been reported, thank you!"
msgstr ""

#: app/user/routes.py:999
msgid "Report user"
msgstr ""

#: app/user/routes.py:1013
msgid "You cannot delete yourself."
msgstr ""

#: app/user/routes.py:1027
msgid "Deleted user was a remote instance admin."
msgstr ""

#: app/user/routes.py:1029
msgid "Deleted user with role permissions."
msgstr ""

#: app/user/routes.py:1030
#, python-format
msgid "%(actor)s has been deleted."
msgstr ""

#: app/user/routes.py:1047
#, python-format
msgid "%(community_name)s has been unblocked."
msgstr ""

#: app/user/routes.py:1091
msgid "Account deletion in progress. Give it a few minutes."
msgstr ""

#: app/user/routes.py:1098
msgid "Delete my account"
msgstr ""

#: app/user/routes.py:1145
msgid "You cannot purge yourself."
msgstr ""

#: app/user/routes.py:1290
msgid "All notifications marked as read."
msgstr ""

#: app/user/routes.py:1433
msgid "NSFW content will be hidden due to legal restrictions in your country."
msgstr ""

#: app/user/routes.py:1546
msgid "Filter deleted."
msgstr ""

#: app/user/routes.py:1614
msgid "Comment bookmarks"
msgstr ""

#: app/user/routes.py:1642
msgid "Reply Alerts"
msgstr ""

#: app/user/routes.py:1664
msgid "Community Alerts"
msgstr ""

#: app/user/routes.py:1670
msgid "Topic Alerts"
msgstr ""

#: app/user/routes.py:1676
msgid "Feed Alerts"
msgstr ""

#: app/user/routes.py:1682
msgid "User Alerts"
msgstr ""

#: app/user/routes.py:1698
msgid "Post Alerts"
msgstr ""

#: app/user/routes.py:1734
msgid "Lemmy can't follow profiles, sorry"
msgstr ""

#: app/user/routes.py:1807
msgid "Reading history has been deleted"
msgstr ""

#: app/user/routes.py:1875
#, python-format
msgid "That person could not be retreived or is banned from %(site)s."
msgstr ""

#: app/user/routes.py:1885
msgid "Searching for remote people requires login"
msgstr ""

#: app/user/routes.py:2105
msgid "You have exceeded your storage quota."
msgstr ""

#: app/user/subscription.py:18
#, python-format
msgid ""
"Thank you for supporting %(instance_name)s! Any choice you make below "
"will replace your current donation plan."
msgstr ""

#: app/user/subscription.py:21
msgid "Choose a donation plan"
msgstr ""

#: app/user/subscription.py:30
#, python-format
msgid ""
"Log in to donate to %(instance_name)s or donate to the PieFed project "
"using the button below."
msgstr ""

#: app/user/subscription.py:156
msgid "You are not donating"
msgstr ""

#: app/user/subscription.py:156
msgid "There are no regular donations set to occur in the future."
msgstr ""

#: app/user/subscription.py:162
msgid "Regular donation cancelled"
msgstr ""

#: app/user/subscription.py:162
msgid "Your donation has been cancelled."
msgstr ""

#~ msgid "Throwaway email used for account %(username)s"
#~ msgstr ""

#~ msgid "Login failed due to a problem with Google."
#~ msgstr ""

#~ msgid "Url is already used by another feed."
#~ msgstr ""

#~ msgid "This post is scheduled to be published at %(when)s UTC"
#~ msgstr ""

#~ msgid "Most upvotes in the last 6h"
#~ msgstr ""

#~ msgid "Most upvotes in the last 12h"
#~ msgstr ""

#~ msgid "Use 2-letter country codes, one per line. Requires IPinfo API."
#~ msgstr ""

#~ msgid "HTML is allowed in this field."
#~ msgstr ""

#~ msgid "Sort by top"
#~ msgstr ""

#~ msgid "Remove"
#~ msgstr ""

#~ msgid "Blocked domains"
#~ msgstr ""

#~ msgid "Blocked domains containing \"%(search)s\""
#~ msgstr ""

#~ msgid ""
#~ "Banning this domain will delete all "
#~ "posts linking to this domain and "
#~ "prevent future posts linking to that "
#~ "domain."
#~ msgstr ""

#~ msgid "Block author @%(author_name)s"
#~ msgstr ""

#~ msgid ""
#~ "Votes will be sent to <a "
#~ "href=\"/instances?filter=trusted\">untrusted instances</a> "
#~ "using an alt"
#~ msgstr ""

#~ msgid "Vote privately"
#~ msgstr ""

#~ msgid "Days to cache images from remote instances for"
#~ msgstr ""

#~ msgid "0 means cache forever"
#~ msgstr ""

#~ msgid "Please"
#~ msgstr ""

#~ msgid "Skip to:"
#~ msgstr ""

#~ msgid "Sent to"
#~ msgstr ""

#~ msgid "Label"
<<<<<<< HEAD
#~ msgstr ""
=======
#~ msgstr ""

#~ msgid "Join mode"
#~ msgstr ""

#~ msgid "Defederated instances"
#~ msgstr ""

#~ msgid "Local Communities"
#~ msgstr ""

#~ msgid "Joined Communities"
#~ msgstr ""

#~ msgid "Not Joined Communities"
#~ msgstr ""

#~ msgid "Reported content"
#~ msgstr ""

#~ msgid "Post restored."
#~ msgstr ""

#~ msgid "Communities on this server"
#~ msgstr ""

#~ msgid "Not Joined communities"
#~ msgstr ""

#~ msgid "Not Joined"
#~ msgstr ""

#~ msgid "Sort by number of active users"
#~ msgstr ""

#~ msgid ""
#~ "Use this to scan a remote lemmy"
#~ " server and \"pre-load\" it's "
#~ "communities, as ranked by posts and "
#~ "activity. NSFW communities and communities "
#~ "from banned instances are excluded."
#~ msgstr ""

#~ msgid "No - expand images"
#~ msgstr ""

#~ msgid "Yes - thumbnails only"
#~ msgstr ""

#~ msgid "YEESSS - no images, only text"
#~ msgstr ""
>>>>>>> 6ed8eabc
<|MERGE_RESOLUTION|>--- conflicted
+++ resolved
@@ -8755,9 +8755,6 @@
 #~ msgstr ""
 
 #~ msgid "Label"
-<<<<<<< HEAD
-#~ msgstr ""
-=======
 #~ msgstr ""
 
 #~ msgid "Join mode"
@@ -8808,5 +8805,4 @@
 #~ msgstr ""
 
 #~ msgid "YEESSS - no images, only text"
-#~ msgstr ""
->>>>>>> 6ed8eabc
+#~ msgstr ""