--- conflicted
+++ resolved
@@ -9061,9 +9061,6 @@
 #~ msgstr ""
 
 #~ msgid "Label"
-<<<<<<< HEAD
-#~ msgstr ""
-=======
 #~ msgstr ""
 
 #~ msgid "Join mode"
@@ -9114,5 +9111,4 @@
 #~ msgstr ""
 
 #~ msgid "YEESSS - no images, only text"
-#~ msgstr ""
->>>>>>> 6ed8eabc
+#~ msgstr ""