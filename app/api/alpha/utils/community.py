--- conflicted
+++ resolved
@@ -41,8 +41,11 @@
     remove_mod_from_community,
 )
 from app.shared.tasks import task_selector
-<<<<<<< HEAD
-from app.utils import authorise_api_user, communities_banned_from_all_users
+from app.utils import (
+    authorise_api_user,
+    communities_banned_from_all_users,
+    moderating_communities_ids,
+)
 from app.utils import (
     communities_banned_from,
     blocked_instances,
@@ -52,11 +55,6 @@
     moderating_communities,
     expand_hex_color,
 )
-=======
-from app.utils import authorise_api_user, communities_banned_from_all_users, moderating_communities_ids
-from app.utils import communities_banned_from, blocked_instances, blocked_communities, shorten_string, \
-    joined_communities, moderating_communities, expand_hex_color
->>>>>>> 6ed8eabc
 
 
 def get_community_list(auth, data):
@@ -83,8 +81,10 @@
         )
     elif type_ == "Local":
         communities = Community.query.filter_by(ap_id=None, banned=False)
-    elif type_ == 'ModeratorView':
-        communities = Community.query.filter(Community.id.in_(moderating_communities_ids(user_id)))
+    elif type_ == "ModeratorView":
+        communities = Community.query.filter(
+            Community.id.in_(moderating_communities_ids(user_id))
+        )
     else:
         communities = Community.query.filter_by(banned=False)
 
