from flask import current_app
from flask_login import current_user
from furl import furl
from sqlalchemy import text, desc, func
from sqlalchemy.orm.exc import NoResultFound

from app import db, cache
from app.activitypub.util import make_image_sizes
from app.api.alpha.utils.post import get_post_list
from app.api.alpha.utils.reply import get_reply_list
from app.api.alpha.views import user_view, reply_view, post_view, community_view
from app.constants import *
<<<<<<< HEAD
from app.models import (
    Conversation,
    ChatMessage,
    Notification,
    PostReply,
    User,
    Post,
    Community,
    File,
    UserFlair,
)
=======
from app.models import Conversation, ChatMessage, Notification, PostReply, User, Post, Community, File, UserFlair, \
    user_file, UserExtraField
>>>>>>> d9a8c4df
from app.shared.user import block_another_user, unblock_another_user, subscribe_user
from app.utils import authorise_api_user, in_sorted_list, user_in_restricted_country


def get_user(auth, data):
    if "person_id" not in data and "username" not in data:
        raise Exception("person_id or username required")
    if "person_id" in data:
        person = int(data["person_id"])
    elif "username" in data:
        person = data["username"]
        if "@" not in person:
            name = person.lower()
            ap_domain = None
        else:
            name, ap_domain = person.strip().split("@")
            name = name.lower()
            if ap_domain == current_app.config["SERVER_NAME"]:
                ap_domain = None
            else:
                ap_domain = ap_domain.lower()
        person = User.query.filter(
            func.lower(User.user_name) == name,
            func.lower(User.ap_domain) == ap_domain,
            User.deleted == False,
        ).one()
        data["person_id"] = person.id
    include_content = data["include_content"] if "include_content" in data else False
    saved_only = data["saved_only"] if "saved_only" in data else False
    if "limit" not in data:
        data["limit"] = 20

    user_details = None
    user_id = None
    if auth:
        user_details = authorise_api_user(auth, return_type="dict")
        if user_details:
            user_id = user_details["id"]
        auth = (
            None  # avoid authenticating user again in get_post_list and get_reply_list
        )

    # bit unusual. have to help construct the json here rather than in views, to avoid circular dependencies
    if include_content or saved_only:
        if saved_only:
            del data["person_id"]
        post_list = get_post_list(auth, data, user_id)
        reply_list = get_reply_list(auth, data, user_details)
    else:
        post_list = {"posts": []}
        reply_list = {"comments": []}

    user_json = user_view(user=person, variant=3, user_id=user_id)
    user_json["posts"] = post_list["posts"]
    user_json["comments"] = reply_list["comments"]
    return user_json


def get_user_details(auth):
    person = authorise_api_user(auth, return_type="model")

    user_json = user_view(user=person, variant=6, user_id=person.id)

    return user_json


def get_user_list(auth, data):
    # only support 'api/alpha/search?q&type_=Users&sort=Top&listing_type=Local&page=1&limit=15' for now
    # (enough for instance view)

    type = data["type_"] if "type_" in data else "All"
    page = int(data["page"]) if "page" in data else 1
    sort = data["sort"] if "sort" in data else "Hot"
    limit = int(data["limit"]) if "limit" in data else 10

    query = data["q"] if "q" in data else ""

    user_id = authorise_api_user(auth) if auth else None

    if type == "Local":
        users = User.query.filter_by(instance_id=1, deleted=False, verified=True)
    else:
        users = User.query.filter(User.instance_id != 1, User.deleted == False)

    if query:
        if "@" in query:
            users = users.filter(User.ap_id.ilike(f"%{query}%"))
        else:
            users = users.filter(User.user_name.ilike(f"%{query}%"))

    if sort == "New":
        users = users.order_by(desc(User.created))
    elif sort.startswith("Top"):
        users = users.order_by(desc(User.post_count))
    else:
        users = users.order_by(User.id)

    users = users.paginate(page=page, per_page=limit, error_out=False)

    user_list = []
    for user in users:
        user_list.append(user_view(user, variant=2, stub=True, user_id=user_id))
    list_json = {
        "users": user_list,
        "next_page": str(users.next_num) if users.next_num else None,
    }

    return list_json


def post_user_block(auth, data):
    person_id = data["person_id"]
    block = data["block"]

    user_id = (
        block_another_user(person_id, SRC_API, auth)
        if block
        else unblock_another_user(person_id, SRC_API, auth)
    )
    user_json = user_view(user=person_id, variant=4, user_id=user_id)
    return user_json


def get_user_unread_count(auth):
    user = authorise_api_user(auth, return_type="model")
    unread_replies = unread_messages = unread_mentions = 0
    unread_notifications = user.unread_notifications
    if unread_notifications > 0:
        unread_comment_replies = db.session.execute(
            text(
                "SELECT COUNT(id) as c FROM notification WHERE user_id = :user_id AND read = false \
                AND notif_type = :notif_type AND subtype = 'new_reply_on_followed_comment'"
            ),
            {"user_id": user.id, "notif_type": NOTIF_REPLY},
        ).scalar()
        unread_post_replies = db.session.execute(
            text(
                "SELECT COUNT(id) as c FROM notification WHERE user_id = :user_id AND read = false \
                AND notif_type = :notif_type AND subtype = 'top_level_comment_on_followed_post'"
            ),
            {"user_id": user.id, "notif_type": NOTIF_POST},
        ).scalar()
        unread_replies = unread_comment_replies + unread_post_replies
        unread_comment_mentions = db.session.execute(
            text(
                "SELECT COUNT(id) as c FROM notification WHERE user_id = :user_id AND read = false \
                AND notif_type = :notif_type AND subtype = 'comment_mention'"
            ),
            {"user_id": user.id, "notif_type": NOTIF_MENTION},
        ).scalar()
        unread_post_mentions = db.session.execute(
            text(
                "SELECT COUNT(id) as c FROM notification WHERE user_id = :user_id AND read = false \
                AND notif_type = :notif_type AND subtype = 'post_mention'"
            ),
            {"user_id": user.id, "notif_type": NOTIF_MENTION},
        ).scalar()
        unread_mentions = unread_comment_mentions + unread_post_mentions
        unread_messages = db.session.execute(
            text(
                "SELECT COUNT(id) as c FROM chat_message WHERE recipient_id = :user_id AND read = false"
            ),
            {"user_id": user.id},
        ).scalar()

    # "other" is things like reports and activity alerts that this endpoint isn't really intended to support

    unread_count = {
        "replies": unread_replies,
        "mentions": unread_mentions,
        "private_messages": unread_messages,
        "other": unread_notifications
        - unread_replies
        - unread_messages
        - unread_mentions,
    }

    return unread_count


def get_user_replies(auth, data, mentions=False):
    page = int(data["page"]) if "page" in data else 1
    limit = int(data["limit"]) if "limit" in data else 10
    sort = data["sort"] if "sort" in data else "New"
    unread_only = data["unread_only"] if "unread_only" in data else True

    user_details = authorise_api_user(auth, return_type="dict")
    user_id = user_details["id"]

    all_comment_ids = []
    read_comment_ids = []
    if unread_only:
        if not mentions:
            query = "SELECT targets FROM notification WHERE user_id = :user_id and \
                    (subtype = 'new_reply_on_followed_comment' or subtype = 'top_level_comment_on_followed_post')"
        else:
            query = "SELECT targets FROM notification WHERE user_id = :user_id and subtype = 'comment_mention'"
        query += " AND read = false"
        targets = db.session.execute(text(query), {"user_id": user_id}).scalars()

        for target in targets:
            if "comment_id" in target:
                all_comment_ids.append(target["comment_id"])
    else:
        if not mentions:
            query = "SELECT targets, read FROM notification WHERE user_id = :user_id and \
                    (subtype = 'new_reply_on_followed_comment' or subtype = 'top_level_comment_on_followed_post')"
        else:
            query = "SELECT targets, read FROM notification WHERE user_id = :user_id and subtype = 'comment_mention'"
        results = db.session.execute(text(query), {"user_id": user_id}).all()

        for result in results:
            # result[0] = Notification.targets
            # result[1] = Notification.read
            if "comment_id" in result[0]:
                all_comment_ids.append(result[0]["comment_id"])
            if result[1] == True:
                read_comment_ids.append(result[0]["comment_id"])

    replies = PostReply.query.filter(PostReply.id.in_(all_comment_ids))
    if sort == "Hot":
        replies = replies.order_by(desc(PostReply.ranking)).order_by(
            desc(PostReply.posted_at)
        )
    elif sort == "Top":
        replies = replies.order_by(desc(PostReply.up_votes - PostReply.down_votes))
    elif sort == "Old":
        replies = replies.order_by(PostReply.posted_at)
    else:
        replies = replies.order_by(desc(PostReply.posted_at))
    replies = replies.paginate(page=page, per_page=limit, error_out=False)

    reply_list = []
    recipient = user_view(user=user_id, variant=1)
    for reply in replies:
        vote_effect = 0
        if in_sorted_list(user_details["upvoted_reply_ids"], reply.id):
            vote_effect = 1
        elif in_sorted_list(user_details["downvoted_reply_ids"], reply.id):
            vote_effect = -1
        reply_json = reply_view(
            reply=reply,
            variant=3,
            user_id=user_id,
            is_user_banned_from_community=reply.community_id
            in user_details["user_ban_community_ids"],
            is_user_following_community=reply.community_id
            in user_details["followed_community_ids"],
            is_reply_bookmarked=reply.id in user_details["bookmarked_reply_ids"],
            is_creator_blocked=reply.user_id in user_details["blocked_creator_ids"],
            vote_effect=vote_effect,
            is_reply_subscribed=reply.id in user_details["subscribed_reply_ids"],
            is_user_moderator=reply.community_id
            in user_details["moderated_community_ids"],
        )
        reply_json["comment_reply"] = reply_view(
            reply=reply, variant=6, user_id=user_id, read_comment_ids=read_comment_ids
        )
        reply_json["recipient"] = recipient
        reply_list.append(reply_json)
    list_json = {
        "replies": reply_list,
        "next_page": str(replies.next_num) if replies.next_num else None,
    }

    return list_json


def get_user_media(auth, data):
    page = int(data['page']) if 'page' in data else 1
    limit = int(data['limit']) if 'limit' in data else 50

    try:
        user_id = authorise_api_user(auth)
    except Exception:
        if current_user.is_authenticated:
            user_id = current_user.id
        else:
            raise Exception('incorrect_login')
    files = File.query.join(user_file).filter(user_file.c.user_id == user_id).order_by(-File.id)

    files = files.paginate(page=page, per_page=limit, error_out=False)
    file_list = []
    for file in files:
        file_json = {}
        file_json['name'] = file.file_name or str(furl(file.source_url).path).split('/')[-1]
        file_json['url'] = file.source_url
        file_list.append(file_json)

    result_json = {
        'media': file_list,
        'next_page': str(files.next_num) if files.next_num else None
    }
    return result_json


def post_user_mark_all_as_read(auth):
    user = authorise_api_user(auth, return_type="model")

    notifications = Notification.query.filter_by(user_id=user.id, read=False)
    for notification in notifications:
        notification.read = True

    user.unread_notifications = 0

    conversations = (
        Conversation.query.filter_by(read=False)
        .join(ChatMessage, ChatMessage.conversation_id == Conversation.id)
        .filter_by(recipient_id=user.id)
    )
    for conversation in conversations:
        conversation.read = True

    chat_messages = ChatMessage.query.filter_by(recipient_id=user.id)
    for chat_message in chat_messages:
        chat_message.read = True

    db.session.commit()

    return {"replies": []}


def put_user_subscribe(auth, data):
    person_id = data["person_id"]
    subscribe = data["subscribe"]

    user_id = subscribe_user(person_id, subscribe, SRC_API, auth)
    user_json = user_view(user=person_id, variant=5, user_id=user_id)
    user_json["subscribed"] = subscribe
    return user_json


def put_user_save_user_settings(auth, data):
<<<<<<< HEAD
    user: User = authorise_api_user(auth, return_type="model")
    show_nsfw = data["show_nsfw"] if "show_nsfw" in data else None
    show_nsfl = data["show_nsfl"] if "show_nsfl" in data else None
    show_read_posts = data["show_read_posts"] if "show_read_posts" in data else None
    about = data["bio"] if "bio" in data else None
    # avatar = data['avatar'] if 'avatar' in data else None
    cover = data["cover"] if "cover" in data else None
    default_sort = data["default_sort_type"] if "default_sort" in data else None
    default_comment_sort = (
        data["default_comment_sort_type"] if "default_comment_sort" in data else None
    )
=======
    user: User = authorise_api_user(auth, return_type='model')
    show_nsfw = data['show_nsfw'] if 'show_nsfw' in data else None
    show_nsfl = data['show_nsfl'] if 'show_nsfl' in data else None
    show_read_posts = data['show_read_posts'] if 'show_read_posts' in data else None
    about = data['bio'] if 'bio' in data else None
    default_sort = data['default_sort_type'] if 'default_sort' in data else None
    default_comment_sort = data['default_comment_sort_type'] if 'default_comment_sort' in data else None
    extra_fields = data['extra_fields'] if 'extra_fields' in data else None
>>>>>>> d9a8c4df

    if "avatar" in data:
        if not data["avatar"]:
            # null value passed, remove avatar image
            avatar = None
            remove_avatar = True
        else:
            # valid url passed, set avatar image
            avatar = data["avatar"]
            remove_avatar = False
    else:
        avatar = None
        remove_avatar = False

    if "cover" in data:
        if not data["cover"]:
            # null value passed, remove avatar image
            cover = None
            remove_cover = True
        else:
            # valid url passed, set avatar image
            cover = data["cover"]
            remove_cover = False
    else:
        cover = None
        remove_cover = False

    # english is fun, so lets do the reversing and update the user settings
    if show_nsfw == True:
        user.hide_nsfw = 0
    elif show_nsfw == False:
        user.hide_nsfw = 1
    if show_nsfl == True:
        user.hide_nsfl = 0
    elif show_nsfl == False:
        user.hide_nsfl = 1

    if user_in_restricted_country(user):
        user.hide_nsfw = 1  # Hide nsfw
        user.hide_nsfl = 1

    if show_read_posts == True:
        user.hide_read_posts = False
    elif show_read_posts == False:
        user.hide_read_posts = True

    if isinstance(about, str):
        from app.utils import markdown_to_html

        user.about = about
        user.about_html = markdown_to_html(about)

    if avatar:
        if user.avatar_id:
            remove_file = File.query.get(user.avatar_id)
            if remove_file:
                remove_file.delete_from_disk()
            user.avatar_id = None
        file = File(source_url=avatar)
        db.session.add(file)
        db.session.commit()
        user.avatar_id = file.id
        make_image_sizes(user.avatar_id, 40, 250, "users")
    elif remove_avatar:
        if user.avatar_id:
            remove_file = File.query.get(user.avatar_id)
            if remove_file:
                remove_file.delete_from_disk()
            user.avatar_id = None
        db.session.commit()

    if cover:
        if user.cover_id:
            remove_file = File.query.get(user.cover_id)
            if remove_file:
                remove_file.delete_from_disk()
            user.cover_id = None
        file = File(source_url=cover)
        db.session.add(file)
        db.session.commit()
        user.cover_id = file.id
        make_image_sizes(user.cover_id, 700, 1600, "users")
        cache.delete_memoized(User.cover_image, user)
    elif remove_cover:
        if user.cover_id:
            remove_file = File.query.get(user.cover_id)
            if remove_file:
                remove_file.delete_from_disk()
            user.cover_id = None
        db.session.commit()
        cache.delete_memoized(User.cover_image, user)

    if default_sort is not None:
        user.default_sort = default_sort.lower()
    if default_comment_sort is not None:
        user.default_comment_sort = default_comment_sort.lower()
    
    if extra_fields:
        current_num_fields = user.extra_fields.count()
        new_extra_fields = []
        fields_to_remove = []

        if current_num_fields > 0:
            user_field_ids = [field.id for field in user.extra_fields]
        else:
            user_field_ids = []

        for field in extra_fields:
            if 'id' in field:
                # Editing or deleting existing field
                if field['id'] not in user_field_ids:
                    raise Exception(f"Permission denied. Extra field {field['id']} belongs to different user")
                
                user_field = UserExtraField.query.get(field['id'])
                label = field['label'] if 'label' in field else None
                text = field['text'] if 'text' in field else None
                
                if not label or not text:
                    # Mark field for deletion
                    fields_to_remove.append(user_field)
                    current_num_fields -= 1
                else:
                    # Edit existing field
                    user_field.label = label
                    user_field.text = text
            
            elif 'label' in field and 'text' in field:
                # Create new field
                label = field['label']
                text = field['text']

                if label and text:
                    new_extra_fields.append(UserExtraField(label=label.strip(), text=text.strip()))
                    current_num_fields += 1
            
        if current_num_fields <= 4:
            # Remove fields
            for field in fields_to_remove:
                db.session.delete(field)
            # Add new fields
            for field in new_extra_fields:
                user.extra_fields.append(field)
        elif current_num_fields > 4:
            raise Exception("Cannot have more than four extra fields")

    # save the change to the db
    db.session.commit()

    user_json = {"my_user": user_view(user=user, variant=6)}
    return user_json


def get_user_notifications(auth, data):
    # get the user from data.user_id
    user = authorise_api_user(auth, return_type="model")

    # get the status from data.status
    status = data["status"]

    # get the page for pagination from the data.page
    page = int(data["page"]) if "page" in data else 1
    limit = int(data["limit"]) if "limit" in data else 10

    # items dict
    items = []

    # setup the db query/generator all notifications for the user
    user_notifications = (
        Notification.query.filter_by(user_id=user.id)
        .order_by(desc(Notification.created_at))
        .paginate(page=page, per_page=limit, error_out=False)
    )

    # currently supported notif types
    supported_notif_types = [
        NOTIF_USER,
        NOTIF_COMMUNITY,
        NOTIF_TOPIC,
        NOTIF_POST,
        NOTIF_REPLY,
        NOTIF_FEED,
        NOTIF_MENTION,
    ]

    # new
    if status == "Unread" or status == "New":
        for item in user_notifications:
            if item.read == False and item.notif_type in supported_notif_types:
                if isinstance(item.subtype, str):
                    try:
                        notif = _process_notification_item(item)
                        items.append(notif)
                    except AttributeError:
                        # Something couldn't be fetched from the db, just skip
                        continue
    # all
    elif status == "All":
        for item in user_notifications:
            if (
                isinstance(item.subtype, str)
                and item.notif_type in supported_notif_types
            ):
                try:
                    notif = _process_notification_item(item)
                    items.append(notif)
                except AttributeError:
                    # Something couldn't be fetched from the db, just skip
                    continue
    # read
    elif status == "Read":
        for item in user_notifications:
            if item.read == True and item.notif_type in supported_notif_types:
                if isinstance(item.subtype, str):
                    try:
                        notif = _process_notification_item(item)
                        items.append(notif)
                    except AttributeError:
                        # Something couldn't be fetched from the db, just skip
                        continue

    # get counts for new/read/all
    counts = {}
    counts["total"] = (
        Notification.query.with_entities(func.count())
        .where(Notification.user_id == user.id)
        .scalar()
    )
    counts["unread"] = (
        Notification.query.with_entities(func.count())
        .where(Notification.user_id == user.id)
        .where(Notification.read == False)
        .scalar()
    )
    counts["read"] = counts["total"] - counts["unread"]

    # make dicts of that and pass back
    res = {}
    res["username"] = user.user_name
    res["status"] = status
    res["counts"] = counts
    res["items"] = items
    res["next_page"] = (
        str(user_notifications.next_num)
        if user_notifications.next_num is not None
        else None
    )
    return res


def _process_notification_item(item):
    # for the NOTIF_USER
    if item.notif_type == NOTIF_USER:
        author = User.query.get(item.author_id)
        post = Post.query.get(item.targets["post_id"])
        notification_json = {}
        notification_json["notif_id"] = item.id
        notification_json["notif_type"] = NOTIF_USER
        notification_json["notif_subtype"] = item.subtype
        notification_json["author"] = user_view(user=author.id, variant=1)
        notification_json["post"] = post_view(post, variant=2)
        notification_json["post_id"] = post.id
        notification_json["notif_body"] = post.body if post.body else ""
        notification_json["status"] = "Read" if item.read else "Unread"
        return notification_json
    # for the NOTIF_COMMUNITY
    elif item.notif_type == NOTIF_COMMUNITY:
        author = User.query.get(item.author_id)
        post = Post.query.get(item.targets["post_id"])
        community = Community.query.get(item.targets["community_id"])
        notification_json = {}
        notification_json["notif_id"] = item.id
        notification_json["notif_type"] = NOTIF_COMMUNITY
        notification_json["notif_subtype"] = item.subtype
        notification_json["author"] = user_view(user=author.id, variant=1)
        notification_json["post"] = post_view(post, variant=2)
        notification_json["post_id"] = post.id
        notification_json["community"] = community_view(community, variant=1)
        notification_json["notif_body"] = post.body if post.body else ""
        notification_json["status"] = "Read" if item.read else "Unread"
        return notification_json
    # for the NOTIF_TOPIC
    elif item.notif_type == NOTIF_TOPIC:
        author = User.query.get(item.author_id)
        post = Post.query.get(item.targets["post_id"])
        notification_json = {}
        notification_json["notif_id"] = item.id
        notification_json["notif_type"] = NOTIF_TOPIC
        notification_json["notif_subtype"] = item.subtype
        notification_json["author"] = user_view(user=author.id, variant=1)
        notification_json["post"] = post_view(post, variant=2)
        notification_json["post_id"] = post.id
        notification_json["notif_body"] = post.body if post.body else ""
        notification_json["status"] = "Read" if item.read else "Unread"
        return notification_json
    # for the NOTIF_POST
    elif item.notif_type == NOTIF_POST:
        author = User.query.get(item.author_id)
        post = Post.query.get(item.targets["post_id"])
        comment = PostReply.query.get(item.targets["comment_id"])
        notification_json = {}
        notification_json["notif_id"] = item.id
        notification_json["notif_type"] = NOTIF_POST
        notification_json["notif_subtype"] = item.subtype
        notification_json["author"] = user_view(user=author.id, variant=1)
        notification_json["post"] = post_view(post, variant=2)
        notification_json["post_id"] = post.id
        notification_json["comment"] = reply_view(comment, variant=1)
        notification_json["comment_id"] = comment.id
        notification_json["notif_body"] = comment.body if comment.body else ""
        notification_json["status"] = "Read" if item.read else "Unread"
        return notification_json
    # for the NOTIF_REPLY
    elif item.notif_type == NOTIF_REPLY:
        author = User.query.get(item.author_id)
        post = Post.query.get(item.targets["post_id"])
        comment = PostReply.query.get(item.targets["comment_id"])
        notification_json = {}
        notification_json["notif_id"] = item.id
        notification_json["notif_type"] = NOTIF_REPLY
        notification_json["notif_subtype"] = item.subtype
        notification_json["author"] = user_view(user=author.id, variant=1)
        notification_json["post"] = post_view(post, variant=2)
        notification_json["post_id"] = post.id
        notification_json["comment"] = reply_view(comment, variant=1)
        notification_json["comment_view"] = reply_view(comment, variant=3)
        notification_json["comment_id"] = comment.id
        notification_json["notif_body"] = comment.body if comment.body else ""
        notification_json["status"] = "Read" if item.read else "Unread"
        return notification_json
    # for the NOTIF_FEED
    elif item.notif_type == NOTIF_FEED:
        author = User.query.get(item.author_id)
        post = Post.query.get(item.targets["post_id"])
        notification_json = {}
        notification_json["notif_id"] = item.id
        notification_json["notif_type"] = NOTIF_FEED
        notification_json["notif_subtype"] = item.subtype
        notification_json["author"] = user_view(user=author.id, variant=1)
        notification_json["post"] = post_view(post, variant=2)
        notification_json["post_id"] = post.id
        notification_json["notif_body"] = post.body if post.body else ""
        notification_json["status"] = "Read" if item.read else "Unread"
        return notification_json
    # for the NOTIF_MENTION
    elif item.notif_type == NOTIF_MENTION:
        notification_json = {}
        if item.subtype == "post_mention":
            author = User.query.get(item.author_id)
            post = Post.query.get(item.targets["post_id"])
            notification_json["author"] = user_view(user=author.id, variant=1)
            notification_json["post"] = post_view(post, variant=2)
            notification_json["post_id"] = post.id
            notification_json["notif_id"] = item.id
            notification_json["notif_type"] = NOTIF_MENTION
            notification_json["notif_subtype"] = item.subtype
            notification_json["notif_body"] = post.body if post.body else ""
            notification_json["status"] = "Read" if item.read else "Unread"
            return notification_json
        if item.subtype == "comment_mention":
            author = User.query.get(item.author_id)
            comment = PostReply.query.get(item.targets["comment_id"])
            notification_json["author"] = user_view(user=author.id, variant=1)
            notification_json["comment"] = reply_view(comment, variant=1)
            notification_json["comment_id"] = comment.id
            notification_json["notif_id"] = item.id
            notification_json["notif_type"] = NOTIF_MENTION
            notification_json["notif_subtype"] = item.subtype
            notification_json["notif_body"] = comment.body if comment.body else ""
            notification_json["status"] = "Read" if item.read else "Unread"
            return notification_json

    return False


def put_user_notification_state(auth, data):
    user_id = authorise_api_user(auth)
    notif_id = data["notif_id"]
    read_state = data["read_state"]

    # get the notification from the data.notif_id
    notif = Notification.query.filter_by(id=notif_id, user_id=user_id).one()

    try:
        # make a json for the specific notification and return that one item
        res = _process_notification_item(notif)
    except AttributeError:
        # Problems looking something up in the db
        raise Exception("There was a problem processing that notification")

    if not res:
        # Unsupported notification type
        raise Exception("This notification type is currently unsupported in the api")

    # set the read state for the notification
    notif.read = read_state

    # commit that change to the db
    db.session.commit()

    return res


def get_user_notifications_count(auth):
    # get the user
    user = authorise_api_user(auth, return_type="model")
    # get the user's unread notifications count
    unread_notifs_count = (
        Notification.query.with_entities(func.count())
        .where(Notification.user_id == user.id)
        .where(Notification.read == False)
        .scalar()
    )
    # make the dict and add that info, then return it
    res = {}
    res["count"] = unread_notifs_count
    return res


def put_user_mark_all_notifications_read(auth):
    # get the user
    user = authorise_api_user(auth, return_type="model")
    # set all the user's notifs as read
    db.session.execute(
        text("UPDATE notification SET read=true WHERE user_id = :user_id"),
        {"user_id": user.id},
    )
    # save the changes to the db
    db.session.commit()
    # return a message, though it may not be used by the client
    res = {"mark_all_notifications_as_read": "complete"}
    return res


def post_user_verify_credentials(data):
    username = data["username"].lower()
    password = data["password"]

    if "@" in username:
        user = User.query.filter(
            func.lower(User.email) == username,
            User.ap_id == None,
            User.deleted == False,
        ).first()
    else:
        user = User.query.filter(
            func.lower(User.user_name) == username,
            User.ap_id == None,
            User.deleted == False,
        ).first()

    if user is None or not user.check_password(password):
        raise BlockingIOError

    return {}


def post_user_set_flair(auth, data):
    flair_text = data["flair_text"] if "flair_text" in data else None

    if flair_text is not None and len(flair_text) > 50:
        raise Exception("Flair text is too long (50 chars max)")

    user = authorise_api_user(auth, return_type="model")
    community_id = data["community_id"]

    try:
        if flair_text is not None:
            user_flair = UserFlair.query.filter_by(
                user_id=user.id, community_id=community_id
            ).one()
            user_flair.flair = flair_text
            db.session.commit()
        else:
            user_flair = UserFlair.query.filter_by(
                user_id=user.id, community_id=community_id
            ).one()
            db.session.delete(user_flair)
            db.session.commit()
    except NoResultFound:
        if flair_text is not None:
            user_flair = UserFlair(
                user_id=user.id, community_id=community_id, flair=flair_text
            )
            db.session.add(user_flair)
            db.session.commit()

    return user_view(user=user, variant=5, flair_community_id=community_id)<|MERGE_RESOLUTION|>--- conflicted
+++ resolved
@@ -10,7 +10,6 @@
 from app.api.alpha.utils.reply import get_reply_list
 from app.api.alpha.views import user_view, reply_view, post_view, community_view
 from app.constants import *
-<<<<<<< HEAD
 from app.models import (
     Conversation,
     ChatMessage,
@@ -21,11 +20,9 @@
     Community,
     File,
     UserFlair,
+    user_file,
+    UserExtraField,
 )
-=======
-from app.models import Conversation, ChatMessage, Notification, PostReply, User, Post, Community, File, UserFlair, \
-    user_file, UserExtraField
->>>>>>> d9a8c4df
 from app.shared.user import block_another_user, unblock_another_user, subscribe_user
 from app.utils import authorise_api_user, in_sorted_list, user_in_restricted_country
 
@@ -295,8 +292,8 @@
 
 
 def get_user_media(auth, data):
-    page = int(data['page']) if 'page' in data else 1
-    limit = int(data['limit']) if 'limit' in data else 50
+    page = int(data["page"]) if "page" in data else 1
+    limit = int(data["limit"]) if "limit" in data else 50
 
     try:
         user_id = authorise_api_user(auth)
@@ -304,20 +301,26 @@
         if current_user.is_authenticated:
             user_id = current_user.id
         else:
-            raise Exception('incorrect_login')
-    files = File.query.join(user_file).filter(user_file.c.user_id == user_id).order_by(-File.id)
+            raise Exception("incorrect_login")
+    files = (
+        File.query.join(user_file)
+        .filter(user_file.c.user_id == user_id)
+        .order_by(-File.id)
+    )
 
     files = files.paginate(page=page, per_page=limit, error_out=False)
     file_list = []
     for file in files:
         file_json = {}
-        file_json['name'] = file.file_name or str(furl(file.source_url).path).split('/')[-1]
-        file_json['url'] = file.source_url
+        file_json["name"] = (
+            file.file_name or str(furl(file.source_url).path).split("/")[-1]
+        )
+        file_json["url"] = file.source_url
         file_list.append(file_json)
 
     result_json = {
-        'media': file_list,
-        'next_page': str(files.next_num) if files.next_num else None
+        "media": file_list,
+        "next_page": str(files.next_num) if files.next_num else None,
     }
     return result_json
 
@@ -359,28 +362,16 @@
 
 
 def put_user_save_user_settings(auth, data):
-<<<<<<< HEAD
     user: User = authorise_api_user(auth, return_type="model")
     show_nsfw = data["show_nsfw"] if "show_nsfw" in data else None
     show_nsfl = data["show_nsfl"] if "show_nsfl" in data else None
     show_read_posts = data["show_read_posts"] if "show_read_posts" in data else None
     about = data["bio"] if "bio" in data else None
-    # avatar = data['avatar'] if 'avatar' in data else None
-    cover = data["cover"] if "cover" in data else None
     default_sort = data["default_sort_type"] if "default_sort" in data else None
     default_comment_sort = (
         data["default_comment_sort_type"] if "default_comment_sort" in data else None
     )
-=======
-    user: User = authorise_api_user(auth, return_type='model')
-    show_nsfw = data['show_nsfw'] if 'show_nsfw' in data else None
-    show_nsfl = data['show_nsfl'] if 'show_nsfl' in data else None
-    show_read_posts = data['show_read_posts'] if 'show_read_posts' in data else None
-    about = data['bio'] if 'bio' in data else None
-    default_sort = data['default_sort_type'] if 'default_sort' in data else None
-    default_comment_sort = data['default_comment_sort_type'] if 'default_comment_sort' in data else None
-    extra_fields = data['extra_fields'] if 'extra_fields' in data else None
->>>>>>> d9a8c4df
+    extra_fields = data["extra_fields"] if "extra_fields" in data else None
 
     if "avatar" in data:
         if not data["avatar"]:
@@ -477,7 +468,7 @@
         user.default_sort = default_sort.lower()
     if default_comment_sort is not None:
         user.default_comment_sort = default_comment_sort.lower()
-    
+
     if extra_fields:
         current_num_fields = user.extra_fields.count()
         new_extra_fields = []
@@ -489,15 +480,17 @@
             user_field_ids = []
 
         for field in extra_fields:
-            if 'id' in field:
+            if "id" in field:
                 # Editing or deleting existing field
-                if field['id'] not in user_field_ids:
-                    raise Exception(f"Permission denied. Extra field {field['id']} belongs to different user")
-                
-                user_field = UserExtraField.query.get(field['id'])
-                label = field['label'] if 'label' in field else None
-                text = field['text'] if 'text' in field else None
-                
+                if field["id"] not in user_field_ids:
+                    raise Exception(
+                        f"Permission denied. Extra field {field['id']} belongs to different user"
+                    )
+
+                user_field = UserExtraField.query.get(field["id"])
+                label = field["label"] if "label" in field else None
+                text = field["text"] if "text" in field else None
+
                 if not label or not text:
                     # Mark field for deletion
                     fields_to_remove.append(user_field)
@@ -506,16 +499,18 @@
                     # Edit existing field
                     user_field.label = label
                     user_field.text = text
-            
-            elif 'label' in field and 'text' in field:
+
+            elif "label" in field and "text" in field:
                 # Create new field
-                label = field['label']
-                text = field['text']
+                label = field["label"]
+                text = field["text"]
 
                 if label and text:
-                    new_extra_fields.append(UserExtraField(label=label.strip(), text=text.strip()))
+                    new_extra_fields.append(
+                        UserExtraField(label=label.strip(), text=text.strip())
+                    )
                     current_num_fields += 1
-            
+
         if current_num_fields <= 4:
             # Remove fields
             for field in fields_to_remove:
