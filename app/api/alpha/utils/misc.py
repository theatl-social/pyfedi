--- conflicted
+++ resolved
@@ -15,7 +15,7 @@
 from app.api.alpha.utils.community import get_community_list
 from app.api.alpha.utils.post import get_post_list
 from app.api.alpha.utils.user import get_user_list
-<<<<<<< HEAD
+from app.api.alpha.utils.reply import get_reply_list
 from app.api.alpha.views import (
     search_view,
     post_view,
@@ -23,10 +23,6 @@
     user_view,
     community_view,
 )
-=======
-from app.api.alpha.utils.reply import get_reply_list
-from app.api.alpha.views import search_view, post_view, reply_view, user_view, community_view
->>>>>>> d9a8c4df
 from app.community.util import search_for_community
 from app.models import Post, PostReply, User, Community, BannedInstances
 from app.user.utils import search_for_user
@@ -45,23 +41,14 @@
 
     search_type = "Posts" if type == "Url" else type
     search_json = search_view(search_type)
-<<<<<<< HEAD
     if type == "Communities":
         search_json["communities"] = get_community_list(auth, data)["communities"]
     elif type == "Posts" or type == "Url":
         search_json["posts"] = get_post_list(auth, data, search_type=type)["posts"]
     elif type == "Users":
         search_json["users"] = get_user_list(auth, data)["users"]
-=======
-    if type == 'Communities':
-        search_json['communities'] = get_community_list(auth, data)['communities']
-    elif type == 'Posts' or type == 'Url':
-        search_json['posts'] = get_post_list(auth, data, search_type=type)['posts']
-    elif type == 'Users':
-        search_json['users'] = get_user_list(auth, data)['users']
-    elif type == 'Comments':
-        search_json['comments'] = get_reply_list(auth, data)['comments']
->>>>>>> d9a8c4df
+    elif type == "Comments":
+        search_json["comments"] = get_reply_list(auth, data)["comments"]
 
     return search_json
 
@@ -72,13 +59,9 @@
     if auth:
         user_id = authorise_api_user(auth)
 
-<<<<<<< HEAD
     query = data["q"]
-=======
-    query = data['q']
 
     # Check to see if the query parameter is already federated and is the canonical ap url
->>>>>>> d9a8c4df
     object = db.session.query(PostReply).filter_by(ap_id=query).first()
     if object:
         if object.deleted:
@@ -119,12 +102,6 @@
     # if not found and user is logged in, fetch the object if it's not hosted on a banned instance
     # note: accommodating ! and @ queries for communities and people is different from lemmy's v3 api
 
-<<<<<<< HEAD
-    if not user_id:  # not logged in
-        raise Exception("No object found.")
-
-=======
->>>>>>> d9a8c4df
     server = None
     if query.startswith("https://"):
         parsed_url = urlparse(query)
@@ -135,90 +112,82 @@
             name, server = address.lower().split("@")
 
     if not server:  # can't find server
-<<<<<<< HEAD
-        raise Exception("No object found.")
-
-    banned = db.session.query(BannedInstances).filter_by(domain=server).first()
-    if banned:
-        raise Exception("No object found.")
-=======
-        raise Exception('No object found.')
-    
-    if server == current_app.config['SERVER_NAME']:
+        raise Exception("No object found.")
+
+    if server == current_app.config["SERVER_NAME"]:
         local_request = True
     else:
-        if query.startswith('!'):
+        if query.startswith("!"):
             # Check if this community is already federated
             local_request = bool(search_for_community(query.lower(), allow_fetch=False))
-        elif query.startswith('@'):
+        elif query.startswith("@"):
             # Check if this user is already federated
-            if query.endswith(current_app.config['SERVER_NAME']):
+            if query.endswith(current_app.config["SERVER_NAME"]):
                 user_name = query[1:]
-                user_name = user_name.split('@')[0]
+                user_name = user_name.split("@")[0]
             local_request = bool(search_for_user(user_name.lower(), allow_fetch=False))
         else:
             local_request = False
-    
+
     if not user_id and not local_request:  # not logged in
-        raise Exception('No object found.')
+        raise Exception("No object found.")
 
     banned = db.session.query(BannedInstances).filter_by(domain=server).first()
     if banned:
-        raise Exception('No object found.')
-    
+        raise Exception("No object found.")
+
     # Request for something on the local instance already, check local db instead of fetching remote info
     if local_request:
-
         # Communities
         if (
-            (query.startswith('!')) or 
-            (('/c/' in query) and ('/p/' not in query)) or 
-            (('/m/' in query) and ('/t/' not in query)) and 
-            ('/comment/' not in query)):
+            (query.startswith("!"))
+            or (("/c/" in query) and ("/p/" not in query))
+            or (("/m/" in query) and ("/t/" not in query))
+            and ("/comment/" not in query)
+        ):
             # This is a community specified using !communtiy@instance.tld notation
-            if query.startswith('!'):
+            if query.startswith("!"):
                 object = search_for_community(query.lower(), allow_fetch=bool(user_id))
                 if object:
                     return community_view(community=object, variant=6, user_id=user_id)
                 else:
-                    raise Exception('No object found.')
-            
+                    raise Exception("No object found.")
+
             # This is a community specified by url
             comm_pattern = re.compile(r"/[cm]/(.*?)(/|$)")
             matches = re.search(comm_pattern, query)
-            
+
             try:
                 comm_name = "!" + matches.group(1)
             except:
                 comm_name = None
-            
+
             if not comm_name:
-                raise Exception('No object found.')
-            
+                raise Exception("No object found.")
+
             if "@" not in comm_name:
-                comm_name = comm_name + "@" + current_app.config['SERVER_NAME']
+                comm_name = comm_name + "@" + current_app.config["SERVER_NAME"]
 
             object = search_for_community(comm_name.lower(), allow_fetch=bool(user_id))
 
             if object:
                 return community_view(community=object, variant=6, user_id=user_id)
             else:
-                raise Exception('No object found.')
+                raise Exception("No object found.")
 
         # Users
         if query.startswith("@") or "/u/" in query:
-
             # This is a user specified using the @user@instance.tld notation
             if query.startswith("@"):
-                if query.endswith(current_app.config['SERVER_NAME']):
+                if query.endswith(current_app.config["SERVER_NAME"]):
                     user_name = query[1:]
-                    user_name = user_name.split('@')[0]
+                    user_name = user_name.split("@")[0]
                 object = search_for_user(user_name.lower(), allow_fetch=bool(user_id))
                 if object:
                     return user_view(user=object, variant=7, user_id=user_id)
                 else:
-                    raise Exception('No object found.')
-            
+                    raise Exception("No object found.")
+
             # This is a user specified by url
             user_pattern = re.compile(r"/u/(.*?)(/|$)")
             matches = re.search(user_pattern, query)
@@ -227,23 +196,28 @@
                 user_name = matches.group(1)
             except:
                 user_name = None
-            
+
             if not user_name:
-                raise Exception('No object found.')
-            
-            if user_name.endswith(current_app.config['SERVER_NAME']) and '@' in user_name:
-                user_name = user_name.split('@')[0]
+                raise Exception("No object found.")
+
+            if (
+                user_name.endswith(current_app.config["SERVER_NAME"])
+                and "@" in user_name
+            ):
+                user_name = user_name.split("@")[0]
 
             object = search_for_user(user_name.lower(), allow_fetch=bool(user_id))
             if object:
                 return user_view(user=object, variant=7, user_id=user_id)
             else:
-                raise Exception('No object found.')
-        
+                raise Exception("No object found.")
+
         # Posts
         post_patterns = ["/post/", "/p/", "/t/"]
-        if any(pattern in query for pattern in post_patterns) and "/comment/" not in query:
-
+        if (
+            any(pattern in query for pattern in post_patterns)
+            and "/comment/" not in query
+        ):
             if "/post/" in query:
                 # Post url from lemmy or older piefed url format
                 post_pattern = re.compile(r"/post/(\d*)(/|$)")
@@ -257,26 +231,26 @@
                 post_pattern = None
 
             if not post_pattern:
-                raise Exception('No object found.')
-            
+                raise Exception("No object found.")
+
             # Do the regex
             matches = re.search(post_pattern, query)
             try:
                 post_id = matches.group(1)
             except:
                 post_id = None
-                
+
             if not post_id:
-                raise Exception('No object found.')
-            
+                raise Exception("No object found.")
+
             # Since this is a local request, just search for the post by id
             object = Post.query.get(post_id)
 
             if not object:
-                raise Exception('No object found.')
+                raise Exception("No object found.")
             else:
                 return post_view(post=object, variant=5, user_id=user_id)
-        
+
         # Comments
         if "/comment/" in query:
             # Do the regex
@@ -286,18 +260,17 @@
                 comment_id = matches.group(1)
             except:
                 comment_id = None
-            
+
             if not comment_id:
-                raise Exception('No object found.')
-            
+                raise Exception("No object found.")
+
             # Since this is a local request, just search for the comment by id
             object = PostReply.query.get(comment_id)
 
             if not object:
-                raise Exception('No object found.')
+                raise Exception("No object found.")
             else:
                 return reply_view(reply=object, variant=5, user_id=user_id)
->>>>>>> d9a8c4df
 
     # use hints first in query first
     # assume that queries starting with ! are for a community
