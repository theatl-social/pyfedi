from datetime import timedelta

from flask import current_app, g
from sqlalchemy import desc, text, and_, exists, asc
from sqlakeyset import get_page
from sqlalchemy.exc import IntegrityError

from app import db
from app.api.alpha.views import (
    post_view,
    post_report_view,
    reply_view,
    community_view,
    user_view,
    flair_view,
)
from app.constants import *
from app.feed.routes import get_all_child_feed_ids
from app.models import (
    Post,
    Community,
    CommunityMember,
    utcnow,
    User,
    Feed,
    FeedItem,
    Topic,
    PostReply,
    PostVote,
    CommunityFlair,
    read_posts,
)
from app.shared.post import (
    vote_for_post,
    bookmark_post,
    remove_bookmark_post,
    subscribe_post,
    make_post,
    edit_post,
    delete_post,
    restore_post,
    report_post,
    lock_post,
    sticky_post,
    mod_remove_post,
    mod_restore_post,
    mark_post_read,
)
from app.post.util import post_replies, get_comment_branch
from app.topic.routes import get_all_child_topic_ids
from app.utils import (
    authorise_api_user,
    blocked_users,
    blocked_communities,
    blocked_instances,
    recently_upvoted_posts,
    site_language_id,
    filtered_out_communities,
    joined_or_modding_communities,
    user_filters_home,
    user_filters_posts,
    in_sorted_list,
    communities_banned_from_all_users,
    moderating_communities_ids_all_users,
    blocked_domains,
    SqlKeysetPagination,
)
from app.shared.tasks import task_selector


def get_post_list(auth, data, user_id=None, search_type="Posts") -> dict:
    type = data["type_"] if "type_" in data else "All"
    sort = data["sort"] if "sort" in data else "Hot"
    if "page_cursor" in data:
        page = int(data["page_cursor"])
    elif "page" in data:
        page = int(data["page"])
    else:
        page = 1
<<<<<<< HEAD
    limit = int(data["limit"]) if "limit" in data else 50
    liked_only = data["liked_only"] if "liked_only" in data else False
    saved_only = data["saved_only"] if "saved_only" in data else False
=======
    limit = int(data['limit']) if 'limit' in data else 50
    liked_only = data['liked_only'] if 'liked_only' in data else False
    saved_only = data['saved_only'] if 'saved_only' in data else False
    ignore_sticky = data['ignore_sticky'] if 'ignore_sticky' in data else False
>>>>>>> d9a8c4df

    query = data["q"] if "q" in data else ""

    if auth:
        user_id = authorise_api_user(auth)

    # get the user to check if the user has hide_read posts set later down the function
    if user_id:
        user = User.query.get(user_id)
        g.user = user  # save the currently logged in user into g, to save loading it up again and again in post_view.

    # user_id: the logged in user
    # person_id: the author of the posts being requested

    community_id = int(data["community_id"]) if "community_id" in data else None
    feed_id = int(data["feed_id"]) if "feed_id" in data else None
    topic_id = int(data["topic_id"]) if "topic_id" in data else None
    community_name = data["community_name"] if "community_name" in data else None
    person_id = int(data["person_id"]) if "person_id" in data else None

    if community_id or community_name:
        search_by_community = True
    else:
        search_by_community = False

    if user_id and user_id != person_id:
        blocked_person_ids = blocked_users(user_id)
        blocked_community_ids = blocked_communities(user_id)
        blocked_instance_ids = blocked_instances(user_id)
        blocked_domain_ids = blocked_domains(user_id)
    else:
        blocked_person_ids = []
        blocked_community_ids = []
        blocked_instance_ids = []
        blocked_domain_ids = []

    content_filters = {}
    u_rp_ids = []

    # Post.user_id.not_in(blocked_person_ids)               # exclude posts by blocked users
    # Post.community_id.not_in(blocked_community_ids)       # exclude posts in blocked communities
    # Post.instance_id.not_in(blocked_instance_ids)         # exclude posts by users on blocked instances
    # Community.instance_id.not_in(blocked_instance_ids)    # exclude posts in communities on blocked instances

    if type == "Local":
        posts = (
            Post.query.filter(
                Post.deleted == False,
                Post.status > POST_STATUS_REVIEWING,
                Post.user_id.not_in(blocked_person_ids),
                Post.domain_id.not_in(blocked_domain_ids),
                Post.community_id.not_in(blocked_community_ids),
            )
            .join(Community, Community.id == Post.community_id)
            .filter_by(ap_id=None)
        )
    elif type == "Popular":
        posts = (
            Post.query.filter(
                Post.deleted == False,
                Post.status > POST_STATUS_REVIEWING,
                Post.user_id.not_in(blocked_person_ids),
                Post.community_id.not_in(blocked_community_ids),
                Post.domain_id.not_in(blocked_domain_ids),
                Post.instance_id.not_in(blocked_instance_ids),
            )
            .join(Community, Community.id == Post.community_id)
            .filter(
                Community.show_popular == True,
                Post.score > 100,
                Community.instance_id.not_in(blocked_instance_ids),
            )
        )
    elif type == "Subscribed" and user_id is not None:
        posts = (
            Post.query.filter(
                Post.deleted == False,
                Post.status > POST_STATUS_REVIEWING,
                Post.user_id.not_in(blocked_person_ids),
                Post.community_id.not_in(blocked_community_ids),
                Post.domain_id.not_in(blocked_domain_ids),
                Post.instance_id.not_in(blocked_instance_ids),
            )
            .join(CommunityMember, Post.community_id == CommunityMember.community_id)
            .filter_by(is_banned=False, user_id=user_id)
            .join(Community, Community.id == CommunityMember.community_id)
            .filter(Community.instance_id.not_in(blocked_instance_ids))
        )
    elif (type == "ModeratorView" or type == "Moderating") and user_id is not None:
        posts = (
            Post.query.filter(
                Post.deleted == False,
                Post.status > POST_STATUS_REVIEWING,
                Post.user_id.not_in(blocked_person_ids),
                Post.community_id.not_in(blocked_community_ids),
                Post.instance_id.not_in(blocked_instance_ids),
            )
            .join(CommunityMember, Post.community_id == CommunityMember.community_id)
            .filter_by(user_id=user_id, is_moderator=True)
            .join(Community, Community.id == CommunityMember.community_id)
            .filter(Community.instance_id.not_in(blocked_instance_ids))
        )
    else:  # type == "All"
        if community_name:
            if not "@" in community_name:
                community_name = f"{community_name}@{current_app.config['SERVER_NAME']}"
            name, ap_domain = community_name.split("@")
            posts = (
                Post.query.filter(
                    Post.deleted == False,
                    Post.status > POST_STATUS_REVIEWING,
                    Post.user_id.not_in(blocked_person_ids),
                    Post.community_id.not_in(blocked_community_ids),
                    Post.domain_id.not_in(blocked_domain_ids),
                    Post.instance_id.not_in(blocked_instance_ids),
                )
                .join(Community, Community.id == Post.community_id)
                .filter(
                    Community.show_all == True,
                    Community.name == name,
                    Community.ap_domain == ap_domain,
                    Community.instance_id.not_in(blocked_instance_ids),
                )
            )
            content_filters = user_filters_posts(user_id) if user_id else {}
        elif community_id:
            posts = (
                Post.query.filter(
                    Post.deleted == False,
                    Post.status > POST_STATUS_REVIEWING,
                    Post.user_id.not_in(blocked_person_ids),
                    Post.community_id.not_in(blocked_community_ids),
                    Post.domain_id.not_in(blocked_domain_ids),
                    Post.instance_id.not_in(blocked_instance_ids),
                )
                .join(Community, Community.id == Post.community_id)
                .filter(
                    Community.id == community_id,
                    Community.instance_id.not_in(blocked_instance_ids),
                )
            )
            content_filters = user_filters_posts(user_id) if user_id else {}
        elif feed_id:
            feed = Feed.query.get(feed_id)
            if feed.show_posts_in_children:  # include posts from child feeds
                feed_ids = get_all_child_feed_ids(feed)
            else:
                feed_ids = [feed.id]

            # for each feed get the community ids (FeedItem) in the feed
            # used for the posts searching
            feed_community_ids = []
            for fid in feed_ids:
                feed_items = FeedItem.query.join(Feed, FeedItem.feed_id == fid).all()
                for item in feed_items:
                    feed_community_ids.append(item.community_id)

            posts = (
                Post.query.filter(
                    Post.deleted == False,
                    Post.status > POST_STATUS_REVIEWING,
                    Post.user_id.not_in(blocked_person_ids),
                    Post.community_id.not_in(blocked_community_ids),
                    Post.domain_id.not_in(blocked_domain_ids),
                    Post.instance_id.not_in(blocked_instance_ids),
                )
                .join(Community, Community.id == Post.community_id)
                .filter(
                    Community.id.in_(feed_community_ids),
                    Community.instance_id.not_in(blocked_instance_ids),
                )
            )
            content_filters = user_filters_posts(user_id) if user_id else {}
        elif topic_id:
            topic = Topic.query.get(topic_id)
            if topic.show_posts_in_children:  # include posts from child feeds
                topic_ids = get_all_child_topic_ids(topic)
            else:
                topic_ids = [topic.id]

            # for each feed get the community ids (FeedItem) in the feed
            # used for the posts searching
            topic_community_ids = []
            for tid in topic_ids:
                communities = Community.query.filter(Community.topic_id == tid).all()
                for item in communities:
                    topic_community_ids.append(item.id)

            posts = (
                Post.query.filter(
                    Post.deleted == False,
                    Post.status > POST_STATUS_REVIEWING,
                    Post.user_id.not_in(blocked_person_ids),
                    Post.community_id.not_in(blocked_community_ids),
                    Post.domain_id.not_in(blocked_domain_ids),
                    Post.instance_id.not_in(blocked_instance_ids),
                )
                .join(Community, Community.id == Post.community_id)
                .filter(
                    Community.id.in_(topic_community_ids),
                    Community.instance_id.not_in(blocked_instance_ids),
                )
            )
            content_filters = user_filters_posts(user_id) if user_id else {}
        elif person_id:
            posts = (
                Post.query.filter(
                    Post.deleted == False,
                    Post.status > POST_STATUS_REVIEWING,
                    Post.community_id.not_in(blocked_community_ids),
                    Post.domain_id.not_in(blocked_domain_ids),
                    Post.instance_id.not_in(blocked_instance_ids),
                    Post.user_id == person_id,
                )
                .join(Community, Community.id == Post.community_id)
                .filter(Community.instance_id.not_in(blocked_instance_ids))
            )
        else:
            posts = (
                Post.query.filter(
                    Post.deleted == False,
                    Post.status > POST_STATUS_REVIEWING,
                    Post.user_id.not_in(blocked_person_ids),
                    Post.community_id.not_in(blocked_community_ids),
                    Post.domain_id.not_in(blocked_domain_ids),
                    Post.instance_id.not_in(blocked_instance_ids),
                )
                .join(Community, Community.id == Post.community_id)
                .filter(
                    Community.show_all == True,
                    Community.instance_id.not_in(blocked_instance_ids),
                )
            )
            content_filters = user_filters_home(user_id) if user_id else {}

    # change when polls and events are supported
    posts = posts.filter(Post.type != POST_TYPE_POLL).filter(
        Post.type != POST_TYPE_EVENT
    )

    if query:
        if search_type == "Url":
            posts = posts.filter(Post.url.ilike(f"%{query}%"))
        else:
            posts = posts.filter(Post.title.ilike(f"%{query}%"))

    if user_id:
        if liked_only:
            upvoted_post_ids = recently_upvoted_posts(user_id)
            posts = posts.filter(Post.id.in_(upvoted_post_ids), Post.user_id != user_id)
        elif saved_only:
            bookmarked_post_ids = tuple(
                db.session.execute(
                    text(
                        'SELECT post_id FROM "post_bookmark" WHERE user_id = :user_id'
                    ),
                    {"user_id": user_id},
                ).scalars()
            )
            posts = posts.filter(Post.id.in_(bookmarked_post_ids))
        else:
            u_rp_ids = tuple(
                db.session.execute(
                    text(
                        'SELECT read_post_id FROM "read_posts" WHERE user_id = :user_id'
                    ),
                    {"user_id": user_id},
                ).scalars()
            )
            if user.hide_read_posts:
                # Alias the read_posts table
                rp = read_posts.alias()

                # Filter posts that the user has NOT read, using ~exists
                posts = posts.filter(
                    ~exists().where(
                        and_(rp.c.user_id == user_id, rp.c.read_post_id == Post.id)
                    )
                )

        filtered_out_community_ids = filtered_out_communities(user)
        if len(filtered_out_community_ids):
            posts = posts.filter(Post.community_id.not_in(filtered_out_community_ids))
    
    if search_by_community and not ignore_sticky:
        posts = posts.order_by(desc(Post.sticky))

    if sort == "Hot":
        posts = posts.order_by(desc(Post.ranking)).order_by(desc(Post.posted_at))
    elif sort == "Top" or sort == "TopDay":
        posts = posts.filter(Post.posted_at > utcnow() - timedelta(days=1)).order_by(
            desc(Post.up_votes - Post.down_votes)
        )
    elif sort == "TopHour":
        posts = posts.filter(Post.posted_at > utcnow() - timedelta(hours=1)).order_by(
            desc(Post.up_votes - Post.down_votes)
        )
    elif sort == "TopSixHour":
        posts = posts.filter(Post.posted_at > utcnow() - timedelta(hours=6)).order_by(
            desc(Post.up_votes - Post.down_votes)
        )
    elif sort == "TopTwelveHour":
        posts = posts.filter(Post.posted_at > utcnow() - timedelta(hours=12)).order_by(
            desc(Post.up_votes - Post.down_votes)
        )
    elif sort == "TopWeek":
        posts = posts.filter(Post.posted_at > utcnow() - timedelta(days=7)).order_by(
            desc(Post.up_votes - Post.down_votes)
        )
    elif sort == "TopMonth":
        posts = posts.filter(Post.posted_at > utcnow() - timedelta(days=28)).order_by(
            desc(Post.up_votes - Post.down_votes)
        )
    elif sort == "TopThreeMonths":
        posts = posts.filter(Post.posted_at > utcnow() - timedelta(days=90)).order_by(
            desc(Post.up_votes - Post.down_votes)
        )
    elif sort == "TopSixMonths":
        posts = posts.filter(Post.posted_at > utcnow() - timedelta(days=180)).order_by(
            desc(Post.up_votes - Post.down_votes)
        )
    elif sort == "TopNineMonths":
        posts = posts.filter(Post.posted_at > utcnow() - timedelta(days=270)).order_by(
            desc(Post.up_votes - Post.down_votes)
        )
    elif sort == "TopYear":
        posts = posts.filter(Post.posted_at > utcnow() - timedelta(days=365)).order_by(
            desc(Post.up_votes - Post.down_votes)
        )
    elif sort == "TopAll":
        posts = posts.order_by(desc(Post.up_votes - Post.down_votes))
    elif sort == "New":
        posts = posts.order_by(desc(Post.posted_at))
    elif sort == "Scaled":
<<<<<<< HEAD
        posts = (
            posts.filter(Post.ranking_scaled != None)
            .order_by(desc(Post.ranking_scaled))
            .order_by(desc(Post.ranking))
            .order_by(desc(Post.posted_at))
        )
=======
        posts = posts.filter(Post.ranking_scaled != None, Post.from_bot == False).order_by(desc(Post.ranking_scaled)).order_by(
            desc(Post.ranking)).order_by(desc(Post.posted_at))
>>>>>>> d9a8c4df
    elif sort == "Active":
        posts = posts.filter(Post.reply_count > 0)
        posts = posts.order_by(desc(Post.last_active))
    elif sort == "Old":
        posts = posts.order_by(asc(Post.posted_at))

    posts = posts.paginate(page=page, per_page=limit, error_out=False)

    if user_id:
        banned_from = communities_banned_from_all_users()

        bookmarked_posts = list(
            db.session.execute(
                text('SELECT post_id FROM "post_bookmark" WHERE user_id = :user_id'),
                {"user_id": user_id},
            ).scalars()
        )
        if bookmarked_posts is None:
            bookmarked_posts = []

        post_subscriptions = list(
            db.session.execute(
                text(
                    'SELECT entity_id FROM "notification_subscription" WHERE type = :type and user_id = :user_id'
                ),
                {"type": NOTIF_POST, "user_id": user_id},
            ).scalars()
        )
        if post_subscriptions is None:
            post_subscriptions = []

        read_post_set = set(
            u_rp_ids
        )  # lookups ("in") on a set is O(1), tuples/lists are O(n). read_posts can be very large so this makes a difference.

        communities_moderating = moderating_communities_ids_all_users()
        communities_joined = joined_or_modding_communities(user.id)
    else:
        bookmarked_posts = []
        banned_from = {}
        post_subscriptions = []
        read_post_set = set()
        communities_moderating = []
        communities_joined = []

    postlist = []
    for post in posts:
        postlist.append(
            post_view(
                post=post,
                variant=2,
                stub=False,
                user_id=user_id,
                communities_moderating=communities_moderating,
                banned_from=banned_from,
                bookmarked_posts=bookmarked_posts,
                post_subscriptions=post_subscriptions,
                read_posts=read_post_set,
                communities_joined=communities_joined,
                content_filters=content_filters,
            )
        )

    list_json = {
        "posts": postlist,
        "next_page": str(posts.next_num) if posts.next_num is not None else None,
    }

    return list_json


def get_post_list2(auth, data, user_id=None, search_type="Posts") -> dict:
    type = data["type_"] if "type_" in data else "All"
    sort = data["sort"] if "sort" in data else "Hot"
    if "page_cursor" in data:
        bookmark = data["page_cursor"]
    elif "page" in data:
        bookmark = data["page"]
    else:
        bookmark = None
    limit = int(data["limit"]) if "limit" in data else 50
    liked_only = data["liked_only"] if "liked_only" in data else False
    saved_only = data["saved_only"] if "saved_only" in data else False

    query = data["q"] if "q" in data else ""

    if auth:
        user_id = authorise_api_user(auth)

    # get the user to check if the user has hide_read posts set later down the function
    if user_id:
        user = User.query.get(user_id)
        g.user = user  # save the currently logged in user into g, to save loading it up again and again in post_view.

    # user_id: the logged in user
    # person_id: the author of the posts being requested

    community_id = int(data["community_id"]) if "community_id" in data else None
    feed_id = int(data["feed_id"]) if "feed_id" in data else None
    topic_id = int(data["topic_id"]) if "topic_id" in data else None
    community_name = data["community_name"] if "community_name" in data else None
    person_id = int(data["person_id"]) if "person_id" in data else None

    if user_id and user_id != person_id:
        blocked_person_ids = blocked_users(user_id)
        blocked_community_ids = blocked_communities(user_id)
        blocked_instance_ids = blocked_instances(user_id)
        blocked_domain_ids = blocked_domains(user_id)
    else:
        blocked_person_ids = []
        blocked_community_ids = []
        blocked_instance_ids = []
        blocked_domain_ids = []

    content_filters = {}
    u_rp_ids = []

    # Post.user_id.not_in(blocked_person_ids)               # exclude posts by blocked users
    # Post.community_id.not_in(blocked_community_ids)       # exclude posts in blocked communities
    # Post.instance_id.not_in(blocked_instance_ids)         # exclude posts by users on blocked instances
    # Community.instance_id.not_in(blocked_instance_ids)    # exclude posts in communities on blocked instances

    if type == "Local":
        posts = (
            Post.query.filter(
                Post.deleted == False,
                Post.status > POST_STATUS_REVIEWING,
                Post.user_id.not_in(blocked_person_ids),
                Post.domain_id.not_in(blocked_domain_ids),
                Post.community_id.not_in(blocked_community_ids),
            )
            .join(Community, Community.id == Post.community_id)
            .filter_by(ap_id=None)
        )
    elif type == "Popular":
        posts = (
            Post.query.filter(
                Post.deleted == False,
                Post.status > POST_STATUS_REVIEWING,
                Post.user_id.not_in(blocked_person_ids),
                Post.community_id.not_in(blocked_community_ids),
                Post.domain_id.not_in(blocked_domain_ids),
                Post.instance_id.not_in(blocked_instance_ids),
            )
            .join(Community, Community.id == Post.community_id)
            .filter(
                Community.show_popular == True,
                Post.score > 100,
                Community.instance_id.not_in(blocked_instance_ids),
            )
        )
    elif type == "Subscribed" and user_id is not None:
        posts = (
            Post.query.filter(
                Post.deleted == False,
                Post.status > POST_STATUS_REVIEWING,
                Post.user_id.not_in(blocked_person_ids),
                Post.community_id.not_in(blocked_community_ids),
                Post.domain_id.not_in(blocked_domain_ids),
                Post.instance_id.not_in(blocked_instance_ids),
            )
            .join(CommunityMember, Post.community_id == CommunityMember.community_id)
            .filter_by(is_banned=False, user_id=user_id)
            .join(Community, Community.id == CommunityMember.community_id)
            .filter(Community.instance_id.not_in(blocked_instance_ids))
        )
    elif (type == "ModeratorView" or type == "Moderating") and user_id is not None:
        posts = (
            Post.query.filter(
                Post.deleted == False,
                Post.status > POST_STATUS_REVIEWING,
                Post.user_id.not_in(blocked_person_ids),
                Post.community_id.not_in(blocked_community_ids),
                Post.instance_id.not_in(blocked_instance_ids),
            )
            .join(CommunityMember, Post.community_id == CommunityMember.community_id)
            .filter_by(user_id=user_id, is_moderator=True)
            .join(Community, Community.id == CommunityMember.community_id)
            .filter(Community.instance_id.not_in(blocked_instance_ids))
        )
    else:  # type == "All"
        if community_name:
            if not "@" in community_name:
                community_name = f"{community_name}@{current_app.config['SERVER_NAME']}"
            name, ap_domain = community_name.split("@")
            posts = (
                Post.query.filter(
                    Post.deleted == False,
                    Post.status > POST_STATUS_REVIEWING,
                    Post.user_id.not_in(blocked_person_ids),
                    Post.community_id.not_in(blocked_community_ids),
                    Post.domain_id.not_in(blocked_domain_ids),
                    Post.instance_id.not_in(blocked_instance_ids),
                )
                .join(Community, Community.id == Post.community_id)
                .filter(
                    Community.show_all == True,
                    Community.name == name,
                    Community.ap_domain == ap_domain,
                    Community.instance_id.not_in(blocked_instance_ids),
                )
            )
            content_filters = user_filters_posts(user_id) if user_id else {}
        elif community_id:
            posts = (
                Post.query.filter(
                    Post.deleted == False,
                    Post.status > POST_STATUS_REVIEWING,
                    Post.user_id.not_in(blocked_person_ids),
                    Post.community_id.not_in(blocked_community_ids),
                    Post.domain_id.not_in(blocked_domain_ids),
                    Post.instance_id.not_in(blocked_instance_ids),
                )
                .join(Community, Community.id == Post.community_id)
                .filter(
                    Community.id == community_id,
                    Community.instance_id.not_in(blocked_instance_ids),
                )
            )
            content_filters = user_filters_posts(user_id) if user_id else {}
        elif feed_id:
            feed = Feed.query.get(feed_id)
            if feed.show_posts_in_children:  # include posts from child feeds
                feed_ids = get_all_child_feed_ids(feed)
            else:
                feed_ids = [feed.id]

            # for each feed get the community ids (FeedItem) in the feed
            # used for the posts searching
            feed_community_ids = []
            for fid in feed_ids:
                feed_items = FeedItem.query.join(Feed, FeedItem.feed_id == fid).all()
                for item in feed_items:
                    feed_community_ids.append(item.community_id)

            posts = (
                Post.query.filter(
                    Post.deleted == False,
                    Post.status > POST_STATUS_REVIEWING,
                    Post.user_id.not_in(blocked_person_ids),
                    Post.community_id.not_in(blocked_community_ids),
                    Post.domain_id.not_in(blocked_domain_ids),
                    Post.instance_id.not_in(blocked_instance_ids),
                )
                .join(Community, Community.id == Post.community_id)
                .filter(
                    Community.id.in_(feed_community_ids),
                    Community.instance_id.not_in(blocked_instance_ids),
                )
            )
            content_filters = user_filters_posts(user_id) if user_id else {}
        elif topic_id:
            topic = Topic.query.get(topic_id)
            if topic.show_posts_in_children:  # include posts from child feeds
                topic_ids = get_all_child_topic_ids(topic)
            else:
                topic_ids = [topic.id]

            # for each feed get the community ids (FeedItem) in the feed
            # used for the posts searching
            topic_community_ids = []
            for tid in topic_ids:
                communities = Community.query.filter(Community.topic_id == tid).all()
                for item in communities:
                    topic_community_ids.append(item.id)

            posts = (
                Post.query.filter(
                    Post.deleted == False,
                    Post.status > POST_STATUS_REVIEWING,
                    Post.user_id.not_in(blocked_person_ids),
                    Post.community_id.not_in(blocked_community_ids),
                    Post.domain_id.not_in(blocked_domain_ids),
                    Post.instance_id.not_in(blocked_instance_ids),
                )
                .join(Community, Community.id == Post.community_id)
                .filter(
                    Community.id.in_(topic_community_ids),
                    Community.instance_id.not_in(blocked_instance_ids),
                )
            )
            content_filters = user_filters_posts(user_id) if user_id else {}
        elif person_id:
            posts = (
                Post.query.filter(
                    Post.deleted == False,
                    Post.status > POST_STATUS_REVIEWING,
                    Post.community_id.not_in(blocked_community_ids),
                    Post.domain_id.not_in(blocked_domain_ids),
                    Post.instance_id.not_in(blocked_instance_ids),
                    Post.user_id == person_id,
                )
                .join(Community, Community.id == Post.community_id)
                .filter(Community.instance_id.not_in(blocked_instance_ids))
            )
        else:
            posts = (
                Post.query.filter(
                    Post.deleted == False,
                    Post.status > POST_STATUS_REVIEWING,
                    Post.user_id.not_in(blocked_person_ids),
                    Post.community_id.not_in(blocked_community_ids),
                    Post.domain_id.not_in(blocked_domain_ids),
                    Post.instance_id.not_in(blocked_instance_ids),
                )
                .join(Community, Community.id == Post.community_id)
                .filter(
                    Community.show_all == True,
                    Community.instance_id.not_in(blocked_instance_ids),
                )
            )
            content_filters = user_filters_home(user_id) if user_id else {}

    # change when polls and events are supported
    posts = posts.filter(Post.type != POST_TYPE_POLL).filter(
        Post.type != POST_TYPE_EVENT
    )

    if query:
        if search_type == "Url":
            posts = posts.filter(Post.url.ilike(f"%{query}%"))
        else:
            posts = posts.filter(Post.title.ilike(f"%{query}%"))

    if user_id:
        if liked_only:
            upvoted_post_ids = recently_upvoted_posts(user_id)
            posts = posts.filter(Post.id.in_(upvoted_post_ids), Post.user_id != user_id)
        elif saved_only:
            bookmarked_post_ids = tuple(
                db.session.execute(
                    text(
                        'SELECT post_id FROM "post_bookmark" WHERE user_id = :user_id'
                    ),
                    {"user_id": user_id},
                ).scalars()
            )
            posts = posts.filter(Post.id.in_(bookmarked_post_ids))
        else:
            u_rp_ids = tuple(
                db.session.execute(
                    text(
                        'SELECT read_post_id FROM "read_posts" WHERE user_id = :user_id'
                    ),
                    {"user_id": user_id},
                ).scalars()
            )
            if user.hide_read_posts:
                # Alias the read_posts table
                rp = read_posts.alias()

                # Filter posts that the user has NOT read, using ~exists
                posts = posts.filter(
                    ~exists().where(
                        and_(rp.c.user_id == user_id, rp.c.read_post_id == Post.id)
                    )
                )

        filtered_out_community_ids = filtered_out_communities(user)
        if len(filtered_out_community_ids):
            posts = posts.filter(Post.community_id.not_in(filtered_out_community_ids))

    if sort == "Hot":
        posts = posts.order_by(desc(Post.ranking), desc(Post.posted_at), desc(Post.id))
    elif sort == "Top" or sort == "TopDay":
        posts = posts.filter(Post.posted_at > utcnow() - timedelta(days=1)).order_by(
            desc(Post.up_votes - Post.down_votes), desc(Post.id)
        )
    elif sort == "TopHour":
        posts = posts.filter(Post.posted_at > utcnow() - timedelta(hours=1)).order_by(
            desc(Post.up_votes - Post.down_votes), desc(Post.id)
        )
    elif sort == "TopSixHour":
        posts = posts.filter(Post.posted_at > utcnow() - timedelta(hours=6)).order_by(
            desc(Post.up_votes - Post.down_votes), desc(Post.id)
        )
    elif sort == "TopTwelveHour":
        posts = posts.filter(Post.posted_at > utcnow() - timedelta(hours=12)).order_by(
            desc(Post.up_votes - Post.down_votes), desc(Post.id)
        )
    elif sort == "TopWeek":
        posts = posts.filter(Post.posted_at > utcnow() - timedelta(days=7)).order_by(
            desc(Post.up_votes - Post.down_votes), desc(Post.id)
        )
    elif sort == "TopMonth":
        posts = posts.filter(Post.posted_at > utcnow() - timedelta(days=28)).order_by(
            desc(Post.up_votes - Post.down_votes), desc(Post.id)
        )
    elif sort == "TopThreeMonths":
        posts = posts.filter(Post.posted_at > utcnow() - timedelta(days=90)).order_by(
            desc(Post.up_votes - Post.down_votes), desc(Post.id)
        )
    elif sort == "TopSixMonths":
        posts = posts.filter(Post.posted_at > utcnow() - timedelta(days=180)).order_by(
            desc(Post.up_votes - Post.down_votes), desc(Post.id)
        )
    elif sort == "TopNineMonths":
        posts = posts.filter(Post.posted_at > utcnow() - timedelta(days=270)).order_by(
            desc(Post.up_votes - Post.down_votes), desc(Post.id)
        )
    elif sort == "TopYear":
        posts = posts.filter(Post.posted_at > utcnow() - timedelta(days=365)).order_by(
            desc(Post.up_votes - Post.down_votes), desc(Post.id)
        )
    elif sort == "TopAll":
        posts = posts.order_by(desc(Post.up_votes - Post.down_votes), desc(Post.id))
    elif sort == "New":
        posts = posts.order_by(desc(Post.posted_at), desc(Post.id))
    elif sort == "Scaled":
        posts = posts.filter(Post.ranking_scaled != None).order_by(
            desc(Post.ranking_scaled),
            desc(Post.ranking),
            desc(Post.posted_at),
            desc(Post.id),
        )
    elif sort == "Active":
        posts = posts.filter(Post.reply_count > 0)
        posts = posts.order_by(desc(Post.last_active), desc(Post.id))

    page_obj = get_page(posts, per_page=limit, page=bookmark)
    posts = SqlKeysetPagination(page_obj)

    if user_id:
        banned_from = communities_banned_from_all_users()

        bookmarked_posts = list(
            db.session.execute(
                text('SELECT post_id FROM "post_bookmark" WHERE user_id = :user_id'),
                {"user_id": user_id},
            ).scalars()
        )
        if bookmarked_posts is None:
            bookmarked_posts = []

        post_subscriptions = list(
            db.session.execute(
                text(
                    'SELECT entity_id FROM "notification_subscription" WHERE type = :type and user_id = :user_id'
                ),
                {"type": NOTIF_POST, "user_id": user_id},
            ).scalars()
        )
        if post_subscriptions is None:
            post_subscriptions = []

        read_post_set = set(
            u_rp_ids
        )  # lookups ("in") on a set is O(1), tuples/lists are O(n). read_posts can be very large so this makes a difference.

        communities_moderating = moderating_communities_ids_all_users()
        communities_joined = joined_or_modding_communities(user.id)
    else:
        bookmarked_posts = []
        banned_from = {}
        post_subscriptions = []
        read_post_set = set()
        communities_moderating = []
        communities_joined = []

    postlist = []
    for post in posts.items:
        postlist.append(
            post_view(
                post=post,
                variant=2,
                stub=False,
                user_id=user_id,
                communities_moderating=communities_moderating,
                banned_from=banned_from,
                bookmarked_posts=bookmarked_posts,
                post_subscriptions=post_subscriptions,
                read_posts=read_post_set,
                communities_joined=communities_joined,
                content_filters=content_filters,
            )
        )

    list_json = {
        "posts": postlist,
        "next_page": posts.next_bookmark if posts.has_next else None,
    }

    return list_json


def get_post(auth, data):
    if not data or "id" not in data:
        raise Exception("missing parameters for post")

    id = int(data["id"])

    user_id = authorise_api_user(auth) if auth else None

    post_json = post_view(post=id, variant=3, user_id=user_id)
    return post_json


def get_post_replies(auth, data):
    sort = data["sort"] if "sort" in data else "New"
    max_depth = int(data["max_depth"]) if "max_depth" in data else None
    page_cursor = (
        data["page"] if "page" in data else None
    )  # Expects reply ID or None for first page
    limit = int(data["limit"]) if "limit" in data else 20
    post_id = data["post_id"] if "post_id" in data else None
    parent_id = data["parent_id"] if "parent_id" in data else None

    if auth:
        user_details = authorise_api_user(auth, return_type="dict")
        user_id = user_details["id"]
        # get_comment_branch() is borrowed from the web-ui so needs the full User
        user = User.query.filter_by(id=user_id).one()
    else:
        user_details = {}
        user_id = None
        user = None

    if parent_id:
        parent = PostReply.query.filter_by(id=parent_id).one()
        if post_id is None:
            post_id = parent.post_id
        post = Post.query.filter_by(id=post_id).one()
        replies = get_comment_branch(post, parent.id, sort.lower(), user)
    else:
        post = Post.query.filter_by(id=post_id).one()
        replies = post_replies(post, sort.lower(), user)

    is_user_banned_from_community = (
        post.community_id in user_details["user_ban_community_ids"]
        if user_details
        else False
    )
    is_user_following_community = (
        post.community_id in user_details["followed_community_ids"]
        if user_details
        else False
    )
    is_user_moderator = (
        post.community_id in user_details["moderated_community_ids"]
        if user_details
        else False
    )

    # Apply max_depth filter to the nested reply tree
    def filter_max_depth(reply_tree, current_depth=0, parent_depth=0):
        """Filter nested reply tree by max_depth"""
        if max_depth is None:
            return reply_tree

        filtered_tree = []
        for item in reply_tree:
            comment = item["comment"]
            # Calculate depth relative to parent_id if specified, otherwise use absolute depth
            effective_depth = current_depth if parent_id else comment.depth

            if effective_depth <= max_depth:
                filtered_item = {
                    "comment": comment,
                    "replies": filter_max_depth(
                        item["replies"], current_depth + 1, parent_depth
                    ),
                }
                filtered_tree.append(filtered_item)

        return filtered_tree

    # Apply max_depth filter
    if max_depth:
        replies = filter_max_depth(replies)

    # Apply cursor-based pagination
    def paginate_with_cursor(reply_tree, cursor_id, limit):
        """Paginate using reply ID cursor while keeping complete branches together"""
        if not reply_tree:
            return [], None

        # Find starting position based on cursor
        start_index = 0
        if cursor_id:
            try:
                cursor_id = int(cursor_id)
                # Find the top-level branch that matches this cursor
                for i, branch in enumerate(reply_tree):
                    if branch["comment"].id == cursor_id:
                        start_index = i  # Start from the cursor branch itself
                        break
                else:
                    # Cursor not found, return empty (past end)
                    return [], None
            except (ValueError, TypeError):
                # Invalid cursor, start from beginning
                start_index = 0

        # Count flattened items in branches to respect limit
        def get_branch_size(branch):
            """Count total items in a branch (including all descendants)"""
            count = 1  # The branch itself
            for child in branch["replies"]:
                count += get_branch_size(child)
            return count

        # Collect branches starting from cursor position
        included_branches = []
        total_items = 0

        for i in range(start_index, len(reply_tree)):
            branch = reply_tree[i]
            branch_size = get_branch_size(branch)

            # Always include at least one branch, even if it exceeds limit
            if not included_branches:
                included_branches.append(branch)
                total_items += branch_size
            elif total_items + branch_size <= limit or total_items == 0:
                # Include this branch if it fits within limit
                included_branches.append(branch)
                total_items += branch_size
            else:
                # Would exceed limit, stop here
                break

        # Determine next cursor (ID of next top-level branch after those included)
        next_cursor = None
        if included_branches:
            last_included_index = start_index + len(included_branches) - 1
            if last_included_index + 1 < len(reply_tree):
                next_cursor = reply_tree[last_included_index + 1]["comment"].id

        return included_branches, next_cursor

    # Apply pagination
    replies, next_cursor = paginate_with_cursor(replies, page_cursor, limit)

    inner_post_view = None
    inner_community_view = None

    # Process nested reply tree while preserving structure
    def process_nested_replies(reply_tree, is_top_level=True):
        """Process nested reply tree while preserving nested structure"""
        nonlocal inner_post_view, inner_community_view
        nonlocal \
            is_user_banned_from_community, \
            is_user_following_community, \
            is_user_moderator
        processed_replies = []

        for item in reply_tree:
            reply = item["comment"]
            is_reply_bookmarked = (
                reply.id in user_details["bookmarked_reply_ids"]
                if user_details
                else None
            )
            is_creator_blocked = (
                reply.user_id in user_details["blocked_creator_ids"]
                if user_details
                else False
            )
            vote_effect = 0
            if user_details and in_sorted_list(
                user_details["upvoted_reply_ids"], reply.id
            ):
                vote_effect = 1
            elif user_details and in_sorted_list(
                user_details["downvoted_reply_ids"], reply.id
            ):
                vote_effect = -1
            is_reply_subscribed = (
                reply.id in user_details["subscribed_reply_ids"]
                if user_details
                else None
            )

            view = reply_view(
                reply=reply,
                variant=3,
                user_id=user_id,
                is_user_banned_from_community=is_user_banned_from_community,
                is_user_following_community=is_user_following_community,
                is_reply_bookmarked=is_reply_bookmarked,
                is_creator_blocked=is_creator_blocked,
                vote_effect=vote_effect,
                is_reply_subscribed=is_reply_subscribed,
                is_user_moderator=is_user_moderator,
                add_post_in_view=False,
                add_community_in_view=False,
            )

            # Only include post and community info on top-level replies
            if is_top_level:
                if not inner_post_view:
                    inner_post_view = post_view(post, variant=1)
                view["post"] = inner_post_view
                if not inner_community_view:
                    inner_community_view = community_view(
                        post.community, variant=1, stub=True
                    )
                view["community"] = inner_community_view

            # Process nested replies
            if item["replies"]:
                view["replies"] = process_nested_replies(
                    item["replies"], is_top_level=False
                )
            else:
                view["replies"] = []

            processed_replies.append(view)

        return processed_replies

    replylist = process_nested_replies(replies)

    list_json = {
        "comments": replylist,
        "next_page": str(next_cursor) if next_cursor is not None else None,
    }

    return list_json


def post_post_like(auth, data):
    post_id = data["post_id"]
    score = data["score"]
    private = data["private"] if "private" in data else False
    if score == 1:
        direction = "upvote"
    elif score == -1:
        direction = "downvote"
    else:
        score = 0
        direction = "reversal"

    user_id = vote_for_post(post_id, direction, not private, SRC_API, auth)
    post_json = post_view(post=post_id, variant=4, user_id=user_id, my_vote=score)
    return post_json


def put_post_save(auth, data):
    post_id = data["post_id"]
    save = data["save"]

    user_id = (
        bookmark_post(post_id, SRC_API, auth)
        if save
        else remove_bookmark_post(post_id, SRC_API, auth)
    )
    post_json = post_view(post=post_id, variant=4, user_id=user_id)
    return post_json


def put_post_subscribe(auth, data):
    post_id = data["post_id"]
    subscribe = data["subscribe"]

    user_id = subscribe_post(post_id, subscribe, SRC_API, auth)
    post_json = post_view(post=post_id, variant=4, user_id=user_id)
    return post_json


def post_post(auth, data):
    title = data["title"]
    community_id = data["community_id"]
    body = data["body"] if "body" in data else ""
    url = data["url"] if "url" in data else None
    nsfw = data["nsfw"] if "nsfw" in data else False
    language_id = data["language_id"] if "language_id" in data else site_language_id()
    if language_id < 2:
        language_id = site_language_id()

    # change when Polls are supported
    type = POST_TYPE_ARTICLE
    if url:
        type = POST_TYPE_LINK

    input = {
        "title": title,
        "body": body,
        "url": url,
        "nsfw": nsfw,
        "language_id": language_id,
        "notify_author": True,
    }
    community = Community.query.filter_by(id=community_id).one()
    user_id, post = make_post(input, community, type, SRC_API, auth)

    post_json = post_view(post=post, variant=4, user_id=user_id)
    return post_json


def put_post(auth, data):
    post_id = data["post_id"]
    post = Post.query.filter_by(id=post_id).one()

    title = data["title"] if "title" in data else post.title
    body = data["body"] if "body" in data else post.body
    url = data["url"] if "url" in data else post.url
    nsfw = data["nsfw"] if "nsfw" in data else post.nsfw
    language_id = data["language_id"] if "language_id" in data else post.language_id
    if language_id < 2:
        language_id = site_language_id()

    # change when Polls are supported
    type = POST_TYPE_ARTICLE
    if url:
        type = POST_TYPE_LINK

    input = {
        "title": title,
        "body": body,
        "url": url,
        "nsfw": nsfw,
        "language_id": language_id,
        "notify_author": True,
    }
    user_id, post = edit_post(input, post, type, SRC_API, auth=auth)

    post_json = post_view(post=post, variant=4, user_id=user_id)
    return post_json


def post_post_delete(auth, data):
    post_id = data["post_id"]
    deleted = data["deleted"]

    from app import redis_client

    with redis_client.lock(f"lock:post:{post_id}", timeout=10, blocking_timeout=6):
        if deleted == True:
            user_id, post = delete_post(post_id, SRC_API, auth)
        else:
            user_id, post = restore_post(post_id, SRC_API, auth)

    post_json = post_view(post=post, variant=4, user_id=user_id)
    return post_json


def post_post_report(auth, data):
    post_id = data["post_id"]
    reason = data["reason"]
    description = data["description"] if "description" in data else ""
    report_remote = data["report_remote"] if "report_remote" in data else True
    input = {
        "reason": reason,
        "description": description,
        "report_remote": report_remote,
    }

    post = Post.query.filter_by(id=post_id).one()
    user_id, report = report_post(post, input, SRC_API, auth)

    post_json = post_report_view(report=report, post_id=post_id, user_id=user_id)
    return post_json


def post_post_lock(auth, data):
    post_id = data["post_id"]
    locked = data["locked"]

    user_id, post = lock_post(post_id, locked, SRC_API, auth)

    post_json = post_view(post=post, variant=4, user_id=user_id)
    return post_json


def post_post_feature(auth, data):
    post_id = data["post_id"]
    featured = data["featured"]

    user_id, post = sticky_post(post_id, featured, SRC_API, auth)

    post_json = post_view(post=post, variant=4, user_id=user_id)
    return post_json


def post_post_remove(auth, data):
    post_id = data["post_id"]
    removed = data["removed"]

    from app import redis_client

    with redis_client.lock(f"lock:post:{post_id}", timeout=10, blocking_timeout=6):
        if removed == True:
            reason = data["reason"] if "reason" in data else "Removed by mod"
            user_id, post = mod_remove_post(post_id, reason, SRC_API, auth)
        else:
            reason = data["reason"] if "reason" in data else "Restored by mod"
            user_id, post = mod_restore_post(post_id, reason, SRC_API, auth)

    post_json = post_view(post=post, variant=4, user_id=user_id)
    return post_json


def post_post_mark_as_read(auth, data):
    if "post_id" not in data and "post_ids" not in data:
        raise Exception("post_id or post_ids required")

    user_id = authorise_api_user(auth)
    try:
        if "post_id" in data:
            mark_post_read([data["post_id"]], data["read"], user_id)
        elif "post_ids" in data:
            mark_post_read(data["post_ids"], data["read"], user_id)
    except IntegrityError:
        return {"success": False}
    return {"success": True}


def get_post_like_list(auth, data):
    post_id = data["post_id"]
    page = data["page"] if "page" in data else 1
    limit = data["limit"] if "limit" in data else 50

    user = authorise_api_user(auth, return_type="model")
    post = Post.query.filter_by(id=post_id).one()

    if post.community.is_moderator(user) or user.is_admin() or user.is_staff():
        banned_from_site_user_ids = list(
            db.session.execute(
                text('SELECT id FROM "user" WHERE banned = true')
            ).scalars()
        )
        banned_from_community_user_ids = list(
            db.session.execute(
                text(
                    'SELECT user_id from "community_ban" WHERE community_id = :community_id'
                ),
                {"community_id": post.community_id},
            ).scalars()
        )
        likes = (
            PostVote.query.filter(PostVote.post_id == post_id, PostVote.effect != 0)
            .order_by(PostVote.effect)
            .order_by(PostVote.created_at)
            .paginate(page=page, per_page=limit, error_out=False)
        )
        post_likes = []
        for like in likes:
            post_likes.append(
                {
                    "score": like.effect,
                    "creator_banned_from_community": like.user_id
                    in banned_from_community_user_ids,
                    "creator_banned": like.user_id in banned_from_site_user_ids,
                    "creator": user_view(user=like.user_id, variant=1, stub=True),
                }
            )
        response_json = {
            "next_page": str(likes.next_num) if likes.next_num is not None else None,
            "post_likes": post_likes,
        }
        return response_json
    else:
        raise Exception("Not a moderator")


def put_post_set_flair(auth, data):
    post_id = data["post_id"]
    flair_list = data["flair_id_list"] if "flair_id_list" in data else []

    post = Post.query.filter_by(id=post_id).one()
    user = authorise_api_user(auth, return_type="model")

    if (
        post.community.is_moderator(user)
        or user.is_admin_or_staff()
        or post.user_id == user.id
    ):
        # Start by clearing the existing flair
        post.flair = []

        if flair_list:
            comm_flair = CommunityFlair.query.filter_by(
                community_id=post.community_id
            ).all()
            flair_objs = [CommunityFlair.query.get(flair_id) for flair_id in flair_list]

            for flair in flair_objs:
                if flair in comm_flair:
                    # Flair from correct community, add it
                    post.flair.append(flair)

        db.session.commit()

        if post.status == POST_STATUS_PUBLISHED:
            task_selector("edit_post", post_id=post.id)

        return post_view(post=post, variant=2, stub=False)
    else:
        raise Exception("Insufficient permissions")<|MERGE_RESOLUTION|>--- conflicted
+++ resolved
@@ -77,16 +77,10 @@
         page = int(data["page"])
     else:
         page = 1
-<<<<<<< HEAD
     limit = int(data["limit"]) if "limit" in data else 50
     liked_only = data["liked_only"] if "liked_only" in data else False
     saved_only = data["saved_only"] if "saved_only" in data else False
-=======
-    limit = int(data['limit']) if 'limit' in data else 50
-    liked_only = data['liked_only'] if 'liked_only' in data else False
-    saved_only = data['saved_only'] if 'saved_only' in data else False
-    ignore_sticky = data['ignore_sticky'] if 'ignore_sticky' in data else False
->>>>>>> d9a8c4df
+    ignore_sticky = data["ignore_sticky"] if "ignore_sticky" in data else False
 
     query = data["q"] if "q" in data else ""
 
@@ -370,7 +364,7 @@
         filtered_out_community_ids = filtered_out_communities(user)
         if len(filtered_out_community_ids):
             posts = posts.filter(Post.community_id.not_in(filtered_out_community_ids))
-    
+
     if search_by_community and not ignore_sticky:
         posts = posts.order_by(desc(Post.sticky))
 
@@ -421,17 +415,12 @@
     elif sort == "New":
         posts = posts.order_by(desc(Post.posted_at))
     elif sort == "Scaled":
-<<<<<<< HEAD
         posts = (
-            posts.filter(Post.ranking_scaled != None)
+            posts.filter(Post.ranking_scaled != None, Post.from_bot == False)
             .order_by(desc(Post.ranking_scaled))
             .order_by(desc(Post.ranking))
             .order_by(desc(Post.posted_at))
         )
-=======
-        posts = posts.filter(Post.ranking_scaled != None, Post.from_bot == False).order_by(desc(Post.ranking_scaled)).order_by(
-            desc(Post.ranking)).order_by(desc(Post.posted_at))
->>>>>>> d9a8c4df
     elif sort == "Active":
         posts = posts.filter(Post.reply_count > 0)
         posts = posts.order_by(desc(Post.last_active))
