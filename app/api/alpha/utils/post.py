--- conflicted
+++ resolved
@@ -204,16 +204,12 @@
             bookmarked_post_ids = tuple(db.session.execute(text('SELECT post_id FROM "post_bookmark" WHERE user_id = :user_id'),
                                                      {"user_id": user_id}).scalars())
             posts = posts.filter(Post.id.in_(bookmarked_post_ids))
-<<<<<<< HEAD
-        # For API endpoints, don't filter out read posts server-side to allow client-side dimming
-        # The native UI will still respect user.hide_read_posts via app/utils.py filtering
-=======
         else:
             u_rp_ids = tuple(db.session.execute(text('SELECT read_post_id FROM "read_posts" WHERE user_id = :user_id'),
                                           {"user_id": user_id}).scalars())
-            if user.hide_read_posts:
-                posts = posts.filter(Post.id.not_in(u_rp_ids))              # do not pass set() into not_in(), only tuples or lists
->>>>>>> 97b37d6d
+            # For API endpoints, don't filter out read posts server-side to allow client-side dimming
+            # The native UI will still respect user.hide_read_posts via app/utils.py filtering
+            # Note: u_rp_ids is still collected for the read_posts set used later in post_view()
 
         filtered_out_community_ids = filtered_out_communities(user)
         if len(filtered_out_community_ids):
