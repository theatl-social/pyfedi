--- conflicted
+++ resolved
@@ -221,13 +221,8 @@
 
 
 def post_private_message_report(auth, data):
-<<<<<<< HEAD
     chat_message_id = data["private_message_id"]
-    reason = data["reason"]
-=======
-    chat_message_id = data['private_message_id']
-    reason = data['reason'][:255]
->>>>>>> d9a8c4df
+    reason = data["reason"][:255]
 
     user_id = authorise_api_user(auth)
 
