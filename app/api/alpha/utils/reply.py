from app import db
from app.api.alpha.utils.validators import required, integer_expected, boolean_expected, string_expected
from app.api.alpha.views import reply_view, reply_report_view
from app.models import Notification, PostReply, Post
from app.constants import *
from app.shared.reply import vote_for_reply, bookmark_the_post_reply, remove_the_bookmark_from_post_reply, toggle_post_reply_notification, make_reply, edit_reply, \
                             delete_reply, restore_reply, report_reply, mod_remove_reply, mod_restore_reply
from app.utils import authorise_api_user, blocked_users, blocked_instances

from sqlalchemy import desc, or_, text


def get_reply_list(auth, data, user_id=None):
    sort = data['sort'].lower() if data and 'sort' in data else "new"
    max_depth = data['max_depth'] if data and 'max_depth' in data else None
    page = int(data['page']) if data and 'page' in data else 1
    limit = int(data['limit']) if data and 'limit' in data else 10
    post_id = data['post_id'] if data and 'post_id' in data else None
    parent_id = data['parent_id'] if data and 'parent_id' in data else None
    person_id = data['person_id'] if data and 'person_id' in data else None

    if data and not (post_id or parent_id or person_id):
        raise Exception('missing parameters for reply')

    # user_id: the logged in user
    # person_id: the author of the posts being requested

    if auth:
        user_id = authorise_api_user(auth)

    if parent_id and post_id:
        replies = PostReply.query.filter(PostReply.root_id == parent_id, PostReply.post_id == post_id)
        if replies.count() == 0:
            reply_ids = db.session.execute(text('select id from post_reply where :id = ANY(path)'), {"id": parent_id}).scalars()
            replies = PostReply.query.filter(PostReply.id.in_(reply_ids), PostReply.post_id == post_id)
    elif post_id:
        replies = PostReply.query.filter(PostReply.post_id == post_id)
    elif parent_id:
<<<<<<< HEAD
        replies = PostReply.query.filter(or_(PostReply.parent_id == parent_id, PostReply.id == parent_id), PostReply.depth <= max_depth)
        page = 1
=======
        replies = PostReply.query.filter(PostReply.root_id == parent_id)
        if replies.count() == 0:
            reply_ids = db.session.execute(text('select id from post_reply where :id = ANY(path)'), {"id": parent_id}).scalars()
            replies = PostReply.query.filter(PostReply.id.in_(reply_ids))
>>>>>>> d94f3e34
    elif person_id:
        replies = PostReply.query.filter_by(user_id=person_id)

    if max_depth:
        replies = replies.filter(PostReply.depth <= max_depth)

    if user_id and user_id != person_id:
        blocked_person_ids = blocked_users(user_id)
        if blocked_person_ids:
            replies = replies.filter(PostReply.user_id.not_in(blocked_person_ids))
        blocked_instance_ids = blocked_instances(user_id)
        if blocked_instance_ids:
            replies = replies.filter(PostReply.instance_id.not_in(blocked_instance_ids))

    if sort == "hot":
        replies = replies.order_by(desc(PostReply.ranking)).order_by(desc(PostReply.posted_at))
    elif sort == "top":
        replies = replies.order_by(desc(PostReply.up_votes - PostReply.down_votes))
    elif sort == "new":
        replies = replies.order_by(desc(PostReply.posted_at))

    replies = replies.paginate(page=page, per_page=limit, error_out=False)

    replylist = []
    for reply in replies:
        replylist.append(reply_view(reply=reply, variant=2, user_id=user_id))

    list_json = {
        "comments": replylist
    }

    return list_json


def get_reply(auth, data):
    if not data or 'id' not in data:
        raise Exception('missing parameters for comment')

    id = int(data['id'])

    user_id = authorise_api_user(auth) if auth else None

    reply_json = reply_view(reply=id, variant=4, user_id=user_id)
    return reply_json


def post_reply_like(auth, data):
    required(['comment_id', 'score'], data)
    integer_expected(['comment_id', 'score'], data)

    score = data['score']
    reply_id = data['comment_id']
    if score == 1:
        direction = 'upvote'
    elif score == -1:
        direction = 'downvote'
    else:
        score = 0
        direction = 'reversal'

    user_id = vote_for_reply(reply_id, direction, SRC_API, auth)
    reply_json = reply_view(reply=reply_id, variant=4, user_id=user_id, my_vote=score)
    return reply_json


def put_reply_save(auth, data):
    required(['comment_id', 'save'], data)
    integer_expected(['comment_id'], data)
    boolean_expected(['save'], data)

    reply_id = data['comment_id']
    save = data['save']

    user_id = bookmark_the_post_reply(reply_id, SRC_API, auth) if save else remove_the_bookmark_from_post_reply(reply_id, SRC_API, auth)
    reply_json = reply_view(reply=reply_id, variant=4, user_id=user_id)
    return reply_json


def put_reply_subscribe(auth, data):
    required(['comment_id', 'subscribe'], data)
    integer_expected(['comment_id'], data)
    boolean_expected(['subscribe'], data)

    reply_id = data['comment_id']
    subscribe = data['subscribe']           # not actually processed - is just a toggle

    user_id = toggle_post_reply_notification(reply_id, SRC_API, auth)
    reply_json = reply_view(reply=reply_id, variant=4, user_id=user_id)
    return reply_json


def post_reply(auth, data):
    required(['body', 'post_id'], data)
    string_expected(['body',], data)
    integer_expected(['post_id', 'parent_id', 'language_id'], data)

    body = data['body']
    post_id = data['post_id']
    parent_id = data['parent_id'] if 'parent_id' in data else None
    language_id = data['language_id'] if 'language_id' in data else 2       # FIXME: use site language
    if language_id < 2:
        language_id = 2                                                     # FIXME: use site language

    input = {'body': body, 'notify_author': True, 'language_id': language_id}
    post = Post.query.filter_by(id=post_id).one()

    user_id, reply = make_reply(input, post, parent_id, SRC_API, auth)

    reply_json = reply_view(reply=reply, variant=4, user_id=user_id)
    return reply_json


def put_reply(auth, data):
    required(['comment_id'], data)
    string_expected(['body',], data)
    integer_expected(['comment_id', 'language_id'], data)

    reply_id = data['comment_id']
    reply = PostReply.query.filter_by(id=reply_id).one()

    body = data['body'] if 'body' in data else reply.body
    language_id = data['language_id'] if 'language_id' in data else reply.language_id
    if language_id < 2:
        language_id = 2                                                     # FIXME: use site language

    input = {'body': body, 'notify_author': True, 'language_id': language_id}
    post = Post.query.filter_by(id=reply.post_id).one()

    user_id, reply = edit_reply(input, reply, post, SRC_API, auth)

    reply_json = reply_view(reply=reply, variant=4, user_id=user_id)
    return reply_json


def post_reply_delete(auth, data):
    required(['comment_id', 'deleted'], data)
    integer_expected(['comment_id'], data)
    boolean_expected(['deleted'], data)

    reply_id = data['comment_id']
    deleted = data['deleted']

    if deleted == True:
        user_id, reply = delete_reply(reply_id, SRC_API, auth)
    else:
        user_id, reply = restore_reply(reply_id, SRC_API, auth)

    reply_json = reply_view(reply=reply, variant=4, user_id=user_id)
    return reply_json


def post_reply_report(auth, data):
    required(['comment_id', 'reason'], data)
    integer_expected(['comment_id'], data)
    string_expected(['reason'], data)

    reply_id = data['comment_id']
    reason = data['reason']
    input = {'reason': reason, 'description': '', 'report_remote': True}

    user_id, report = report_reply(reply_id, input, SRC_API, auth)

    reply_json = reply_report_view(report=report, reply_id=reply_id, user_id=user_id)
    return reply_json


def post_reply_remove(auth, data):
    required(['comment_id', 'removed'], data)
    integer_expected(['comment_id'], data)
    boolean_expected(['removed'], data)
    string_expected(['reason'], data)

    reply_id = data['comment_id']
    removed = data['removed']

    if removed == True:
        reason = data['reason'] if 'reason' in data else 'Removed by mod'
        user_id, reply = mod_remove_reply(reply_id, reason, SRC_API, auth)
    else:
        reason = data['reason'] if 'reason' in data else 'Restored by mod'
        user_id, reply = mod_restore_reply(reply_id, reason, SRC_API, auth)

    reply_json = reply_view(reply=reply, variant=4, user_id=user_id)
    return reply_json


def post_reply_mark_as_read(auth, data):
    required(['comment_reply_id', 'read'], data)
    integer_expected(['comment_reply_id'], data)
    boolean_expected(['read'], data)

    reply_id = data['comment_reply_id']
    read = data['read']

    user_id = authorise_api_user(auth)

    # no real support for this. Just marking the Notification for the reply really
    # notification has its own id, which would be handy, but reply_view is currently just returning the reply.id for that
    reply = PostReply.query.filter_by(id=reply_id).one()

    reply_url = '#comment_' + str(reply.id)
    mention_url = '/comment/' + str(reply.id)
    notification = Notification.query.filter(Notification.user_id == user_id, or_(Notification.url.ilike(f"%{reply_url}%"), Notification.url.ilike(f"%{mention_url}%"))).first()
    if notification:
        notification.read = read
        db.session.commit()

    reply_json = {'comment_reply_view': reply_view(reply=reply, variant=5, user_id=user_id, read=True)}
    return reply_json




<|MERGE_RESOLUTION|>--- conflicted
+++ resolved
@@ -36,15 +36,10 @@
     elif post_id:
         replies = PostReply.query.filter(PostReply.post_id == post_id)
     elif parent_id:
-<<<<<<< HEAD
-        replies = PostReply.query.filter(or_(PostReply.parent_id == parent_id, PostReply.id == parent_id), PostReply.depth <= max_depth)
-        page = 1
-=======
         replies = PostReply.query.filter(PostReply.root_id == parent_id)
         if replies.count() == 0:
             reply_ids = db.session.execute(text('select id from post_reply where :id = ANY(path)'), {"id": parent_id}).scalars()
             replies = PostReply.query.filter(PostReply.id.in_(reply_ids))
->>>>>>> d94f3e34
     elif person_id:
         replies = PostReply.query.filter_by(user_id=person_id)
 
