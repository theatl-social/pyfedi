--- conflicted
+++ resolved
@@ -237,11 +237,8 @@
         return v5
 
 
-<<<<<<< HEAD
+# emergency function - shouldn't be called in normal circumstances
 @cache.memoize(timeout=86400)
-=======
-# emergency function - shouldn't be called in normal circumstances
->>>>>>> d94f3e34
 def calculate_path(reply):
     path = [0, reply.id]
     if reply.depth == 1:
@@ -262,17 +259,11 @@
     db.session.commit()
 
 
-<<<<<<< HEAD
-@cache.memoize(timeout=86400)
-def calculate_if_has_children(reply):    # result used as True / False
-    return db.session.execute(text('SELECT COUNT(id) AS c FROM "post_reply" WHERE parent_id = :id'), {'id': reply.id}).scalar()
-=======
 # emergency function - shouldn't be called in normal circumstances
 def calculate_child_count(reply):
     child_count = db.session.execute(text('select count(id) as c from post_reply where :id = ANY(path) and id != :id and deleted = false'), {"id": reply.id}).scalar()
     reply.child_count = child_count
     db.session.commit()
->>>>>>> d94f3e34
 
 
 def reply_view(reply: PostReply | int, variant: int, user_id=None, my_vote=0, read=False):
@@ -291,13 +282,9 @@
                    'distinguished': False,
                    'removed': False})
 
-<<<<<<< HEAD
-        v1['path'] = '.'.join(map(str, reply.path)) if reply.path else calculate_path(reply)
-=======
         if not reply.path:
             calculate_path(reply)
         v1['path'] = '.'.join(str(id) for id in reply.path)
->>>>>>> d94f3e34
         if reply.edited_at:
             v1['edited_at'] = reply.edited_at.isoformat() + 'Z'
         if reply.deleted == True:
@@ -310,14 +297,8 @@
     # Variant 2 - views/comment_view.dart - /comment/list api endpoint
     if variant == 2:
         # counts - models/comment/comment_aggregates.dart
-        if not reply.child_count:
-            calculate_child_count(reply)
         counts = {'comment_id': reply.id, 'score': reply.score, 'upvotes': reply.up_votes, 'downvotes': reply.down_votes,
-<<<<<<< HEAD
                   'published': reply.posted_at.isoformat() + 'Z', 'child_count': reply.child_count if reply.child_count is not None else 0}
-=======
-                  'published': reply.posted_at.isoformat() + 'Z', 'child_count': reply.child_count}
->>>>>>> d94f3e34
 
         bookmarked = db.session.execute(text('SELECT user_id FROM "post_reply_bookmark" WHERE post_reply_id = :post_reply_id and user_id = :user_id'), {'post_reply_id': reply.id, 'user_id': user_id}).scalar()
         reply_sub = db.session.execute(text('SELECT user_id FROM "notification_subscription" WHERE type = :type and entity_id = :entity_id and user_id = :user_id'), {'type': NOTIF_REPLY, 'entity_id': reply.id, 'user_id': user_id}).scalar()
