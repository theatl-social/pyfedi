from flask import current_app, request, jsonify
from flask_smorest import abort

from app import limiter
from app.api.alpha import (
    bp,
    site_bp,
    misc_bp,
    comm_bp,
    feed_bp,
    topic_bp,
    user_bp,
    reply_bp,
    post_bp,
    private_message_bp,
    upload_bp,
)
from app.api.alpha.utils.community import (
    get_community,
    get_community_list,
    post_community_follow,
    post_community_block,
    post_community,
    put_community,
    put_community_subscribe,
    post_community_delete,
    get_community_moderate_bans,
    put_community_moderate_unban,
    post_community_moderate_ban,
    post_community_moderate_post_nsfw,
    post_community_mod,
    post_community_flair_create,
    put_community_flair_edit,
    post_community_flair_delete,
)
from app.api.alpha.utils.domain import post_domain_block
from app.api.alpha.utils.feed import get_feed_list
from app.api.alpha.utils.misc import get_search, get_resolve_object, get_suggestion
from app.api.alpha.utils.post import (
    get_post_list,
    get_post,
    post_post_like,
    put_post_save,
    put_post_subscribe,
    post_post,
    put_post,
    post_post_delete,
    post_post_report,
    post_post_lock,
    post_post_feature,
    post_post_remove,
    post_post_mark_as_read,
    get_post_replies,
    get_post_like_list,
    put_post_set_flair,
    get_post_list2,
)
from app.api.alpha.utils.private_message import (
    get_private_message_list,
    post_private_message,
    post_private_message_mark_as_read,
    get_private_message_conversation,
    put_private_message,
    post_private_message_delete,
    post_private_message_report,
    post_leave_conversation,
)
from app.api.alpha.utils.reply import (
    get_reply_list,
    post_reply_like,
    put_reply_save,
    put_reply_subscribe,
    post_reply,
    put_reply,
    post_reply_delete,
    post_reply_report,
    post_reply_remove,
    post_reply_mark_as_read,
    get_reply,
    post_reply_lock,
    get_reply_like_list,
)
from app.api.alpha.utils.site import (
    get_site,
    post_site_block,
    get_federated_instances,
    get_site_instance_chooser,
    get_site_instance_chooser_search,
    get_site_version,
)
from app.api.alpha.utils.topic import get_topic_list
<<<<<<< HEAD
from app.api.alpha.utils.upload import (
    post_upload_image,
    post_upload_community_image,
    post_upload_user_image,
)
from app.api.alpha.utils.user import (
    get_user,
    post_user_block,
    get_user_unread_count,
    get_user_replies,
    post_user_mark_all_as_read,
    put_user_subscribe,
    put_user_save_user_settings,
    get_user_notifications,
    put_user_notification_state,
    get_user_notifications_count,
    put_user_mark_all_notifications_read,
    post_user_verify_credentials,
    post_user_set_flair,
    get_user_details,
)
=======
from app.api.alpha.utils.upload import post_upload_image, post_upload_community_image, post_upload_user_image, \
    post_image_delete
from app.api.alpha.utils.user import get_user, post_user_block, get_user_unread_count, get_user_replies, \
    post_user_mark_all_as_read, put_user_subscribe, put_user_save_user_settings, \
    get_user_notifications, put_user_notification_state, get_user_notifications_count, \
    put_user_mark_all_notifications_read, post_user_verify_credentials, post_user_set_flair, get_user_details, \
    get_user_media
>>>>>>> d9a8c4df
from app.constants import *
from app.utils import orjson_response, get_setting
from app.api.alpha.schema import *


def enable_api():
    return (
        True
        if current_app.debug or current_app.config["ENABLE_ALPHA_API"] == "true"
        else False
    )


def is_trusted_request():
    if current_app.debug:
        return True
    if request.remote_addr in current_app.config["SKIP_RATE_LIMIT_IPS"]:
        return True
    return False


# Site
@site_bp.route("/site", methods=["GET"])
@site_bp.doc(summary="Gets the site, and your user data.")
@site_bp.response(200, GetSiteResponse)
@site_bp.alt_response(400, schema=DefaultError)
def get_alpha_site():
    if not enable_api():
        return abort(400, message="alpha api is not enabled")
    auth = request.headers.get("Authorization")
    with limiter.limit("20/minute"):
        resp = get_site(auth)
    validated = GetSiteResponse().load(resp)
    return orjson_response(validated)


@site_bp.route("/site/version", methods=["GET"])
@site_bp.doc(summary="Gets version of PieFed.")
@site_bp.response(200, GetSiteVersionResponse)
@site_bp.alt_response(400, schema=DefaultError)
def get_alpha_site_version():
    if not enable_api():
        return abort(400, message="alpha api is not enabled")
    auth = request.headers.get("Authorization")
    resp = get_site_version(auth)
    return GetSiteVersionResponse().load(resp)


@site_bp.route("/site/block", methods=["POST"])
@site_bp.doc(summary="Block an instance.")
@site_bp.arguments(BlockInstanceRequest)
@site_bp.response(200, BlockInstanceResponse)
@site_bp.alt_response(400, schema=DefaultError)
def post_alpha_site_block(data):
    if not enable_api():
        return abort(400, message="alpha api is not enabled")
    auth = request.headers.get("Authorization")
    resp = post_site_block(auth, data)
    return BlockInstanceResponse().load(resp)


# Site instance chooser
@site_bp.route("/site/instance_chooser", methods=["GET"])
@site_bp.doc(
    summary="Gets the site info for use by other instances in the Instance Chooser functionality."
)
@site_bp.response(200, GetSiteInstanceChooserResponse)
@site_bp.alt_response(400, schema=DefaultError)
def get_alpha_site_instance_chooser():
    if not enable_api():
        return abort(400, message="alpha api is not enabled")
    if get_setting("enable_instance_chooser", False):
        auth = request.headers.get("Authorization")
        resp = get_site_instance_chooser(auth)
        return GetSiteInstanceChooserResponse().load(resp)
    else:
        return abort(404)


@site_bp.route("/site/instance_chooser_search", methods=["GET"])
@site_bp.doc(summary="Search for other instances.")
@site_bp.arguments(SearchInstanceChooser, location="query")
@site_bp.response(200, GetSiteInstanceChooserSearchResponse)
@site_bp.alt_response(400, schema=DefaultError)
def get_alpha_site_instance_chooser_search(data):
    if get_setting("enable_instance_chooser", False):
        resp = get_site_instance_chooser_search(data)
        return GetSiteInstanceChooserSearchResponse().load(resp)
    else:
        return abort(404)


# Misc
@misc_bp.route("/search", methods=["GET"])
@misc_bp.doc(summary="Search PieFed.")
@misc_bp.arguments(SearchRequest, location="query")
@misc_bp.response(200, SearchResponse)
@misc_bp.alt_response(400, schema=DefaultError)
def get_alpha_search(data):
    if not enable_api():
        return abort(400, message="alpha api is not enabled")
    auth = request.headers.get("Authorization")
    resp = get_search(auth, data)
    return SearchResponse().load(resp)


@misc_bp.route("/resolve_object", methods=["GET"])
@misc_bp.doc(summary="Fetch a non-local / federated object.")
@misc_bp.arguments(ResolveObjectRequest, location="query")
@misc_bp.response(200, ResolveObjectResponse)
@misc_bp.alt_response(400, schema=DefaultError)
def get_alpha_resolve_object(data):
    if not enable_api():
        return abort(400, message="alpha api is not enabled")
    auth = request.headers.get("Authorization")
    resp = get_resolve_object(auth, data)
    return ResolveObjectResponse().load(resp)


@misc_bp.route("/federated_instances", methods=["GET"])
@misc_bp.doc(summary="Fetch federated instances.")
@misc_bp.response(200, GetFederatedInstancesResponse)
@misc_bp.alt_response(400, schema=DefaultError)
def get_alpha_federated_instances():
    if not enable_api():
        return abort(400, message="alpha api is not enabled")
    data = {"include_federation_state": False}
    resp = get_federated_instances(data)
    return GetFederatedInstancesResponse().load(resp)


@misc_bp.route("/suggest_completion", methods=["GET"])
@misc_bp.doc(summary="Suggest people and communities while users type.")
@comm_bp.arguments(GetSuggestCompletionRequest, location="query")
@misc_bp.response(200, GetSuggestCompletionResponse)
@misc_bp.alt_response(400, schema=DefaultError)
def get_alpha_suggest_completion(data):
    if not enable_api():
        return abort(400, message="alpha api is not enabled")
    resp = get_suggestion(data)
    return GetSuggestCompletionResponse().load(resp)


# Community
@comm_bp.route("/community", methods=["GET"])
@comm_bp.doc(summary="Get / fetch a community.")
@comm_bp.arguments(GetCommunityRequest, location="query")
@comm_bp.response(200, GetCommunityResponse)
@comm_bp.alt_response(400, schema=DefaultError)
def get_alpha_community(data):
    if not enable_api():
        return abort(400, message="alpha api is not enabled")
    auth = request.headers.get("Authorization")
    resp = get_community(auth, data)
    return GetCommunityResponse().load(resp)


@comm_bp.route("/community/list", methods=["GET"])
@comm_bp.doc(summary="List communities, with various filters.")
@comm_bp.arguments(ListCommunitiesRequest, location="query")
@comm_bp.response(200, ListCommunitiesResponse)
@comm_bp.alt_response(400, schema=DefaultError)
def get_alpha_community_list(data):
    if not enable_api():
        return abort(400, message="alpha api is not enabled")
    auth = request.headers.get("Authorization")
    resp = get_community_list(auth, data)
    return ListCommunitiesResponse().load(resp)


@comm_bp.route("/community/follow", methods=["POST"])
@comm_bp.doc(summary="Follow / subscribe to a community.")
@comm_bp.arguments(FollowCommunityRequest)
@comm_bp.response(200, CommunityResponse)
@comm_bp.alt_response(400, schema=DefaultError)
def post_alpha_community_follow(data):
    if not enable_api():
        return abort(400, message="alpha api is not enabled")
    auth = request.headers.get("Authorization")
    resp = post_community_follow(auth, data)
    return CommunityResponse().load(resp)


@comm_bp.route("/community/block", methods=["POST"])
@comm_bp.doc(summary="Block a community.")
@comm_bp.arguments(BlockCommunityRequest)
@comm_bp.response(200, BlockCommunityResponse)
@comm_bp.alt_response(400, schema=DefaultError)
def post_alpha_community_block(data):
    if not enable_api():
        return abort(400, message="alpha api is not enabled")
    auth = request.headers.get("Authorization")
    resp = post_community_block(auth, data)
    return BlockCommunityResponse().load(resp)


@comm_bp.route("/community", methods=["POST"])
@comm_bp.doc(summary="Create a new community.")
@comm_bp.arguments(CreateCommunityRequest)
@comm_bp.response(200, CommunityResponse)
@comm_bp.alt_response(400, schema=DefaultError)
@comm_bp.alt_response(429, schema=DefaultError)
def post_alpha_community(data):
    if not enable_api():
        return abort(400, message="alpha api is not enabled")
    with limiter.limit("10/day"):
        auth = request.headers.get("Authorization")
        resp = post_community(auth, data)
        return CommunityResponse().load(resp)


@comm_bp.route("/community", methods=["PUT"])
@comm_bp.doc(summary="Edit community.")
@comm_bp.arguments(EditCommunityRequest)
@comm_bp.response(200, CommunityResponse)
@comm_bp.alt_response(400, schema=DefaultError)
def put_alpha_community(data):
    if not enable_api():
        return abort(400, message="alpha api is not enabled")
    auth = request.headers.get("Authorization")
    resp = put_community(auth, data)
    return CommunityResponse().load(resp)


@comm_bp.route("/community/subscribe", methods=["PUT"])
@comm_bp.doc(summary="Subscribe to activities in a community.")
@comm_bp.arguments(SubscribeCommunityRequest)
@comm_bp.response(200, CommunityResponse)
@comm_bp.alt_response(400, schema=DefaultError)
def put_alpha_community_subscribe(data):
    if not enable_api():
        return abort(400, message="alpha api is not enabled")
    auth = request.headers.get("Authorization")
    resp = put_community_subscribe(auth, data)
    return CommunityResponse().load(resp)


@comm_bp.route("/community/delete", methods=["POST"])
@comm_bp.doc(summary="Delete a community.")
@comm_bp.arguments(DeleteCommunityRequest)
@comm_bp.response(200, CommunityResponse)
@comm_bp.alt_response(400, schema=DefaultError)
def post_alpha_community_delete(data):
    if not enable_api():
        return abort(400, message="alpha api is not enabled")
    auth = request.headers.get("Authorization")
    resp = post_community_delete(auth, data)
    return CommunityResponse().load(resp)


@comm_bp.route("/community/mod", methods=["POST"])
@comm_bp.doc(summary="Add or remove a moderator for your community.")
@comm_bp.arguments(ModCommunityRequest)
@comm_bp.response(200, ModCommunityResponse)
@comm_bp.alt_response(400, schema=DefaultError)
def post_alpha_community_mod(data):
    if not enable_api():
        return abort(400, message="alpha api is not enabled")
    auth = request.headers.get("Authorization")
    resp = post_community_mod(auth, data)
    return ModCommunityResponse().load(resp)


@comm_bp.route("/community/moderate/bans", methods=["GET"])
@comm_bp.doc(summary="Get the list of banned users for a community.")
@comm_bp.arguments(CommunityModerationBansListRequest, location="query")
@comm_bp.response(200, CommunityModerationBansListResponse)
@comm_bp.alt_response(400, schema=DefaultError)
def get_alpha_community_moderate_bans(data):
    if not enable_api():
        return abort(400, message="alpha api is not enabled")
    auth = request.headers.get("Authorization")
    resp = get_community_moderate_bans(auth, data)
    return CommunityModerationBansListResponse().load(resp)


@comm_bp.route("/community/moderate/unban", methods=["PUT"])
@comm_bp.doc(summary="Unban a user from a community.")
@comm_bp.arguments(CommunityModerationUnbanRequest)
@comm_bp.response(200, CommunityModerationBanItem)
@comm_bp.alt_response(400, schema=DefaultError)
def put_alpha_community_moderate_unban(data):
    if not enable_api():
        return abort(400, message="alpha api is not enabled")
    auth = request.headers.get("Authorization")
    resp = put_community_moderate_unban(auth, data)
    return CommunityModerationBanItem().load(resp)


@comm_bp.route("/community/moderate/ban", methods=["POST"])
@comm_bp.doc(summary="Ban a user from a community.")
@comm_bp.arguments(CommunityModerationBanRequest)
@comm_bp.response(200, CommunityModerationBanItem)
@comm_bp.alt_response(400, schema=DefaultError)
def post_alpha_community_moderate_ban(data):
    if not enable_api():
        return abort(400, message="alpha api is not enabled")
    auth = request.headers.get("Authorization")
    resp = post_community_moderate_ban(auth, data)
    return CommunityModerationBanItem().load(resp)


@comm_bp.route("/community/moderate/post/nsfw", methods=["POST"])
@comm_bp.doc(summary="Mark or unmark a post as NSFW.")
@comm_bp.arguments(CommunityModerationNsfwRequest)
@comm_bp.response(200, PostView)
@comm_bp.alt_response(400, schema=DefaultError)
def post_alpha_community_moderate_post_nsfw(data):
    if not enable_api():
        return abort(400, message="alpha api is not enabled")
    auth = request.headers.get("Authorization")
    resp = post_community_moderate_post_nsfw(auth, data)
    return PostView().load(resp)


@comm_bp.route("/community/flair", methods=["POST"])
@comm_bp.doc(summary="Create a new post flair in the community")
@comm_bp.arguments(CommunityFlairCreateRequest)
@comm_bp.response(200, CommunityFlairCreateResponse)
@comm_bp.alt_response(400, schema=DefaultError)
def post_alpha_community_flair(data):
    if not enable_api():
        return abort(400, message="alpha api is not enabled")
    auth = request.headers.get("Authorization")
    resp = post_community_flair_create(auth, data)
    return CommunityFlairCreateResponse().load(resp)


@comm_bp.route("/community/flair", methods=["PUT"])
@comm_bp.doc(summary="Edit an existing post flair in the community")
@comm_bp.arguments(CommunityFlairEditRequest)
@comm_bp.response(200, CommunityFlairEditResponse)
@comm_bp.alt_response(400, schema=DefaultError)
def put_alpha_community_flair(data):
    if not enable_api():
        return abort(400, message="alpha api is not enabled")
    auth = request.headers.get("Authorization")
    resp = put_community_flair_edit(auth, data)
    return CommunityFlairEditResponse().load(resp)


@comm_bp.route("/community/flair/delete", methods=["POST"])
@comm_bp.doc(summary="Delete a post flair in a community")
@comm_bp.arguments(CommunityFlairDeleteRequest)
@comm_bp.response(200, CommunityFlairDeleteResponse)
@comm_bp.alt_response(400, schema=DefaultError)
def post_alpha_community_flair_delete(data):
    if not enable_api():
        return abort(400, message="alpha api is not enabled")
    auth = request.headers.get("Authorization")
    resp = post_community_flair_delete(auth, data)
    return CommunityFlairDeleteResponse().load(resp)


# Feed
@feed_bp.route("/feed/list", methods=["GET"])
@feed_bp.doc(summary="Get list of feeds")
@feed_bp.arguments(FeedListRequest, location="query")
@feed_bp.response(200, FeedListResponse)
@feed_bp.alt_response(400, schema=DefaultError)
def get_alpha_feed_list(data):
    if not enable_api():
        return abort(400, message="alpha api is not enabled")
    auth = request.headers.get("Authorization")
    resp = get_feed_list(auth, data)
    validated = FeedListResponse().load(resp)
    return orjson_response(validated)


# Post
@post_bp.route("/post/list", methods=["GET"])
@post_bp.doc(summary="List posts.")
@post_bp.arguments(ListPostsRequest, location="query", unknown=INCLUDE)
@post_bp.response(200, ListPostsResponse)
@post_bp.alt_response(400, schema=DefaultError)
def get_alpha_post_list(data):
    if not enable_api():
        return abort(400, message="alpha api is not enabled")
    auth = request.headers.get("Authorization")
    resp = get_post_list(auth, data)
    validated = ListPostsResponse().load(resp)
    return orjson_response(validated)


@post_bp.route("/post/list2", methods=["GET"])
@post_bp.doc(summary="List posts. For testing only, do not use.")
@post_bp.arguments(ListPostsRequest2, location="query", unknown=INCLUDE)
@post_bp.response(200, ListPostsResponse)
@post_bp.alt_response(400, schema=DefaultError)
def get_alpha_post_list2(data):
    if not enable_api():
        return abort(400, message="alpha api is not enabled")
    auth = request.headers.get("Authorization")
    resp = get_post_list2(auth, data)
    validated = ListPostsResponse().load(resp)
    return orjson_response(validated)


@post_bp.route("/post", methods=["GET"])
@post_bp.doc(summary="Get/fetch a post")
@post_bp.arguments(GetPostRequest, location="query")
@post_bp.response(200, GetPostResponse)
@post_bp.alt_response(400, schema=DefaultError)
def get_alpha_post(data):
    if not enable_api():
        return abort(400, message="alpha api is not enabled")
    auth = request.headers.get("Authorization")
    resp = get_post(auth, data)
    return GetPostResponse().load(resp)


@post_bp.route("/post/replies", methods=["GET"])
@post_bp.doc(summary="Get replies/comments for a post with nested structure.")
@post_bp.arguments(GetPostRepliesRequest, location="query")
@post_bp.response(200, GetPostRepliesResponse)
@post_bp.alt_response(400, schema=DefaultError)
def get_alpha_post_replies(data):
    if not enable_api():
        return abort(400, message="alpha api is not enabled")
    auth = request.headers.get("Authorization")
    resp = get_post_replies(auth, data)
    validated = GetPostRepliesResponse().load(resp)
    return orjson_response(validated)


@post_bp.route("/post/like", methods=["POST"])
@post_bp.doc(summary="Like or unlike a post.")
@post_bp.arguments(LikePostRequest)
@post_bp.response(200, GetPostResponse)
@post_bp.alt_response(400, schema=DefaultError)
def post_alpha_post_like(data):
    if not enable_api():
        return abort(400, message="alpha api is not enabled")
    auth = request.headers.get("Authorization")
    return GetPostResponse().load(post_post_like(auth, data))


@post_bp.route("/post/save", methods=["PUT"])
@post_bp.doc(summary="Save or unsave a post.")
@post_bp.arguments(SavePostRequest)
@post_bp.response(200, GetPostResponse)
@post_bp.alt_response(400, schema=DefaultError)
def put_alpha_post_save(data):
    if not enable_api():
        return abort(400, message="alpha api is not enabled")
    auth = request.headers.get("Authorization")
    resp = put_post_save(auth, data)
    return GetPostResponse().load(resp)


@post_bp.route("/post/subscribe", methods=["PUT"])
@post_bp.doc(summary="Subscribe or unsubscribe to a post.")
@post_bp.arguments(SubscribePostRequest)
@post_bp.response(200, GetPostResponse)
@post_bp.alt_response(400, schema=DefaultError)
def put_alpha_post_subscribe(data):
    if not enable_api():
        return abort(400, message="alpha api is not enabled")
    auth = request.headers.get("Authorization")
    resp = put_post_subscribe(auth, data)
    return GetPostResponse().load(resp)


@post_bp.route("/post", methods=["POST"])
@post_bp.doc(summary="Create a new post.")
@post_bp.arguments(CreatePostRequest)
@post_bp.response(200, GetPostResponse)
@post_bp.alt_response(400, schema=DefaultError)
@post_bp.alt_response(429, schema=DefaultError)
def post_alpha_post(data):
    if not enable_api():
        return abort(400, message="alpha api is not enabled")
    with limiter.limit("3/minute"):
        auth = request.headers.get("Authorization")
        resp = post_post(auth, data)
        return GetPostResponse().load(resp)


@post_bp.route("/post", methods=["PUT"])
@post_bp.doc(summary="Edit a post.")
@post_bp.arguments(EditPostRequest)
@post_bp.response(200, GetPostResponse)
@post_bp.alt_response(400, schema=DefaultError)
def put_alpha_post(data):
    if not enable_api():
        return abort(400, message="alpha api is not enabled")
    auth = request.headers.get("Authorization")
    resp = put_post(auth, data)
    return GetPostResponse().load(resp)


@post_bp.route("/post/delete", methods=["POST"])
@post_bp.doc(summary="Delete or restore a post.")
@post_bp.arguments(DeletePostRequest)
@post_bp.response(200, GetPostResponse)
@post_bp.alt_response(400, schema=DefaultError)
def post_alpha_post_delete(data):
    if not enable_api():
        return abort(400, message="alpha api is not enabled")
    auth = request.headers.get("Authorization")
    resp = post_post_delete(auth, data)
    return GetPostResponse().load(resp)


@post_bp.route("/post/report", methods=["POST"])
@post_bp.doc(summary="Report a post.")
@post_bp.arguments(ReportPostRequest)
@post_bp.response(200, PostReportResponse)
@post_bp.alt_response(400, schema=DefaultError)
def post_alpha_post_report(data):
    if not enable_api():
        return abort(400, message="alpha api is not enabled")
    auth = request.headers.get("Authorization")
    resp = post_post_report(auth, data)
    return PostReportResponse().load(resp)


@post_bp.route("/post/lock", methods=["POST"])
@post_bp.doc(summary="Lock or unlock a post.")
@post_bp.arguments(LockPostRequest)
@post_bp.response(200, GetPostResponse)
@post_bp.alt_response(400, schema=DefaultError)
def post_alpha_post_lock(data):
    if not enable_api():
        return abort(400, message="alpha api is not enabled")
    auth = request.headers.get("Authorization")
    resp = post_post_lock(auth, data)
    return GetPostResponse().load(resp)


@post_bp.route("/post/feature", methods=["POST"])
@post_bp.doc(summary="Feature or unfeature a post.")
@post_bp.arguments(FeaturePostRequest)
@post_bp.response(200, GetPostResponse)
@post_bp.alt_response(400, schema=DefaultError)
def post_alpha_post_feature(data):
    if not enable_api():
        return abort(400, message="alpha api is not enabled")
    auth = request.headers.get("Authorization")
    resp = post_post_feature(auth, data)
    return GetPostResponse().load(resp)


@post_bp.route("/post/remove", methods=["POST"])
@post_bp.doc(summary="Remove or restore a post as a moderator.")
@post_bp.arguments(RemovePostRequest)
@post_bp.response(200, GetPostResponse)
@post_bp.alt_response(400, schema=DefaultError)
def post_alpha_post_remove(data):
    if not enable_api():
        return abort(400, message="alpha api is not enabled")
    auth = request.headers.get("Authorization")
    resp = post_post_remove(auth, data)
    return GetPostResponse().load(resp)


@post_bp.route("/post/mark_as_read", methods=["POST"])
@post_bp.doc(summary="Mark one or more posts as read or unread.")
@post_bp.arguments(MarkPostAsReadRequest)
@post_bp.response(200, SuccessResponse)
@post_bp.alt_response(400, schema=DefaultError)
def post_alpha_post_mark_as_read(data):
    if not enable_api():
        return abort(400, message="alpha api is not enabled")
    auth = request.headers.get("Authorization")
    resp = post_post_mark_as_read(auth, data)
    return SuccessResponse().load(resp)


@post_bp.route("/post/like/list", methods=["GET"])
@post_bp.doc(summary="View post votes as a moderator.")
@post_bp.arguments(ListPostLikesRequest, location="query")
@post_bp.response(200, ListPostLikesResponse)
@post_bp.alt_response(400, schema=DefaultError)
def get_alpha_post_like_list(data):
    if not enable_api():
        return abort(400, message="alpha api is not enabled")
    auth = request.headers.get("Authorization")
    resp = get_post_like_list(auth, data)
    validated = ListPostLikesResponse().load(resp)
    return orjson_response(validated)


@post_bp.route("/post/assign_flair", methods=["POST"])
@post_bp.doc(summary="Add/remove flair from a post")
@post_bp.arguments(PostSetFlairRequest)
@post_bp.response(200, PostSetFlairResponse)
@post_bp.alt_response(400, schema=DefaultError)
def post_alpha_post_set_flair(data):
    if not enable_api():
        return abort(400, message="alpha api is not enabled")
    auth = request.headers.get("Authorization")
    resp = put_post_set_flair(auth, data)
    return PostSetFlairResponse().load(resp)


# Reply
@reply_bp.route("/comment/list", methods=["GET"])
@reply_bp.doc(summary="List comments, with various filters.")
@reply_bp.arguments(ListCommentsRequest, location="query")
@reply_bp.response(200, ListCommentsResponse)
@reply_bp.alt_response(400, schema=DefaultError)
def get_alpha_comment_list(data):
    if not enable_api():
        return abort(400, message="alpha api is not enabled")
    auth = request.headers.get("Authorization")
    resp = get_reply_list(auth, data)
    validated = ListCommentsResponse().load(resp)
    return orjson_response(validated)


@reply_bp.route("/comment/like", methods=["POST"])
@reply_bp.doc(summary="Like / vote on a comment.")
@reply_bp.arguments(LikeCommentRequest)
@reply_bp.response(200, GetCommentResponse)
@reply_bp.alt_response(400, schema=DefaultError)
def post_alpha_comment_like(data):
    if not enable_api():
        return abort(400, message="alpha api is not enabled")
    auth = request.headers.get("Authorization")
    resp = post_reply_like(auth, data)
    return GetCommentResponse().load(resp)


@reply_bp.route("/comment/save", methods=["PUT"])
@reply_bp.doc(summary="Save a comment.")
@reply_bp.arguments(SaveCommentRequest)
@reply_bp.response(200, GetCommentResponse)
@reply_bp.alt_response(400, schema=DefaultError)
def put_alpha_comment_save(data):
    if not enable_api():
        return abort(400, message="alpha api is not enabled")
    auth = request.headers.get("Authorization")
    resp = put_reply_save(auth, data)
    return GetCommentResponse().load(resp)


@reply_bp.route("/comment/subscribe", methods=["PUT"])
@reply_bp.doc(summary="Subscribe to a comment.")
@reply_bp.arguments(SubscribeCommentRequest)
@reply_bp.response(200, GetCommentResponse)
@reply_bp.alt_response(400, schema=DefaultError)
def put_alpha_comment_subscribe(data):
    if not enable_api():
        return abort(400, message="alpha api is not enabled")
    auth = request.headers.get("Authorization")
    resp = put_reply_subscribe(auth, data)
    return GetCommentResponse().load(resp)


@reply_bp.route("/comment", methods=["POST"])
@reply_bp.doc(summary="Create a comment.")
@reply_bp.arguments(CreateCommentRequest)
@reply_bp.response(200, GetCommentResponse)
@reply_bp.alt_response(400, schema=DefaultError)
@reply_bp.alt_response(429, schema=DefaultError)
def post_alpha_comment(data):
    if not enable_api():
        return abort(400, message="alpha api is not enabled")
    with limiter.limit("3/minute"):
        auth = request.headers.get("Authorization")
        resp = post_reply(auth, data)
        return GetCommentResponse().load(resp)


@reply_bp.route("/comment", methods=["PUT"])
@reply_bp.doc(summary="Edit a comment.")
@reply_bp.arguments(EditCommentRequest)
@reply_bp.response(200, GetCommentResponse)
@reply_bp.alt_response(400, schema=DefaultError)
def put_alpha_comment(data):
    if not enable_api():
        return abort(400, message="alpha api is not enabled")
    auth = request.headers.get("Authorization")
    resp = put_reply(auth, data)
    return GetCommentResponse().load(resp)


@reply_bp.route("/comment/delete", methods=["POST"])
@reply_bp.doc(summary="Delete a comment.")
@reply_bp.arguments(DeleteCommentRequest)
@reply_bp.response(200, GetCommentResponse)
@reply_bp.alt_response(400, schema=DefaultError)
def post_alpha_comment_delete(data):
    if not enable_api():
        return abort(400, message="alpha api is not enabled")
    auth = request.headers.get("Authorization")
    resp = post_reply_delete(auth, data)
    return GetCommentResponse().load(resp)


@reply_bp.route("/comment/report", methods=["POST"])
@reply_bp.doc(summary="Report a comment.")
@reply_bp.arguments(ReportCommentRequest)
@reply_bp.response(200, GetCommentReportResponse)
@reply_bp.alt_response(400, schema=DefaultError)
def post_alpha_comment_report(data):
    if not enable_api():
        return abort(400, message="alpha api is not enabled")
    auth = request.headers.get("Authorization")
    resp = post_reply_report(auth, data)
    return GetCommentReportResponse().load(resp)


@reply_bp.route("/comment/remove", methods=["POST"])
@reply_bp.doc(summary="Remove a comment as a moderator.")
@reply_bp.arguments(RemoveCommentRequest)
@reply_bp.response(200, GetCommentResponse)
@reply_bp.alt_response(400, schema=DefaultError)
def post_alpha_comment_remove(data):
    if not enable_api():
        return abort(400, message="alpha api is not enabled")
    auth = request.headers.get("Authorization")
    resp = post_reply_remove(auth, data)
    return GetCommentResponse().load(resp)


@reply_bp.route("/comment/mark_as_read", methods=["POST"])
@reply_bp.doc(summary="Mark a comment reply as read.")
@reply_bp.arguments(MarkCommentAsReadRequest)
@reply_bp.response(200, GetCommentReplyResponse)
@reply_bp.alt_response(400, schema=DefaultError)
def post_alpha_comment_mark_as_read(data):
    if not enable_api():
        return abort(400, message="alpha api is not enabled")
    auth = request.headers.get("Authorization")
    resp = post_reply_mark_as_read(auth, data)
    return GetCommentReplyResponse().load(resp)


@reply_bp.route("/comment", methods=["GET"])
@reply_bp.doc(summary="Get / fetch a comment.")
@reply_bp.arguments(GetCommentRequest, location="query")
@reply_bp.response(200, GetCommentResponse)
@reply_bp.alt_response(400, schema=DefaultError)
def get_alpha_comment(data):
    if not enable_api():
        return abort(400, message="alpha api is not enabled")
    auth = request.headers.get("Authorization")
    resp = get_reply(auth, data)
    return GetCommentResponse().load(resp)


@reply_bp.route("/comment/lock", methods=["POST"])
@reply_bp.doc(summary="Lock a comment chain as a moderator.")
@reply_bp.arguments(LockCommentRequest)
@reply_bp.response(200, GetCommentResponse)
@reply_bp.alt_response(400, schema=DefaultError)
def post_alpha_comment_lock(data):
    if not enable_api():
        return abort(400, message="alpha api is not enabled")
    auth = request.headers.get("Authorization")
    resp = post_reply_lock(auth, data)
    return GetCommentResponse().load(resp)


@reply_bp.route("/comment/like/list", methods=["GET"])
@reply_bp.doc(summary="View comment votes as a moderator.")
@reply_bp.arguments(ListCommentLikesRequest, location="query")
@reply_bp.response(200, ListCommentLikesResponse)
@reply_bp.alt_response(400, schema=DefaultError)
def get_alpha_comment_like_list(data):
    if not enable_api():
        return abort(400, message="alpha api is not enabled")
    auth = request.headers.get("Authorization")
    resp = get_reply_like_list(auth, data)
    validated = ListCommentLikesResponse().load(resp)
    return orjson_response(validated)


# Private Message
@private_message_bp.route("/private_message/list", methods=["GET"])
@private_message_bp.doc(summary="List private messages.")
@private_message_bp.arguments(ListPrivateMessagesRequest, location="query")
@private_message_bp.response(200, ListPrivateMessagesResponse)
@private_message_bp.alt_response(400, schema=DefaultError)
def get_alpha_private_message_list(data):
    if not enable_api():
        return abort(400, message="alpha api is not enabled")
    auth = request.headers.get("Authorization")
    resp = get_private_message_list(auth, data)
    return ListPrivateMessagesResponse().load(resp)


@private_message_bp.route("/private_message/conversation", methods=["GET"])
@private_message_bp.doc(summary="Get conversation with a specific person.")
@private_message_bp.arguments(GetPrivateMessageConversationRequest, location="query")
@private_message_bp.response(200, GetPrivateMessageConversationResponse)
@private_message_bp.alt_response(400, schema=DefaultError)
def get_alpha_private_message_conversation(data):
    if not enable_api():
        return abort(400, message="alpha api is not enabled")
    auth = request.headers.get("Authorization")
    resp = get_private_message_conversation(auth, data)
    return GetPrivateMessageConversationResponse().load(resp)


@private_message_bp.route("/private_message/conversation/leave", methods=["POST"])
@private_message_bp.doc(summary="Leave a conversation")
@private_message_bp.arguments(LeaveConversationRequest)
@private_message_bp.response(200)
@private_message_bp.alt_response(400, schema=DefaultError)
def post_alpha_conversation_leave(data):
    if not enable_api():
        return abort(400, message="alpha api is not enabled")
    auth = request.headers.get("Authorization")
    post_leave_conversation(auth, data)


@private_message_bp.route("/private_message", methods=["POST"])
@private_message_bp.doc(summary="Create a new private message.")
@private_message_bp.arguments(CreatePrivateMessageRequest)
@private_message_bp.response(200, PrivateMessageResponse)
@private_message_bp.alt_response(400, schema=DefaultError)
@private_message_bp.alt_response(429, schema=DefaultError)
def post_alpha_private_message(data):
    if not enable_api():
        return abort(400, message="alpha api is not enabled")
    with limiter.limit("3/minute"):
        auth = request.headers.get("Authorization")
        resp = post_private_message(auth, data)
        return PrivateMessageResponse().load(resp)


@private_message_bp.route("/private_message", methods=["PUT"])
@private_message_bp.doc(summary="Edit a private message.")
@private_message_bp.arguments(EditPrivateMessageRequest)
@private_message_bp.response(200, PrivateMessageResponse)
@private_message_bp.alt_response(400, schema=DefaultError)
def put_alpha_private_message(data):
    if not enable_api():
        return abort(400, message="alpha api is not enabled")
    auth = request.headers.get("Authorization")
    resp = put_private_message(auth, data)
    return PrivateMessageResponse().load(resp)


@private_message_bp.route("/private_message/mark_as_read", methods=["POST"])
@private_message_bp.doc(summary="Mark a private message as read or unread.")
@private_message_bp.arguments(MarkPrivateMessageAsReadRequest)
@private_message_bp.response(200, PrivateMessageResponse)
@private_message_bp.alt_response(400, schema=DefaultError)
def post_alpha_private_message_mark_as_read(data):
    if not enable_api():
        return abort(400, message="alpha api is not enabled")
    auth = request.headers.get("Authorization")
    resp = post_private_message_mark_as_read(auth, data)
    return PrivateMessageResponse().load(resp)


@private_message_bp.route("/private_message/delete", methods=["POST"])
@private_message_bp.doc(summary="Delete or restore a private message.")
@private_message_bp.arguments(DeletePrivateMessageRequest)
@private_message_bp.response(200, PrivateMessageResponse)
@private_message_bp.alt_response(400, schema=DefaultError)
def post_alpha_private_message_delete(data):
    if not enable_api():
        return abort(400, message="alpha api is not enabled")
    auth = request.headers.get("Authorization")
    resp = post_private_message_delete(auth, data)
    return PrivateMessageResponse().load(resp)


@private_message_bp.route("/private_message/report", methods=["POST"])
@private_message_bp.doc(summary="Report a private message.")
@private_message_bp.arguments(ReportPrivateMessageRequest)
@private_message_bp.response(200, PrivateMessageResponse)
@private_message_bp.alt_response(400, schema=DefaultError)
def post_alpha_private_message_report(data):
    if not enable_api():
        return abort(400, message="alpha api is not enabled")
    auth = request.headers.get("Authorization")
    resp = post_private_message_report(auth, data)
    return PrivateMessageResponse().load(resp)


# Topic
@topic_bp.route("/topic/list", methods=["GET"])
@topic_bp.doc(summary="Get list of topics")
@topic_bp.arguments(TopicListRequest, location="query")
@topic_bp.response(200, TopicListResponse)
@topic_bp.alt_response(400, schema=DefaultError)
def get_alpha_topic_list(data):
    if not enable_api():
        return abort(400, message="alpha api is not enabled")
    auth = request.headers.get("Authorization")
    resp = get_topic_list(auth, data)
    validated = TopicListResponse().load(resp)
    return orjson_response(validated)


# Domain
@user_bp.route("/domain/block", methods=["POST"])
@user_bp.doc(summary="Block or unblock a domain")
@user_bp.arguments(DomainBlockRequest)
@user_bp.response(200, DomainBlockResponse)
@user_bp.alt_response(400, schema=DefaultError)
def post_alpha_domain_block(data):
    if not enable_api():
        return abort(400, message="alpha api is not enabled")
    auth = request.headers.get("Authorization")
    resp = post_domain_block(auth, data)
    return {"blocked": resp}


# User
@user_bp.route("/user", methods=["GET"])
@user_bp.doc(summary="Get the details for a person")
@user_bp.arguments(GetUserRequest, location="query")
@user_bp.response(200, GetUserResponse)
@user_bp.alt_response(400, schema=DefaultError)
def get_alpha_user(data):
    if not enable_api():
        return abort(400, message="alpha api is not enabled")
    auth = request.headers.get("Authorization")
    resp = get_user(auth, data)
    validated = GetUserResponse().load(resp)
    return orjson_response(validated)


@user_bp.route("/user/me", methods=["GET"])
@user_bp.doc(summary="Get the details for the current user")
@user_bp.response(200, UserMeResponse)
@user_bp.alt_response(400, schema=DefaultError)
def get_alpha_user_details():
    if not enable_api():
        return abort(400, message="alpha api is not enabled")
    auth = request.headers.get("Authorization")
    resp = get_user_details(auth)
    validated = UserMeResponse().load(resp)
    return orjson_response(validated)


@user_bp.route("/user/login", methods=["POST"])
@user_bp.doc(summary="Log into PieFed")
@user_bp.arguments(UserLoginRequest)
@user_bp.response(200, UserLoginResponse)
@user_bp.alt_response(400, schema=DefaultError)
@user_bp.alt_response(429, schema=DefaultError)
def post_alpha_user_login(data):
    from app.shared.auth import log_user_in

    if not enable_api():
        return abort(400, message="alpha api is not enabled")
    with limiter.limit("20/hour", exempt_when=is_trusted_request):
        resp = log_user_in(data, SRC_API)
        return UserLoginResponse().load(resp)


@user_bp.route("/user/unread_count", methods=["GET"])
@user_bp.doc(summary="Get your unread counts")
@user_bp.response(200, UserUnreadCountsResponse)
@user_bp.alt_response(400, schema=DefaultError)
def get_alpha_user_unread_count():
    if not enable_api():
        return abort(400, message="alpha api is not enabled")
    auth = request.headers.get("Authorization")
    resp = get_user_unread_count(auth)
    return UserUnreadCountsResponse().load(resp)


@user_bp.route("/user/replies", methods=["GET"])
@user_bp.doc(summary="Get comment replies")
@user_bp.arguments(UserRepliesRequest, location="query")
@user_bp.response(200, UserRepliesResponse)
@user_bp.alt_response(400, schema=DefaultError)
def get_alpha_user_replies(data):
    if not enable_api():
        return abort(400, message="alpha api is not enabled")
    auth = request.headers.get("Authorization")
    resp = get_user_replies(auth, data)
    return UserRepliesResponse().load(resp)


@user_bp.route("/user/mentions", methods=["GET"])
@user_bp.doc(summary="Get mentions of your account made in comments")
@user_bp.arguments(UserMentionsRequest, location="query")
@user_bp.response(200, UserMentionsResponse)
@user_bp.alt_response(400, schema=DefaultError)
def get_alpha_user_mentions(data):
    if not enable_api():
        return abort(400, message="alpha api is not enabled")
    auth = request.headers.get("Authorization")
    resp = get_user_replies(auth, data, mentions=True)
    return UserMentionsResponse().load(resp)


<<<<<<< HEAD
@user_bp.route("/user/block", methods=["POST"])
=======
@user_bp.route('/user/media', methods=['GET'])
@user_bp.doc(summary="Get media the current user has uploaded")
@user_bp.arguments(UserMediaRequest, location="query")
@user_bp.response(200, UserMediaResponse)
@user_bp.alt_response(400, schema=DefaultError)
def get_alpha_user_media(data):
    if not enable_api():
        return abort(400, message="alpha api is not enabled")
    auth = request.headers.get('Authorization')
    resp = get_user_media(auth, data)
    return UserMediaResponse().load(resp)


@user_bp.route('/user/block', methods=['POST'])
>>>>>>> d9a8c4df
@user_bp.doc(summary="Block or unblock a person")
@user_bp.arguments(UserBlockRequest)
@user_bp.response(200, UserBlockResponse)
@user_bp.alt_response(400, schema=DefaultError)
def post_alpha_user_block(data):
    if not enable_api():
        return abort(400, message="alpha api is not enabled")
    auth = request.headers.get("Authorization")
    resp = post_user_block(auth, data)
    return UserBlockResponse().load(resp)


@user_bp.route("/user/mark_all_as_read", methods=["POST"])
@user_bp.doc(summary="Mark all notifications and messages as read")
@user_bp.response(200, UserMarkAllReadResponse)
@user_bp.alt_response(400, schema=DefaultError)
def post_alpha_user_mark_all_as_read():
    if not enable_api():
        return abort(400, message="alpha api is not enabled")
    auth = request.headers.get("Authorization")
    resp = post_user_mark_all_as_read(auth)
    return UserMarkAllReadResponse().load(resp)


@user_bp.route("/user/subscribe", methods=["PUT"])
@user_bp.doc(summary="Subscribe or unsubscribe to activites of another user")
@user_bp.arguments(UserSubscribeRequest)
@user_bp.response(200, UserSubscribeResponse)
@user_bp.alt_response(400, schema=DefaultError)
def put_alpha_user_subscribe(data):
    if not enable_api():
        return abort(400, message="alpha api is not enabled")
    auth = request.headers.get("Authorization")
    resp = put_user_subscribe(auth, data)
    return UserSubscribeResponse().load(resp)


# not all settings implemented yet, nor all choices for settings (eg. blur nsfw)
@user_bp.route("/user/save_user_settings", methods=["PUT"])
@user_bp.doc(summary="Save your user settings")
@user_bp.arguments(UserSaveSettingsRequest)
@user_bp.response(200, UserSaveSettingsResponse)
@user_bp.alt_response(400, schema=DefaultError)
def put_alpha_user_save_user_settings(data):
    if not enable_api():
        return abort(400, message="alpha api is not enabled")
    auth = request.headers.get("Authorization")
    resp = put_user_save_user_settings(auth, data)
    return UserSaveSettingsResponse().load(resp)


@user_bp.route("/user/notifications", methods=["GET"])
@user_bp.doc(
    summary="Get your user notifications (not all notification types supported yet)"
)
@user_bp.arguments(UserNotificationsRequest, location="query")
@user_bp.response(200, UserNotificationsResponse)
@user_bp.alt_response(400, schema=DefaultError)
def get_alpha_user_notifications(data):
    if not enable_api():
        return abort(400, message="alpha api is not enabled")
    auth = request.headers.get("Authorization")
    resp = get_user_notifications(auth, data)
    return UserNotificationsResponse().load(resp)


@user_bp.route("/user/notification_state", methods=["PUT"])
@user_bp.doc(
    summary="Set the read status of a given notification (not all notification types supported yet)"
)
@user_bp.arguments(UserNotificationStateRequest)
@user_bp.response(200, UserNotificationItemView)
@user_bp.alt_response(400, schema=DefaultError)
def put_alpha_user_notification_state(data):
    if not enable_api():
        return abort(400, message="alpha api is not enabled")
    auth = request.headers.get("Authorization")
    resp = put_user_notification_state(auth, data)
    return UserNotificationItemView().load(resp)


@user_bp.route("/user/notifications_count", methods=["GET"])
@user_bp.doc(summary="Get user unread notifications count")
@user_bp.response(200, UserNotificationsCountResponse)
@user_bp.alt_response(400, schema=DefaultError)
def get_alpha_user_notifications_count():
    if not enable_api():
        return abort(400, message="alpha api is not enabled")
    auth = request.headers.get("Authorization")
    resp = get_user_notifications_count(auth)
    return UserNotificationsCountResponse().load(resp)


@user_bp.route("/user/mark_all_notifications_read", methods=["PUT"])
@user_bp.doc(summary="Mark all notifications as read")
@user_bp.response(200, UserMarkAllNotifsReadResponse)
@user_bp.alt_response(400, schema=DefaultError)
def put_alpha_user_notifications_read():
    if not enable_api():
        return abort(400, message="alpha api is not enabled")
    auth = request.headers.get("Authorization")
    resp = put_user_mark_all_notifications_read(auth)
    return UserMarkAllNotifsReadResponse().load(resp)


@user_bp.route("/user/verify_credentials", methods=["POST"])
@user_bp.doc(summary="Verify username/password credentials")
@user_bp.arguments(UserLoginRequest)
@user_bp.response(200)
@user_bp.alt_response(400, schema=DefaultError)
def post_alpha_user_verify_credentials(data):
    if not enable_api():
        return abort(400, message="alpha api is not enabled")
    with limiter.limit("6/hour", exempt_when=is_trusted_request):
        post_user_verify_credentials(data)


@user_bp.route("/user/set_flair", methods=["POST"])
@user_bp.doc(summary="Set your flair for a community")
@user_bp.arguments(UserSetFlairRequest)
@user_bp.response(200, UserSetFlairResponse)
@user_bp.alt_response(400, schema=DefaultError)
def post_alpha_user_set_flair(data):
    if not enable_api():
        return abort(400, message="alpha api is not enabled")
    auth = request.headers.get("Authorization")
    resp = post_user_set_flair(auth, data)
    return UserSetFlairResponse().load(resp)


# Upload
@upload_bp.route("/upload/image", methods=["POST"])
@upload_bp.doc(summary="Upload a general image.")
@upload_bp.arguments(ImageUploadRequest, location="files")
@upload_bp.response(200, ImageUploadResponse)
@upload_bp.alt_response(400, schema=DefaultError)
@upload_bp.alt_response(429, schema=DefaultError)
def post_alpha_upload_image(files_data):
    if not enable_api():
        return abort(400, message="alpha api is not enabled")
    with limiter.limit("15/hour"):
        auth = request.headers.get("Authorization")
        image_file = files_data["file"]
        resp = post_upload_image(auth, image_file)
        return ImageUploadResponse().load(resp)


@upload_bp.route("/upload/community_image", methods=["POST"])
@upload_bp.doc(summary="Upload a community image.")
@upload_bp.arguments(ImageUploadRequest, location="files")
@upload_bp.response(200, ImageUploadResponse)
@upload_bp.alt_response(400, schema=DefaultError)
@upload_bp.alt_response(429, schema=DefaultError)
def post_alpha_upload_community_image(files_data):
    if not enable_api():
        return abort(400, message="alpha api is not enabled")
    with limiter.limit("20/day"):
        auth = request.headers.get("Authorization")
        image_file = files_data["file"]
        resp = post_upload_community_image(auth, image_file)
        return ImageUploadResponse().load(resp)


@upload_bp.route("/upload/user_image", methods=["POST"])
@upload_bp.doc(summary="Upload a user image.")
@upload_bp.arguments(ImageUploadRequest, location="files")
@upload_bp.response(200, ImageUploadResponse)
@upload_bp.alt_response(400, schema=DefaultError)
@upload_bp.alt_response(429, schema=DefaultError)
def post_alpha_upload_user_image(files_data):
    if not enable_api():
        return abort(400, message="alpha api is not enabled")
    with limiter.limit("20/day"):
        auth = request.headers.get("Authorization")
        image_file = files_data["file"]
        resp = post_upload_user_image(auth, image_file)
        return ImageUploadResponse().load(resp)


@upload_bp.route('/image/delete', methods=['POST'])
@upload_bp.doc(summary="Delete a user image.")
@upload_bp.arguments(ImageDeleteRequest)
@upload_bp.response(200, ImageDeleteResponse)
@upload_bp.alt_response(400, schema=DefaultError)
@upload_bp.alt_response(429, schema=DefaultError)
def post_alpha_user_image_delete(data):
    if not enable_api():
        return abort(400, message="alpha api is not enabled")
    auth = request.headers.get('Authorization')
    resp = post_image_delete(auth, data)
    return ImageDeleteResponse().load(resp)


# Not yet implemented. Copied from lemmy's V3 api, so some aren't needed, and some need changing


# Site - not yet implemented
@bp.route("/api/alpha/site", methods=["POST"])  # Create New Site. No plans to implement
@bp.route("/api/alpha/site", methods=["PUT"])  # Edit Site. Not available in app
def alpha_site():
    return jsonify({"error": "not_yet_implemented"}), 400


# Miscellaneous - not yet implemented
@bp.route("/api/alpha/modlog", methods=["GET"])  # Get Modlog. Not usually public
def alpha_miscellaneous():
    return jsonify({"error": "not_yet_implemented"}), 400


# Community - not yet implemented
# @bp.route('/api/alpha/community', methods=['POST'])                               # (none
# @bp.route('/api/alpha/community', methods=['PUT'])                                #  of
@bp.route("/api/alpha/community/hide", methods=["PUT"])  # these
# @bp.route('/api/alpha/community/delete', methods=['POST'])                        #  are
@bp.route("/api/alpha/community/remove", methods=["POST"])  # available
@bp.route("/api/alpha/community/transfer", methods=["POST"])  # in
@bp.route("/api/alpha/community/ban_user", methods=["POST"])  # the app)
def alpha_community():
    return jsonify({"error": "not_yet_implemented"}), 400


# Post - not yet implemented
@bp.route("/api/alpha/post/report/resolve", methods=["PUT"])  # Stage 2
@bp.route("/api/alpha/post/report/list", methods=["GET"])  # Stage 2
@bp.route("/api/alpha/post/site_metadata", methods=["GET"])  # Not available in app
def alpha_post():
    return jsonify({"error": "not_yet_implemented"}), 400


# Reply - not yet implemented
@bp.route("/api/alpha/comment/distinguish", methods=["POST"])  # Not really used
@bp.route("/api/alpha/comment/report/resolve", methods=["PUT"])  # Stage 2
@bp.route("/api/alpha/comment/report/list", methods=["GET"])  # Stage 2
def alpha_reply():
    return jsonify({"error": "not_yet_implemented"}), 400


# Chat
@bp.route("/api/alpha/private_message/report/resolve", methods=["PUT"])  # Stage 2
@bp.route("/api/alpha/private_message/report/list", methods=["GET"])  # Stage 2
def alpha_chat():
    return jsonify({"error": "not_yet_implemented"}), 400


# User - not yet implemented
@bp.route("/api/alpha/user/register", methods=["POST"])  # Not available in app
@bp.route("/api/alpha/user/get_captcha", methods=["GET"])  # Not available in app
@bp.route(
    "/api/alpha/user/mention/mark_as_read", methods=["POST"]
)  # No DB support / Not available in app (using mark_all instead)
@bp.route(
    "/api/alpha/user/ban", methods=["POST"]
)  # Admin function. No plans to implement
@bp.route(
    "/api/alpha/user/banned", methods=["GET"]
)  # Admin function. No plans to implement
@bp.route("/api/alpha/user/delete_account", methods=["POST"])  # Not available in app
@bp.route("/api/alpha/user/password_reset", methods=["POST"])  # Not available in app
@bp.route("/api/alpha/user/password_change", methods=["POST"])  # Not available in app
@bp.route("/api/alpha/user/change_password", methods=["PUT"])  # Stage 2
@bp.route("/api/alpha/user/report_count", methods=["GET"])  # Stage 2
@bp.route(
    "/api/alpha/user/verify_email", methods=["POST"]
)  # Admin function. No plans to implement
@bp.route(
    "/api/alpha/user/leave_admin", methods=["POST"]
)  # Admin function. No plans to implement
@bp.route("/api/alpha/user/totp/generate", methods=["POST"])  # Not available in app
@bp.route("/api/alpha/user/totp/update", methods=["POST"])  # Not available in app
@bp.route("/api/alpha/user/export_settings", methods=["GET"])  # Not available in app
@bp.route("/api/alpha/user/import_settings", methods=["POST"])  # Not available in app
@bp.route("/api/alpha/user/list_logins", methods=["GET"])  # Not available in app
@bp.route("/api/alpha/user/validate_auth", methods=["GET"])  # Not available in app
@bp.route("/api/alpha/user/logout", methods=["POST"])  # Stage 2
def alpha_user():
    return jsonify({"error": "not_yet_implemented"}), 400


@bp.route("/api/alpha/user/mention", methods=["GET"])
def alpha_user_mention():
    return jsonify({"error": "renamed to user/mentions"}), 400


# Admin - not yet implemented
@bp.route("/api/alpha/admin/add", methods=["POST"])
@bp.route("/api/alpha/admin/registration_application/count", methods=["GET"])  # (no
@bp.route("/api/alpha/admin/registration_application/list", methods=["GET"])  # plans
@bp.route("/api/alpha/admin/registration_application/approve", methods=["PUT"])  # to
@bp.route("/api/alpha/admin/purge/person", methods=["POST"])  # implement
@bp.route("/api/alpha/admin/purge/community", methods=["POST"])  # any
@bp.route("/api/alpha/admin/purge/post", methods=["POST"])  # endpoints
@bp.route("/api/alpha/admin/purge/comment", methods=["POST"])  # for admin user)
def alpha_admin():
    return jsonify({"error": "not_yet_implemented"}), 400


# CustomEmoji - not yet implemented
@bp.route("/api/alpha/custom_emoji", methods=["PUT"])  # (doesn't
@bp.route("/api/alpha/custom_emoji", methods=["POST"])  # seem
@bp.route("/api/alpha/custom_emoji/delete", methods=["POST"])  # important)
def alpha_emoji():
    return jsonify({"error": "not_yet_implemented"}), 400<|MERGE_RESOLUTION|>--- conflicted
+++ resolved
@@ -89,11 +89,11 @@
     get_site_version,
 )
 from app.api.alpha.utils.topic import get_topic_list
-<<<<<<< HEAD
 from app.api.alpha.utils.upload import (
     post_upload_image,
     post_upload_community_image,
     post_upload_user_image,
+    post_image_delete,
 )
 from app.api.alpha.utils.user import (
     get_user,
@@ -110,16 +110,8 @@
     post_user_verify_credentials,
     post_user_set_flair,
     get_user_details,
+    get_user_media,
 )
-=======
-from app.api.alpha.utils.upload import post_upload_image, post_upload_community_image, post_upload_user_image, \
-    post_image_delete
-from app.api.alpha.utils.user import get_user, post_user_block, get_user_unread_count, get_user_replies, \
-    post_user_mark_all_as_read, put_user_subscribe, put_user_save_user_settings, \
-    get_user_notifications, put_user_notification_state, get_user_notifications_count, \
-    put_user_mark_all_notifications_read, post_user_verify_credentials, post_user_set_flair, get_user_details, \
-    get_user_media
->>>>>>> d9a8c4df
 from app.constants import *
 from app.utils import orjson_response, get_setting
 from app.api.alpha.schema import *
@@ -1107,10 +1099,7 @@
     return UserMentionsResponse().load(resp)
 
 
-<<<<<<< HEAD
-@user_bp.route("/user/block", methods=["POST"])
-=======
-@user_bp.route('/user/media', methods=['GET'])
+@user_bp.route("/user/media", methods=["GET"])
 @user_bp.doc(summary="Get media the current user has uploaded")
 @user_bp.arguments(UserMediaRequest, location="query")
 @user_bp.response(200, UserMediaResponse)
@@ -1118,13 +1107,12 @@
 def get_alpha_user_media(data):
     if not enable_api():
         return abort(400, message="alpha api is not enabled")
-    auth = request.headers.get('Authorization')
+    auth = request.headers.get("Authorization")
     resp = get_user_media(auth, data)
     return UserMediaResponse().load(resp)
 
 
-@user_bp.route('/user/block', methods=['POST'])
->>>>>>> d9a8c4df
+@user_bp.route("/user/block", methods=["POST"])
 @user_bp.doc(summary="Block or unblock a person")
 @user_bp.arguments(UserBlockRequest)
 @user_bp.response(200, UserBlockResponse)
@@ -1304,7 +1292,7 @@
         return ImageUploadResponse().load(resp)
 
 
-@upload_bp.route('/image/delete', methods=['POST'])
+@upload_bp.route("/image/delete", methods=["POST"])
 @upload_bp.doc(summary="Delete a user image.")
 @upload_bp.arguments(ImageDeleteRequest)
 @upload_bp.response(200, ImageDeleteResponse)
@@ -1313,7 +1301,7 @@
 def post_alpha_user_image_delete(data):
     if not enable_api():
         return abort(400, message="alpha api is not enabled")
-    auth = request.headers.get('Authorization')
+    auth = request.headers.get("Authorization")
     resp = post_image_delete(auth, data)
     return ImageDeleteResponse().load(resp)
 
