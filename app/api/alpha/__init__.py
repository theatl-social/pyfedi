from flask import Blueprint, current_app, jsonify, request
from flask_smorest import Blueprint as ApiBlueprint
from flask_limiter import RateLimitExceeded
from sqlalchemy.orm.exc import NoResultFound
from marshmallow import ValidationError
import sentry_sdk
from werkzeug.exceptions import UnprocessableEntity

# Non-documented routes in swagger UI
bp = Blueprint('api_alpha', __name__)

# Different blueprints to organize different api namespaces
site_bp = ApiBlueprint(
    "Site",
    __name__,
    url_prefix="/api/alpha",
    description="",
)

misc_bp = ApiBlueprint(
    "Misc",
    __name__,
    url_prefix="/api/alpha",
    description="",
)

comm_bp = ApiBlueprint(
    "Community",
    __name__,
    url_prefix="/api/alpha",
    description="",
)

feed_bp = ApiBlueprint(
    "Feed",
    __name__,
    url_prefix="/api/alpha",
    description="",
)

topic_bp = ApiBlueprint(
    "Topic",
    __name__,
    url_prefix="/api/alpha",
    description="",
)

user_bp = ApiBlueprint(
    "User",
    __name__,
    url_prefix="/api/alpha",
    description=""
)

admin_bp = ApiBlueprint(
    "Admin", 
    __name__,
    url_prefix="/api/alpha/admin",
    description="Administrative endpoints for user management and private registration"
)

reply_bp = ApiBlueprint(
    "Comment",
    __name__,
    url_prefix="/api/alpha",
    description=""
)

post_bp = ApiBlueprint(
    "Post",
    __name__,
    url_prefix="/api/alpha",
    description=""
)

private_message_bp = ApiBlueprint(
    "Private Message",
    __name__,
    url_prefix="/api/alpha",
    description=""
)

upload_bp = ApiBlueprint(
    "Upload",
    __name__,
    url_prefix="/api/alpha",
    description=""
)

<<<<<<< HEAD
from app.api.alpha import routes
from app.api.admin import routes as admin_routes
from app.api.admin import monitoring_routes
=======

def shared_error_handler(e):
    """Shared error handler for all API blueprints"""
    if isinstance(e, RateLimitExceeded):
        response = {"code": 429, "message": str(e), "status": "Bad Request"}
        return jsonify(response), 429
    elif isinstance(e, NoResultFound):
        response = {"code": 400, "message": str(e), "status": "Not found"}
        return jsonify(response), 400
    elif isinstance(e, BlockingIOError):
        response = {"code": 400, "message": str(e), "status": "Bad credentials"}
        return jsonify(response), 400
    elif isinstance(e, UnprocessableEntity):
        # Log using the standard logging mechanism
        if current_app.config['SENTRY_DSN']:
            sentry_sdk.capture_exception(e)
        
        response = {"code": 400, "message": "Validation failed", "status": str(e.data['messages'])}
        return jsonify(response), 400
    else:
        if str(e) != 'incorrect_login' and str(e) != 'No object found.':
            current_app.logger.exception("API exception")
            if current_app.config['SENTRY_DSN']:
                sentry_sdk.capture_exception(e)
        response = {"code": 400, "message": str(e), "status": "Bad Request"}
        return jsonify(response), 400


def _get_provided_value(field):
    """Helper function to extract the provided value for a field from request data"""
    try:
        # Check different request data sources
        if request.json and field in request.json:
            return request.json[field]
        elif request.form and field in request.form:
            return request.form[field]
        elif request.args and field in request.args:
            return request.args[field]
        return None
    except Exception:
        return None


# Register the shared error handler for all blueprints
blueprints = [site_bp, misc_bp, comm_bp, feed_bp, topic_bp, user_bp, reply_bp, post_bp, private_message_bp, upload_bp]
for blueprint in blueprints:
    blueprint.errorhandler(Exception)(shared_error_handler)

from app.api.alpha import routes
>>>>>>> b8fa8800
<|MERGE_RESOLUTION|>--- conflicted
+++ resolved
@@ -87,11 +87,6 @@
     description=""
 )
 
-<<<<<<< HEAD
-from app.api.alpha import routes
-from app.api.admin import routes as admin_routes
-from app.api.admin import monitoring_routes
-=======
 
 def shared_error_handler(e):
     """Shared error handler for all API blueprints"""
@@ -141,4 +136,5 @@
     blueprint.errorhandler(Exception)(shared_error_handler)
 
 from app.api.alpha import routes
->>>>>>> b8fa8800
+from app.api.admin import routes as admin_routes
+from app.api.admin import monitoring_routes