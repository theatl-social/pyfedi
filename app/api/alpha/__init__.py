--- conflicted
+++ resolved
@@ -68,11 +68,6 @@
     description=""
 )
 
-<<<<<<< HEAD
-from app.api.alpha import routes
-from app.api.admin import routes as admin_routes
-from app.api.admin import monitoring_routes
-=======
 private_message_bp = ApiBlueprint(
     "Private Message",
     __name__,
@@ -88,4 +83,5 @@
 )
 
 from app.api.alpha import routes
->>>>>>> 97b37d6d
+from app.api.admin import routes as admin_routes
+from app.api.admin import monitoring_routes