import re

from datetime import datetime
from marshmallow import (
    Schema,
    fields,
    validate,
    ValidationError,
    EXCLUDE,
    validates_schema,
    INCLUDE,
)


# Lists used in schema for validation
reg_mode_list = ["Closed", "RequireApplication", "Open"]
sort_list = [
    "Active",
    "Hot",
    "New",
    "Top",
    "TopHour",
    "TopSixHour",
    "TopTwelveHour",
    "TopDay",
    "TopWeek",
    "TopMonth",
    "TopThreeMonths",
    "TopSixMonths",
    "TopNineMonths",
    "TopYear",
    "TopAll",
    "Scaled",
    "Old",
]
default_sorts_list = ["Hot", "Top", "New", "Active", "Old", "Scaled"]
default_comment_sorts_list = ["Hot", "Top", "New", "Old"]
<<<<<<< HEAD
post_sort_list = [
    "Hot",
    "Top",
    "TopHour",
    "TopSixHour",
    "TopTwelveHour",
    "TopWeek",
    "TopDay",
    "TopMonth",
    "TopThreeMonths",
    "TopSixMonths",
    "TopNineMonths",
    "TopYear",
    "TopAll",
    "New",
    "Scaled",
    "Active",
]
=======
post_sort_list = ["Hot", "Top", "TopHour", "TopSixHour", "TopTwelveHour", "TopWeek", "TopDay", "TopMonth",
                  "TopThreeMonths", "TopSixMonths", "TopNineMonths", "TopYear", "TopAll", "New", "Old", "Scaled", "Active"]
>>>>>>> d9a8c4df
comment_sort_list = ["Hot", "Top", "TopAll", "New", "Old", "Controversial"]
community_sort_list = ["Hot", "Top", "New", "Active"]
listing_type_list = [
    "All",
    "Local",
    "Subscribed",
    "Popular",
    "Moderating",
    "ModeratorView",
]
community_listing_type_list = ["All", "Local", "Subscribed"]
content_type_list = ["Communities", "Posts", "Users", "Url", "Comments"]
subscribed_type_list = ["Subscribed", "NotSubscribed", "Pending"]
notification_status_list = ["All", "Unread", "Read", "New"]
feature_type_list = [
    "Community"
]  # "Local" for pinning to top of site isn't supported yet
post_type_list = ["Link", "Discussion", "Image", "Video", "Poll", "Event"]


def validate_datetime_string(text):
    try:
        # Ensures that string matches timestamp format used by lemmy/piefed api
        datetime.strptime(text, "%Y-%m-%dT%H:%M:%S.%fZ")
        return True
    except ValueError:
        raise ValidationError(f"Bad datetime string: {text}")


def validate_color_code(text):
    try:
        # Ensures that hex color code strings have the correct format
        color_pattern = re.compile(r"^#([a-fA-F0-9]{6}|[a-fA-F0-9]{3})$")
        return bool(re.match(color_pattern, text))
    except:
        raise ValidationError(f"Bad hex color code string: {text}")


class DefaultError(Schema):
    message = fields.String()


class DefaultSchema(Schema):
    class Meta:
        unknown = EXCLUDE
        datetimeformat = "%Y-%m-%dT%H:%M:%S.%fZ"


class UserExtraField(DefaultSchema):
    id = fields.Integer(required=True)
    label = fields.String(required=True, metadata={"example": "Pronouns"})
    text = fields.String(required=True, metadata={"example": "he/him, she/her, they/them, etc."})


class Person(DefaultSchema):
    actor_id = fields.String(
        required=True, metadata={"example": "https://piefed.social/u/rimu"}
    )
    banned = fields.Boolean(required=True)
    bot = fields.Boolean(required=True)
    deleted = fields.Boolean(required=True)
    id = fields.Integer(required=True)
    instance_id = fields.Integer(required=True)
    local = fields.Boolean(required=True)
    user_name = fields.String(required=True)
    about = fields.String(metadata={"format": "markdown"})
    about_html = fields.String(metadata={"format": "html"})
    avatar = fields.String(allow_none=True, metadata={"format": "url"})
    banner = fields.String(allow_none=True, metadata={"format": "url"})
    extra_fields = fields.List(fields.Nested(UserExtraField), validate=validate.Length(max=4))
    flair = fields.String()
    published = fields.String(
        validate=validate_datetime_string,
        metadata={"example": "2025-06-07T02:29:07.980084Z", "format": "datetime"},
    )
    title = fields.String(allow_none=True)


class PersonAggregates(DefaultSchema):
    comment_count = fields.Integer(required=True)
    person_id = fields.Integer(required=True)
    post_count = fields.Integer(required=True)


class PersonView(DefaultSchema):
    activity_alert = fields.Boolean(required=True)
    counts = fields.Nested(PersonAggregates, required=True)
    is_admin = fields.Boolean(required=True)
    person = fields.Nested(Person, required=True)


class LanguageView(DefaultSchema):
    code = fields.String(metadata={"example": "en"})
    id = fields.Integer(metadata={"example": "2"})
    name = fields.String(metadata={"example": "English"})


class Site(DefaultSchema):
    actor_id = fields.Url(required=True, metadata={"example": "https://piefed.social"})
    name = fields.String(required=True)
    all_languages = fields.List(fields.Nested(LanguageView))
    description = fields.String()
    enable_downvotes = fields.Boolean()
    icon = fields.String(allow_none=True)
    registration_mode = fields.String(validate=validate.OneOf(reg_mode_list))
    sidebar = fields.String(metadata={"format": "html"})
    sidebar_md = fields.String(metadata={"format": "markdown"})
    user_count = fields.Integer()


class Community(DefaultSchema):
    actor_id = fields.Url(
        required=True, metadata={"example": "https://piefed.social/c/piefed_meta"}
    )
    ap_domain = fields.String(metadata={"example": "piefed.social"})
    deleted = fields.Boolean(required=True)
    hidden = fields.Boolean(required=True)
    id = fields.Integer(required=True)
    instance_id = fields.Integer(required=True)
    local = fields.Boolean(required=True)
    name = fields.String(required=True)
    nsfw = fields.Boolean(required=True)
    published = fields.String(
        required=True,
        validate=validate_datetime_string,
        metadata={"example": "2025-06-07T02:29:07.980084Z", "format": "datetime"},
    )
    removed = fields.Boolean(required=True)
    restricted_to_mods = fields.Boolean(required=True)
    title = fields.String(required=True)
    banned = fields.Boolean()
    banner = fields.String(allow_none=True)
    description = fields.String(metadata={"format": "markdown"})
    icon = fields.String(allow_none=True)
    posting_warning = fields.String(allow_none=True)
    updated = fields.String(
        validate=validate_datetime_string,
        metadata={"example": "2025-06-07T02:29:07.980084Z", "format": "datetime"},
    )


class CommunityBlockView(DefaultSchema):
    community = fields.Nested(Community)
    person = fields.Nested(Person)


class CommunityFollowerView(DefaultSchema):
    community = fields.Nested(Community, required=True)
    follower = fields.Nested(Person, required=True)


class Instance(DefaultSchema):
    domain = fields.String(required=True, metadata={"example": "piefed.social"})
    id = fields.Integer(required=True)
    published = fields.String(
        required=True,
        validate=validate_datetime_string,
        metadata={"example": "2025-06-07T02:29:07.980084Z", "format": "datetime"},
    )
    software = fields.String()
    updated = fields.String(
        validate=validate_datetime_string,
        metadata={"example": "2025-06-07T02:29:07.980084Z", "format": "datetime"},
    )
    version = fields.String()


class InstanceBlockView(DefaultSchema):
    instance = fields.Nested(Instance, required=True)
    person = fields.Nested(Person, required=True)


class LocalUser(DefaultSchema):
    default_comment_sort_type = fields.String(
        required=True, validate=validate.OneOf(comment_sort_list)
    )
    default_listing_type = fields.String(
        required=True, validate=validate.OneOf(listing_type_list)
    )
    default_sort_type = fields.String(validate=validate.OneOf(sort_list))
    show_bot_accounts = fields.Boolean(required=True)
    show_nsfl = fields.Boolean(required=True)
    show_nsfw = fields.Boolean(required=True)
    show_read_posts = fields.Boolean(required=True)
    show_scores = fields.Boolean(required=True)


class LocalUserView(DefaultSchema):
    counts = fields.Nested(PersonAggregates, required=True)
    local_user = fields.Nested(LocalUser, required=True)
    person = fields.Nested(Person, required=True)


class CommunityModeratorView(DefaultSchema):
    community = fields.Nested(Community, required=True)
    moderator = fields.Nested(Person, required=True)


class PersonBlockView(DefaultSchema):
    person = fields.Nested(Person, required=True)
    target = fields.Nested(Person, required=True)


class MyUserInfo(DefaultSchema):
    community_blocks = fields.List(fields.Nested(CommunityBlockView), required=True)
    discussion_languages = fields.List(fields.Nested(LanguageView), required=True)
    follows = fields.List(fields.Nested(CommunityFollowerView), required=True)
    instance_blocks = fields.List(fields.Nested(InstanceBlockView), required=True)
    local_user_view = fields.Nested(LocalUserView, required=True)
    moderates = fields.List(fields.Nested(CommunityModeratorView), required=True)
    person_blocks = fields.List(fields.Nested(PersonBlockView), required=True)


class GetSiteResponse(DefaultSchema):
    admins = fields.List(fields.Nested(PersonView), required=True)
    site = fields.Nested(Site, required=True)
    version = fields.String(required=True, metadata={"title": "Software version"})
    my_user = fields.Nested(MyUserInfo)


class GetSiteVersionResponse(DefaultSchema):
    version = fields.String(required=True)


class GetSiteInstanceChooserResponse(DefaultSchema):
    language = fields.Nested(LanguageView, required=True)
    nsfw = fields.Boolean(required=True)
    newbie_friendly = fields.Boolean(required=True)
    name = fields.String(required=True)
    elevator_pitch = fields.String(required=True)
    description = fields.String(required=True)
    about = fields.String(required=True)
    sidebar = fields.String(required=True)
    logo_url = fields.String(required=True)
    maturity = fields.String(required=True)
    tos_url = fields.String(required=True)
    mau = fields.Integer(required=True)
    can_make_communities = fields.Boolean(required=True)
    defederation = fields.List(fields.String(), required=True)
    trusts = fields.List(fields.String(), required=True)
    registration_mode = fields.String(required=True)


class GetSiteInstanceChooserSearchResponseItem(DefaultSchema):
    id = fields.Integer(required=True)
    name = fields.String(required=True)
    domain = fields.String(required=True)
    elevator_pitch = fields.String(required=True)
    description = fields.String(required=True)
    about = fields.String(required=True)
    sidebar = fields.String(required=True)
    logo_url = fields.String(required=True)
    maturity = fields.String(required=True)
    tos_url = fields.String(required=True)
    uptime = fields.String(required=True)
    mau = fields.Integer(required=True)
    can_make_communities = fields.Boolean(required=True)
    newbie_friendly = fields.Boolean(required=True)
    defederation = fields.List(fields.String(), required=True)
    trusts = fields.List(fields.String(), required=True)
    registration_mode = fields.String(required=True)
    language = fields.String(required=True)
    monthsmonitored = fields.Integer(required=True)


class GetSiteInstanceChooserSearchResponse(DefaultSchema):
    result = fields.List(
        fields.Nested(GetSiteInstanceChooserSearchResponseItem), required=True
    )


class BlockInstanceRequest(DefaultSchema):
    block = fields.Boolean(required=True)
    instance_id = fields.Integer(required=True)


class BlockInstanceResponse(DefaultSchema):
    blocked = fields.Boolean(required=True)


class SearchRequest(DefaultSchema):
    q = fields.String(required=True)
    type_ = fields.String(required=True, validate=validate.OneOf(content_type_list))
    limit = fields.Integer()
    listing_type = fields.String(validate=validate.OneOf(listing_type_list))
    page = fields.Integer()
    sort = fields.String(validate=validate.OneOf(sort_list))
    community_name = fields.String()
    community_id = fields.Integer()


class SearchInstanceChooser(DefaultSchema):
    q = fields.String()
    nsfw = fields.String()
    language = fields.String()
    newbie = fields.String()


class WidthHeight(DefaultSchema):
    width = fields.Integer()
    height = fields.Integer()


class MiniCrossPosts(DefaultSchema):
    post_id = fields.Integer()
    reply_count = fields.Integer()
    community_name = fields.String()


class Post(DefaultSchema):
    ap_id = fields.String(required=True)
    community_id = fields.Integer(required=True)
    deleted = fields.Boolean(required=True)
    id = fields.Integer(required=True)
    language_id = fields.Integer(required=True)
    local = fields.Boolean(required=True)
    locked = fields.Boolean(required=True)
    nsfw = fields.Boolean(required=True)
    published = fields.String(
        required=True,
        validate=validate_datetime_string,
        metadata={"example": "2025-06-07T02:29:07.980084Z", "format": "datetime"},
    )
    removed = fields.Boolean(required=True)
    sticky = fields.Boolean(required=True)
    title = fields.String(required=True)
    user_id = fields.Integer(required=True)
    alt_text = fields.String()
    body = fields.String(metadata={"format": "markdown"})
<<<<<<< HEAD
    small_thumbnail_url = fields.Url()
    thumbnail_url = fields.Url()
    updated = fields.String(
        validate=validate_datetime_string,
        metadata={"example": "2025-06-07T02:29:07.980084Z", "format": "datetime"},
    )
=======
    small_thumbnail_url = fields.String()
    thumbnail_url = fields.String()
    updated = fields.String(validate=validate_datetime_string, metadata={"example": "2025-06-07T02:29:07.980084Z", "format": "datetime"})
>>>>>>> d9a8c4df
    url = fields.String()
    image_details = fields.Nested(WidthHeight)
    cross_posts = fields.List(fields.Nested(MiniCrossPosts))
    post_type = fields.String(required=True, validate=validate.OneOf(post_type_list))


class PostAggregates(DefaultSchema):
    comments = fields.Integer(required=True)
    downvotes = fields.Integer(required=True)
    newest_comment_time = fields.String(
        required=True,
        validate=validate_datetime_string,
        metadata={"example": "2025-06-07T02:29:07.980084Z", "format": "datetime"},
    )
    post_id = fields.Integer(required=True)
    published = fields.String(
        required=True,
        validate=validate_datetime_string,
        metadata={"example": "2025-06-07T02:29:07.980084Z", "format": "datetime"},
    )
    score = fields.Integer(required=True)
    upvotes = fields.Integer(required=True)
    cross_posts = fields.Integer(required=True)


class CommunityFlair(DefaultSchema):
    id = fields.Integer(required=True)
    community_id = fields.Integer(required=True)
    flair_title = fields.String(required=True)
    text_color = fields.String(
        required=True,
        validate=validate_color_code,
        metadata={
            "example": "#000000",
            "description": "Hex color code for the text of the flair",
        },
    )
    background_color = fields.String(
        required=True,
        validate=validate_color_code,
        metadata={
            "example": "#DEDDDA",
            "description": "Hex color code for the background of the flair",
        },
    )
    blur_images = fields.Boolean(required=True)
    ap_id = fields.Url(
        required=True,
        allow_none=True,
        metadata={
            "description": "Legacy tags that existed prior to 1.2 and some tags for remote communities might not have a defined ap_id"
        },
    )


class PostView(DefaultSchema):
    banned_from_community = fields.Boolean(required=True)
    community = fields.Nested(Community, required=True)
    counts = fields.Nested(PostAggregates, required=True)
    creator = fields.Nested(Person, required=True)
    creator_banned_from_community = fields.Boolean(required=True)
    creator_is_admin = fields.Boolean(required=True)
    creator_is_moderator = fields.Boolean(required=True)
    hidden = fields.Boolean(required=True)
    post = fields.Nested(Post, required=True)
    read = fields.Boolean(required=True)
    saved = fields.Boolean(required=True)
    subscribed = fields.String(
        required=True, validate=validate.OneOf(subscribed_type_list)
    )
    unread_comments = fields.Integer(required=True)
    activity_alert = fields.Boolean()
    my_vote = fields.Integer()
    flair_list = fields.List(fields.Nested(CommunityFlair))
    can_auth_user_moderate = fields.Boolean()


class CommunityAggregates(DefaultSchema):
    id = fields.Integer(required=True)
    post_count = fields.Integer(required=True)
    post_reply_count = fields.Integer(required=True)
    published = fields.String(required=True)
    subscriptions_count = fields.Integer(required=True)
    total_subscriptions_count = fields.Integer(required=True)
    active_daily = fields.Integer()
    active_weekly = fields.Integer()
    active_monthly = fields.Integer()
    active_6monthly = fields.Integer()


class CommunityView(DefaultSchema):
    activity_alert = fields.Boolean(required=True)
    blocked = fields.Boolean(required=True)
    community = fields.Nested(Community, required=True)
    counts = fields.Nested(CommunityAggregates, required=True)
    subscribed = fields.String(
        required=True, validate=validate.OneOf(subscribed_type_list)
    )
    flair_list = fields.List(fields.Nested(CommunityFlair))


class CommunityFlairCreateRequest(DefaultSchema):
    community_id = fields.Integer(required=True)
    flair_title = fields.String(required=True)
    text_color = fields.String(
        validate=validate_color_code,
        metadata={
            "example": "#000 or #000000",
            "default": "#000000",
            "description": "Hex color code for the text of the flair.",
        },
    )
    background_color = fields.String(
        validate=validate_color_code,
        metadata={
            "example": "#fff or #FFFFFF",
            "default": "#DEDDDA",
            "description": "Hex color code for the background of the flair.",
        },
    )
    blur_images = fields.Boolean(metadata={"default": False})


class CommunityFlairCreateResponse(CommunityFlair):
    pass


class CommunityFlairEditRequest(DefaultSchema):
    flair_id = fields.Integer(required=True)
    flair_title = fields.String()
    text_color = fields.String(
        validate=validate_color_code,
        metadata={
            "example": "#000 or #000000",
            "description": "Hex color code for the text of the flair.",
        },
    )
    background_color = fields.String(
        validate=validate_color_code,
        metadata={
            "example": "#fff or #FFFFFF",
            "description": "Hex color code for the background of the flair.",
        },
    )
    blur_images = fields.Boolean()


class CommunityFlairEditResponse(CommunityFlair):
    pass


class Comment(Schema):
    ap_id = fields.Url(required=True)
    body = fields.String(required=True, metadata={"format": "markdown"})
    deleted = fields.Boolean(required=True)
    id = fields.Integer(required=True)
    language_id = fields.Integer(required=True)
    local = fields.Boolean(required=True)
    path = fields.String(required=True)
    post_id = fields.Integer(required=True)
    published = fields.String(
        required=True,
        validate=validate_datetime_string,
        metadata={"example": "2025-06-07T02:29:07.980084Z", "format": "datetime"},
    )
    removed = fields.Boolean(required=True)
    user_id = fields.Integer(required=True)
    distinguished = fields.Boolean()
    updated = fields.String(
        validate=validate_datetime_string,
        metadata={"example": "2025-06-07T02:29:07.980084Z", "format": "datetime"},
    )
    locked = fields.Boolean()

    class Meta:
        unknown = INCLUDE  # let the not-consistent-with-anything 'repliesEnabled' through for Boost
        datetimeformat = "%Y-%m-%dT%H:%M:%S.%fZ"


class CommentReport(DefaultSchema):
    id = fields.Integer(required=True)
    creator_id = fields.Integer(required=True)
    comment_id = fields.Integer(required=True)
    original_comment_text = fields.String()
    reason = fields.String()
    resolved = fields.Boolean(required=True)
    # TODO: resolver_id = fields.Integer(required=True)
    published = fields.String(
        required=True,
        validate=validate_datetime_string,
        metadata={"example": "2025-06-07T02:29:07.980084Z", "format": "datetime"},
    )
    updated = fields.String(
        validate=validate_datetime_string,
        metadata={"example": "2025-06-07T02:29:07.980084Z", "format": "datetime"},
    )


class CommentAggregates(DefaultSchema):
    child_count = fields.Integer(required=True)
    comment_id = fields.Integer(required=True)
    downvotes = fields.Integer(required=True)
    published = fields.String(
        required=True,
        validate=validate_datetime_string,
        metadata={"example": "2025-06-07T02:29:07.980084Z", "format": "datetime"},
    )
    score = fields.Integer(required=True)
    upvotes = fields.Integer(required=True)


class CommentView(DefaultSchema):
    activity_alert = fields.Boolean(required=True)
    banned_from_community = fields.Boolean(required=True)
    comment = fields.Nested(Comment, required=True)
    community = fields.Nested(Community, required=True)
    counts = fields.Nested(CommentAggregates, required=True)
    creator = fields.Nested(Person, required=True)
    creator_banned_from_community = fields.Boolean(required=True)
    creator_blocked = fields.Boolean(required=True)
    creator_is_admin = fields.Boolean(required=True)
    creator_is_moderator = fields.Boolean(required=True)
    post = fields.Nested(Post, required=True)
    saved = fields.Boolean(required=True)
    subscribed = fields.String(required=True)
    my_vote = fields.Integer()
    can_auth_user_moderate = fields.Boolean()


class CommentReportView(CommentView):
    comment_report = fields.Nested(CommentReport, required=True)
    comment_creator = fields.Nested(Person, required=True)
    # TODO: resolver = fields.Nested(Person, required=True)


class SearchResponse(DefaultSchema):
    type_ = fields.String(required=True, validate=validate.OneOf(content_type_list))
    communities = fields.List(fields.Nested(CommunityView), required=True)
    posts = fields.List(fields.Nested(PostView), required=True)
    users = fields.List(fields.Nested(PersonView), required=True)
    comments = fields.List(fields.Nested(CommentView), required=True)


class ResolveObjectRequest(DefaultSchema):
    q = fields.String(required=True)


class ResolveObjectResponse(DefaultSchema):
    comment = fields.Nested(CommentView)
    post = fields.Nested(PostView)
    community = fields.Nested(CommunityView)
    person = fields.Nested(PersonView)


class InstanceWithoutFederationState(DefaultSchema):
    domain = fields.String(required=True)
    id = fields.Integer(required=True)
    published = fields.String(
        required=True,
        validate=validate_datetime_string,
        metadata={"example": "2025-06-07T02:29:07.980084Z", "format": "datetime"},
    )
    software = fields.String()
    updated = fields.String(
        validate=validate_datetime_string,
        metadata={"example": "2025-06-07T02:29:07.980084Z", "format": "datetime"},
    )
    version = fields.String()


class FederatedInstancesView(DefaultSchema):
    allowed = fields.List(fields.Nested(InstanceWithoutFederationState), required=True)
    blocked = fields.List(fields.Nested(InstanceWithoutFederationState), required=True)
    linked = fields.List(fields.Nested(InstanceWithoutFederationState), required=True)


class GetFederatedInstancesResponse(DefaultSchema):
    federated_instances = fields.Nested(FederatedInstancesView)


class GetCommunityRequest(DefaultSchema):
    id = fields.Integer()
    name = fields.String()


class GetCommunityResponse(DefaultSchema):
    community_view = fields.Nested(CommunityView, required=True)
    discussion_languages = fields.List(fields.Integer(), required=True)
    moderators = fields.List(fields.Nested(CommunityModeratorView), required=True)
    site = fields.Nested(Site)


class GetSuggestCompletionRequest(DefaultSchema):
    q = fields.String()


class GetSuggestCompletionResponse(DefaultSchema):
    result = fields.List(fields.String(), required=True)


class CommunityFlairDeleteRequest(DefaultSchema):
    flair_id = fields.Integer(required=True)


class CommunityFlairDeleteResponse(GetCommunityResponse):
    pass


class CreateCommunityRequest(DefaultSchema):
    name = fields.String(required=True)
    title = fields.String(required=True)
    banner_url = fields.String(allow_none=True)
    description = fields.String(metadata={"format": "markdown"})
    discussion_languages = fields.List(fields.Integer())
    icon_url = fields.String(allow_none=True)
    local_only = fields.Boolean()
    nsfw = fields.Boolean()
    restricted_to_mods = fields.Boolean()
    rules = fields.String()


class CommunityResponse(DefaultSchema):
    community_view = fields.Nested(CommunityView, required=True)
    discussion_languages = fields.List(fields.Integer(), required=True)


class EditCommunityRequest(DefaultSchema):
    community_id = fields.Integer(required=True)
    title = fields.String(required=True)
    banner_url = fields.String(allow_none=True)
    description = fields.String(metadata={"format": "markdown"})
    discussion_languages = fields.List(fields.Integer())
    icon_url = fields.String(allow_none=True)
    local_only = fields.Boolean()
    nsfw = fields.Boolean()
    restricted_to_mods = fields.Boolean()
    rules = fields.String()


class DeleteCommunityRequest(DefaultSchema):
    community_id = fields.Integer(required=True)
    deleted = fields.Boolean(required=True)


class ListCommunitiesRequest(DefaultSchema):
    limit = fields.Integer()
    page = fields.Integer()
    show_nsfw = fields.Boolean()
    sort = fields.String(validate=validate.OneOf(community_sort_list))
    type_ = fields.String(validate=validate.OneOf(community_listing_type_list))


class ListCommunitiesResponse(DefaultSchema):
    communities = fields.List(fields.Nested(CommunityView), required=True)
    next_page = fields.String(allow_none=True)


class FollowCommunityRequest(DefaultSchema):
    community_id = fields.Integer(required=True)
    follow = fields.Boolean(required=True)


class BlockCommunityRequest(DefaultSchema):
    block = fields.Boolean(required=True)
    community_id = fields.Integer(required=True)


class BlockCommunityResponse(DefaultSchema):
    community_view = fields.Nested(CommunityView, required=True)
    blocked = fields.Boolean(required=True)


class ModCommunityRequest(DefaultSchema):
    added = fields.Boolean(required=True)
    community_id = fields.Integer(required=True)
    person_id = fields.Integer(required=True)


class ModCommunityResponse(DefaultSchema):
    moderators = fields.List(fields.Nested(CommunityModeratorView), required=True)


class SubscribeCommunityRequest(DefaultSchema):
    community_id = fields.Integer(required=True)
    subscribe = fields.Boolean(required=True)


class CommunityModerationBansListRequest(DefaultSchema):
    community_id = fields.Integer(required=True)
    limit = fields.Integer(metadata={"default": 10})
    page = fields.Integer(metadata={"default": 1})


class CommunityModerationBanItem(DefaultSchema):
    banned_by = fields.Nested(Person)
    banned_user = fields.Nested(Person)
    community = fields.Nested(Community)
    expired = fields.Boolean()
    expired_at = fields.String(
        allow_none=True,
        validate=validate_datetime_string,
        metadata={
            "example": "2025-06-07T02:29:07.980084Z, null=permanent ban",
            "format": "datetime",
        },
    )
    expires_at = fields.String(
        allow_none=True,
        validate=validate_datetime_string,
        metadata={
            "example": "2025-06-07T02:29:07.980084Z, null=permanent ban",
            "format": "datetime",
        },
    )
    reason = fields.String()


class CommunityModerationBansListResponse(DefaultSchema):
    items = fields.List(fields.Nested(CommunityModerationBanItem))
    next_page = fields.String(allow_none=True)


class CommunityModerationBanRequest(DefaultSchema):
    community_id = fields.Integer(required=True)
    reason = fields.String(required=True)
    user_id = fields.Integer(required=True)
    expires_at = fields.String(
        validate=validate_datetime_string,
        metadata={"example": "2025-06-07T02:29:07.980084Z", "format": "datetime"},
    )
    permanent = fields.Boolean()


class CommunityModerationUnbanRequest(DefaultSchema):
    community_id = fields.Integer(required=True)
    user_id = fields.Integer(required=True)


class CommunityModerationNsfwRequest(DefaultSchema):
    post_id = fields.Integer(required=True)
    nsfw_status = fields.Boolean(required=True)


class FeedView(DefaultSchema):
    actor_id = fields.Url(required=True)
    ap_domain = fields.String(required=True)
    children = fields.List(fields.Nested(lambda: FeedView()), required=True)
    communities = fields.List(fields.Nested(Community), required=True)
    communities_count = fields.Integer(required=True)
    id = fields.Integer(required=True)
    is_instance_feed = fields.Boolean(required=True)
    local = fields.Boolean(required=True)
    name = fields.String(required=True)
    nsfl = fields.Boolean(required=True)
    nsfw = fields.Boolean(required=True)
    owner = fields.Boolean(
        required=True,
        metadata={"description": "Is the authorized user the creator of the feed?"},
    )
    public = fields.Boolean(required=True)
    published = fields.String(
        required=True,
        validate=validate_datetime_string,
        metadata={"example": "2025-06-07T02:29:07.980084Z", "format": "datetime"},
    )
    show_posts_from_children = fields.Boolean(required=True)
    subscribed = fields.Boolean(required=True)
    subscriptions_count = fields.Integer(required=True)
    title = fields.String(required=True)
<<<<<<< HEAD
    updated = fields.String(
        required=True,
        validate=validate_datetime_string,
        metadata={"example": "2025-06-07T02:29:07.980084Z", "format": "datetime"},
    )
    user_id = fields.Integer(
        required=True, metadata={"description": "user_id of the feed creator/owner"}
    )
    banner = fields.Url(allow_none=True)
=======
    updated = fields.String(required=True, validate=validate_datetime_string, metadata={"example": "2025-06-07T02:29:07.980084Z", "format": "datetime"})
    user_id = fields.Integer(required=True, metadata={"description": "user_id of the feed creator/owner"}) 
    banner = fields.String(allow_none=True)
>>>>>>> d9a8c4df
    description = fields.String(allow_none=True, metadata={"format": "markdown"})
    description_html = fields.String(allow_none=True, metadata={"format": "html"})
    icon = fields.String(allow_none=True)
    parent_feed_id = fields.Integer(allow_none=True)


class FeedListRequest(DefaultSchema):
    include_communities = fields.Boolean(
        metadata={
            "description": "include list of communities in each feed with result",
            "default": True,
        }
    )
    mine_only = fields.Boolean(
        metadata={
            "description": "only return feeds created by the authorized user",
            "default": False,
        }
    )


class FeedListResponse(DefaultSchema):
    feeds = fields.List(fields.Nested(FeedView), required=True)


class TopicView(DefaultSchema):
    children = fields.List(fields.Nested(lambda: TopicView()), required=True)
    communities = fields.List(fields.Nested(Community), required=True)
    communities_count = fields.Integer(required=True)
    id = fields.Integer(required=True)
    name = fields.String(required=True)
    show_posts_from_children = fields.Boolean(required=True)
    title = fields.String(required=True)
    parent_topic_id = fields.Integer(allow_none=True)


class TopicListRequest(DefaultSchema):
    include_communities = fields.Boolean(
        metadata={
            "description": "include list of communities in each topic with result",
            "default": True,
        }
    )


class TopicListResponse(DefaultSchema):
    topics = fields.List(fields.Nested(TopicView), required=True)


class GetUserRequest(DefaultSchema):
    person_id = fields.Integer(
        metadata={
            "description": "One of either person_id or username must be specified"
        }
    )
    username = fields.String(
        metadata={
            "description": "One of either person_id or username must be specified"
        }
    )
    sort = fields.String(validate=validate.OneOf(sort_list))
    page = fields.Integer(metadata={"default": 1})
    limit = fields.Integer(
        metadata={"default": 20}
    )  # Previous defaults were 50 for posts, 10 for comments
    community_id = fields.Integer(
        metadata={"description": "Limit posts/comments to just a single community"}
    )
    saved_only = fields.Boolean(metadata={"default": False})
    include_content = fields.Boolean(metadata={"default": False})

    @validates_schema
    def validate_input(self, data, **kwargs):
        if "person_id" not in data and "username" not in data:
            raise ValidationError(
                "One of either person_id or username must be specified"
            )


class GetUserResponse(DefaultSchema):
    comments = fields.List(fields.Nested(CommentView), required=True)
    moderates = fields.List(fields.Nested(CommunityModeratorView), required=True)
    person_view = fields.Nested(PersonView, required=True)
    posts = fields.List(fields.Nested(PostView), required=True)
    site = fields.Nested(Site)


class UserLoginRequest(DefaultSchema):
    username = fields.String(required=True)
    password = fields.String(required=True)


class UserLoginResponse(DefaultSchema):
    jwt = fields.String(required=True)


class UserUnreadCountsResponse(DefaultSchema):
    mentions = fields.Integer(
        required=True, metadata={"description": "Post and comment mentions"}
    )
    private_messages = fields.Integer(required=True)
    replies = fields.Integer(
        required=True, metadata={"description": "Replies to posts and comments"}
    )
    other = fields.Integer(
        required=True,
        metadata={
            "description": "Any other type of notification (reports, activity alerts, etc.)"
        },
    )


class UserRepliesRequest(DefaultSchema):
    limit = fields.Integer(metadata={"default": 10})
    page = fields.Integer(metadata={"default": 1})
    sort = fields.String(
        validate=validate.OneOf(comment_sort_list), metadata={"default": "New"}
    )
    unread_only = fields.Boolean(metadata={"default": True})


class CommentReply(DefaultSchema):
    id = fields.Integer(required=True)  # redundant with comment_id
    comment_id = fields.Integer(required=True)  # redundant with id
    published = fields.String(
        required=True,
        validate=validate_datetime_string,
        metadata={"example": "2025-06-07T02:29:07.980084Z", "format": "datetime"},
    )
    read = fields.Boolean(required=True)
    recipient_id = fields.Integer(required=True)


class CommentReplyView(DefaultSchema):
    activity_alert = fields.Boolean(required=True)
    comment = fields.Nested(Comment, required=True)
    comment_reply = fields.Nested(CommentReply, required=True)
    community = fields.Nested(Community, required=True)
    counts = fields.Nested(CommentAggregates, required=True)
    creator = fields.Nested(Person, required=True)
    creator_banned_from_community = fields.Boolean(required=True)
    creator_blocked = fields.Boolean(required=True)
    creator_is_admin = fields.Boolean(required=True)
    creator_is_moderator = fields.Boolean(required=True)
    my_vote = fields.Integer(required=True)
    post = fields.Nested(Post, required=True)
    recipient = fields.Nested(Person, required=True)
    saved = fields.Boolean(required=True)
    subscribed = fields.String(
        required=True, validate=validate.OneOf(subscribed_type_list)
    )


class DomainBlockRequest(DefaultSchema):
    block = fields.Boolean(required=True)
    domain = fields.String(required=True)


class DomainBlockResponse(DefaultSchema):
    blocked = fields.Boolean(required=True)


class UserRepliesResponse(DefaultSchema):
    next_page = fields.String(allow_none=True)
    replies = fields.List(fields.Nested(CommentReplyView), required=True)


class UserMentionsRequest(DefaultSchema):
    limit = fields.Integer(metadata={"default": 10})
    page = fields.Integer(metadata={"default": 1})
    sort = fields.String(
        validate=validate.OneOf(comment_sort_list), metadata={"default": "New"}
    )
    unread_only = fields.Boolean(metadata={"default": True})


class UserMentionsResponse(DefaultSchema):
    next_page = fields.String(allow_none=True)
    replies = fields.List(fields.Nested(CommentReplyView), required=True)


class MediaView(DefaultSchema):
    url = fields.String()
    name = fields.String()


class UserMediaRequest(DefaultSchema):
    limit = fields.Integer(metadata={"default": 10})
    page = fields.Integer(metadata={"default": 1})
    sort = fields.String(validate=validate.OneOf(comment_sort_list), metadata={"default": "New"})
    unread_only = fields.Boolean(metadata={"default": True})


class UserMediaResponse(DefaultSchema):
    next_page = fields.String(allow_none=True)
    media = fields.List(fields.Nested(MediaView), required=True)


class UserBlockRequest(DefaultSchema):
    block = fields.Boolean(required=True)
    person_id = fields.Integer(required=True)


class UserBlockResponse(DefaultSchema):
    blocked = fields.Boolean(required=True)
    person_view = fields.Nested(PersonView, required=True)


class UserMarkAllReadResponse(DefaultSchema):
    replies = fields.List(
        fields.Nested(CommentReplyView),
        required=True,
        metadata={"description": "Should be empty list"},
    )


class UserSubscribeRequest(DefaultSchema):
    person_id = fields.Integer(required=True)
    subscribe = fields.Boolean(required=True)


class UserSubscribeResponse(DefaultSchema):
    person_view = fields.Nested(PersonView, required=True)
    subscribed = fields.Boolean(required=True)  # Added field


class UserSetFlairRequest(DefaultSchema):
    community_id = fields.Integer(required=True)
    flair_text = fields.String(
        allow_none=True,
        metadata={"description": "Either omit or set to null to remove existing flair"},
    )


class UserSetFlairResponse(DefaultSchema):
    person_view = fields.Nested(PersonView)


class NewUserExtraField(DefaultSchema):
    id = fields.Integer(
        allow_none=True,
        metadata={
            "description": "Pass an id of an existing extra field with null/missing/empty label or text to remove a field. "
            "Pass an id of an existing extra field with both label and text to edit an existing extra field."})
    label = fields.String(
        allow_none=True,
        metadata={"description": "Pass a label and text without an id to create a new extra field."})
    text = fields.String(
        allow_none=True,
        metadata={"description": "Pass a label and text without an id to create a new extra field."})


class UserSaveSettingsRequest(DefaultSchema):
    avatar = fields.String(
        allow_none=True,
        metadata={
            "format": "url",
            "description": "Pass a null value to remove the image",
        },
    )
    bio = fields.String(metadata={"format": "markdown"})
    cover = fields.String(
        allow_none=True,
        metadata={
            "format": "url",
            "description": "Pass a null value to remove the image",
        },
    )
    default_comment_sort_type = fields.String(
        validate=validate.OneOf(default_comment_sorts_list)
    )
    default_sort_type = fields.String(validate=validate.OneOf(default_sorts_list))
    extra_fields = fields.List(fields.Nested(NewUserExtraField),
                               metadata={"description": "A user can't have more than four total extra fields."})
    show_nsfw = fields.Boolean()
    show_nsfl = fields.Boolean()
    show_read_posts = fields.Boolean()


class UserSaveSettingsResponse(DefaultSchema):
    my_user = fields.Nested(MyUserInfo)


class UserMeResponse(MyUserInfo): ...


class UserNotificationsRequest(DefaultSchema):
    status = fields.String(
        required=True, validate=validate.OneOf(notification_status_list)
    )
    limit = fields.Integer(metadata={"default": 10})
    page = fields.Integer(metadata={"default": 1})


class UserNotificationItemView(DefaultSchema):
    author = fields.Nested(
        Person, required=True, metadata={"description": "returned for all notif types"}
    )
    notif_body = fields.String(
        required=True, metadata={"description": "returned for all notif types"}
    )
    notif_id = fields.Integer(
        required=True, metadata={"description": "returned for all notif types"}
    )
    notif_subtype = fields.String(
        required=True, metadata={"description": "returned for all notif types"}
    )
    notif_type = fields.Integer(
        required=True, metadata={"description": "returned for all notif types"}
    )
    status = fields.String(
        validate=validate.OneOf(["Unread", "Read"]),
        required=True,
        metadata={"description": "returned for all notif types"},
    )
    comment = fields.Nested(
        Comment,
        metadata={
            "description": "returned for notif_types: 3, 4, 6 (comment_mention subtype)"
        },
    )
    comment_view = fields.Nested(
        CommentView,
        metadata={
            "description": "returned for notif_types: 3, 4, 6 (comment_mention subtype)"
        },
    )
    comment_id = fields.Integer(
        metadata={
            "description": "returned for notif_types: 3, 4, 6 (comment_mention subtype)"
        }
    )
    community = fields.Nested(
        Community, metadata={"description": "returned for notif_type 1"}
    )
    post = fields.Nested(
        PostView,
        metadata={
            "description": "returned for notif_types: 0, 1, 2, 3, 4, 5, 6 (post_mention subtype)"
        },
    )
    post_id = fields.Integer(
        metadata={
            "description": "returned for notif_types: 0, 1, 2, 3, 4, 5, 6 (post_mention subtype)"
        }
    )


class UserNotificationsCounts(DefaultSchema):
    unread = fields.Integer(required=True)
    read = fields.Integer(required=True)
    total = fields.Integer(required=True)


class UserNotificationsResponse(DefaultSchema):
    counts = fields.Nested(UserNotificationsCounts, required=True)
    items = fields.List(fields.Nested(UserNotificationItemView), required=True)
    status = fields.String(
        required=True, validate=validate.OneOf(notification_status_list)
    )
    username = fields.String(required=True)
    next_page = fields.String(allow_none=True)


class UserNotificationStateRequest(DefaultSchema):
    notif_id = fields.Integer(required=True)
    read_state = fields.Boolean(
        required=True,
        metadata={
            "description": "true sets notification as read, false marks it unread"
        },
    )


class UserNotificationsCountResponse(DefaultSchema):
    count = fields.Integer(required=True)


class UserMarkAllNotifsReadResponse(DefaultSchema):
    mark_all_notifications_as_read = fields.String(
        required=True, metadata={"example": "complete"}
    )


# Upstream API Schemas - Added from merge
class ListCommentsRequest(DefaultSchema):
    limit = fields.Integer(metadata={"default": 10})
    page = fields.Integer(metadata={"default": 1})
    sort = fields.String(
        validate=validate.OneOf(comment_sort_list), metadata={"default": "New"}
    )
    liked_only = fields.Boolean()
    saved_only = fields.Boolean()
    person_id = fields.Integer()
    community_id = fields.Integer()
    post_id = fields.Integer()
    parent_id = fields.Integer()
    max_depth = fields.Integer()
    depth_first = fields.Boolean(
        metadata={
            "description": "guarantee parent comments are on the same page as any fetched comments"
        }
    )


class ListCommentsResponse(DefaultSchema):
    comments = fields.List(fields.Nested(CommentView), required=True)
    next_page = fields.String(allow_none=True)


class GetCommentRequest(DefaultSchema):
    id = fields.Integer(required=True)


class GetCommentResponse(DefaultSchema):
    comment_view = fields.Nested(CommentView, required=True)


class LikeCommentRequest(DefaultSchema):
    comment_id = fields.Integer(required=True)
    score = fields.Integer(
        required=True,
        metadata={
            "example": 1,
            "description": "-1 to downvote, 1 to upvote, 0 to revert previous vote",
        },
    )
    private = fields.Boolean(
        metadata={
            "description": "private votes are not federated to other instances",
            "default": False,
        }
    )


class SaveCommentRequest(DefaultSchema):
    comment_id = fields.Integer(required=True)
    save = fields.Boolean(required=True)


class SubscribeCommentRequest(DefaultSchema):
    comment_id = fields.Integer(required=True)
    subscribe = fields.Boolean(required=True)


class CreateCommentRequest(DefaultSchema):
    body = fields.String(required=True)
    post_id = fields.Integer(required=True)
    parent_id = fields.Integer()
    language_id = fields.Integer()


class EditCommentRequest(DefaultSchema):
    body = fields.String(required=True)
    comment_id = fields.Integer(required=True)
    language_id = fields.Integer()
    distinguished = fields.Boolean(
        metadata={
            "default": False,
            "description": "Visibly mark reply as from a moderator in the web UI",
        }
    )


class DeleteCommentRequest(DefaultSchema):
    comment_id = fields.Integer(required=True)
    deleted = fields.Boolean(required=True)


class ReportCommentRequest(DefaultSchema):
    comment_id = fields.Integer(required=True)
    reason = fields.String(required=True)
    description = fields.String()
    report_remote = fields.Boolean(
        metadata={
            "default": True,
            "description": "Also send report to originating instance",
        }
    )


class GetCommentReportResponse(DefaultSchema):
    comment_report_view = fields.Nested(CommentReportView, required=True)


class RemoveCommentRequest(DefaultSchema):
    comment_id = fields.Integer(required=True)
    removed = fields.Boolean(required=True)
    reason = fields.String()


class MarkCommentAsReadRequest(DefaultSchema):
    comment_reply_id = fields.Integer(required=True)
    read = fields.Boolean(required=True)


class GetCommentReplyResponse(DefaultSchema):
    comment_reply_view = fields.Nested(CommentReplyView, required=True)


class LockCommentRequest(DefaultSchema):
    comment_id = fields.Integer(required=True)
    locked = fields.Boolean(required=True)


class ListCommentLikesRequest(DefaultSchema):
    comment_id = fields.Integer(required=True)
    page = fields.Integer(metadata={"default": 1})
    limit = fields.Integer(metadata={"default": 50})


class CommentLikeView(DefaultSchema):
    score = fields.Integer(required=True)
    creator_banned_from_community = fields.Boolean(required=True)
    creator_banned = fields.Boolean(required=True)
    creator = fields.Nested(Person, required=True)


class ListCommentLikesResponse(DefaultSchema):
    comment_likes = fields.List(fields.Nested(CommentLikeView), required=True)
    next_page = fields.String(allow_none=True)


class ListPostLikesRequest(DefaultSchema):
    post_id = fields.Integer(required=True)
    page = fields.Integer(metadata={"default": 1})
    limit = fields.Integer(metadata={"default": 50})


class PostLikeView(CommentLikeView):
    pass


class ListPostLikesResponse(DefaultSchema):
    post_likes = fields.List(fields.Nested(PostLikeView), required=True)
    next_page = fields.String(allow_none=True)


# Admin API Schemas
class AdminPrivateRegistrationRequest(DefaultSchema):
    username = fields.String(
        required=True,
        validate=validate.Length(min=3, max=50),
        metadata={
            "description": "Username (3-50 characters, alphanumeric + underscore)"
        },
    )
    email = fields.Email(required=True, metadata={"description": "Valid email address"})
    display_name = fields.String(
        validate=validate.Length(min=1, max=100),
        metadata={"description": "Display name (1-100 characters)"},
    )
    password = fields.String(
        validate=validate.Length(min=8, max=128),
        metadata={
            "description": "Password (8-128 characters). If omitted, a secure password will be generated"
        },
    )
    auto_activate = fields.Boolean(
        metadata={"description": "Skip email verification", "default": True}
    )
    send_welcome_email = fields.Boolean(
        metadata={"description": "Send welcome email to user", "default": False}
    )
    bio = fields.String(
        validate=validate.Length(max=5000),
        metadata={"description": "User biography (max 5000 characters)"},
    )
    timezone = fields.String(
        metadata={"description": "User timezone", "default": "UTC"}
    )


class AdminPrivateRegistrationResponse(DefaultSchema):
    success = fields.Boolean(
        required=True, metadata={"description": "Registration success status"}
    )
    user_id = fields.Integer(required=True, metadata={"description": "Created user ID"})
    username = fields.String(
        required=True, metadata={"description": "Created username"}
    )
    email = fields.String(required=True, metadata={"description": "User email address"})
    display_name = fields.String(metadata={"description": "User display name"})
    generated_password = fields.String(
        metadata={
            "description": "Generated password (only if password was not provided)"
        }
    )
    activation_required = fields.Boolean(
        required=True,
        metadata={"description": "Whether email verification is required"},
    )
    message = fields.String(required=True, metadata={"description": "Success message"})


class AdminPrivateRegistrationError(DefaultSchema):
    success = fields.Boolean(
        required=True, metadata={"description": "Always false for errors"}
    )
    error = fields.String(
        required=True,
        metadata={
            "description": "Error type",
            "enum": [
                "invalid_secret",
                "rate_limited",
                "validation_failed",
                "user_exists",
                "feature_disabled",
                "ip_unauthorized",
            ],
        },
    )
    message = fields.String(
        required=True, metadata={"description": "Human readable error message"}
    )
    details = fields.Dict(
        metadata={
            "description": "Additional error details including field-specific errors"
        }
    )


class AdminUserValidationRequest(DefaultSchema):
    username = fields.String(required=True, validate=validate.Length(min=3, max=50))
    email = fields.Email(required=True)


class AdminUserValidationResponse(DefaultSchema):
    username_available = fields.Boolean(required=True)
    email_available = fields.Boolean(required=True)
    username_suggestions = fields.List(
        fields.String(),
        metadata={"description": "Alternative username suggestions if taken"},
    )
    validation_errors = fields.Dict(
        metadata={"description": "Field-specific validation errors"}
    )


class AdminUserListRequest(DefaultSchema):
    local_only = fields.Boolean(
        metadata={"description": "Filter to local users only", "default": True}
    )
    verified = fields.Boolean(metadata={"description": "Filter by verification status"})
    active = fields.Boolean(metadata={"description": "Filter by active/banned status"})
    search = fields.String(
        validate=validate.Length(max=100),
        metadata={"description": "Search username or email"},
    )
    sort = fields.String(
        validate=validate.OneOf(
            [
                "created_desc",
                "created_asc",
                "username_asc",
                "username_desc",
                "last_seen_desc",
                "last_seen_asc",
                "post_count_desc",
            ]
        ),
        metadata={"description": "Sort order", "default": "created_desc"},
    )
    page = fields.Integer(validate=validate.Range(min=1), metadata={"default": 1})
    limit = fields.Integer(
        validate=validate.Range(min=1, max=100), metadata={"default": 50}
    )
    last_seen_days = fields.Integer(
        validate=validate.Range(min=1),
        metadata={"description": "Users active within N days"},
    )


class AdminUserInfo(DefaultSchema):
    id = fields.Integer(required=True)
    username = fields.String(required=True)
    email = fields.String(required=True)
    display_name = fields.String()
    created_at = fields.DateTime(required=True, format="iso")
    last_seen = fields.DateTime(format="iso")
    is_verified = fields.Boolean(required=True)
    is_banned = fields.Boolean(required=True)
    is_local = fields.Boolean(required=True)
    post_count = fields.Integer(required=True)
    comment_count = fields.Integer()
    reputation = fields.Integer()
    bio = fields.String()


class AdminUserListPagination(DefaultSchema):
    page = fields.Integer(required=True)
    limit = fields.Integer(required=True)
    total = fields.Integer(required=True)
    total_pages = fields.Integer(required=True)
    has_next = fields.Boolean(required=True)
    has_prev = fields.Boolean(required=True)


class AdminUserListResponse(DefaultSchema):
    users = fields.List(fields.Nested(AdminUserInfo), required=True)
    pagination = fields.Nested(AdminUserListPagination, required=True)


class AdminUserLookupRequest(DefaultSchema):
    username = fields.String(validate=validate.Length(min=1, max=50))
    email = fields.Email()
    id = fields.Integer(validate=validate.Range(min=1))

    @validates_schema
    def validate_at_least_one_field(self, data, **kwargs):
        if not any([data.get("username"), data.get("email"), data.get("id")]):
            raise ValidationError(
                "At least one of username, email, or id must be provided"
            )


class AdminUserLookupResponse(DefaultSchema):
    found = fields.Boolean(required=True)
    user = fields.Nested(AdminUserInfo)


class AdminHealthResponse(DefaultSchema):
    private_registration = fields.Dict(required=True)
    database = fields.String(required=True)
    timestamp = fields.DateTime(required=True, format="iso")


# Phase 2: User Management Schemas


class AdminUserUpdateRequest(DefaultSchema):
    display_name = fields.String(validate=validate.Length(min=1, max=100))
    bio = fields.String(validate=validate.Length(max=2000))
    timezone = fields.String(validate=validate.Length(max=50))
    email = fields.Email()
    verified = fields.Boolean()
    newsletter = fields.Boolean()
    searchable = fields.Boolean()


class AdminUserUpdateResponse(DefaultSchema):
    success = fields.Boolean(required=True)
    user_id = fields.Integer(required=True)
    message = fields.String(required=True)
    updated_fields = fields.List(fields.String())


class AdminUserActionRequest(DefaultSchema):
    reason = fields.String(
        validate=validate.Length(min=1, max=500),
        metadata={"description": "Reason for action (required for ban/disable)"},
    )
    expires_at = fields.DateTime(
        format="iso",
        metadata={"description": "Optional expiry date for temporary actions"},
    )
    notify_user = fields.Boolean(
        metadata={"description": "Send notification email to user", "default": False}
    )


class AdminUserActionResponse(DefaultSchema):
    success = fields.Boolean(required=True)
    user_id = fields.Integer(required=True)
    action = fields.String(
        required=True,
        validate=validate.OneOf(
            ["disabled", "enabled", "banned", "unbanned", "deleted"]
        ),
    )
    message = fields.String(required=True)
    performed_by = fields.String(metadata={"description": "Admin who performed action"})
    timestamp = fields.DateTime(required=True, format="iso")


class AdminBulkUserRequest(DefaultSchema):
    operation = fields.String(
        required=True,
        validate=validate.OneOf(["disable", "enable", "ban", "unban", "delete"]),
    )
    user_ids = fields.List(
        fields.Integer(validate=validate.Range(min=1)),
        required=True,
        validate=validate.Length(min=1, max=100),
    )
    reason = fields.String(validate=validate.Length(min=1, max=500))
    notify_users = fields.Boolean(metadata={"default": False})


class AdminBulkUserResponse(DefaultSchema):
    success = fields.Boolean(required=True)
    operation = fields.String(required=True)
    total_requested = fields.Integer(required=True)
    successful = fields.Integer(required=True)
    failed = fields.Integer(required=True)
    results = fields.List(fields.Dict(), metadata={"description": "Per-user results"})
    message = fields.String(required=True)


class AdminUserStatsResponse(DefaultSchema):
    total_users = fields.Integer(required=True)
    local_users = fields.Integer(required=True)
    remote_users = fields.Integer(required=True)
    verified_users = fields.Integer(required=True)
    banned_users = fields.Integer(required=True)
    active_24h = fields.Integer(required=True)
    active_7d = fields.Integer(required=True)
    active_30d = fields.Integer(required=True)
    registrations_today = fields.Integer(required=True)
    registrations_7d = fields.Integer(required=True)
    registrations_30d = fields.Integer(required=True)
    timestamp = fields.DateTime(required=True, format="iso")


class AdminRegistrationStatsRequest(DefaultSchema):
    days = fields.Integer(
        validate=validate.Range(min=1, max=365),
        metadata={"description": "Number of days to analyze", "default": 30},
    )
    include_hourly = fields.Boolean(
        metadata={"description": "Include hourly breakdown", "default": False}
    )


class AdminRegistrationStatsResponse(DefaultSchema):
    period_days = fields.Integer(required=True)
    total_registrations = fields.Integer(required=True)
    private_registrations = fields.Integer(required=True)
    public_registrations = fields.Integer(required=True)
    daily_breakdown = fields.List(
        fields.Dict(), metadata={"description": "Daily registration counts"}
    )
    hourly_breakdown = fields.List(
        fields.Dict(), metadata={"description": "Hourly breakdown (if requested)"}
    )
    timestamp = fields.DateTime(required=True, format="iso")


class AdminUserExportRequest(DefaultSchema):
    format = fields.String(
        validate=validate.OneOf(["csv", "json"]),
        metadata={"description": "Export format", "default": "csv"},
    )
    export_fields = fields.List(
        fields.String(), metadata={"description": "Fields to include in export"}
    )
    filters = fields.Dict(
        metadata={"description": "Same filters as user list endpoint"}
    )


class AdminUserExportResponse(DefaultSchema):
    success = fields.Boolean(required=True)
    format = fields.String(required=True)
    total_records = fields.Integer(required=True)
    download_url = fields.String(metadata={"description": "Temporary download URL"})
    expires_at = fields.DateTime(format="iso")
    message = fields.String(required=True)


class GetPostRequest(DefaultSchema):
    id = fields.Integer(required=True)


class GetPostResponse(DefaultSchema):
    post_view = fields.Nested(PostView, required=True)
    community_view = fields.Nested(CommunityView)
    moderators = fields.List(fields.Nested(CommunityModeratorView))
    cross_posts = fields.List(fields.Nested(PostView))


class LikePostRequest(DefaultSchema):
    post_id = fields.Integer(required=True)
    score = fields.Integer(required=True)
    private = fields.Boolean()


class SavePostRequest(DefaultSchema):
    post_id = fields.Integer(required=True)
    save = fields.Boolean(required=True)


class SubscribePostRequest(DefaultSchema):
    post_id = fields.Integer(required=True)
    subscribe = fields.Boolean(required=True)


class CreatePostRequest(DefaultSchema):
    title = fields.String(required=True)
    community_id = fields.Integer(required=True)
    body = fields.String()
    url = fields.String()
    nsfw = fields.Boolean()
    language_id = fields.Integer()


class EditPostRequest(DefaultSchema):
    post_id = fields.Integer(required=True)
    title = fields.String()
    body = fields.String()
    url = fields.String(allow_none=True, metadata={"description": "Pass value of null to remove the post url"})
    nsfw = fields.Boolean()
    language_id = fields.Integer()


class DeletePostRequest(DefaultSchema):
    post_id = fields.Integer(required=True)
    deleted = fields.Boolean(required=True)


class ReportPostRequest(DefaultSchema):
    post_id = fields.Integer(required=True)
    reason = fields.String(required=True)
    description = fields.String()
    report_remote = fields.Boolean(
        metadata={
            "default": True,
            "description": "Also send report to originating instance",
        }
    )


class PostReport(DefaultSchema):
    id = fields.Integer(required=True)
    creator_id = fields.Integer(required=True)
    post_id = fields.Integer(required=True)
    original_post_name = fields.String(required=True)
    original_post_body = fields.String(required=True)
    reason = fields.String(required=True)
    resolved = fields.Boolean(required=True)
    published = fields.String(
        validate=validate_datetime_string,
        metadata={"example": "2025-06-07T02:29:07.980084Z", "format": "datetime"},
    )


class PostReportView(DefaultSchema):
    post_report = fields.Nested(PostReport, required=True)
    post = fields.Nested(Post, required=True)
    community = fields.Nested(Community, required=True)
    creator = fields.Nested(Person, required=True)
    post_creator = fields.Nested(Person, required=True)
    counts = fields.Nested(PostAggregates, required=True)
    creator_banned_from_community = fields.Boolean(required=True)
    creator_is_moderator = fields.Boolean(required=True)
    creator_is_admin = fields.Boolean(required=True)
    creator_blocked = fields.Boolean(required=True)
    subscribed = fields.String(
        validate=validate.OneOf(subscribed_type_list), required=True
    )
    saved = fields.Boolean(required=True)


class PostReportResponse(DefaultSchema):
    post_report_view = fields.Nested(PostReportView, required=True)


class LockPostRequest(DefaultSchema):
    post_id = fields.Integer(required=True)
    locked = fields.Boolean(required=True)


class FeaturePostRequest(DefaultSchema):
    post_id = fields.Integer(required=True)
    featured = fields.Boolean(required=True)
    feature_type = fields.String(validate=validate.OneOf(feature_type_list))


class RemovePostRequest(DefaultSchema):
    post_id = fields.Integer(required=True)
    removed = fields.Boolean(required=True)
    reason = fields.String()


class MarkPostAsReadRequest(DefaultSchema):
    read = fields.Boolean(required=True)
    post_id = fields.Integer()
    post_ids = fields.List(fields.Integer())


class SuccessResponse(DefaultSchema):
    success = fields.Boolean(required=True)


class GetPostRepliesRequest(DefaultSchema):
    post_id = fields.Integer()
    parent_id = fields.Integer()
    sort = fields.String(validate=validate.OneOf(comment_sort_list))
    max_depth = fields.Integer()
    page = fields.String()
    limit = fields.Integer()
    parent_id = fields.Integer()


class PostReplyView(CommentView):
    post = fields.Nested(Post)
    community = fields.Nested(Community)
    replies = fields.List(fields.Nested(lambda: PostReplyView))


class GetPostRepliesResponse(DefaultSchema):
    comments = fields.List(fields.Nested(PostReplyView))
    next_page = fields.String(allow_none=True)


class ListPostsRequest(Schema):
    q = fields.String()
    sort = fields.String(
        validate=validate.OneOf(post_sort_list), metadata={"default": "Hot"}
    )
    type_ = fields.String(
        validate=validate.OneOf(listing_type_list), metadata={"default": "All"}
    )
    community_name = fields.String()
    community_id = fields.Integer()
    saved_only = fields.Boolean(metadata={"default": False})
    person_id = fields.Integer()
    limit = fields.Integer(metadata={"default": 50})
    page = fields.Integer(metadata={"default": 1})
    liked_only = fields.Boolean(metadata={"default": False})
    feed_id = fields.Integer()
    topic_id = fields.Integer()
    ignore_sticky = fields.Boolean(metadata={"default": False, "description": "If filtering by community, ignores a post's sticky state"})


class ListPostsRequest2(ListPostsRequest):
    page = fields.String(metadata={"default": ""})


# Private Message Schemas
class PrivateMessage(DefaultSchema):
    id = fields.Integer(required=True)
    creator_id = fields.Integer(required=True)
    recipient_id = fields.Integer(required=True)
    content = fields.String(required=True)
    deleted = fields.Boolean(required=True)
    read = fields.Boolean(required=True)
    published = fields.String(
        validate=validate_datetime_string,
        required=True,
        metadata={"example": "2025-06-07T02:29:07.980084Z", "format": "datetime"},
    )
    ap_id = fields.Url(required=True)
    local = fields.Boolean(required=True)


class PrivateMessageView(DefaultSchema):
    private_message = fields.Nested(PrivateMessage, required=True)
    creator = fields.Nested(Person, required=True)
    recipient = fields.Nested(Person, required=True)
    conversation_id = fields.Integer()


class PrivateMessageResponse(DefaultSchema):
    private_message_view = fields.Nested(PrivateMessageView, required=True)


class ListPrivateMessagesRequest(DefaultSchema):
    page = fields.Integer()
    limit = fields.Integer()
    unread_only = fields.Boolean()


class ListPrivateMessagesResponse(DefaultSchema):
    private_messages = fields.List(fields.Nested(PrivateMessageView), required=True)


class GetPrivateMessageConversationRequest(DefaultSchema):
    person_id = fields.Integer(
        metadata={
            "description": "One of either person_id or conversation_id must be specified"
        }
    )
    conversation_id = fields.Integer(
        metadata={
            "description": "One of either person_id or conversation_id must be specified"
        }
    )
    page = fields.Integer(metadata={"default": 1})
    limit = fields.Integer(metadata={"default": 10})

    @validates_schema
    def validate_input(self, data, **kwargs):
        if "person_id" not in data and "conversation_id" not in data:
            raise ValidationError(
                "One of either person_id or conversation_id must be specified"
            )


class GetPrivateMessageConversationResponse(DefaultSchema):
    private_messages = fields.List(fields.Nested(PrivateMessageView), required=True)


class LeaveConversationRequest(DefaultSchema):
    conversation_id = fields.Integer(required=True)


class CreatePrivateMessageRequest(DefaultSchema):
    content = fields.String(required=True)
    recipient_id = fields.Integer(required=True)


class EditPrivateMessageRequest(DefaultSchema):
    private_message_id = fields.Integer(required=True)
    content = fields.String(required=True)


class MarkPrivateMessageAsReadRequest(DefaultSchema):
    private_message_id = fields.Integer(required=True)
    read = fields.Boolean(required=True)


class DeletePrivateMessageRequest(DefaultSchema):
    private_message_id = fields.Integer(required=True)
    deleted = fields.Boolean(required=True)


class ReportPrivateMessageRequest(DefaultSchema):
    private_message_id = fields.Integer(required=True)
    reason = fields.String(required=True)


# Upload Schemas
class ImageUploadRequest(DefaultSchema):
    file = fields.Raw(required=True, metadata={"type": "string", "format": "binary"})


class ImageUploadResponse(DefaultSchema):
    url = fields.String(required=True)
    liked_only = fields.Boolean()
    saved_only = fields.Boolean()
    q = fields.String()


class ImageDeleteRequest(DefaultSchema):
    file = fields.String(required=True)


class ImageDeleteResponse(DefaultSchema):
    result = fields.String(required=True)


class ListPostsResponse(Schema):
    posts = fields.List(fields.Nested(PostView), required=True)
    next_page = fields.String(allow_none=True)


class PostSetFlairRequest(DefaultSchema):
    post_id = fields.Integer(required=True)
    flair_id_list = fields.List(
        fields.Integer(),
        allow_none=True,
        metadata={
            "description": "A list of all the flair id to assign to the post. Either pass an empty list or null to remove flair"
        },
    )


class PostSetFlairResponse(PostView):
    pass<|MERGE_RESOLUTION|>--- conflicted
+++ resolved
@@ -35,7 +35,6 @@
 ]
 default_sorts_list = ["Hot", "Top", "New", "Active", "Old", "Scaled"]
 default_comment_sorts_list = ["Hot", "Top", "New", "Old"]
-<<<<<<< HEAD
 post_sort_list = [
     "Hot",
     "Top",
@@ -51,13 +50,10 @@
     "TopYear",
     "TopAll",
     "New",
+    "Old",
     "Scaled",
     "Active",
 ]
-=======
-post_sort_list = ["Hot", "Top", "TopHour", "TopSixHour", "TopTwelveHour", "TopWeek", "TopDay", "TopMonth",
-                  "TopThreeMonths", "TopSixMonths", "TopNineMonths", "TopYear", "TopAll", "New", "Old", "Scaled", "Active"]
->>>>>>> d9a8c4df
 comment_sort_list = ["Hot", "Top", "TopAll", "New", "Old", "Controversial"]
 community_sort_list = ["Hot", "Top", "New", "Active"]
 listing_type_list = [
@@ -109,7 +105,9 @@
 class UserExtraField(DefaultSchema):
     id = fields.Integer(required=True)
     label = fields.String(required=True, metadata={"example": "Pronouns"})
-    text = fields.String(required=True, metadata={"example": "he/him, she/her, they/them, etc."})
+    text = fields.String(
+        required=True, metadata={"example": "he/him, she/her, they/them, etc."}
+    )
 
 
 class Person(DefaultSchema):
@@ -127,7 +125,9 @@
     about_html = fields.String(metadata={"format": "html"})
     avatar = fields.String(allow_none=True, metadata={"format": "url"})
     banner = fields.String(allow_none=True, metadata={"format": "url"})
-    extra_fields = fields.List(fields.Nested(UserExtraField), validate=validate.Length(max=4))
+    extra_fields = fields.List(
+        fields.Nested(UserExtraField), validate=validate.Length(max=4)
+    )
     flair = fields.String()
     published = fields.String(
         validate=validate_datetime_string,
@@ -387,18 +387,12 @@
     user_id = fields.Integer(required=True)
     alt_text = fields.String()
     body = fields.String(metadata={"format": "markdown"})
-<<<<<<< HEAD
-    small_thumbnail_url = fields.Url()
-    thumbnail_url = fields.Url()
-    updated = fields.String(
-        validate=validate_datetime_string,
-        metadata={"example": "2025-06-07T02:29:07.980084Z", "format": "datetime"},
-    )
-=======
     small_thumbnail_url = fields.String()
     thumbnail_url = fields.String()
-    updated = fields.String(validate=validate_datetime_string, metadata={"example": "2025-06-07T02:29:07.980084Z", "format": "datetime"})
->>>>>>> d9a8c4df
+    updated = fields.String(
+        validate=validate_datetime_string,
+        metadata={"example": "2025-06-07T02:29:07.980084Z", "format": "datetime"},
+    )
     url = fields.String()
     image_details = fields.Nested(WidthHeight)
     cross_posts = fields.List(fields.Nested(MiniCrossPosts))
@@ -868,7 +862,6 @@
     subscribed = fields.Boolean(required=True)
     subscriptions_count = fields.Integer(required=True)
     title = fields.String(required=True)
-<<<<<<< HEAD
     updated = fields.String(
         required=True,
         validate=validate_datetime_string,
@@ -877,12 +870,7 @@
     user_id = fields.Integer(
         required=True, metadata={"description": "user_id of the feed creator/owner"}
     )
-    banner = fields.Url(allow_none=True)
-=======
-    updated = fields.String(required=True, validate=validate_datetime_string, metadata={"example": "2025-06-07T02:29:07.980084Z", "format": "datetime"})
-    user_id = fields.Integer(required=True, metadata={"description": "user_id of the feed creator/owner"}) 
     banner = fields.String(allow_none=True)
->>>>>>> d9a8c4df
     description = fields.String(allow_none=True, metadata={"format": "markdown"})
     description_html = fields.String(allow_none=True, metadata={"format": "html"})
     icon = fields.String(allow_none=True)
@@ -1072,7 +1060,9 @@
 class UserMediaRequest(DefaultSchema):
     limit = fields.Integer(metadata={"default": 10})
     page = fields.Integer(metadata={"default": 1})
-    sort = fields.String(validate=validate.OneOf(comment_sort_list), metadata={"default": "New"})
+    sort = fields.String(
+        validate=validate.OneOf(comment_sort_list), metadata={"default": "New"}
+    )
     unread_only = fields.Boolean(metadata={"default": True})
 
 
@@ -1126,13 +1116,21 @@
         allow_none=True,
         metadata={
             "description": "Pass an id of an existing extra field with null/missing/empty label or text to remove a field. "
-            "Pass an id of an existing extra field with both label and text to edit an existing extra field."})
+            "Pass an id of an existing extra field with both label and text to edit an existing extra field."
+        },
+    )
     label = fields.String(
         allow_none=True,
-        metadata={"description": "Pass a label and text without an id to create a new extra field."})
+        metadata={
+            "description": "Pass a label and text without an id to create a new extra field."
+        },
+    )
     text = fields.String(
         allow_none=True,
-        metadata={"description": "Pass a label and text without an id to create a new extra field."})
+        metadata={
+            "description": "Pass a label and text without an id to create a new extra field."
+        },
+    )
 
 
 class UserSaveSettingsRequest(DefaultSchema):
@@ -1155,8 +1153,12 @@
         validate=validate.OneOf(default_comment_sorts_list)
     )
     default_sort_type = fields.String(validate=validate.OneOf(default_sorts_list))
-    extra_fields = fields.List(fields.Nested(NewUserExtraField),
-                               metadata={"description": "A user can't have more than four total extra fields."})
+    extra_fields = fields.List(
+        fields.Nested(NewUserExtraField),
+        metadata={
+            "description": "A user can't have more than four total extra fields."
+        },
+    )
     show_nsfw = fields.Boolean()
     show_nsfl = fields.Boolean()
     show_read_posts = fields.Boolean()
@@ -1267,7 +1269,6 @@
     )
 
 
-# Upstream API Schemas - Added from merge
 class ListCommentsRequest(DefaultSchema):
     limit = fields.Integer(metadata={"default": 10})
     page = fields.Integer(metadata={"default": 1})
@@ -1421,329 +1422,6 @@
     next_page = fields.String(allow_none=True)
 
 
-# Admin API Schemas
-class AdminPrivateRegistrationRequest(DefaultSchema):
-    username = fields.String(
-        required=True,
-        validate=validate.Length(min=3, max=50),
-        metadata={
-            "description": "Username (3-50 characters, alphanumeric + underscore)"
-        },
-    )
-    email = fields.Email(required=True, metadata={"description": "Valid email address"})
-    display_name = fields.String(
-        validate=validate.Length(min=1, max=100),
-        metadata={"description": "Display name (1-100 characters)"},
-    )
-    password = fields.String(
-        validate=validate.Length(min=8, max=128),
-        metadata={
-            "description": "Password (8-128 characters). If omitted, a secure password will be generated"
-        },
-    )
-    auto_activate = fields.Boolean(
-        metadata={"description": "Skip email verification", "default": True}
-    )
-    send_welcome_email = fields.Boolean(
-        metadata={"description": "Send welcome email to user", "default": False}
-    )
-    bio = fields.String(
-        validate=validate.Length(max=5000),
-        metadata={"description": "User biography (max 5000 characters)"},
-    )
-    timezone = fields.String(
-        metadata={"description": "User timezone", "default": "UTC"}
-    )
-
-
-class AdminPrivateRegistrationResponse(DefaultSchema):
-    success = fields.Boolean(
-        required=True, metadata={"description": "Registration success status"}
-    )
-    user_id = fields.Integer(required=True, metadata={"description": "Created user ID"})
-    username = fields.String(
-        required=True, metadata={"description": "Created username"}
-    )
-    email = fields.String(required=True, metadata={"description": "User email address"})
-    display_name = fields.String(metadata={"description": "User display name"})
-    generated_password = fields.String(
-        metadata={
-            "description": "Generated password (only if password was not provided)"
-        }
-    )
-    activation_required = fields.Boolean(
-        required=True,
-        metadata={"description": "Whether email verification is required"},
-    )
-    message = fields.String(required=True, metadata={"description": "Success message"})
-
-
-class AdminPrivateRegistrationError(DefaultSchema):
-    success = fields.Boolean(
-        required=True, metadata={"description": "Always false for errors"}
-    )
-    error = fields.String(
-        required=True,
-        metadata={
-            "description": "Error type",
-            "enum": [
-                "invalid_secret",
-                "rate_limited",
-                "validation_failed",
-                "user_exists",
-                "feature_disabled",
-                "ip_unauthorized",
-            ],
-        },
-    )
-    message = fields.String(
-        required=True, metadata={"description": "Human readable error message"}
-    )
-    details = fields.Dict(
-        metadata={
-            "description": "Additional error details including field-specific errors"
-        }
-    )
-
-
-class AdminUserValidationRequest(DefaultSchema):
-    username = fields.String(required=True, validate=validate.Length(min=3, max=50))
-    email = fields.Email(required=True)
-
-
-class AdminUserValidationResponse(DefaultSchema):
-    username_available = fields.Boolean(required=True)
-    email_available = fields.Boolean(required=True)
-    username_suggestions = fields.List(
-        fields.String(),
-        metadata={"description": "Alternative username suggestions if taken"},
-    )
-    validation_errors = fields.Dict(
-        metadata={"description": "Field-specific validation errors"}
-    )
-
-
-class AdminUserListRequest(DefaultSchema):
-    local_only = fields.Boolean(
-        metadata={"description": "Filter to local users only", "default": True}
-    )
-    verified = fields.Boolean(metadata={"description": "Filter by verification status"})
-    active = fields.Boolean(metadata={"description": "Filter by active/banned status"})
-    search = fields.String(
-        validate=validate.Length(max=100),
-        metadata={"description": "Search username or email"},
-    )
-    sort = fields.String(
-        validate=validate.OneOf(
-            [
-                "created_desc",
-                "created_asc",
-                "username_asc",
-                "username_desc",
-                "last_seen_desc",
-                "last_seen_asc",
-                "post_count_desc",
-            ]
-        ),
-        metadata={"description": "Sort order", "default": "created_desc"},
-    )
-    page = fields.Integer(validate=validate.Range(min=1), metadata={"default": 1})
-    limit = fields.Integer(
-        validate=validate.Range(min=1, max=100), metadata={"default": 50}
-    )
-    last_seen_days = fields.Integer(
-        validate=validate.Range(min=1),
-        metadata={"description": "Users active within N days"},
-    )
-
-
-class AdminUserInfo(DefaultSchema):
-    id = fields.Integer(required=True)
-    username = fields.String(required=True)
-    email = fields.String(required=True)
-    display_name = fields.String()
-    created_at = fields.DateTime(required=True, format="iso")
-    last_seen = fields.DateTime(format="iso")
-    is_verified = fields.Boolean(required=True)
-    is_banned = fields.Boolean(required=True)
-    is_local = fields.Boolean(required=True)
-    post_count = fields.Integer(required=True)
-    comment_count = fields.Integer()
-    reputation = fields.Integer()
-    bio = fields.String()
-
-
-class AdminUserListPagination(DefaultSchema):
-    page = fields.Integer(required=True)
-    limit = fields.Integer(required=True)
-    total = fields.Integer(required=True)
-    total_pages = fields.Integer(required=True)
-    has_next = fields.Boolean(required=True)
-    has_prev = fields.Boolean(required=True)
-
-
-class AdminUserListResponse(DefaultSchema):
-    users = fields.List(fields.Nested(AdminUserInfo), required=True)
-    pagination = fields.Nested(AdminUserListPagination, required=True)
-
-
-class AdminUserLookupRequest(DefaultSchema):
-    username = fields.String(validate=validate.Length(min=1, max=50))
-    email = fields.Email()
-    id = fields.Integer(validate=validate.Range(min=1))
-
-    @validates_schema
-    def validate_at_least_one_field(self, data, **kwargs):
-        if not any([data.get("username"), data.get("email"), data.get("id")]):
-            raise ValidationError(
-                "At least one of username, email, or id must be provided"
-            )
-
-
-class AdminUserLookupResponse(DefaultSchema):
-    found = fields.Boolean(required=True)
-    user = fields.Nested(AdminUserInfo)
-
-
-class AdminHealthResponse(DefaultSchema):
-    private_registration = fields.Dict(required=True)
-    database = fields.String(required=True)
-    timestamp = fields.DateTime(required=True, format="iso")
-
-
-# Phase 2: User Management Schemas
-
-
-class AdminUserUpdateRequest(DefaultSchema):
-    display_name = fields.String(validate=validate.Length(min=1, max=100))
-    bio = fields.String(validate=validate.Length(max=2000))
-    timezone = fields.String(validate=validate.Length(max=50))
-    email = fields.Email()
-    verified = fields.Boolean()
-    newsletter = fields.Boolean()
-    searchable = fields.Boolean()
-
-
-class AdminUserUpdateResponse(DefaultSchema):
-    success = fields.Boolean(required=True)
-    user_id = fields.Integer(required=True)
-    message = fields.String(required=True)
-    updated_fields = fields.List(fields.String())
-
-
-class AdminUserActionRequest(DefaultSchema):
-    reason = fields.String(
-        validate=validate.Length(min=1, max=500),
-        metadata={"description": "Reason for action (required for ban/disable)"},
-    )
-    expires_at = fields.DateTime(
-        format="iso",
-        metadata={"description": "Optional expiry date for temporary actions"},
-    )
-    notify_user = fields.Boolean(
-        metadata={"description": "Send notification email to user", "default": False}
-    )
-
-
-class AdminUserActionResponse(DefaultSchema):
-    success = fields.Boolean(required=True)
-    user_id = fields.Integer(required=True)
-    action = fields.String(
-        required=True,
-        validate=validate.OneOf(
-            ["disabled", "enabled", "banned", "unbanned", "deleted"]
-        ),
-    )
-    message = fields.String(required=True)
-    performed_by = fields.String(metadata={"description": "Admin who performed action"})
-    timestamp = fields.DateTime(required=True, format="iso")
-
-
-class AdminBulkUserRequest(DefaultSchema):
-    operation = fields.String(
-        required=True,
-        validate=validate.OneOf(["disable", "enable", "ban", "unban", "delete"]),
-    )
-    user_ids = fields.List(
-        fields.Integer(validate=validate.Range(min=1)),
-        required=True,
-        validate=validate.Length(min=1, max=100),
-    )
-    reason = fields.String(validate=validate.Length(min=1, max=500))
-    notify_users = fields.Boolean(metadata={"default": False})
-
-
-class AdminBulkUserResponse(DefaultSchema):
-    success = fields.Boolean(required=True)
-    operation = fields.String(required=True)
-    total_requested = fields.Integer(required=True)
-    successful = fields.Integer(required=True)
-    failed = fields.Integer(required=True)
-    results = fields.List(fields.Dict(), metadata={"description": "Per-user results"})
-    message = fields.String(required=True)
-
-
-class AdminUserStatsResponse(DefaultSchema):
-    total_users = fields.Integer(required=True)
-    local_users = fields.Integer(required=True)
-    remote_users = fields.Integer(required=True)
-    verified_users = fields.Integer(required=True)
-    banned_users = fields.Integer(required=True)
-    active_24h = fields.Integer(required=True)
-    active_7d = fields.Integer(required=True)
-    active_30d = fields.Integer(required=True)
-    registrations_today = fields.Integer(required=True)
-    registrations_7d = fields.Integer(required=True)
-    registrations_30d = fields.Integer(required=True)
-    timestamp = fields.DateTime(required=True, format="iso")
-
-
-class AdminRegistrationStatsRequest(DefaultSchema):
-    days = fields.Integer(
-        validate=validate.Range(min=1, max=365),
-        metadata={"description": "Number of days to analyze", "default": 30},
-    )
-    include_hourly = fields.Boolean(
-        metadata={"description": "Include hourly breakdown", "default": False}
-    )
-
-
-class AdminRegistrationStatsResponse(DefaultSchema):
-    period_days = fields.Integer(required=True)
-    total_registrations = fields.Integer(required=True)
-    private_registrations = fields.Integer(required=True)
-    public_registrations = fields.Integer(required=True)
-    daily_breakdown = fields.List(
-        fields.Dict(), metadata={"description": "Daily registration counts"}
-    )
-    hourly_breakdown = fields.List(
-        fields.Dict(), metadata={"description": "Hourly breakdown (if requested)"}
-    )
-    timestamp = fields.DateTime(required=True, format="iso")
-
-
-class AdminUserExportRequest(DefaultSchema):
-    format = fields.String(
-        validate=validate.OneOf(["csv", "json"]),
-        metadata={"description": "Export format", "default": "csv"},
-    )
-    export_fields = fields.List(
-        fields.String(), metadata={"description": "Fields to include in export"}
-    )
-    filters = fields.Dict(
-        metadata={"description": "Same filters as user list endpoint"}
-    )
-
-
-class AdminUserExportResponse(DefaultSchema):
-    success = fields.Boolean(required=True)
-    format = fields.String(required=True)
-    total_records = fields.Integer(required=True)
-    download_url = fields.String(metadata={"description": "Temporary download URL"})
-    expires_at = fields.DateTime(format="iso")
-    message = fields.String(required=True)
-
-
 class GetPostRequest(DefaultSchema):
     id = fields.Integer(required=True)
 
@@ -1784,7 +1462,10 @@
     post_id = fields.Integer(required=True)
     title = fields.String()
     body = fields.String()
-    url = fields.String(allow_none=True, metadata={"description": "Pass value of null to remove the post url"})
+    url = fields.String(
+        allow_none=True,
+        metadata={"description": "Pass value of null to remove the post url"},
+    )
     nsfw = fields.Boolean()
     language_id = fields.Integer()
 
@@ -1906,7 +1587,12 @@
     liked_only = fields.Boolean(metadata={"default": False})
     feed_id = fields.Integer()
     topic_id = fields.Integer()
-    ignore_sticky = fields.Boolean(metadata={"default": False, "description": "If filtering by community, ignores a post's sticky state"})
+    ignore_sticky = fields.Boolean(
+        metadata={
+            "default": False,
+            "description": "If filtering by community, ignores a post's sticky state",
+        }
+    )
 
 
 class ListPostsRequest2(ListPostsRequest):
