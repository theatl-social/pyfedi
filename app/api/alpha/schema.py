--- conflicted
+++ resolved
@@ -794,7 +794,133 @@
     mark_all_notifications_as_read = fields.String(required=True, metadata={"example": "complete"})
 
 
-<<<<<<< HEAD
+# Upstream API Schemas - Added from merge
+class ListCommentsRequest(DefaultSchema):
+    limit = fields.Integer(metadata={"default": 10})
+    page = fields.Integer(metadata={"default": 1})
+    sort = fields.String(validate=validate.OneOf(comment_sort_list), metadata={"default": "New"})
+    liked_only = fields.Boolean()
+    saved_only = fields.Boolean()
+    person_id = fields.Integer()
+    community_id = fields.Integer()
+    post_id = fields.Integer()
+    parent_id = fields.Integer()
+    max_depth = fields.Integer()
+    depth_first = fields.Boolean(metadata={"description": "guarantee parent comments are on the same page as any fetched comments"})
+
+
+class ListCommentsResponse(DefaultSchema):
+    comments = fields.List(fields.Nested(CommentView), required=True)
+    next_page = fields.String(allow_none=True)
+
+
+class GetCommentRequest(DefaultSchema):
+    id = fields.Integer(required=True)
+
+
+class GetCommentResponse(DefaultSchema):
+    comment_view = fields.Nested(CommentView, required=True)
+
+
+class LikeCommentRequest(DefaultSchema):
+    comment_id = fields.Integer(required=True)
+    score = fields.Integer(required=True, metadata={"example": 1, "description": "-1 to downvote, 1 to upvote, 0 to revert previous vote"})
+    private = fields.Boolean(metadata={"description": "private votes are not federated to other instances", "default": False})
+
+
+class SaveCommentRequest(DefaultSchema):
+    comment_id = fields.Integer(required=True)
+    save = fields.Boolean(required=True)
+
+
+class SubscribeCommentRequest(DefaultSchema):
+    comment_id = fields.Integer(required=True)
+    subscribe = fields.Boolean(required=True)
+
+
+class CreateCommentRequest(DefaultSchema):
+    body = fields.String(required=True)
+    post_id = fields.Integer(required=True)
+    parent_id = fields.Integer()
+    language_id = fields.Integer()
+
+
+class EditCommentRequest(DefaultSchema):
+    body = fields.String(required=True)
+    comment_id = fields.Integer(required=True)
+    language_id = fields.Integer()
+    distinguished = fields.Boolean(metadata={"default": False, "description": "Visibly mark reply as from a moderator in the web UI"})
+
+
+class DeleteCommentRequest(DefaultSchema):
+    comment_id = fields.Integer(required=True)
+    deleted = fields.Boolean(required=True)
+
+
+class ReportCommentRequest(DefaultSchema):
+    comment_id = fields.Integer(required=True)
+    reason = fields.String(required=True)
+    description = fields.String()
+    report_remote = fields.Boolean(metadata={"default": True, "description": "Also send report to originating instance"})
+
+
+class GetCommentReportResponse(DefaultSchema):
+    comment_report_view = fields.Nested(CommentReportView, required=True)
+
+
+class RemoveCommentRequest(DefaultSchema):
+    comment_id = fields.Integer(required=True)
+    removed = fields.Boolean(required=True)
+    reason = fields.String()
+
+
+class MarkCommentAsReadRequest(DefaultSchema):
+    comment_reply_id = fields.Integer(required=True)
+    read = fields.Boolean(required=True)
+
+
+class GetCommentReplyResponse(DefaultSchema):
+    comment_reply_view = fields.Nested(CommentReplyView, required=True)
+
+
+class LockCommentRequest(DefaultSchema):
+    comment_id = fields.Integer(required=True)
+    locked = fields.Boolean(required=True)
+
+
+class ListCommentLikesRequest(DefaultSchema):
+    comment_id = fields.Integer(required=True)
+    page = fields.Integer(metadata={"default": 1})
+    limit = fields.Integer(metadata={"default": 50})
+
+
+class CommentLikeView(DefaultSchema):
+    score = fields.Integer(required=True)
+    creator_banned_from_community = fields.Boolean(required=True)
+    creator_banned = fields.Boolean(required=True)
+    creator = fields.Nested(Person, required=True)
+
+
+class ListCommentLikesResponse(DefaultSchema):
+    comment_likes = fields.List(fields.Nested(CommentLikeView, required=True))
+    next_page = fields.String(allow_none=True)
+
+
+class ListPostLikesRequest(DefaultSchema):
+    post_id = fields.Integer(required=True)
+    page = fields.Integer(metadata={"default": 1})
+    limit = fields.Integer(metadata={"default": 50})
+
+
+class PostLikeView(CommentLikeView):
+    pass
+
+
+class ListPostLikesResponse(DefaultSchema):
+    post_likes = fields.List(fields.Nested(PostLikeView, required=True))
+    next_page = fields.String(allow_none=True)
+
+
 # Admin API Schemas
 class AdminPrivateRegistrationRequest(DefaultSchema):
     username = fields.String(required=True, validate=validate.Length(min=3, max=50), 
@@ -1010,130 +1136,4 @@
     total_records = fields.Integer(required=True)
     download_url = fields.String(metadata={"description": "Temporary download URL"})
     expires_at = fields.DateTime(format='iso')
-    message = fields.String(required=True)
-=======
-class ListCommentsRequest(DefaultSchema):
-    limit = fields.Integer(metadata={"default": 10})
-    page = fields.Integer(metadata={"default": 1})
-    sort = fields.String(validate=validate.OneOf(comment_sort_list), metadata={"default": "New"})
-    liked_only = fields.Boolean()
-    saved_only = fields.Boolean()
-    person_id = fields.Integer()
-    community_id = fields.Integer()
-    post_id = fields.Integer()
-    parent_id = fields.Integer()
-    max_depth = fields.Integer()
-    depth_first = fields.Boolean(metadata={"description": "guarantee parent comments are on the same page as any fetched comments"})
-
-
-class ListCommentsResponse(DefaultSchema):
-    comments = fields.List(fields.Nested(CommentView), required=True)
-    next_page = fields.String(allow_none=True)
-
-
-class GetCommentRequest(DefaultSchema):
-    id = fields.Integer(required=True)
-
-
-class GetCommentResponse(DefaultSchema):
-    comment_view = fields.Nested(CommentView, required=True)
-
-
-class LikeCommentRequest(DefaultSchema):
-    comment_id = fields.Integer(required=True)
-    score = fields.Integer(required=True, metadata={"example": 1, "description": "-1 to downvote, 1 to upvote, 0 to revert previous vote"})
-    private = fields.Boolean(metadata={"description": "private votes are not federated to other instances", "default": False})
-
-
-class SaveCommentRequest(DefaultSchema):
-    comment_id = fields.Integer(required=True)
-    save = fields.Boolean(required=True)
-
-
-class SubscribeCommentRequest(DefaultSchema):
-    comment_id = fields.Integer(required=True)
-    subscribe = fields.Boolean(required=True)
-
-
-class CreateCommentRequest(DefaultSchema):
-    body = fields.String(required=True)
-    post_id = fields.Integer(required=True)
-    parent_id = fields.Integer()
-    language_id = fields.Integer()
-
-
-class EditCommentRequest(DefaultSchema):
-    body = fields.String(required=True)
-    comment_id = fields.Integer(required=True)
-    language_id = fields.Integer()
-    distinguished = fields.Boolean(metadata={"default": False, "description": "Visibly mark reply as from a moderator in the web UI"})
-
-
-class DeleteCommentRequest(DefaultSchema):
-    comment_id = fields.Integer(required=True)
-    deleted = fields.Boolean(required=True)
-
-
-class ReportCommentRequest(DefaultSchema):
-    comment_id = fields.Integer(required=True)
-    reason = fields.String(required=True)
-    description = fields.String()
-    report_remote = fields.Boolean(metadata={"default": True, "description": "Also send report to originating instance"})
-
-
-class GetCommentReportResponse(DefaultSchema):
-    comment_report_view = fields.Nested(CommentReportView, required=True)
-
-
-class RemoveCommentRequest(DefaultSchema):
-    comment_id = fields.Integer(required=True)
-    removed = fields.Boolean(required=True)
-    reason = fields.String()
-
-
-class MarkCommentAsReadRequest(DefaultSchema):
-    comment_reply_id = fields.Integer(required=True)
-    read = fields.Boolean(required=True)
-
-
-class GetCommentReplyResponse(DefaultSchema):
-    comment_reply_view = fields.Nested(CommentReplyView, required=True)
-
-
-class LockCommentRequest(DefaultSchema):
-    comment_id = fields.Integer(required=True)
-    locked = fields.Boolean(required=True)
-
-
-class ListCommentLikesRequest(DefaultSchema):
-    comment_id = fields.Integer(required=True)
-    page = fields.Integer(metadata={"default": 1})
-    limit = fields.Integer(metadata={"default": 50})
-
-
-class CommentLikeView(DefaultSchema):
-    score = fields.Integer(required=True)
-    creator_banned_from_community = fields.Boolean(required=True)
-    creator_banned = fields.Boolean(required=True)
-    creator = fields.Nested(Person, required=True)
-
-
-class ListCommentLikesResponse(DefaultSchema):
-    comment_likes = fields.List(fields.Nested(CommentLikeView, required=True))
-    next_page = fields.String(allow_none=True)
-
-
-class ListPostLikesRequest(DefaultSchema):
-    post_id = fields.Integer(required=True)
-    page = fields.Integer(metadata={"default": 1})
-    limit = fields.Integer(metadata={"default": 50})
-
-
-class PostLikeView(CommentLikeView):
-    pass
-
-
-class ListPostLikesResponse(DefaultSchema):
-    post_likes = fields.List(fields.Nested(PostLikeView, required=True))
-    next_page = fields.String(allow_none=True)
->>>>>>> 44b2fb07
+    message = fields.String(required=True)