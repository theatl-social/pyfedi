--- conflicted
+++ resolved
@@ -56,7 +56,6 @@
 ]
 comment_sort_list = ["Hot", "Top", "TopAll", "New", "Old", "Controversial"]
 community_sort_list = ["Hot", "Top", "New", "Active"]
-<<<<<<< HEAD
 listing_type_list = [
     "All",
     "Local",
@@ -65,11 +64,7 @@
     "Moderating",
     "ModeratorView",
 ]
-community_listing_type_list = ["All", "Local", "Subscribed"]
-=======
-listing_type_list = ["All", "Local", "Subscribed", "Popular", "Moderating", "ModeratorView"]
 community_listing_type_list = ["All", "Local", "Subscribed", "ModeratorView"]
->>>>>>> 6ed8eabc
 content_type_list = ["Communities", "Posts", "Users", "Url", "Comments"]
 subscribed_type_list = ["Subscribed", "NotSubscribed", "Pending"]
 notification_status_list = ["All", "Unread", "Read", "New"]
@@ -624,8 +619,11 @@
     saved = fields.Boolean(required=True)
     subscribed = fields.String(
         required=True,
-        metadata={"description": "Indicates whether auth'ed user is subscribed to the community this comment is in or not."},
-        validate=validate.OneOf(subscribed_type_list))
+        metadata={
+            "description": "Indicates whether auth'ed user is subscribed to the community this comment is in or not."
+        },
+        validate=validate.OneOf(subscribed_type_list),
+    )
     my_vote = fields.Integer()
     can_auth_user_moderate = fields.Boolean()
 
