--- conflicted
+++ resolved
@@ -34,108 +34,12 @@
 
 @bp.route("/instances", methods=["GET"])
 def list_instances():
-<<<<<<< HEAD
     page = request.args.get("page", 1, type=int)
     search = request.args.get("search", "")
-    filter = request.args.get("filter", "")
-    low_bandwidth = request.cookies.get("low_bandwidth", "0") == "1"
-
-    instances = Instance.query.order_by(Instance.domain)
-    allowed = AllowedInstances.query.order_by(AllowedInstances.domain)
-    blocked = BannedInstances.query.order_by(BannedInstances.domain)
-    if search:
-        instances = instances.filter(Instance.domain.ilike(f"%{search}%"))
-    title = _("Instances")
-    if filter:
-        if filter == "trusted":
-            instances = instances.filter(Instance.trusted == True)
-            title = _("Trusted instances")
-        elif filter == "online":
-            instances = instances.filter(
-                Instance.dormant == False, Instance.gone_forever == False
-            )
-            title = _("Online instances")
-        elif filter == "dormant":
-            instances = instances.filter(
-                Instance.dormant == True, Instance.gone_forever == False
-            )
-            title = _("Dormant instances")
-        elif filter == "gone_forever":
-            instances = instances.filter(Instance.gone_forever == True)
-            title = _("Gone forever instances")
-        elif filter == "allowed":
-            instances = allowed
-            title = _("Allowed instances")
-        elif filter == "blocked":
-            instances = blocked
-            title = _("Defederated instances")
-        elif filter == "federated":
-            instances = instances.filter(
-                Instance.id != 1, Instance.gone_forever == False
-            )
-            title = _("Federated instances")
-
-    # Pagination
-    instances = instances.paginate(page=page, per_page=50, error_out=False)
-    next_url = (
-        url_for(
-            "instance.list_instances",
-            page=instances.next_num,
-            filter=filter,
-            search=search,
-        )
-        if instances.has_next
-        else None
-    )
-    prev_url = (
-        url_for(
-            "instance.list_instances",
-            page=instances.prev_num,
-            filter=filter,
-            search=search,
-        )
-        if instances.has_prev and page != 1
-        else None
-    )
-
-    allowed = (
-        db.session.execute(text('SELECT COUNT(id) FROM "allowed_instances"')).scalar()
-        > 0
-    )
-    blocked = (
-        db.session.execute(text('SELECT COUNT(id) FROM "banned_instances"')).scalar()
-        > 0
-    )
-    trusted = (
-        db.session.execute(
-            text('SELECT COUNT(id) FROM "instance" WHERE trusted IS TRUE')
-        ).scalar()
-        > 0
-    )
-
-    return render_template(
-        "instance/list_instances.html",
-        instances=instances,
-        title=title,
-        search=search,
-        filter=filter,
-        next_url=next_url,
-        prev_url=prev_url,
-        low_bandwidth=low_bandwidth,
-        allowed=allowed,
-        blocked=blocked,
-        trusted=trusted,
-    )
-
-
-@bp.route("/instance/<instance_domain>", methods=["GET"])
-=======
-    page = request.args.get('page', 1, type=int)
-    search = request.args.get('search', '')
     # filters can have duplicates because jinja is really picky about the python it will execute. So, a duplicated entry
     # should be interpreted as disabling that filter
-    filters = request.args.getlist('filters')
-    low_bandwidth = request.cookies.get('low_bandwidth', '0') == '1'
+    filters = request.args.getlist("filters")
+    low_bandwidth = request.cookies.get("low_bandwidth", "0") == "1"
 
     # Fix up the filters list
     clean_filters = []
@@ -150,36 +54,50 @@
     filters = clean_filters
 
     # More fixing up the filter list because when using the blocked or allowed filter, some other filters don't work
-    if 'allowed' in filters or 'blocked' in filters:
+    if "allowed" in filters or "blocked" in filters:
         allowed_or_blocked = True
     else:
         allowed_or_blocked = False
-    filters_to_remove = ['online', 'trusted', 'dormant', 'gone_forever', 'federated']
-    
+    filters_to_remove = ["online", "trusted", "dormant", "gone_forever", "federated"]
+
     if allowed_or_blocked:
         # Remove filters that don't work when filtering this way and redirect
         for item in filters_to_remove:
             if item in filters:
                 filters.remove(item)
                 cleaned_filters = True
-        
-        if 'blocked' in filters:
-            flash(_("Limiting results to blocked instances disables filters other than search"), 'warning')
-        elif 'allowed' in filters:
-            flash(_("Limiting results to allowed instances disables filters other than search"), 'warning')
-    
+
+        if "blocked" in filters:
+            flash(
+                _(
+                    "Limiting results to blocked instances disables filters other than search"
+                ),
+                "warning",
+            )
+        elif "allowed" in filters:
+            flash(
+                _(
+                    "Limiting results to allowed instances disables filters other than search"
+                ),
+                "warning",
+            )
+
     if cleaned_filters:
         # Redirect to a cleaner url if filter tidying up was needed
-        return redirect(url_for("instance.list_instances", page=page, search=search, filters=filters))
-
-    if 'allowed' in filters and 'blocked' in filters:
+        return redirect(
+            url_for(
+                "instance.list_instances", page=page, search=search, filters=filters
+            )
+        )
+
+    if "allowed" in filters and "blocked" in filters:
         # Intentionally get empty query so it doesn't screw up pagination later on
         instances = Instance.query.filter(False)
-    elif 'allowed' in filters:
+    elif "allowed" in filters:
         instances = AllowedInstances.query.order_by(AllowedInstances.domain)
         if search:
             instances = instances.filter(AllowedInstances.domain.ilike(f"%{search}%"))
-    elif 'blocked' in filters:
+    elif "blocked" in filters:
         instances = BannedInstances.query.order_by(BannedInstances.domain)
         if search:
             instances = instances.filter(BannedInstances.domain.ilike(f"%{search}%"))
@@ -188,36 +106,81 @@
         if search:
             instances = instances.filter(Instance.domain.ilike(f"%{search}%"))
 
-    title = _('Instances')
-    
+    title = _("Instances")
+
     if filters and not allowed_or_blocked:
-        if 'trusted' in filters:
+        if "trusted" in filters:
             instances = instances.filter(Instance.trusted == True)
-        if 'online' in filters:
-            instances = instances.filter(Instance.dormant == False, Instance.gone_forever == False)
-        if 'dormant' in filters:
-            instances = instances.filter(Instance.dormant == True, Instance.gone_forever == False)
-        if 'gone_forever' in filters:
+        if "online" in filters:
+            instances = instances.filter(
+                Instance.dormant == False, Instance.gone_forever == False
+            )
+        if "dormant" in filters:
+            instances = instances.filter(
+                Instance.dormant == True, Instance.gone_forever == False
+            )
+        if "gone_forever" in filters:
             instances = instances.filter(Instance.gone_forever == True)
-        if 'federated' in filters:
-            instances = instances.filter(Instance.id != 1, Instance.gone_forever == False)
+        if "federated" in filters:
+            instances = instances.filter(
+                Instance.id != 1, Instance.gone_forever == False
+            )
 
     # Pagination
     instances = instances.paginate(page=page, per_page=50, error_out=False)
-    next_url = url_for('instance.list_instances', page=instances.next_num, filters=filters, search=search) if instances.has_next else None
-    prev_url = url_for('instance.list_instances', page=instances.prev_num, filters=filters, search=search) if instances.has_prev and page != 1 else None
-
-    allowed = db.session.execute(text('SELECT COUNT(id) FROM "allowed_instances"')).scalar() > 0
-    blocked = db.session.execute(text('SELECT COUNT(id) FROM "banned_instances"')).scalar() > 0
-    trusted = db.session.execute(text('SELECT COUNT(id) FROM "instance" WHERE trusted IS TRUE')).scalar() > 0
-
-    return render_template('instance/list_instances.html', instances=instances, title=title, search=search,
-                           filters=filters, next_url=next_url, prev_url=prev_url, low_bandwidth=low_bandwidth,
-                           allowed=allowed, blocked=blocked, trusted=trusted, allowed_or_blocked=allowed_or_blocked)
-
-
-@bp.route('/instance/<instance_domain>', methods=['GET'])
->>>>>>> d9a8c4df
+    next_url = (
+        url_for(
+            "instance.list_instances",
+            page=instances.next_num,
+            filters=filters,
+            search=search,
+        )
+        if instances.has_next
+        else None
+    )
+    prev_url = (
+        url_for(
+            "instance.list_instances",
+            page=instances.prev_num,
+            filters=filters,
+            search=search,
+        )
+        if instances.has_prev and page != 1
+        else None
+    )
+
+    allowed = (
+        db.session.execute(text('SELECT COUNT(id) FROM "allowed_instances"')).scalar()
+        > 0
+    )
+    blocked = (
+        db.session.execute(text('SELECT COUNT(id) FROM "banned_instances"')).scalar()
+        > 0
+    )
+    trusted = (
+        db.session.execute(
+            text('SELECT COUNT(id) FROM "instance" WHERE trusted IS TRUE')
+        ).scalar()
+        > 0
+    )
+
+    return render_template(
+        "instance/list_instances.html",
+        instances=instances,
+        title=title,
+        search=search,
+        filters=filters,
+        next_url=next_url,
+        prev_url=prev_url,
+        low_bandwidth=low_bandwidth,
+        allowed=allowed,
+        blocked=blocked,
+        trusted=trusted,
+        allowed_or_blocked=allowed_or_blocked,
+    )
+
+
+@bp.route("/instance/<instance_domain>", methods=["GET"])
 def instance_overview(instance_domain):
     instance = Instance.query.filter(Instance.domain == instance_domain).first()
     if instance is None:
