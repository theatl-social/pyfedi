# if commands in this file are not working (e.g. 'flask translate') make sure you set the FLASK_APP environment variable.
# e.g. export FLASK_APP=pyfedi.py
import imaplib
import re
from datetime import datetime, timedelta

import flask
from flask import json, current_app
from flask_babel import _
from sqlalchemy import or_, desc
from sqlalchemy.orm import configure_mappers

from app import db
import click
import os

from app.activitypub.signature import RsaKeys
from app.auth.util import random_token
from app.email import send_verification_email, send_email
from app.models import Settings, BannedInstances, Interest, Role, User, RolePermission, Domain, ActivityPubLog, \
    utcnow, Site, Instance, File, Notification, Post, CommunityMember
from app.utils import file_get_contents, retrieve_block_list, blocked_domains, retrieve_peertube_block_list


def register(app):
    @app.cli.group()
    def translate():
        """Translation and localization commands."""
        pass

    @translate.command()
    @click.argument('lang')
    def init(lang):
        """Initialize a new language."""
        if os.system('pybabel extract -F babel.cfg -k _l -o messages.pot .'):
            raise RuntimeError('extract command failed')
        if os.system(
                'pybabel init -i messages.pot -d app/translations -l ' + lang):
            raise RuntimeError('init command failed')
        os.remove('messages.pot')

    @translate.command()
    def update():
        """Update all languages."""
        if os.system('pybabel extract -F babel.cfg -k _l -o messages.pot .'):
            raise RuntimeError('extract command failed')
        if os.system('pybabel update -i messages.pot -d app/translations'):
            raise RuntimeError('update command failed')
        os.remove('messages.pot')

    @translate.command()
    def compile():
        """Compile all languages."""
        if os.system('pybabel compile -d app/translations'):
            raise RuntimeError('compile command failed')

    @app.cli.command("keys")
    def keys():
        private_key, public_key = RsaKeys.generate_keypair()
        print(private_key)
        print(public_key)

    @app.cli.command("admin-keys")
    def keys():
        private_key, public_key = RsaKeys.generate_keypair()
        u: User = User.query.get(1)
        u.private_key = private_key
        u.public_key = public_key
        db.session.commit()
        print('Admin keys have been reset')

    @app.cli.command("init-db")
    def init_db():
        with app.app_context():
            db.drop_all()
            db.configure_mappers()
            db.create_all()
            private_key, public_key = RsaKeys.generate_keypair()
            db.session.add(Site(name="PieFed", description='', public_key=public_key, private_key=private_key))
            db.session.add(Instance(domain=app.config['SERVER_NAME'], software='PieFed'))   # Instance 1 is always the local instance
            db.session.add(Settings(name='allow_nsfw', value=json.dumps(False)))
            db.session.add(Settings(name='allow_nsfl', value=json.dumps(False)))
            db.session.add(Settings(name='allow_dislike', value=json.dumps(True)))
            db.session.add(Settings(name='allow_local_image_posts', value=json.dumps(True)))
            db.session.add(Settings(name='allow_remote_image_posts', value=json.dumps(True)))
            db.session.add(Settings(name='registration_open', value=json.dumps(True)))
            db.session.add(Settings(name='approve_registrations', value=json.dumps(False)))
            db.session.add(Settings(name='federation', value=json.dumps(True)))
            banned_instances = ['lemmygrad.ml', 'gab.com', 'rqd2.net', 'exploding-heads.com', 'hexbear.net', 'threads.net', 'pieville.net', 'noauthority.social', 'pieville.net', 'links.hackliberty.org']
            for bi in banned_instances:
                db.session.add(BannedInstances(domain=bi))
                print("Added banned instance", bi)

            print("Populating DB with instances and interests")
            print("See interests.txt")
            interests = file_get_contents('interests.txt')
            db.session.add(Interest(name='🕊 Chilling', communities=parse_communities(interests, 'chilling')))
            db.session.add(Interest(name='💭 Interesting stuff', communities=parse_communities(interests, 'interesting stuff')))
            db.session.add(Interest(name='📰 News & Politics', communities=parse_communities(interests, 'news & politics')))
            db.session.add(Interest(name='🎮 Gaming', communities=parse_communities(interests, 'gaming')))
            db.session.add(Interest(name='🤓 Linux', communities=parse_communities(interests, 'linux')))
            db.session.add(Interest(name='♻️ Environment', communities=parse_communities(interests, 'environment')))
            db.session.add(Interest(name='🏳‍🌈 LGBTQ+', communities=parse_communities(interests, 'lgbtq')))
            db.session.add(Interest(name='🛠 Programming', communities=parse_communities(interests, 'programming')))
            db.session.add(Interest(name='🖥️ Tech', communities=parse_communities(interests, 'tech')))
            db.session.add(Interest(name='🤗 Mental Health', communities=parse_communities(interests, 'mental health')))
            db.session.add(Interest(name='💊 Health', communities=parse_communities(interests, 'health')))

            # Load initial domain block list
            block_list = retrieve_block_list()
            if block_list:
                for domain in block_list.split('\n'):
                    db.session.add(Domain(name=domain.strip(), banned=True))
                print("Added 'No-QAnon' blocklist, see https://github.com/rimu/no-qanon")

            # Load peertube domain block list
            block_list = retrieve_peertube_block_list()
            if block_list:
                for domain in block_list.split('\n'):
                    db.session.add(Domain(name=domain.strip(), banned=True))
<<<<<<< HEAD
                print("Added 'Peertube Isolation' blocklist, see https://peertube_isolation.frama.io/")
=======
            db.session.add(Domain(name='anonib.al', banned=True))
>>>>>>> 01423586

            # Initial roles
            anon_role = Role(name='Anonymous user', weight=0)
            anon_role.permissions.append(RolePermission(permission='register'))
            db.session.add(anon_role)

            auth_role = Role(name='Authenticated user', weight=1)
            db.session.add(auth_role)

            staff_role = Role(name='Staff', weight=2)
            staff_role.permissions.append(RolePermission(permission='approve registrations'))
            staff_role.permissions.append(RolePermission(permission='ban users'))
            staff_role.permissions.append(RolePermission(permission='administer all communities'))
            staff_role.permissions.append(RolePermission(permission='administer all users'))
            db.session.add(staff_role)

            admin_role = Role(name='Admin', weight=3)
            admin_role.permissions.append(RolePermission(permission='approve registrations'))
            admin_role.permissions.append(RolePermission(permission='change user roles'))
            admin_role.permissions.append(RolePermission(permission='ban users'))
            admin_role.permissions.append(RolePermission(permission='manage users'))
            admin_role.permissions.append(RolePermission(permission='change instance settings'))
            admin_role.permissions.append(RolePermission(permission='administer all communities'))
            admin_role.permissions.append(RolePermission(permission='administer all users'))
            db.session.add(admin_role)

            # Admin user
            user_name = input("Admin user name (ideally not 'admin'): ")
            email = input("Admin email address: ")
            password = input("Admin password: ")
            while '@' in user_name:
                print('User name cannot be an email address.')
                user_name = input("Admin user name (ideally not 'admin'): ")
            verification_token = random_token(16)
            private_key, public_key = RsaKeys.generate_keypair()
            admin_user = User(user_name=user_name, title=user_name,
                              email=email, verification_token=verification_token,
                              instance_id=1, email_unread_sent=False,
                              private_key=private_key, public_key=public_key)
            admin_user.set_password(password)
            admin_user.roles.append(admin_role)
            admin_user.verified = True
            admin_user.last_seen = utcnow()
            admin_user.ap_profile_id = f"https://{current_app.config['SERVER_NAME']}/u/{admin_user.user_name}"
            admin_user.ap_public_url = f"https://{current_app.config['SERVER_NAME']}/u/{admin_user.user_name}"
            admin_user.ap_inbox_url = f"https://{current_app.config['SERVER_NAME']}/u/{admin_user.user_name}/inbox"
            db.session.add(admin_user)

            db.session.commit()
            print("Initial setup is finished.")

    @app.cli.command('daily-maintenance')
    def daily_maintenance():
        with app.app_context():
            """Remove activity older than 3 days"""
            db.session.query(ActivityPubLog).filter(ActivityPubLog.created_at < utcnow() - timedelta(days=3)).delete()
            db.session.commit()

    @app.cli.command("spaceusage")
    def spaceusage():
        with app.app_context():
            for user in User.query.all():
                filesize = user.filesize()
                num_content = user.num_content()
                if filesize > 0 and num_content > 0:
                    print(f'{user.id},"{user.ap_id}",{filesize},{num_content}')

    def list_files(directory):
        for root, dirs, files in os.walk(directory):
            for file in files:
                yield os.path.join(root, file)

    @app.cli.command("remove_orphan_files")
    def remove_orphan_files():
        """ Any user-uploaded file that does not have a corresponding entry in the File table should be deleted """
        with app.app_context():
            for file_path in list_files('app/static/media/users'):
                if 'thumbnail' in file_path:
                    f = File.query.filter(File.thumbnail_path == file_path).first()
                else:
                    f = File.query.filter(File.file_path == file_path).first()
                if f is None:
                    os.unlink(file_path)

    @app.cli.command("send_missed_notifs")
    def send_missed_notifs():
        with app.app_context():
            users_to_notify = User.query.join(Notification, User.id == Notification.user_id).filter(
                User.ap_id == None,
                Notification.created_at > User.last_seen,
                Notification.read == False,
                User.email_unread_sent == False,  # they have not been emailed since last activity
                User.email_unread == True  # they want to be emailed
            ).all()

            for user in users_to_notify:
                notifications = Notification.query.filter(Notification.user_id == user.id, Notification.read == False,
                                                          Notification.created_at > user.last_seen).all()
                if notifications:
                    # Also get the top 20 posts since their last login
                    posts = Post.query.join(CommunityMember, Post.community_id == CommunityMember.community_id).filter(
                        CommunityMember.is_banned == False)
                    posts = posts.filter(CommunityMember.user_id == user.id)
                    if user.ignore_bots:
                        posts = posts.filter(Post.from_bot == False)
                    if user.show_nsfl is False:
                        posts = posts.filter(Post.nsfl == False)
                    if user.show_nsfw is False:
                        posts = posts.filter(Post.nsfw == False)
                    domains_ids = blocked_domains(user.id)
                    if domains_ids:
                        posts = posts.filter(or_(Post.domain_id.not_in(domains_ids), Post.domain_id == None))
                    posts = posts.filter(Post.posted_at > user.last_seen).order_by(desc(Post.score))
                    posts = posts.limit(20).all()

                    # Send email!
                    send_email(_('[PieFed] You have unread notifications'),
                               sender=f'PieFed <noreply@{current_app.config["SERVER_NAME"]}>',
                               recipients=[user.email],
                               text_body=flask.render_template('email/unread_notifications.txt', user=user,
                                                               notifications=notifications),
                               html_body=flask.render_template('email/unread_notifications.html', user=user,
                                                               notifications=notifications,
                                                               posts=posts,
                                                               domain=current_app.config['SERVER_NAME']))
                    user.email_unread_sent = True
                    db.session.commit()

    @app.cli.command("process_email_bounces")
    def process_email_bounces():
        with app.app_context():
            import email

            imap_host = current_app.config['BOUNCE_HOST']
            imap_user = current_app.config['BOUNCE_USERNAME']
            imap_pass = current_app.config['BOUNCE_PASSWORD']
            something_deleted = False

            if imap_host:

                # connect to host using SSL
                imap = imaplib.IMAP4_SSL(imap_host, port=993)

                ## login to server
                imap.login(imap_user, imap_pass)

                imap.select('Inbox')

                tmp, data = imap.search(None, 'ALL')
                rgx = r'[\w\.-]+@[\w\.-]+'

                emails = set()

                for num in data[0].split():
                    tmp, data = imap.fetch(num, '(RFC822)')
                    email_message = email.message_from_bytes(data[0][1])
                    match = []
                    if not isinstance(email_message._payload, str):
                        if isinstance(email_message._payload[0]._payload, str):
                            payload = email_message._payload[0]._payload.replace("\n", " ").replace("\r", " ")
                            match = re.findall(rgx, payload)
                        elif isinstance(email_message._payload[0]._payload, list):
                            if isinstance(email_message._payload[0]._payload[0]._payload, str):
                                payload = email_message._payload[0]._payload[0]._payload.replace("\n", " ").replace("\r", " ")
                                match = re.findall(rgx, payload)

                        for m in match:
                            if current_app.config['SERVER_NAME'] not in m and current_app.config['SERVER_NAME'].upper() not in m:
                                emails.add(m)
                                print(str(num) + ' ' + m)

                    imap.store(num, '+FLAGS', '\\Deleted')
                    something_deleted = True

                if something_deleted:
                    imap.expunge()
                    pass

                imap.close()

                # Keep track of how many times email to an account has bounced. After 2 bounces, disable email sending to them
                for bounced_email in emails:
                    bounced_accounts = User.query.filter_by(email=bounced_email).all()
                    for account in bounced_accounts:
                        if account.bounces is None:
                            account.bounces = 0
                        if account.bounces > 2:
                            account.newsletter = False
                            account.email_unread = False
                        else:
                            account.bounces += 1
                    db.session.commit()

    @app.cli.command("clean_up_old_activities")
    def clean_up_old_activities():
        with app.app_context():
            db.session.query(ActivityPubLog).filter(ActivityPubLog.created_at < utcnow() - timedelta(days=3)).delete()
            db.session.commit()


def parse_communities(interests_source, segment):
    lines = interests_source.split("\n")
    include_in_output = False
    output = []

    for line in lines:
        line = line.strip()
        if line == segment:
            include_in_output = True
            continue
        elif line == '':
            include_in_output = False
        if include_in_output:
            output.append(line)

    return "\n".join(output)<|MERGE_RESOLUTION|>--- conflicted
+++ resolved
@@ -86,7 +86,7 @@
             db.session.add(Settings(name='registration_open', value=json.dumps(True)))
             db.session.add(Settings(name='approve_registrations', value=json.dumps(False)))
             db.session.add(Settings(name='federation', value=json.dumps(True)))
-            banned_instances = ['lemmygrad.ml', 'gab.com', 'rqd2.net', 'exploding-heads.com', 'hexbear.net', 'threads.net', 'pieville.net', 'noauthority.social', 'pieville.net', 'links.hackliberty.org']
+            banned_instances = ['anonib.al','lemmygrad.ml', 'gab.com', 'rqd2.net', 'exploding-heads.com', 'hexbear.net', 'threads.net', 'pieville.net', 'noauthority.social', 'pieville.net', 'links.hackliberty.org']
             for bi in banned_instances:
                 db.session.add(BannedInstances(domain=bi))
                 print("Added banned instance", bi)
@@ -118,11 +118,7 @@
             if block_list:
                 for domain in block_list.split('\n'):
                     db.session.add(Domain(name=domain.strip(), banned=True))
-<<<<<<< HEAD
                 print("Added 'Peertube Isolation' blocklist, see https://peertube_isolation.frama.io/")
-=======
-            db.session.add(Domain(name='anonib.al', banned=True))
->>>>>>> 01423586
 
             # Initial roles
             anon_role = Role(name='Anonymous user', weight=0)
