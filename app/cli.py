--- conflicted
+++ resolved
@@ -331,12 +331,9 @@
                 cleanup_old_activitypub_logs()
                 archive_old_posts()
                 archive_old_users()
-<<<<<<< HEAD
-=======
                 if get_setting('auto_add_remote_communities', False):
                     add_remote_communities()
                 clean_up_tmp()
->>>>>>> 63044058
                 print('All maintenance tasks completed synchronously (debug mode)')
             else:
                 if get_setting('enable_instance_chooser', False):
@@ -359,12 +356,9 @@
                 cleanup_old_activitypub_logs.delay()
                 archive_old_posts.delay()
                 archive_old_users.delay()
-<<<<<<< HEAD
-=======
                 if get_setting('auto_add_remote_communities', False):
                     add_remote_communities.delay()
                 clean_up_tmp.delay()
->>>>>>> 63044058
                 print('All maintenance tasks scheduled successfully (production mode)')
 
     @app.cli.command('daily-maintenance')
