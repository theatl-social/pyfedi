# if commands in this file are not working (e.g. 'flask translate') make sure you set the FLASK_APP environment variable.
# e.g. export FLASK_APP=pyfedi.py

# This file is part of PieFed, which is licensed under the GNU Affero General Public License (AGPL) version 3.0.
# You should have received a copy of the GPL along with this program. If not, see <http://www.gnu.org/licenses/>.

import imaplib
import os
import re
import uuid
from datetime import datetime, timedelta
from random import randint, uniform
from time import sleep
from zoneinfo import ZoneInfo

import click
import flask
import redis
from flask import json, current_app
from flask_babel import _, force_locale
from sqlalchemy import or_, desc, text

from app import db, plugins
from app.activitypub.signature import RsaKeys, send_post_request, default_context
from app.activitypub.util import extract_domain_and_actor, notify_about_post
from app.auth.util import random_token
from app.constants import (
    NOTIF_COMMUNITY,
    NOTIF_POST,
    NOTIF_REPLY,
    POST_STATUS_SCHEDULED,
    POST_STATUS_PUBLISHED,
    POST_TYPE_LINK,
    POST_TYPE_POLL,
    POST_TYPE_IMAGE,
    NOTIF_REMINDER,
)
from app.email import send_email
from app.models import (
    Settings,
    BannedInstances,
    Role,
    User,
    RolePermission,
    Domain,
    ActivityPubLog,
    utcnow,
    Site,
    Instance,
    File,
    Notification,
    Post,
    CommunityMember,
    NotificationSubscription,
    PostReply,
    Language,
    Community,
    SendQueue,
    _store_files_in_s3,
    PostVote,
    Poll,
    ActivityBatch,
    Reminder,
)
from app.shared.tasks import task_selector
from app.shared.tasks.maintenance import add_remote_communities, remove_old_bot_content
from app.utils import (
    retrieve_block_list,
    blocked_domains,
    retrieve_peertube_block_list,
    shorten_string,
    get_request,
    blocked_communities,
    gibberish,
    recently_upvoted_post_replies,
    recently_upvoted_posts,
    jaccard_similarity,
    get_redis_connection,
    instance_online,
    instance_gone_forever,
    find_next_occurrence,
    guess_mime_type,
    ensure_directory_exists,
    render_from_tpl,
    get_task_session,
    patch_db_session,
    get_setting,
    get_recipient_language,
)


def register(app):
    @app.cli.group()
    def translate():
        """Translation and localization commands."""
        pass

    @translate.command()
    @click.argument("lang")
    def init(lang):
        """Initialize a new language."""
        if os.system("pybabel extract -F babel.cfg -k _l -o messages.pot ."):
            raise RuntimeError("extract command failed")
        if os.system("pybabel init -i messages.pot -d app/translations -l " + lang):
            raise RuntimeError("init command failed")
        os.remove("messages.pot")

    @translate.command()
    def update():
        """Update all languages."""
        if os.system("pybabel extract -F babel.cfg -k _l -o messages.pot ."):
            raise RuntimeError("extract command failed")
        if os.system("pybabel update -i messages.pot -d app/translations"):
            raise RuntimeError("update command failed")
        os.remove("messages.pot")

    @translate.command()
    def compile():
        """Compile all languages."""
        if os.system("pybabel compile -d app/translations"):
            raise RuntimeError("compile command failed")

    @app.cli.command("keys")
    def keys():
        private_key, public_key = RsaKeys.generate_keypair()
        print(private_key)
        print(public_key)

    @app.cli.command("admin-keys")
    def admin_keys():
        private_key, public_key = RsaKeys.generate_keypair()
        u: User = User.query.get(1)
        u.private_key = private_key
        u.public_key = public_key
        db.session.commit()
        print("Admin keys have been reset")

    @app.cli.command("init-db")
    @click.option(
        "--interactive", default="yes", help="Create admin user during setup."
    )
    def init_db(interactive):
        with app.app_context():
            # Check if alembic_version table exists
            inspector = db.inspect(db.engine)
            if "alembic_version" not in inspector.get_table_names():
                print(
                    "Error: alembic_version table not found. Please run 'flask db upgrade' first."
                )
                return

            db.drop_all()

            # Drop PostgreSQL functions that are created by migrations but not dropped by drop_all()
            # These functions persist even after tables are dropped and cause errors on db.create_all(), later.
            db.session.execute(
                text("DROP FUNCTION IF EXISTS post_search_vector_update() CASCADE")
            )
            db.session.commit()

            db.configure_mappers()
            db.create_all()
            private_key, public_key = RsaKeys.generate_keypair()
            db.session.add(
                Site(
                    name="PieFed",
                    description="Explore Anything, Discuss Everything.",
                    public_key=public_key,
                    private_key=private_key,
                    language_id=2,
                )
            )
            db.session.add(
                Instance(domain=app.config["SERVER_NAME"], software="PieFed")
            )  # Instance 1 is always the local instance
            db.session.add(Settings(name="allow_nsfw", value=json.dumps(False)))
            db.session.add(Settings(name="allow_nsfl", value=json.dumps(False)))
            db.session.add(Settings(name="allow_dislike", value=json.dumps(True)))
            db.session.add(
                Settings(name="allow_local_image_posts", value=json.dumps(True))
            )
            db.session.add(
                Settings(name="allow_remote_image_posts", value=json.dumps(True))
            )
            db.session.add(Settings(name="federation", value=json.dumps(True)))
            banned_instances = [
                "anonib.al",
                "lemmygrad.ml",
                "gab.com",
                "rqd2.net",
                "exploding-heads.com",
                "hexbear.net",
                "hilariouschaos.com",
                "threads.net",
                "noauthority.social",
                "pieville.net",
                "links.hackliberty.org",
                "poa.st",
                "freespeechextremist.com",
                "bae.st",
                "nicecrew.digital",
                "detroitriotcity.com",
                "pawoo.net",
                "shitposter.club",
                "spinster.xyz",
                "catgirl.life",
                "gameliberty.club",
                "yggdrasil.social",
                "beefyboys.win",
                "brighteon.social",
                "cum.salon",
                "wizard.casa",
                "maga.place",
            ]
            for bi in banned_instances:
                db.session.add(BannedInstances(domain=bi))
                print("Added banned instance", bi)

            # Load initial domain block list
            block_list = retrieve_block_list()
            if block_list:
                for domain in block_list.split("\n"):
                    db.session.add(Domain(name=domain.strip(), banned=True))
                print(
                    "Added 'No-QAnon' blocklist, see https://github.com/rimu/no-qanon"
                )

            # Load peertube domain block list
            block_list = retrieve_peertube_block_list()
            if block_list:
                for domain in block_list.split("\n"):
                    db.session.add(Domain(name=domain.strip(), banned=True))
                    db.session.add(BannedInstances(domain=domain.strip()))
                print(
                    "Added 'Peertube Isolation' blocklist, see https://peertube_isolation.frama.io/"
                )

            # Initial languages
            db.session.add(Language(name="Undetermined", code="und"))
            db.session.add(Language(code="en", name="English"))
            db.session.add(Language(code="de", name="Deutsch"))
            db.session.add(Language(code="es", name="Español"))
            db.session.add(Language(code="fr", name="Français"))
            db.session.add(Language(code="hi", name="हिन्दी"))
            db.session.add(Language(code="ja", name="日本語"))
            db.session.add(Language(code="zh", name="中文"))

            # Initial roles
            # These roles will create rows in the 'role' table with IDs of 1,2,3,4. There are some constants (ROLE_*) in
            # constants.py that will need to be updated if the role IDs ever change.
            anon_role = Role(name="Anonymous user", weight=0)
            db.session.add(anon_role)

            auth_role = Role(name="Authenticated user", weight=1)
            db.session.add(auth_role)

            staff_role = Role(name="Staff", weight=2)
            staff_role.permissions.append(
                RolePermission(permission="approve registrations")
            )
            staff_role.permissions.append(RolePermission(permission="ban users"))
            staff_role.permissions.append(
                RolePermission(permission="administer all communities")
            )
            staff_role.permissions.append(
                RolePermission(permission="administer all users")
            )
            db.session.add(staff_role)

            admin_role = Role(name="Admin", weight=3)
            admin_role.permissions.append(
                RolePermission(permission="approve registrations")
            )
            admin_role.permissions.append(
                RolePermission(permission="change user roles")
            )
            admin_role.permissions.append(RolePermission(permission="ban users"))
            admin_role.permissions.append(RolePermission(permission="manage users"))
            admin_role.permissions.append(
                RolePermission(permission="change instance settings")
            )
            admin_role.permissions.append(
                RolePermission(permission="administer all communities")
            )
            admin_role.permissions.append(
                RolePermission(permission="administer all users")
            )
            admin_role.permissions.append(RolePermission(permission="edit cms pages"))
            db.session.add(admin_role)

            if interactive == "yes":
                # Admin user
                print(
                    "The admin user created here should be reserved for admin tasks and not used as a primary daily identity (unless this instance will only be for personal use)."
                )
                user_name = input("Admin user name (ideally not 'admin'): ")
                email = input("Admin email address: ")
                password = input("Admin password: ")
                while "@" in user_name or " " in user_name:
                    print("User name cannot be an email address or have spaces.")
                    user_name = input("Admin user name (ideally not 'admin'): ")
                verification_token = random_token(16)
                private_key, public_key = RsaKeys.generate_keypair()
                admin_user = User(
                    user_name=user_name,
                    title=user_name,
                    email=email,
                    verification_token=verification_token,
                    instance_id=1,
                    email_unread_sent=False,
                    private_key=private_key,
                    public_key=public_key,
                    alt_user_name=gibberish(randint(8, 20)),
                )
                admin_user.set_password(password)
                admin_user.roles.append(admin_role)
                admin_user.verified = True
                admin_user.last_seen = utcnow()
                admin_user.ap_profile_id = f"https://{current_app.config['SERVER_NAME']}/u/{admin_user.user_name.lower()}"
                admin_user.ap_public_url = f"https://{current_app.config['SERVER_NAME']}/u/{admin_user.user_name}"
                admin_user.ap_inbox_url = f"https://{current_app.config['SERVER_NAME']}/u/{admin_user.user_name.lower()}/inbox"
                db.session.add(admin_user)

            db.session.commit()
            print("Initial setup is finished.")

    @app.cli.command("reset-pwd")
    def reset_pwd():
        new_password = input("New password for user ID 1: ")
        if len(new_password) < 8:
            print("Password is too short, it needs to be 8 or more characters.")
        admin_user = User.query.get(1)
        admin_user.set_password(new_password)
        db.session.commit()
        print("Password has been set.")

    @app.cli.command("testing")
    def testing():
        with app.app_context():
            # calculate active users for day/week/month/half year
            # for local communities
            print("Calculating community stats...")

            # timing settings
            day = utcnow() - timedelta(hours=24)
            week = utcnow() - timedelta(days=7)
            month = utcnow() - timedelta(weeks=4)
            half_year = utcnow() - timedelta(weeks=26)  # 52 weeks/year divided by 2

            # get a list of the ids for communities
            comm_ids = (
                db.session.query(Community.id).filter(Community.banned == False).all()
            )
            comm_ids = [id for (id,) in comm_ids]  # flatten list of tuples

            for community_id in comm_ids:
                for interval in day, week, month, half_year:
                    count = db.session.execute(
                        text("""
                                 SELECT count(*) FROM
                                 (
                                     SELECT p.user_id FROM "post" p
                                     WHERE p.posted_at > :time_interval
                                         AND p.from_bot = False
                                         AND p.community_id = :community_id
                                     UNION
                                     SELECT pr.user_id FROM "post_reply" pr
                                     WHERE pr.posted_at > :time_interval
                                         AND pr.from_bot = False
                                         AND pr.community_id = :community_id
                                     UNION
                                     SELECT pv.user_id FROM "post_vote" pv
                                     INNER JOIN "user" u ON pv.user_id = u.id
                                     INNER JOIN "post" p ON pv.post_id = p.id
                                     WHERE pv.created_at > :time_interval
                                         AND u.bot = False
                                         AND p.community_id = :community_id
                                     UNION
                                     SELECT prv.user_id FROM "post_reply_vote" prv
                                     INNER JOIN "user" u ON prv.user_id = u.id
                                     INNER JOIN "post_reply" pr ON prv.post_reply_id = pr.id
                                     INNER JOIN "post" p ON pr.post_id = p.id
                                     WHERE prv.created_at > :time_interval
                                         AND u.bot = False
                                         AND p.community_id = :community_id
                                 ) AS activity
                             """),
                        {"time_interval": interval, "community_id": community_id},
                    ).scalar()

                    # update the community stats in the db
                    try:
                        if interval == day:
                            c = Community.query.get(community_id)
                            c.active_daily = count
                        elif interval == week:
                            c = Community.query.get(community_id)
                            c.active_weekly = count
                        elif interval == month:
                            c = Community.query.get(community_id)
                            c.active_monthly = count
                        elif interval == half_year:
                            c = Community.query.get(community_id)
                            c.active_6monthly = count
                        # commit to the db
                        db.session.commit()
                    except Exception as e:
                        print(f"Exception: {e}, db rollback initiated.")
                        db.session.rollback()
                        raise
                    finally:
                        db.session.remove()
            print("Stats update complete.")

    @app.cli.command("daily-maintenance-celery")
    def daily_maintenance_celery():
        """Schedule daily maintenance tasks via Celery background queue"""
        with app.app_context():
            from app.shared.tasks.maintenance import (
                cleanup_old_notifications,
                cleanup_send_queue,
                process_expired_bans,
                remove_old_community_content,
                update_hashtag_counts,
                delete_old_soft_deleted_content,
                update_community_stats,
                cleanup_old_voting_data,
                unban_expired_users,
                sync_defederation_subscriptions,
                check_instance_health,
                monitor_healthy_instances,
                recalculate_user_attitudes,
                calculate_community_activity_stats,
                cleanup_old_activitypub_logs,
                archive_old_posts,
                archive_old_users,
                cleanup_old_read_posts,
                refresh_instance_chooser,
                clean_up_tmp,
            )

            print(f"Scheduling daily maintenance tasks via Celery at {datetime.now()}")

            if not current_app.debug:
                sleep(
                    uniform(0, 30)
                )  # Cron jobs are not very granular so many instances will be doing this at the same time. A random delay avoids this.

            # Schedule all maintenance tasks (sync in debug mode, async in production)
            if current_app.debug:
                if get_setting("enable_instance_chooser", False):
                    refresh_instance_chooser()
                cleanup_old_notifications()
                cleanup_old_read_posts()
                cleanup_send_queue()
                process_expired_bans()
                remove_old_community_content()
                update_hashtag_counts()
                delete_old_soft_deleted_content()
                update_community_stats()
                cleanup_old_voting_data()
                unban_expired_users()
                sync_defederation_subscriptions()
                check_instance_health()
                monitor_healthy_instances()
                recalculate_user_attitudes()
                calculate_community_activity_stats()
                cleanup_old_activitypub_logs()
                archive_old_posts()
                archive_old_users()
                if get_setting("auto_add_remote_communities", False):
                    add_remote_communities()
                clean_up_tmp()
                print("All maintenance tasks completed synchronously (debug mode)")
            else:
                if get_setting("enable_instance_chooser", False):
                    refresh_instance_chooser.delay()
                cleanup_old_notifications.delay()
                cleanup_old_read_posts.delay()
                cleanup_send_queue.delay()
                process_expired_bans.delay()
                remove_old_community_content.delay()
                update_hashtag_counts.delay()
                delete_old_soft_deleted_content.delay()
                update_community_stats.delay()
                cleanup_old_voting_data.delay()
                unban_expired_users.delay()
                sync_defederation_subscriptions.delay()
                check_instance_health.delay()
                monitor_healthy_instances.delay()
                recalculate_user_attitudes.delay()
                calculate_community_activity_stats.delay()
                cleanup_old_activitypub_logs.delay()
                archive_old_posts.delay()
                archive_old_users.delay()
                if get_setting("auto_add_remote_communities", False):
                    add_remote_communities.delay()
                clean_up_tmp.delay()
                print("All maintenance tasks scheduled successfully (production mode)")

            plugins.fire_hook("cron_daily")

    @app.cli.command("daily-maintenance")
    def daily_maintenance():
        from app.shared.tasks.maintenance import (
            cleanup_old_notifications,
            cleanup_send_queue,
            process_expired_bans,
            remove_old_community_content,
            update_hashtag_counts,
            delete_old_soft_deleted_content,
            update_community_stats,
            cleanup_old_voting_data,
            unban_expired_users,
            sync_defederation_subscriptions,
            check_instance_health,
            monitor_healthy_instances,
            recalculate_user_attitudes,
            calculate_community_activity_stats,
            cleanup_old_activitypub_logs,
            archive_old_posts,
            archive_old_users,
            cleanup_old_read_posts,
            refresh_instance_chooser,
            clean_up_tmp,
        )

        if not current_app.debug:
            sleep(
                uniform(0, 10)
            )  # Cron jobs are not very granular so there is a danger all instances will send in the same instant. A random delay avoids this.
        print(f"1 {datetime.now()}")
        if get_setting("enable_instance_chooser", False):
            refresh_instance_chooser()
        print(f"2 {datetime.now()}")
        cleanup_old_notifications()
        print(f"3 {datetime.now()}")
        cleanup_old_read_posts()
        print(f"4 {datetime.now()}")
        cleanup_send_queue()
        print(f"5 {datetime.now()}")
        process_expired_bans()
        print(f"6 {datetime.now()}")
        remove_old_community_content()
        remove_old_bot_content()
        print(f"7 {datetime.now()}")
        update_hashtag_counts()
        print(f"8 {datetime.now()}")
        update_community_stats()
        print(f"9 {datetime.now()}")
        cleanup_old_voting_data()
        print(f"10 {datetime.now()}")
        unban_expired_users()
        print(f"11 {datetime.now()}")
        sync_defederation_subscriptions()
        print(f"12 {datetime.now()}")
        check_instance_health.delay()
        print(f"13 {datetime.now()}")
        monitor_healthy_instances.delay()
        print(f"14 {datetime.now()}")
        recalculate_user_attitudes()
        print(f"15 {datetime.now()}")
        calculate_community_activity_stats()
        print(f"16 {datetime.now()}")
        cleanup_old_activitypub_logs()
        print(f"17 {datetime.now()}")
        if get_setting("auto_add_remote_communities", False):
            add_remote_communities()
            print(f"18 {datetime.now()}")
        clean_up_tmp()
        print(f"19 {datetime.now()}")
        delete_old_soft_deleted_content()  # 35 mins
        print(f"20 {datetime.now()}")
        archive_old_posts()  # 2 hours
        print(f"21 {datetime.now()}")
        archive_old_users()
        print(f"Finished {datetime.now()}")

    @app.cli.command("archive-old-posts")
    def archive_old_p():
        with app.app_context():
            from app.shared.tasks.maintenance import archive_old_posts

            archive_old_posts()
            print("Done")

    @app.cli.command("send-queue")
    def send_queue():
        with app.app_context():
            session = get_task_session()
            try:
                with patch_db_session(session):
                    from app import redis_client

                    try:  # avoid parallel runs of this task using Redis lock
                        with redis_client.lock(
                            "lock:send-queue", timeout=300, blocking_timeout=1
                        ):
                            # Check size of redis memory. Abort if > 200 MB used
                            try:
<<<<<<< HEAD
                                if (
                                    redis_client
                                    and redis_client.memory_stats()["total.allocated"]
                                    > 200000000
                                ):
                                    print(
                                        "Redis memory is quite full - stopping send queue to avoid making it worse."
                                    )
                                    redis_client.set(
                                        "pause_federation", "1", ex=600
                                    )  # this also stops incoming federation
=======
                                if redis_client and current_app.config['REDIS_MEMORY_LIMIT'] != -1 and \
                                        redis_client.memory_stats()['total.allocated'] > current_app.config['REDIS_MEMORY_LIMIT']:
                                    print('Redis memory is quite full - stopping send queue to avoid making it worse.')
                                    redis_client.set("pause_federation", "1", ex=600)   # this also stops incoming federation
>>>>>>> 2a09edca
                                    return
                                else:
                                    redis_client.set("pause_federation", "0", ex=600)
                            except:  # retrieving memory stats fails on recent versions of redis. Once the redis package is fixed this problem should go away.
                                ...
                            if not current_app.debug:
                                sleep(
                                    uniform(0, 10)
                                )  # Cron jobs are not very granular so there is a danger all instances will send in the same instant. A random delay avoids this.

                            to_be_deleted = []
                            # Send all waiting Activities that are due to be sent
                            for to_send in session.query(SendQueue).filter(
                                SendQueue.send_after < utcnow()
                            ):
                                if instance_online(to_send.destination_domain):
                                    if to_send.retries <= to_send.max_retries:
                                        send_post_request(
                                            to_send.destination,
                                            json.loads(to_send.payload),
                                            to_send.private_key,
                                            to_send.actor,
                                            retries=to_send.retries + 1,
                                        )
                                    to_be_deleted.append(to_send.id)
                                elif instance_gone_forever(to_send.destination_domain):
                                    to_be_deleted.append(to_send.id)
                            # Remove them once sent - send_post_request will have re-queued them if they failed
                            if len(to_be_deleted):
                                session.execute(
                                    text(
                                        'DELETE FROM "send_queue" WHERE id IN :to_be_deleted'
                                    ),
                                    {"to_be_deleted": tuple(to_be_deleted)},
                                )
                                session.commit()

                            publish_scheduled_posts()

                            send_batched_activities()

                            reminders()

                            plugins.fire_hook("cron_often")

                    except redis.exceptions.LockError:
                        print(
                            "Send queue is still running - stopping this process to avoid duplication."
                        )
                        return
                    except Exception as e:
                        print("Could not connect to redis or other error occurred")
                        raise e
            except Exception:
                session.rollback()
                raise
            finally:
                session.close()

    @app.cli.command("reopen")
    def reopen():
        from app import redis_client

        redis_client.set("pause_federation", "666", ex=1)
        print("Done")

    @app.cli.command("publish-scheduled-posts")
    def publish_scheduled_posts_command():
        # for dev/debug purposes this is it's own separate cli command but once it's finished we'll want to remove the @app.cli.command decorator
        # so that instance admins don't need to set up another cron job
        publish_scheduled_posts()

    def publish_scheduled_posts():
        for post in Post.query.filter(
            Post.status == POST_STATUS_SCHEDULED,
            Post.deleted == False,
            Post.scheduled_for != None,
        ):
            if post.timezone is None:
                post.timezone = post.author.timezone
            if post.scheduled_for and post.timezone:
                date_with_tz = post.scheduled_for.replace(
                    tzinfo=ZoneInfo(post.timezone)
                )
                if date_with_tz.astimezone(ZoneInfo("UTC")) > utcnow(naive=False):
                    continue
                if post.repeat and post.repeat != "none":
                    next_occurrence = post.scheduled_for + find_next_occurrence(post)
                else:
                    next_occurrence = None
                # One shot scheduled post
                if not next_occurrence:
                    post.status = POST_STATUS_PUBLISHED
                    post.scheduled_for = None
                    post.posted_at = utcnow()
                    post.edited_at = None
                    post.title = render_from_tpl(post.title)
                    if post.type == POST_TYPE_POLL:
                        poll = Poll.query.get(post.id)
                        time_difference = poll.end_poll - post.created_at
                        poll.end_poll += time_difference
                    db.session.commit()

                    # Federate post
                    task_selector("make_post", post_id=post.id)

                    # create Notification()s for all the people subscribed to this post.community, post.author, post.topic_id and feed
                    notify_about_post(post)

                # Scheduled post with multiple occurences
                else:
                    # Create a new instance and copy all fields
                    scheduled_post = Post()
                    for column in post.__table__.columns:
                        setattr(scheduled_post, column.name, getattr(post, column.name))
                    scheduled_post.id = None
                    scheduled_post.ap_id = None
                    scheduled_post.scheduled_for = None
                    scheduled_post.posted_at = utcnow()
                    scheduled_post.edited_at = None
                    scheduled_post.status = POST_STATUS_PUBLISHED
                    scheduled_post.title = render_from_tpl(scheduled_post.title)
                    db.session.add(scheduled_post)
                    db.session.commit()

                    scheduled_post.generate_ap_id(scheduled_post.community)
                    # Update the scheduled_for with the next occurrence date
                    post.scheduled_for = next_occurrence

                    # Small hack to make image urls unique and avoid creating
                    # a crosspost when scheduling an image post
                    if post.type == POST_TYPE_IMAGE:
                        uid = uuid.uuid4().hex
                        if "?uid=" in post.image.source_url:
                            post.image.source_url = re.sub(
                                r"\?uid=.*$", f"?uid={uid}", post.image.source_url
                            )
                        else:
                            post.image.source_url += f"?uid={uid}"

                    vote = PostVote(
                        user_id=post.user_id,
                        post_id=scheduled_post.id,
                        author_id=scheduled_post.user_id,
                        effect=1,
                    )
                    db.session.add(vote)
                    db.session.commit()

                    task_selector("make_post", post_id=scheduled_post.id)
                    notify_about_post(scheduled_post)

    @app.cli.command("send-batched-activities")
    def send_batched_activities_command():
        send_batched_activities()

    def send_batched_activities():
        instances_and_communities = db.session.execute(
            text("""SELECT DISTINCT instance_id, community_id
                                                                FROM "activity_batch"
                                                                ORDER BY instance_id, community_id""")
        ).fetchall()
        current_instance = None
        for instances_and_community in instances_and_communities:
            if (
                current_instance is None
                or current_instance.id != instances_and_community[0]
            ):
                current_instance = Instance.query.get(instances_and_community[0])
            community = Community.query.get(instances_and_community[1])

            announce_id = f"https://{current_app.config['SERVER_NAME']}/activities/announce/{gibberish(15)}"
            actor = community.public_url()
            to = ["https://www.w3.org/ns/activitystreams#Public"]
            cc = [community.ap_followers_url]
            announce = {
                "id": announce_id,
                "type": "Announce",
                "actor": actor,
                "object": [],
                "@context": default_context(),
                "to": to,
                "cc": cc,
            }
            payloads = ActivityBatch.query.filter(
                ActivityBatch.instance_id == current_instance.id,
                ActivityBatch.community_id == community.id,
            ).order_by(ActivityBatch.created)
            delete_payloads = []
            for payload in payloads.all():
                announce["object"].append(payload.payload)
                delete_payloads.append(payload.id)
            send_post_request(
                current_instance.inbox,
                announce,
                community.private_key,
                community.public_url() + "#main-key",
            )
            ActivityBatch.query.filter(ActivityBatch.id.in_(delete_payloads)).delete()
            db.session.commit()

    def reminders():
        pending_reminders = Reminder.query.filter(Reminder.remind_at < utcnow()).all()
        for pending_reminder in pending_reminders:
            targets_data = {"gen": "0"}
            with force_locale(get_recipient_language(pending_reminder.user_id)):
                if pending_reminder.reminder_type == 1:
                    post = db.session.query(Post).get(
                        pending_reminder.reminder_destination
                    )
                    title = _("Reminder: %(title)s", title=post.title)
                    url = f"/post/{post.id}"
                    targets_data["post_id"] = post.id
                elif pending_reminder.reminder_type == 2:
                    post_reply = db.session.query(PostReply).get(
                        pending_reminder.reminder_destination
                    )
                    title = _(
                        "Reminder: comment on %(title)s",
                        title=post_reply.post.title,
                    )
                    url = f"/post/{post_reply.post.id}/comment/{post_reply.id}"
                    targets_data["comment_id"] = post_reply.id
                else:
                    db.session.delete(pending_reminder)
                    db.session.commit()
                    continue
<<<<<<< HEAD
            notify = Notification(
                title=title,
                url=url,
                user_id=pending_reminder.user_id,
                author_id=pending_reminder.user_id,
                notif_type=NOTIF_REMINDER,
                subtype=None,
                targets=targets_data,
            )
=======
            notify = Notification(title=shorten_string(title, 140), url=url,
                                  user_id=pending_reminder.user_id,
                                  author_id=pending_reminder.user_id, notif_type=NOTIF_REMINDER,
                                  subtype=None,
                                  targets=targets_data)
>>>>>>> 2a09edca
            db.session.add(notify)
            db.session.execute(
                text(
                    'UPDATE "user" SET unread_notifications = unread_notifications + 1 WHERE id = :user_id'
                ),
                {"user_id": pending_reminder.user_id},
            )
            db.session.delete(pending_reminder)
            db.session.commit()

    @app.cli.command("move-files-to-s3")
    def move_files_to_s3():
        with app.app_context():
            from app.utils import move_file_to_s3
            import boto3

            print(
                "This will run for a long time, you should run it in a tmux session. Hit Ctrl+C now if not using tmux."
            )
            sleep(5.0)
            boto3_session = boto3.session.Session()
            s3 = boto3_session.client(
                service_name="s3",
                region_name=current_app.config["S3_REGION"],
                endpoint_url=current_app.config["S3_ENDPOINT"],
                aws_access_key_id=current_app.config["S3_ACCESS_KEY"],
                aws_secret_access_key=current_app.config["S3_ACCESS_SECRET"],
            )
            for community in Community.query.filter(Community.banned == False):
                did_something = False
                if community.icon_id:
                    did_something = True
                    move_file_to_s3(community.icon_id, s3)
                if community.image_id:
                    did_something = True
                    move_file_to_s3(community.image_id, s3)
                if did_something:
                    print(f"Moved image for community {community.link()}")

            for user in User.query.filter(
                User.deleted == False,
                User.banned == False,
                User.last_seen > utcnow() - timedelta(days=180),
            ):
                did_something = False
                if user.avatar_id:
                    did_something = True
                    move_file_to_s3(user.avatar_id, s3)
                if user.cover_id:
                    did_something = True
                    move_file_to_s3(user.cover_id, s3)
                if did_something:
                    print(f"Moved image for user {user.link()}")
            s3.close()
            print("Done")

    @app.cli.command("move-post-images-to-s3")
    def move_post_images_to_s3():
        with app.app_context():
            from app.utils import move_file_to_s3
            import boto3

            processed = 0
            print(
                "Beginning move of post images... this could take a long time. Use tmux."
            )
            local_post_image_ids = list(
                db.session.execute(
                    text(
                        'SELECT image_id FROM "post" WHERE deleted is false and image_id is not null and instance_id = 1 ORDER BY id DESC'
                    )
                ).scalars()
            )
            remote_post_image_ids = list(
                db.session.execute(
                    text(
                        'SELECT image_id FROM "post" WHERE deleted is false and image_id is not null and instance_id != 1 ORDER BY id DESC'
                    )
                ).scalars()
            )
            boto3_session = boto3.session.Session()
            s3 = boto3_session.client(
                service_name="s3",
                region_name=current_app.config["S3_REGION"],
                endpoint_url=current_app.config["S3_ENDPOINT"],
                aws_access_key_id=current_app.config["S3_ACCESS_KEY"],
                aws_secret_access_key=current_app.config["S3_ACCESS_SECRET"],
            )
            for post_image_id in local_post_image_ids:
                move_file_to_s3(post_image_id, s3)
                processed += 1
                if processed % 5:
                    print(processed)

            print("Finished moving local post images, doing remote ones now...")
            for post_image_id in remote_post_image_ids:
                move_file_to_s3(post_image_id, s3)
                processed += 1
                if processed % 5:
                    print(processed)
            s3.close()
            print("Done")

    @app.cli.command("move-more-post-images-to-s3")
    def move_more_post_images_to_s3():
        with app.app_context():
            import boto3

            server_name = current_app.config["SERVER_NAME"]
            boto3_session = boto3.session.Session()
            s3 = boto3_session.client(
                service_name="s3",
                region_name=current_app.config["S3_REGION"],
                endpoint_url=current_app.config["S3_ENDPOINT"],
                aws_access_key_id=current_app.config["S3_ACCESS_KEY"],
                aws_secret_access_key=current_app.config["S3_ACCESS_SECRET"],
            )

            file_ids = list(
                db.session.execute(
                    text(
                        f"select id from \"file\" where source_url like 'https://{server_name}/static%'"
                    )
                ).scalars()
            )
            for file_id in file_ids:
                file = File.query.get(file_id)
                content_type = guess_mime_type(file.source_url)
                new_path = file.source_url.replace("/static/media/", "/")
                s3_path = new_path.replace(f"https://{server_name}/", "")
                new_path = new_path.replace(
                    server_name, current_app.config["S3_PUBLIC_URL"]
                )
                local_file = file.source_url.replace(
                    f"https://{server_name}/static/media/", "app/static/media/"
                )
                if os.path.isfile(local_file):
                    try:
                        s3.upload_file(
                            local_file,
                            current_app.config["S3_BUCKET"],
                            s3_path,
                            ExtraArgs={"ContentType": content_type},
                        )
                    except Exception as e:
                        print(f"Error uploading {local_file}: {e}")
                    os.unlink(local_file)
                    file.source_url = new_path
                    print(new_path)
                else:
                    print("Could not find " + local_file)

                db.session.commit()
        print("Done")

    @app.cli.command("spaceusage")
    def spaceusage():
        with app.app_context():
            for user in User.query.all():
                filesize = user.filesize()
                num_content = user.num_content()
                if filesize > 0 and num_content > 0:
                    print(f'{user.id},"{user.ap_id}",{filesize},{num_content}')

    def list_files(directory):
        for root, dirs, files in os.walk(directory):
            for file in files:
                yield os.path.join(root, file)

    @app.cli.command("remove_orphan_files")
    def remove_orphan_files():
        """Any user-uploaded file that does not have a corresponding entry in the File table should be deleted"""
        with app.app_context():
            for file_path in list_files("app/static/media/users"):
                if "thumbnail" in file_path:
                    f = File.query.filter(File.thumbnail_path == file_path).first()
                else:
                    f = File.query.filter(File.file_path == file_path).first()
                if f is None:
                    os.unlink(file_path)

    @app.cli.command("send_missed_notifs")
    def send_missed_notifs():
        with app.app_context():
            session = get_task_session()
            try:
                with patch_db_session(session):
                    site = Site.query.get(1)
                    users_to_notify = (
                        User.query.join(Notification, User.id == Notification.user_id)
                        .filter(
                            User.ap_id == None,
                            Notification.created_at > User.last_seen,
                            Notification.read == False,
                            User.email_unread_sent
                            == False,  # they have not been emailed since last activity
                            User.email_unread == True,  # they want to be emailed
                        )
                        .all()
                    )

                    for user in users_to_notify:
                        notifications = Notification.query.filter(
                            Notification.user_id == user.id,
                            Notification.read == False,
                            Notification.created_at > user.last_seen,
                        ).all()
                        if notifications:
                            # Also get the top 20 posts since their last login
                            posts = Post.query.join(
                                CommunityMember,
                                Post.community_id == CommunityMember.community_id,
                            ).filter(CommunityMember.is_banned == False)
                            posts = posts.filter(CommunityMember.user_id == user.id)
                            if user.ignore_bots == 1:
                                posts = posts.filter(Post.from_bot == False)
                            if user.hide_nsfl == 1:
                                posts = posts.filter(Post.nsfl == False)
                            if user.hide_nsfw == 1:
                                posts = posts.filter(Post.nsfw == False)
                            domains_ids = blocked_domains(user.id)
                            if domains_ids:
                                posts = posts.filter(
                                    or_(
                                        Post.domain_id.not_in(domains_ids),
                                        Post.domain_id == None,
                                    )
                                )
                            community_ids = blocked_communities(user.id)
                            if community_ids:
                                posts = posts.filter(
                                    Post.community_id.not_in(community_ids)
                                )
                            posts = posts.filter(
                                Post.posted_at > user.last_seen
                            ).order_by(desc(Post.score))
                            posts = posts.limit(20).all()

                            # Send email!
                            send_email(
                                _("[PieFed] You have unread notifications"),
                                sender=f'{site.name} <{current_app.config["MAIL_FROM"]}>',
                                recipients=[user.email],
                                text_body=flask.render_template(
                                    "email/unread_notifications.txt",
                                    user=user,
                                    notifications=notifications,
                                    site=site,
                                ),
                                html_body=flask.render_template(
                                    "email/unread_notifications.html",
                                    user=user,
                                    notifications=notifications,
                                    posts=posts,
                                    site=site,
                                    domain=current_app.config["SERVER_NAME"],
                                ),
                            )
                            user.email_unread_sent = True
                            db.session.commit()

            except Exception:
                session.rollback()
                raise
            finally:
                session.close()

    @app.cli.command("process_email_bounces")
    def process_email_bounces():
        with app.app_context():
            session = get_task_session()
            try:
                with patch_db_session(session):
                    import email

                    imap_host = current_app.config["BOUNCE_HOST"]
                    imap_user = current_app.config["BOUNCE_USERNAME"]
                    imap_pass = current_app.config["BOUNCE_PASSWORD"]
                    something_deleted = False

                    if imap_host:
                        # connect to host using SSL
                        imap = imaplib.IMAP4_SSL(imap_host, port=993)

                        ## login to server
                        imap.login(imap_user, imap_pass)

                        imap.select("Inbox")

                        tmp, data = imap.search(None, "ALL")
                        rgx = r"[\w\.-]+@[\w\.-]+"

                        emails = set()

                        for num in data[0].split():
                            tmp, data = imap.fetch(num, "(RFC822)")
                            email_message = email.message_from_bytes(data[0][1])
                            match = []
                            if not isinstance(email_message._payload, str):
                                if isinstance(email_message._payload[0]._payload, str):
                                    payload = (
                                        email_message._payload[0]
                                        ._payload.replace("\n", " ")
                                        .replace("\r", " ")
                                    )
                                    match = re.findall(rgx, payload)
                                elif isinstance(
                                    email_message._payload[0]._payload, list
                                ):
                                    if isinstance(
                                        email_message._payload[0]._payload[0]._payload,
                                        str,
                                    ):
                                        payload = (
                                            email_message._payload[0]
                                            ._payload[0]
                                            ._payload.replace("\n", " ")
                                            .replace("\r", " ")
                                        )
                                        match = re.findall(rgx, payload)

                                for m in match:
                                    if (
                                        current_app.config["SERVER_NAME"] not in m
                                        and current_app.config["SERVER_NAME"].upper()
                                        not in m
                                    ):
                                        emails.add(m)
                                        print(str(num) + " " + m)

                            imap.store(num, "+FLAGS", "\\Deleted")
                            something_deleted = True

                        if something_deleted:
                            imap.expunge()
                            pass

                        imap.close()

                        # Keep track of how many times email to an account has bounced. After 2 bounces, disable email sending to them
                        for bounced_email in emails:
                            bounced_accounts = User.query.filter_by(
                                email=bounced_email
                            ).all()
                            for account in bounced_accounts:
                                if account.bounces is None:
                                    account.bounces = 0
                                if account.bounces > 2:
                                    account.newsletter = False
                                    account.email_unread = False
                                else:
                                    account.bounces += 1
                            db.session.commit()
            except Exception:
                session.rollback()
                raise
            finally:
                session.close()

    @app.cli.command("clean_up_old_activities")
    def clean_up_old_activities():
        with app.app_context():
            session = get_task_session()
            try:
                with patch_db_session(session):
                    db.session.query(ActivityPubLog).filter(
                        ActivityPubLog.created_at < utcnow() - timedelta(days=3)
                    ).delete()
                    db.session.commit()
            except Exception:
                session.rollback()
                raise
            finally:
                session.close()

    @app.cli.command("detect_vote_manipulation")
    def detect_vote_manipulation():
        with app.app_context():
            print("Getting user ids...")
            all_user_ids = [
                user.id
                for user in User.query.filter(
                    User.last_seen > datetime.utcnow() - timedelta(days=7)
                )
            ]
            print("Checking...")
            for i, first_user_id in enumerate(all_user_ids):
                current_user_upvoted_posts = [
                    "post/" + str(id) for id in recently_upvoted_posts(first_user_id)
                ]
                current_user_upvoted_replies = [
                    "reply/" + str(id)
                    for id in recently_upvoted_post_replies(first_user_id)
                ]

                current_user_upvotes = set(
                    current_user_upvoted_posts + current_user_upvoted_replies
                )
                if len(current_user_upvotes) > 12:
                    print(i)
                    for j in range(i + 1, len(all_user_ids)):
                        other_user_id = all_user_ids[j]
                        if (
                            jaccard_similarity(current_user_upvotes, other_user_id)
                            >= 95
                        ):
                            first_user = User.query.get(first_user_id)
                            other_user = User.query.get(other_user_id)
                            print(
                                f"{first_user.link()} votes the same as {other_user.link()}"
                            )

    @app.cli.command("migrate_community_notifs")
    def migrate_community_notifs():
        with app.app_context():
            member_infos = CommunityMember.query.filter(
                CommunityMember.notify_new_posts == True,
                CommunityMember.is_banned == False,
            ).all()
            for member_info in member_infos:
                new_notification = NotificationSubscription(
                    user_id=member_info.user_id,
                    entity_id=member_info.community_id,
                    type=NOTIF_COMMUNITY,
                )
                db.session.add(new_notification)
            db.session.commit()
            print("Done")

    @app.cli.command("migrate_post_notifs")
    def migrate_post_notifs():
        with app.app_context():
            posts = Post.query.filter(Post.notify_author == True).all()
            for post in posts:
                new_notification = NotificationSubscription(
                    name=shorten_string(
                        _("Replies to my post %(post_title)s", post_title=post.title)
                    ),
                    user_id=post.user_id,
                    entity_id=post.id,
                    type=NOTIF_POST,
                )
                db.session.add(new_notification)
            db.session.commit()

            post_replies = PostReply.query.filter(PostReply.notify_author == True).all()
            for reply in post_replies:
                new_notification = NotificationSubscription(
                    name=shorten_string(
                        _(
                            "Replies to my comment on %(post_title)s",
                            post_title=reply.post.title,
                        )
                    ),
                    user_id=post.user_id,
                    entity_id=reply.id,
                    type=NOTIF_REPLY,
                )
                db.session.add(new_notification)
            db.session.commit()

            print("Done")

    @app.cli.command("populate_community_search")
    def populate_community_search():
        with app.app_context():
            # pull down the community.full.json
            print("Pulling in the lemmyverse data ...")
            resp = get_request("https://data.lemmyverse.net/data/community.full.json")
            community_json = resp.json()
            resp.close()

            # get the banned urls list
            print("Getting the banned domains list ...")
            banned_urls = list(
                db.session.execute(
                    text('SELECT domain FROM "banned_instances"')
                ).scalars()
            )

            # iterate over the entries and get out the url and the nsfw status in a new list
            print("Generating the communities lists ...")
            all_communities = []
            all_sfw_communities = []
            for c in community_json:
                # skip if the domain is banned
                if c["baseurl"] in banned_urls:
                    continue

                # sort out any that have less than 50 posts
                elif c["counts"]["posts"] < 50:
                    continue

                # sort out any that do not have greater than 10 active users over the past week
                elif c["counts"]["users_active_week"] < 10:
                    continue

                # sort out the 'seven things you can't say on tv' names (cursewords), plus some
                # "low effort" communities
                seven_things_plus = [
                    "shit",
                    "piss",
                    "fuck",
                    "cunt",
                    "cocksucker",
                    "motherfucker",
                    "tits",
                    "piracy",
                    "196",
                    "greentext",
                    "usauthoritarianism",
                    "enoughmuskspam",
                    "political_weirdos",
                    "4chan",
                ]
                if any(badword in c["name"].lower() for badword in seven_things_plus):
                    continue

                # convert the url to server, community
                server, community = extract_domain_and_actor(c["url"])

                # if the community is nsfw append to the all_communites only, if sfw, append to both
                if c["nsfw"]:
                    all_communities.append(f"{community}@{server}")
                else:
                    all_communities.append(f"{community}@{server}")
                    all_sfw_communities.append(f"{community}@{server}")

            # add those lists to dicts
            all_communities_json = {}
            all_sfw_communities_json = {}
            all_communities_json["all_communities"] = all_communities
            all_sfw_communities_json["all_sfw_communities"] = all_sfw_communities

            # write those files to disk as json
            print("Saving the communities lists to app/static/tmp/ ...")
            ensure_directory_exists("app/static/tmp")
            with open("app/static/tmp/all_communities.json", "w") as acj:
                json.dump(all_communities_json, acj)

            with open("app/static/tmp/all_sfw_communities.json", "w") as asfwcj:
                json.dump(all_sfw_communities_json, asfwcj)

            print("Getting disposable email domain list...")
            resp = get_request(
                "https://raw.githubusercontent.com/disposable/disposable-email-domains/master/domains.txt"
            )
            if resp.status_code == 200:
                with open("app/static/tmp/disposable_domains.txt", "w") as f:
                    f.write(resp.content.decode("utf-8"))
                resp.close()

            print("Done!")

    @app.cli.command("remove-unnecessary-images")
    def remove_unnecessary_images():
        # link posts only need a thumbnail but for a long time we have been generating both a thumbnail and a medium-sized image
        # AS OF JUN 2025 link posts DO need a medium-sized version, as some mobile apps need larger images. DO NOT RUN THIS.
        with app.app_context():
            import boto3

            sql = """select file_path from "file" as f
                    inner join "post" as p on p.image_id  = f.id
                    where p.type = :type and f.file_path  is not null"""
            files = list(
                db.session.execute(text(sql), {"type": POST_TYPE_LINK}).scalars()
            )
            s3_files_to_delete = []
            print("Gathering file list...")
            for file in files:
                if file:
                    if (
                        file.startswith(
                            f'https://{current_app.config["S3_PUBLIC_URL"]}'
                        )
                        and _store_files_in_s3()
                    ):
                        s3_path = file.replace(
                            f'https://{current_app.config["S3_PUBLIC_URL"]}/', ""
                        )
                        s3_files_to_delete.append(s3_path)
                    elif os.path.isfile(file):
                        try:
                            os.unlink(file)
                        except FileNotFoundError:
                            ...
            print(f"Sending list to S3 ({len(s3_files_to_delete)} files to delete)...")
            if len(s3_files_to_delete) > 0:
                boto3_session = boto3.session.Session()
                s3 = boto3_session.client(
                    service_name="s3",
                    region_name=current_app.config["S3_REGION"],
                    endpoint_url=current_app.config["S3_ENDPOINT"],
                    aws_access_key_id=current_app.config["S3_ACCESS_KEY"],
                    aws_secret_access_key=current_app.config["S3_ACCESS_SECRET"],
                )

                # S3 can only process 1000 files per delete operation, so we need to batch
                batch_size = 1000
                total_deleted = 0

                for i in range(0, len(s3_files_to_delete), batch_size):
                    batch = s3_files_to_delete[i : i + batch_size]
                    delete_payload = {
                        "Objects": [{"Key": key} for key in batch],
                        "Quiet": True,  # If True, successful deletions are not returned
                    }
                    s3.delete_objects(
                        Bucket=current_app.config["S3_BUCKET"], Delete=delete_payload
                    )
                    total_deleted += len(batch)
                    print(
                        f"Deleted batch {i // batch_size + 1}, progress: {total_deleted}/{len(s3_files_to_delete)} files"
                    )

                s3.close()
            print(f"Done, {len(s3_files_to_delete)} files deleted.")

    @app.cli.command("populate_post_reply_for_api")
    def populate_post_reply_for_api():
        with app.app_context():
            sql = """WITH RECURSIVE reply_path AS (
                        -- Base case: each reply starts with its own ID
                        SELECT
                            id,
                            parent_id,
                            ARRAY[0, id] AS path
                        FROM post_reply
                        WHERE parent_id IS NULL  -- Top-level replies

                        UNION ALL

                        -- Recursive case: build the path from parent replies
                        SELECT
                            pr.id,
                            pr.parent_id,
                            rp.path || pr.id  -- Append current reply ID to the parent's path
                        FROM post_reply pr
                        JOIN reply_path rp ON pr.parent_id = rp.id
                    )
                    UPDATE post_reply
                    SET path = reply_path.path
                    FROM reply_path
                    WHERE post_reply.id = reply_path.id;
                    """
            db.session.execute(text(sql))
            db.session.commit()

            db.session.execute(text("update post_reply set child_count = 0"))

            sql = """WITH unnested_paths AS (
                        SELECT
                            UNNEST(path[2:array_length(path, 1) - 1]) AS parent_id  -- Exclude the last element (self)
                        FROM post_reply
                        WHERE array_length(path, 1) > 2  -- Ensure the path contains at least one parent
                    ),
                    child_counts AS (
                        SELECT
                            parent_id,
                            COUNT(*) AS child_count
                        FROM unnested_paths
                        GROUP BY parent_id
                    )
                    UPDATE post_reply
                    SET child_count = COALESCE(child_counts.child_count, 0)
                    FROM child_counts
                    WHERE post_reply.id = child_counts.parent_id;"""
            db.session.execute(text(sql))
            db.session.commit()

            sql = "UPDATE post_reply SET root_id = path[1] WHERE path IS NOT NULL;"
            db.session.execute(text(sql))
            db.session.commit()

            print("Done!")

    @app.cli.command("config_check")
    def config_check():
        """Perform basic sanity checks on site configuration."""
        with app.app_context():
            session = get_task_session()
            try:
                with patch_db_session(session):
                    print("PieFed Configuration Check")
                    print("=" * 40)
                    errors = []
                    warnings = []

                    # Check required environment variables and their formats
                    print("\n1. Checking required environment variables...")

                    # Check SERVER_NAME
                    server_name = current_app.config.get("SERVER_NAME")
                    if not server_name or server_name == "localhost":
                        errors.append(
                            "   ❌ SERVER_NAME is not set or using default value"
                        )
                    else:
                        # Check for common format issues
                        format_issues = []
                        if server_name.startswith("http://") or server_name.startswith(
                            "https://"
                        ):
                            format_issues.append(
                                "should not include protocol (http:// or https://)"
                            )
                        if server_name.endswith("/"):
                            format_issues.append("should not end with trailing slash")
                        if " " in server_name:
                            format_issues.append("should not contain spaces")
                        if server_name.startswith("'") and server_name.endswith("'"):
                            format_issues.append("should not be wrapped in quotes")

                        if format_issues:
                            errors.append(
                                f"   ❌ SERVER_NAME format issues: {', '.join(format_issues)}"
                            )
                        else:
                            print(f"   ✅ SERVER_NAME is configured: {server_name}")

                    # Check SECRET_KEY
                    secret_key = current_app.config.get("SECRET_KEY")
                    if (
                        not secret_key
                        or secret_key == "you-will-never-guesss"
                        or secret_key == "change this to random characters"
                    ):
                        errors.append(
                            "   ❌ SECRET_KEY is not set or using default value"
                        )
                    elif len(secret_key) < 32:
                        warnings.append(
                            "   ⚠️  SECRET_KEY should be at least 32 characters long"
                        )
                        print("   ✅ SECRET_KEY is configured (but short)")
                    else:
                        print("   ✅ SECRET_KEY is configured")

                    # Check DATABASE_URL
                    database_url = current_app.config.get("SQLALCHEMY_DATABASE_URI")
                    if not database_url:
                        errors.append("   ❌ DATABASE_URL is not set")
                    elif database_url.startswith("sqlite://"):
                        warnings.append(
                            "   ⚠️  Using SQLite database - consider PostgreSQL for production"
                        )
                        print("   ✅ DATABASE_URL is configured (SQLite)")
                    elif database_url.startswith("postgresql"):
                        print("   ✅ DATABASE_URL is configured (PostgreSQL)")
                    else:
                        print("   ✅ DATABASE_URL is configured")

                    # Check numeric environment variables
                    print("\n   Checking numeric environment variables...")
                    numeric_vars = {
                        "MAIL_PORT": current_app.config.get("MAIL_PORT"),
                        "DB_POOL_SIZE": current_app.config.get("DB_POOL_SIZE"),
                        "DB_MAX_OVERFLOW": current_app.config.get("DB_MAX_OVERFLOW"),
                    }

                    for var, value in numeric_vars.items():
                        if value is not None:
                            try:
                                int_val = int(value)
                                if var == "MAIL_PORT" and (
                                    int_val < 1 or int_val > 65535
                                ):
                                    warnings.append(
                                        f"   ⚠️  {var} should be between 1 and 65535"
                                    )
                                else:
                                    print(f"   ✅ {var} is valid: {int_val}")
                            except (ValueError, TypeError):
                                errors.append(
                                    f"   ❌ {var} should be a number, got: {value}"
                                )

                    # Check boolean environment variables
                    print("\n   Checking boolean environment variables...")
                    boolean_vars = [
                        "MAIL_USE_TLS",
                        "SESSION_COOKIE_SECURE",
                        "SESSION_COOKIE_HTTPONLY",
                    ]
                    for var in boolean_vars:
                        env_value = os.environ.get(var)
                        if env_value is not None:
                            if env_value.lower() in [
                                "true",
                                "false",
                                "1",
                                "0",
                                "yes",
                                "no",
                            ]:
                                print(f"   ✅ {var} is valid: {env_value}")
                            else:
                                warnings.append(
                                    f"   ⚠️  {var} should be true/false or 1/0, got: {env_value}"
                                )

                    # Check URL format variables
                    print("\n   Checking URL format variables...")
                    url_vars = {
                        "CACHE_REDIS_URL": current_app.config.get("CACHE_REDIS_URL"),
                        "CELERY_BROKER_URL": current_app.config.get(
                            "CELERY_BROKER_URL"
                        ),
                        "SENTRY_DSN": current_app.config.get("SENTRY_DSN"),
                        "S3_ENDPOINT": current_app.config.get("S3_ENDPOINT"),
                        "S3_PUBLIC_URL": current_app.config.get("S3_PUBLIC_URL"),
                    }

                    for var, value in url_vars.items():
                        if value:
                            format_issues = []
                            if var in ["CACHE_REDIS_URL", "CELERY_BROKER_URL"] and not (
                                value.startswith("redis://")
                                or value.startswith("unix://")
                            ):
                                format_issues.append(
                                    "should start with redis:// or unix://"
                                )
                            if var == "SENTRY_DSN" and not (
                                value.startswith("https://")
                                or value.startswith("http://")
                            ):
                                format_issues.append(
                                    "should start with https:// or http://"
                                )
                            if var in ["S3_ENDPOINT"] and not (
                                value.startswith("https://")
                                or value.startswith("http://")
                            ):
                                format_issues.append(
                                    "should start with https:// or http://"
                                )
                            if var in ["S3_PUBLIC_URL"] and value.startswith(
                                "https://"
                            ):
                                format_issues.append("should start with https://")
                            if value.endswith("/") and var in [
                                "S3_ENDPOINT",
                                "S3_PUBLIC_URL",
                            ]:
                                format_issues.append(
                                    "should not end with trailing slash"
                                )

                            if format_issues:
                                warnings.append(
                                    f"   ⚠️  {var} format issues: {', '.join(format_issues)}"
                                )
                            else:
                                print(f"   ✅ {var} format is valid")

                    # Check database connection
                    print("\n2. Checking database connection...")
                    try:
                        db.session.execute(text("SELECT 1"))
                        print("   ✅ Database connection successful")
                    except Exception as e:
                        errors.append(f"   ❌ Database connection failed: {e}")

                    # Check Redis connection
                    print("\n3. Checking Redis connection...")
                    try:
                        redis = get_redis_connection()
                        if redis:
                            redis.ping()
                            print("   ✅ Redis connection successful")
                        else:
                            warnings.append(
                                "   ⚠️  Redis connection could not be established"
                            )
                    except Exception as e:
                        warnings.append(f"   ⚠️  Redis connection failed: {e}")

                    # Check write access to critical directories
                    print("\n4. Checking directory write permissions...")
                    critical_dirs = ["app/static/tmp", "app/static/media", "logs"]

                    for dir_path in critical_dirs:
                        try:
                            if not os.path.exists(dir_path):
                                os.makedirs(dir_path, exist_ok=True)

                            # Test write access
                            test_file = os.path.join(dir_path, "config_check_test.txt")
                            with open(test_file, "w") as f:
                                f.write("test")
                            os.remove(test_file)
                            print(f"   ✅ {dir_path} is writable")
                        except Exception as e:
                            errors.append(f"   ❌ {dir_path} is not writable: {e}")

                    # Check mail configuration
                    print("\n5. Checking mail configuration...")
                    mail_server = current_app.config.get("MAIL_SERVER")
                    if mail_server:
                        print(
                            f"   ✅ Mail server configured: {mail_server}. Visit /test_email in your browser to test."
                        )
                        mail_from = current_app.config.get("MAIL_FROM")
                        if mail_from:
                            print(f"   ✅ Mail from address: {mail_from}")
                        else:
                            warnings.append("   ⚠️  MAIL_FROM not configured")
                        errors_to = current_app.config.get("ERRORS_TO")
                        if errors_to:
                            print(f"   ✅ Error messages sent to: {errors_to}")
                    else:
                        warnings.append(
                            "   ⚠️  Mail server not configured - email functionality will be disabled"
                        )

                    # Check cache configuration
                    print("\n6. Checking cache configuration...")
                    cache_type = current_app.config.get("CACHE_TYPE")
                    print(f"   ✅ Cache type: {cache_type}")

                    if cache_type == "FileSystemCache":
                        cache_dir = current_app.config.get("CACHE_DIR")
                        if cache_dir:
                            try:
                                os.makedirs(cache_dir, exist_ok=True)
                                print(f"   ✅ Cache directory: {cache_dir}")
                            except Exception as e:
                                errors.append(
                                    f"   ❌ Cache directory not accessible: {e}"
                                )

                    # Check S3 configuration (if used)
                    print("\n7. Checking S3 configuration...")
                    s3_bucket = current_app.config.get("S3_BUCKET")
                    if s3_bucket:
                        s3_required = [
                            "S3_REGION",
                            "S3_ENDPOINT",
                            "S3_ACCESS_KEY",
                            "S3_ACCESS_SECRET",
                            "S3_PUBLIC_URL",
                        ]
                        s3_missing = []
                        for var in s3_required:
                            if not current_app.config.get(var):
                                s3_missing.append(var)

                        if s3_missing:
                            warnings.append(
                                f"   ⚠️  S3 partially configured, missing: {', '.join(s3_missing)}"
                            )
                        else:
                            print("   ✅ S3 configuration appears complete")
                    else:
                        print(
                            "   ℹ️  S3 not configured (local file storage will be used)"
                        )

                    # Check ActivityPub configuration
                    print("\n8. Checking ActivityPub configuration...")
                    server_name = current_app.config.get("SERVER_NAME")
                    if (
                        server_name
                        and server_name != "localhost"
                        and "127.0.0.1" not in server_name
                    ):
                        print(
                            f"   ✅ Server name configured for federation: {server_name}"
                        )

                        # Check if we have a site with keys
                        site = Site.query.first()
                        if site and site.private_key and site.public_key:
                            print("   ✅ Site ActivityPub keys are configured")
                        else:
                            warnings.append(
                                "   ⚠️  Site ActivityPub keys not found - run 'flask init-db' if this is a new installation"
                            )
                    else:
                        warnings.append(
                            "   ⚠️  SERVER_NAME not properly configured for federation"
                        )

                    admin = User.query.get(1)
                    if admin and admin.private_key and admin.public_key:
                        print("   ✅ Admin user configured")
                    else:
                        warnings.append(
                            "   ⚠️  Admin user not found - run 'flask init-db' if this is a new installation"
                        )

                    # Check migration system
                    print("\n9. Checking database migration system...")
                    try:
                        inspector = db.inspect(db.engine)
                        if "alembic_version" in inspector.get_table_names():
                            print("   ✅ Database migration system is initialized")
                        else:
                            errors.append("   ❌ alembic_version table not found")
                    except Exception as e:
                        errors.append(
                            f"   ❌ Error checking database migration system: {e}"
                        )

                    # Summary
                    print("\n" + "=" * 40)
                    print("CONFIGURATION CHECK SUMMARY")
                    print("=" * 40)

                    if not errors and not warnings:
                        print(
                            "✅ All checks passed! Your PieFed configuration looks good."
                        )
                    else:
                        if errors:
                            print(f"❌ {len(errors)} error(s) found:")
                            for error in errors:
                                print(error)

                        if warnings:
                            print(f"\n⚠️  {len(warnings)} warning(s) found:")
                            for warning in warnings:
                                print(warning)

                        if errors:
                            print(
                                "\n❌ Configuration has critical issues that need to be resolved."
                            )
                            exit(1)
                        else:
                            print("\n⚠️  Configuration has warnings but should work.")

                    print("\nFor more information, see the installation documentation.")
            except Exception:
                session.rollback()
                raise
            finally:
                session.close()


def parse_communities(interests_source, segment):
    lines = interests_source.split("\n")
    include_in_output = False
    output = []

    for line in lines:
        line = line.strip()
        if line == segment:
            include_in_output = True
            continue
        elif line == "":
            include_in_output = False
        if include_in_output:
            output.append(line)

    return "\n".join(output)<|MERGE_RESOLUTION|>--- conflicted
+++ resolved
@@ -24,69 +24,21 @@
 from app.activitypub.signature import RsaKeys, send_post_request, default_context
 from app.activitypub.util import extract_domain_and_actor, notify_about_post
 from app.auth.util import random_token
-from app.constants import (
-    NOTIF_COMMUNITY,
-    NOTIF_POST,
-    NOTIF_REPLY,
-    POST_STATUS_SCHEDULED,
-    POST_STATUS_PUBLISHED,
-    POST_TYPE_LINK,
-    POST_TYPE_POLL,
-    POST_TYPE_IMAGE,
-    NOTIF_REMINDER,
-)
+from app.constants import NOTIF_COMMUNITY, NOTIF_POST, NOTIF_REPLY, POST_STATUS_SCHEDULED, POST_STATUS_PUBLISHED, \
+    POST_TYPE_LINK, POST_TYPE_POLL, POST_TYPE_IMAGE, NOTIF_REMINDER
 from app.email import send_email
-from app.models import (
-    Settings,
-    BannedInstances,
-    Role,
-    User,
-    RolePermission,
-    Domain,
-    ActivityPubLog,
-    utcnow,
-    Site,
-    Instance,
-    File,
-    Notification,
-    Post,
-    CommunityMember,
-    NotificationSubscription,
-    PostReply,
-    Language,
-    Community,
-    SendQueue,
-    _store_files_in_s3,
-    PostVote,
-    Poll,
-    ActivityBatch,
-    Reminder,
-)
+from app.models import Settings, BannedInstances, Role, User, RolePermission, Domain, ActivityPubLog, \
+    utcnow, Site, Instance, File, Notification, Post, CommunityMember, NotificationSubscription, PostReply, Language, \
+    Community, SendQueue, _store_files_in_s3, PostVote, Poll, \
+    ActivityBatch, Reminder
 from app.shared.tasks import task_selector
 from app.shared.tasks.maintenance import add_remote_communities, remove_old_bot_content
-from app.utils import (
-    retrieve_block_list,
-    blocked_domains,
-    retrieve_peertube_block_list,
-    shorten_string,
-    get_request,
-    blocked_communities,
-    gibberish,
-    recently_upvoted_post_replies,
-    recently_upvoted_posts,
-    jaccard_similarity,
-    get_redis_connection,
-    instance_online,
-    instance_gone_forever,
-    find_next_occurrence,
-    guess_mime_type,
-    ensure_directory_exists,
-    render_from_tpl,
-    get_task_session,
-    patch_db_session,
-    get_setting,
-    get_recipient_language,
-)
+from app.utils import retrieve_block_list, blocked_domains, retrieve_peertube_block_list, \
+    shorten_string, get_request, blocked_communities, gibberish, \
+    recently_upvoted_post_replies, recently_upvoted_posts, jaccard_similarity, \
+    get_redis_connection, instance_online, instance_gone_forever, find_next_occurrence, \
+    guess_mime_type, ensure_directory_exists, \
+    render_from_tpl, get_task_session, patch_db_session, get_setting, get_recipient_language
 
 
 def register(app):
@@ -96,29 +48,30 @@
         pass
 
     @translate.command()
-    @click.argument("lang")
+    @click.argument('lang')
     def init(lang):
         """Initialize a new language."""
-        if os.system("pybabel extract -F babel.cfg -k _l -o messages.pot ."):
-            raise RuntimeError("extract command failed")
-        if os.system("pybabel init -i messages.pot -d app/translations -l " + lang):
-            raise RuntimeError("init command failed")
-        os.remove("messages.pot")
+        if os.system('pybabel extract -F babel.cfg -k _l -o messages.pot .'):
+            raise RuntimeError('extract command failed')
+        if os.system(
+                'pybabel init -i messages.pot -d app/translations -l ' + lang):
+            raise RuntimeError('init command failed')
+        os.remove('messages.pot')
 
     @translate.command()
     def update():
         """Update all languages."""
-        if os.system("pybabel extract -F babel.cfg -k _l -o messages.pot ."):
-            raise RuntimeError("extract command failed")
-        if os.system("pybabel update -i messages.pot -d app/translations"):
-            raise RuntimeError("update command failed")
-        os.remove("messages.pot")
+        if os.system('pybabel extract -F babel.cfg -k _l -o messages.pot .'):
+            raise RuntimeError('extract command failed')
+        if os.system('pybabel update -i messages.pot -d app/translations'):
+            raise RuntimeError('update command failed')
+        os.remove('messages.pot')
 
     @translate.command()
     def compile():
         """Compile all languages."""
-        if os.system("pybabel compile -d app/translations"):
-            raise RuntimeError("compile command failed")
+        if os.system('pybabel compile -d app/translations'):
+            raise RuntimeError('compile command failed')
 
     @app.cli.command("keys")
     def keys():
@@ -133,85 +86,47 @@
         u.private_key = private_key
         u.public_key = public_key
         db.session.commit()
-        print("Admin keys have been reset")
+        print('Admin keys have been reset')
 
     @app.cli.command("init-db")
-    @click.option(
-        "--interactive", default="yes", help="Create admin user during setup."
-    )
+    @click.option("--interactive", default='yes', help="Create admin user during setup.")
     def init_db(interactive):
         with app.app_context():
             # Check if alembic_version table exists
             inspector = db.inspect(db.engine)
-            if "alembic_version" not in inspector.get_table_names():
-                print(
-                    "Error: alembic_version table not found. Please run 'flask db upgrade' first."
-                )
+            if 'alembic_version' not in inspector.get_table_names():
+                print("Error: alembic_version table not found. Please run 'flask db upgrade' first.")
                 return
 
             db.drop_all()
 
             # Drop PostgreSQL functions that are created by migrations but not dropped by drop_all()
             # These functions persist even after tables are dropped and cause errors on db.create_all(), later.
-            db.session.execute(
-                text("DROP FUNCTION IF EXISTS post_search_vector_update() CASCADE")
-            )
+            db.session.execute(text("DROP FUNCTION IF EXISTS post_search_vector_update() CASCADE"))
             db.session.commit()
 
             db.configure_mappers()
             db.create_all()
             private_key, public_key = RsaKeys.generate_keypair()
             db.session.add(
-                Site(
-                    name="PieFed",
-                    description="Explore Anything, Discuss Everything.",
-                    public_key=public_key,
-                    private_key=private_key,
-                    language_id=2,
-                )
-            )
-            db.session.add(
-                Instance(domain=app.config["SERVER_NAME"], software="PieFed")
-            )  # Instance 1 is always the local instance
-            db.session.add(Settings(name="allow_nsfw", value=json.dumps(False)))
-            db.session.add(Settings(name="allow_nsfl", value=json.dumps(False)))
-            db.session.add(Settings(name="allow_dislike", value=json.dumps(True)))
-            db.session.add(
-                Settings(name="allow_local_image_posts", value=json.dumps(True))
-            )
-            db.session.add(
-                Settings(name="allow_remote_image_posts", value=json.dumps(True))
-            )
-            db.session.add(Settings(name="federation", value=json.dumps(True)))
-            banned_instances = [
-                "anonib.al",
-                "lemmygrad.ml",
-                "gab.com",
-                "rqd2.net",
-                "exploding-heads.com",
-                "hexbear.net",
-                "hilariouschaos.com",
-                "threads.net",
-                "noauthority.social",
-                "pieville.net",
-                "links.hackliberty.org",
-                "poa.st",
-                "freespeechextremist.com",
-                "bae.st",
-                "nicecrew.digital",
-                "detroitriotcity.com",
-                "pawoo.net",
-                "shitposter.club",
-                "spinster.xyz",
-                "catgirl.life",
-                "gameliberty.club",
-                "yggdrasil.social",
-                "beefyboys.win",
-                "brighteon.social",
-                "cum.salon",
-                "wizard.casa",
-                "maga.place",
-            ]
+                Site(name="PieFed", description='Explore Anything, Discuss Everything.', public_key=public_key,
+                     private_key=private_key, language_id=2))
+            db.session.add(Instance(domain=app.config['SERVER_NAME'],
+                                    software='PieFed'))  # Instance 1 is always the local instance
+            db.session.add(Settings(name='allow_nsfw', value=json.dumps(False)))
+            db.session.add(Settings(name='allow_nsfl', value=json.dumps(False)))
+            db.session.add(Settings(name='allow_dislike', value=json.dumps(True)))
+            db.session.add(Settings(name='allow_local_image_posts', value=json.dumps(True)))
+            db.session.add(Settings(name='allow_remote_image_posts', value=json.dumps(True)))
+            db.session.add(Settings(name='federation', value=json.dumps(True)))
+            banned_instances = ['anonib.al', 'lemmygrad.ml', 'gab.com', 'rqd2.net', 'exploding-heads.com',
+                                'hexbear.net', 'hilariouschaos.com',
+                                'threads.net', 'noauthority.social', 'pieville.net', 'links.hackliberty.org',
+                                'poa.st', 'freespeechextremist.com', 'bae.st', 'nicecrew.digital',
+                                'detroitriotcity.com',
+                                'pawoo.net', 'shitposter.club', 'spinster.xyz', 'catgirl.life', 'gameliberty.club',
+                                'yggdrasil.social', 'beefyboys.win', 'brighteon.social', 'cum.salon', 'wizard.casa',
+                                'maga.place']
             for bi in banned_instances:
                 db.session.add(BannedInstances(domain=bi))
                 print("Added banned instance", bi)
@@ -219,99 +134,71 @@
             # Load initial domain block list
             block_list = retrieve_block_list()
             if block_list:
-                for domain in block_list.split("\n"):
+                for domain in block_list.split('\n'):
                     db.session.add(Domain(name=domain.strip(), banned=True))
-                print(
-                    "Added 'No-QAnon' blocklist, see https://github.com/rimu/no-qanon"
-                )
+                print("Added 'No-QAnon' blocklist, see https://github.com/rimu/no-qanon")
 
             # Load peertube domain block list
             block_list = retrieve_peertube_block_list()
             if block_list:
-                for domain in block_list.split("\n"):
+                for domain in block_list.split('\n'):
                     db.session.add(Domain(name=domain.strip(), banned=True))
                     db.session.add(BannedInstances(domain=domain.strip()))
-                print(
-                    "Added 'Peertube Isolation' blocklist, see https://peertube_isolation.frama.io/"
-                )
+                print("Added 'Peertube Isolation' blocklist, see https://peertube_isolation.frama.io/")
 
             # Initial languages
-            db.session.add(Language(name="Undetermined", code="und"))
-            db.session.add(Language(code="en", name="English"))
-            db.session.add(Language(code="de", name="Deutsch"))
-            db.session.add(Language(code="es", name="Español"))
-            db.session.add(Language(code="fr", name="Français"))
-            db.session.add(Language(code="hi", name="हिन्दी"))
-            db.session.add(Language(code="ja", name="日本語"))
-            db.session.add(Language(code="zh", name="中文"))
+            db.session.add(Language(name='Undetermined', code='und'))
+            db.session.add(Language(code='en', name='English'))
+            db.session.add(Language(code='de', name='Deutsch'))
+            db.session.add(Language(code='es', name='Español'))
+            db.session.add(Language(code='fr', name='Français'))
+            db.session.add(Language(code='hi', name='हिन्दी'))
+            db.session.add(Language(code='ja', name='日本語'))
+            db.session.add(Language(code='zh', name='中文'))
 
             # Initial roles
             # These roles will create rows in the 'role' table with IDs of 1,2,3,4. There are some constants (ROLE_*) in
             # constants.py that will need to be updated if the role IDs ever change.
-            anon_role = Role(name="Anonymous user", weight=0)
+            anon_role = Role(name='Anonymous user', weight=0)
             db.session.add(anon_role)
 
-            auth_role = Role(name="Authenticated user", weight=1)
+            auth_role = Role(name='Authenticated user', weight=1)
             db.session.add(auth_role)
 
-            staff_role = Role(name="Staff", weight=2)
-            staff_role.permissions.append(
-                RolePermission(permission="approve registrations")
-            )
-            staff_role.permissions.append(RolePermission(permission="ban users"))
-            staff_role.permissions.append(
-                RolePermission(permission="administer all communities")
-            )
-            staff_role.permissions.append(
-                RolePermission(permission="administer all users")
-            )
+            staff_role = Role(name='Staff', weight=2)
+            staff_role.permissions.append(RolePermission(permission='approve registrations'))
+            staff_role.permissions.append(RolePermission(permission='ban users'))
+            staff_role.permissions.append(RolePermission(permission='administer all communities'))
+            staff_role.permissions.append(RolePermission(permission='administer all users'))
             db.session.add(staff_role)
 
-            admin_role = Role(name="Admin", weight=3)
-            admin_role.permissions.append(
-                RolePermission(permission="approve registrations")
-            )
-            admin_role.permissions.append(
-                RolePermission(permission="change user roles")
-            )
-            admin_role.permissions.append(RolePermission(permission="ban users"))
-            admin_role.permissions.append(RolePermission(permission="manage users"))
-            admin_role.permissions.append(
-                RolePermission(permission="change instance settings")
-            )
-            admin_role.permissions.append(
-                RolePermission(permission="administer all communities")
-            )
-            admin_role.permissions.append(
-                RolePermission(permission="administer all users")
-            )
-            admin_role.permissions.append(RolePermission(permission="edit cms pages"))
+            admin_role = Role(name='Admin', weight=3)
+            admin_role.permissions.append(RolePermission(permission='approve registrations'))
+            admin_role.permissions.append(RolePermission(permission='change user roles'))
+            admin_role.permissions.append(RolePermission(permission='ban users'))
+            admin_role.permissions.append(RolePermission(permission='manage users'))
+            admin_role.permissions.append(RolePermission(permission='change instance settings'))
+            admin_role.permissions.append(RolePermission(permission='administer all communities'))
+            admin_role.permissions.append(RolePermission(permission='administer all users'))
+            admin_role.permissions.append(RolePermission(permission='edit cms pages'))
             db.session.add(admin_role)
 
-            if interactive == "yes":
+            if interactive == 'yes':
                 # Admin user
-                print(
-                    "The admin user created here should be reserved for admin tasks and not used as a primary daily identity (unless this instance will only be for personal use)."
-                )
+                print('The admin user created here should be reserved for admin tasks and not used as a primary daily identity (unless this instance will only be for personal use).')
                 user_name = input("Admin user name (ideally not 'admin'): ")
                 email = input("Admin email address: ")
                 password = input("Admin password: ")
-                while "@" in user_name or " " in user_name:
-                    print("User name cannot be an email address or have spaces.")
+                while '@' in user_name or ' ' in user_name:
+                    print('User name cannot be an email address or have spaces.')
                     user_name = input("Admin user name (ideally not 'admin'): ")
                 verification_token = random_token(16)
                 private_key, public_key = RsaKeys.generate_keypair()
-                admin_user = User(
-                    user_name=user_name,
-                    title=user_name,
-                    email=email,
-                    verification_token=verification_token,
-                    instance_id=1,
-                    email_unread_sent=False,
-                    private_key=private_key,
-                    public_key=public_key,
-                    alt_user_name=gibberish(randint(8, 20)),
-                )
+                admin_user = User(user_name=user_name, title=user_name,
+                                  email=email, verification_token=verification_token,
+                                  instance_id=1, email_unread_sent=False,
+                                  private_key=private_key, public_key=public_key,
+                                  alt_user_name=gibberish(randint(8, 20)))
                 admin_user.set_password(password)
                 admin_user.roles.append(admin_role)
                 admin_user.verified = True
@@ -324,6 +211,7 @@
             db.session.commit()
             print("Initial setup is finished.")
 
+
     @app.cli.command("reset-pwd")
     def reset_pwd():
         new_password = input("New password for user ID 1: ")
@@ -332,9 +220,10 @@
         admin_user = User.query.get(1)
         admin_user.set_password(new_password)
         db.session.commit()
-        print("Password has been set.")
-
-    @app.cli.command("testing")
+        print('Password has been set.')
+
+
+    @app.cli.command('testing')
     def testing():
         with app.app_context():
             # calculate active users for day/week/month/half year
@@ -348,33 +237,30 @@
             half_year = utcnow() - timedelta(weeks=26)  # 52 weeks/year divided by 2
 
             # get a list of the ids for communities
-            comm_ids = (
-                db.session.query(Community.id).filter(Community.banned == False).all()
-            )
+            comm_ids = db.session.query(Community.id).filter(Community.banned == False).all()
             comm_ids = [id for (id,) in comm_ids]  # flatten list of tuples
 
             for community_id in comm_ids:
                 for interval in day, week, month, half_year:
-                    count = db.session.execute(
-                        text("""
+                    count = db.session.execute(text('''
                                  SELECT count(*) FROM
                                  (
                                      SELECT p.user_id FROM "post" p
-                                     WHERE p.posted_at > :time_interval
+                                     WHERE p.posted_at > :time_interval 
                                          AND p.from_bot = False
                                          AND p.community_id = :community_id
                                      UNION
                                      SELECT pr.user_id FROM "post_reply" pr
                                      WHERE pr.posted_at > :time_interval
                                          AND pr.from_bot = False
-                                         AND pr.community_id = :community_id
+                                         AND pr.community_id = :community_id   
                                      UNION
                                      SELECT pv.user_id FROM "post_vote" pv
                                      INNER JOIN "user" u ON pv.user_id = u.id
                                      INNER JOIN "post" p ON pv.post_id = p.id
                                      WHERE pv.created_at > :time_interval
                                          AND u.bot = False
-                                         AND p.community_id = :community_id
+                                         AND p.community_id = :community_id                            
                                      UNION
                                      SELECT prv.user_id FROM "post_reply_vote" prv
                                      INNER JOIN "user" u ON prv.user_id = u.id
@@ -384,9 +270,7 @@
                                          AND u.bot = False
                                          AND p.community_id = :community_id
                                  ) AS activity
-                             """),
-                        {"time_interval": interval, "community_id": community_id},
-                    ).scalar()
+                             '''), {'time_interval': interval, 'community_id': community_id}).scalar()
 
                     # update the community stats in the db
                     try:
@@ -412,43 +296,28 @@
                         db.session.remove()
             print("Stats update complete.")
 
-    @app.cli.command("daily-maintenance-celery")
+    @app.cli.command('daily-maintenance-celery')
     def daily_maintenance_celery():
         """Schedule daily maintenance tasks via Celery background queue"""
         with app.app_context():
             from app.shared.tasks.maintenance import (
-                cleanup_old_notifications,
-                cleanup_send_queue,
-                process_expired_bans,
-                remove_old_community_content,
-                update_hashtag_counts,
-                delete_old_soft_deleted_content,
-                update_community_stats,
-                cleanup_old_voting_data,
-                unban_expired_users,
-                sync_defederation_subscriptions,
-                check_instance_health,
-                monitor_healthy_instances,
-                recalculate_user_attitudes,
-                calculate_community_activity_stats,
-                cleanup_old_activitypub_logs,
-                archive_old_posts,
-                archive_old_users,
-                cleanup_old_read_posts,
-                refresh_instance_chooser,
-                clean_up_tmp,
+                cleanup_old_notifications, cleanup_send_queue, process_expired_bans,
+                remove_old_community_content, update_hashtag_counts, delete_old_soft_deleted_content,
+                update_community_stats, cleanup_old_voting_data, unban_expired_users,
+                sync_defederation_subscriptions, check_instance_health, monitor_healthy_instances,
+                recalculate_user_attitudes, calculate_community_activity_stats, cleanup_old_activitypub_logs,
+                archive_old_posts, archive_old_users, cleanup_old_read_posts, refresh_instance_chooser,
+                clean_up_tmp
             )
 
-            print(f"Scheduling daily maintenance tasks via Celery at {datetime.now()}")
+            print(f'Scheduling daily maintenance tasks via Celery at {datetime.now()}')
 
             if not current_app.debug:
-                sleep(
-                    uniform(0, 30)
-                )  # Cron jobs are not very granular so many instances will be doing this at the same time. A random delay avoids this.
+                sleep(uniform(0, 30))  # Cron jobs are not very granular so many instances will be doing this at the same time. A random delay avoids this.
 
             # Schedule all maintenance tasks (sync in debug mode, async in production)
             if current_app.debug:
-                if get_setting("enable_instance_chooser", False):
+                if get_setting('enable_instance_chooser', False):
                     refresh_instance_chooser()
                 cleanup_old_notifications()
                 cleanup_old_read_posts()
@@ -468,12 +337,12 @@
                 cleanup_old_activitypub_logs()
                 archive_old_posts()
                 archive_old_users()
-                if get_setting("auto_add_remote_communities", False):
+                if get_setting('auto_add_remote_communities', False):
                     add_remote_communities()
                 clean_up_tmp()
-                print("All maintenance tasks completed synchronously (debug mode)")
+                print('All maintenance tasks completed synchronously (debug mode)')
             else:
-                if get_setting("enable_instance_chooser", False):
+                if get_setting('enable_instance_chooser', False):
                     refresh_instance_chooser.delay()
                 cleanup_old_notifications.delay()
                 cleanup_old_read_posts.delay()
@@ -493,164 +362,120 @@
                 cleanup_old_activitypub_logs.delay()
                 archive_old_posts.delay()
                 archive_old_users.delay()
-                if get_setting("auto_add_remote_communities", False):
+                if get_setting('auto_add_remote_communities', False):
                     add_remote_communities.delay()
                 clean_up_tmp.delay()
-                print("All maintenance tasks scheduled successfully (production mode)")
-
-            plugins.fire_hook("cron_daily")
-
-    @app.cli.command("daily-maintenance")
+                print('All maintenance tasks scheduled successfully (production mode)')
+
+            plugins.fire_hook('cron_daily')
+
+    @app.cli.command('daily-maintenance')
     def daily_maintenance():
         from app.shared.tasks.maintenance import (
-            cleanup_old_notifications,
-            cleanup_send_queue,
-            process_expired_bans,
-            remove_old_community_content,
-            update_hashtag_counts,
-            delete_old_soft_deleted_content,
-            update_community_stats,
-            cleanup_old_voting_data,
-            unban_expired_users,
-            sync_defederation_subscriptions,
-            check_instance_health,
-            monitor_healthy_instances,
-            recalculate_user_attitudes,
-            calculate_community_activity_stats,
-            cleanup_old_activitypub_logs,
-            archive_old_posts,
-            archive_old_users,
-            cleanup_old_read_posts,
-            refresh_instance_chooser,
-            clean_up_tmp,
+            cleanup_old_notifications, cleanup_send_queue, process_expired_bans,
+            remove_old_community_content, update_hashtag_counts, delete_old_soft_deleted_content,
+            update_community_stats, cleanup_old_voting_data, unban_expired_users,
+            sync_defederation_subscriptions, check_instance_health, monitor_healthy_instances,
+            recalculate_user_attitudes, calculate_community_activity_stats, cleanup_old_activitypub_logs,
+            archive_old_posts, archive_old_users, cleanup_old_read_posts, refresh_instance_chooser,
+            clean_up_tmp
         )
 
         if not current_app.debug:
-            sleep(
-                uniform(0, 10)
-            )  # Cron jobs are not very granular so there is a danger all instances will send in the same instant. A random delay avoids this.
-        print(f"1 {datetime.now()}")
-        if get_setting("enable_instance_chooser", False):
+            sleep(uniform(0, 10))  # Cron jobs are not very granular so there is a danger all instances will send in the same instant. A random delay avoids this.
+        print(f'1 {datetime.now()}')
+        if get_setting('enable_instance_chooser', False):
             refresh_instance_chooser()
-        print(f"2 {datetime.now()}")
+        print(f'2 {datetime.now()}')
         cleanup_old_notifications()
-        print(f"3 {datetime.now()}")
+        print(f'3 {datetime.now()}')
         cleanup_old_read_posts()
-        print(f"4 {datetime.now()}")
+        print(f'4 {datetime.now()}')
         cleanup_send_queue()
-        print(f"5 {datetime.now()}")
+        print(f'5 {datetime.now()}')
         process_expired_bans()
-        print(f"6 {datetime.now()}")
+        print(f'6 {datetime.now()}')
         remove_old_community_content()
         remove_old_bot_content()
-        print(f"7 {datetime.now()}")
+        print(f'7 {datetime.now()}')
         update_hashtag_counts()
-        print(f"8 {datetime.now()}")
+        print(f'8 {datetime.now()}')
         update_community_stats()
-        print(f"9 {datetime.now()}")
+        print(f'9 {datetime.now()}')
         cleanup_old_voting_data()
-        print(f"10 {datetime.now()}")
+        print(f'10 {datetime.now()}')
         unban_expired_users()
-        print(f"11 {datetime.now()}")
+        print(f'11 {datetime.now()}')
         sync_defederation_subscriptions()
-        print(f"12 {datetime.now()}")
+        print(f'12 {datetime.now()}')
         check_instance_health.delay()
-        print(f"13 {datetime.now()}")
+        print(f'13 {datetime.now()}')
         monitor_healthy_instances.delay()
-        print(f"14 {datetime.now()}")
+        print(f'14 {datetime.now()}')
         recalculate_user_attitudes()
-        print(f"15 {datetime.now()}")
+        print(f'15 {datetime.now()}')
         calculate_community_activity_stats()
-        print(f"16 {datetime.now()}")
+        print(f'16 {datetime.now()}')
         cleanup_old_activitypub_logs()
-        print(f"17 {datetime.now()}")
-        if get_setting("auto_add_remote_communities", False):
+        print(f'17 {datetime.now()}')
+        if get_setting('auto_add_remote_communities', False):
             add_remote_communities()
-            print(f"18 {datetime.now()}")
+            print(f'18 {datetime.now()}')
         clean_up_tmp()
-        print(f"19 {datetime.now()}")
-        delete_old_soft_deleted_content()  # 35 mins
-        print(f"20 {datetime.now()}")
-        archive_old_posts()  # 2 hours
-        print(f"21 {datetime.now()}")
+        print(f'19 {datetime.now()}')
+        delete_old_soft_deleted_content()   # 35 mins
+        print(f'20 {datetime.now()}')
+        archive_old_posts()                 # 2 hours
+        print(f'21 {datetime.now()}')
         archive_old_users()
-        print(f"Finished {datetime.now()}")
-
-    @app.cli.command("archive-old-posts")
+        print(f'Finished {datetime.now()}')
+
+    @app.cli.command('archive-old-posts')
     def archive_old_p():
         with app.app_context():
             from app.shared.tasks.maintenance import archive_old_posts
 
             archive_old_posts()
-            print("Done")
-
-    @app.cli.command("send-queue")
+            print('Done')
+
+    @app.cli.command('send-queue')
     def send_queue():
         with app.app_context():
             session = get_task_session()
             try:
                 with patch_db_session(session):
                     from app import redis_client
-
                     try:  # avoid parallel runs of this task using Redis lock
-                        with redis_client.lock(
-                            "lock:send-queue", timeout=300, blocking_timeout=1
-                        ):
+                        with redis_client.lock("lock:send-queue", timeout=300, blocking_timeout=1):
                             # Check size of redis memory. Abort if > 200 MB used
                             try:
-<<<<<<< HEAD
-                                if (
-                                    redis_client
-                                    and redis_client.memory_stats()["total.allocated"]
-                                    > 200000000
-                                ):
-                                    print(
-                                        "Redis memory is quite full - stopping send queue to avoid making it worse."
-                                    )
-                                    redis_client.set(
-                                        "pause_federation", "1", ex=600
-                                    )  # this also stops incoming federation
-=======
                                 if redis_client and current_app.config['REDIS_MEMORY_LIMIT'] != -1 and \
                                         redis_client.memory_stats()['total.allocated'] > current_app.config['REDIS_MEMORY_LIMIT']:
                                     print('Redis memory is quite full - stopping send queue to avoid making it worse.')
                                     redis_client.set("pause_federation", "1", ex=600)   # this also stops incoming federation
->>>>>>> 2a09edca
                                     return
                                 else:
                                     redis_client.set("pause_federation", "0", ex=600)
                             except:  # retrieving memory stats fails on recent versions of redis. Once the redis package is fixed this problem should go away.
                                 ...
                             if not current_app.debug:
-                                sleep(
-                                    uniform(0, 10)
-                                )  # Cron jobs are not very granular so there is a danger all instances will send in the same instant. A random delay avoids this.
+                                sleep(uniform(0, 10))  # Cron jobs are not very granular so there is a danger all instances will send in the same instant. A random delay avoids this.
 
                             to_be_deleted = []
                             # Send all waiting Activities that are due to be sent
-                            for to_send in session.query(SendQueue).filter(
-                                SendQueue.send_after < utcnow()
-                            ):
+                            for to_send in session.query(SendQueue).filter(SendQueue.send_after < utcnow()):
                                 if instance_online(to_send.destination_domain):
                                     if to_send.retries <= to_send.max_retries:
-                                        send_post_request(
-                                            to_send.destination,
-                                            json.loads(to_send.payload),
-                                            to_send.private_key,
-                                            to_send.actor,
-                                            retries=to_send.retries + 1,
-                                        )
+                                        send_post_request(to_send.destination, json.loads(to_send.payload), to_send.private_key,
+                                                          to_send.actor,
+                                                          retries=to_send.retries + 1)
                                     to_be_deleted.append(to_send.id)
                                 elif instance_gone_forever(to_send.destination_domain):
                                     to_be_deleted.append(to_send.id)
                             # Remove them once sent - send_post_request will have re-queued them if they failed
                             if len(to_be_deleted):
-                                session.execute(
-                                    text(
-                                        'DELETE FROM "send_queue" WHERE id IN :to_be_deleted'
-                                    ),
-                                    {"to_be_deleted": tuple(to_be_deleted)},
-                                )
+                                session.execute(text('DELETE FROM "send_queue" WHERE id IN :to_be_deleted'),
+                                                   {'to_be_deleted': tuple(to_be_deleted)})
                                 session.commit()
 
                             publish_scheduled_posts()
@@ -659,15 +484,13 @@
 
                             reminders()
 
-                            plugins.fire_hook("cron_often")
+                            plugins.fire_hook('cron_often')
 
                     except redis.exceptions.LockError:
-                        print(
-                            "Send queue is still running - stopping this process to avoid duplication."
-                        )
+                        print('Send queue is still running - stopping this process to avoid duplication.')
                         return
                     except Exception as e:
-                        print("Could not connect to redis or other error occurred")
+                        print('Could not connect to redis or other error occurred')
                         raise e
             except Exception:
                 session.rollback()
@@ -675,115 +498,98 @@
             finally:
                 session.close()
 
-    @app.cli.command("reopen")
+    @app.cli.command('reopen')
     def reopen():
         from app import redis_client
-
-        redis_client.set("pause_federation", "666", ex=1)
-        print("Done")
-
-    @app.cli.command("publish-scheduled-posts")
+        redis_client.set('pause_federation', '666', ex=1)
+        print('Done')
+
+    @app.cli.command('publish-scheduled-posts')
     def publish_scheduled_posts_command():
         # for dev/debug purposes this is it's own separate cli command but once it's finished we'll want to remove the @app.cli.command decorator
         # so that instance admins don't need to set up another cron job
         publish_scheduled_posts()
 
     def publish_scheduled_posts():
-        for post in Post.query.filter(
-            Post.status == POST_STATUS_SCHEDULED,
-            Post.deleted == False,
-            Post.scheduled_for != None,
-        ):
-            if post.timezone is None:
-                post.timezone = post.author.timezone
-            if post.scheduled_for and post.timezone:
-                date_with_tz = post.scheduled_for.replace(
-                    tzinfo=ZoneInfo(post.timezone)
-                )
-                if date_with_tz.astimezone(ZoneInfo("UTC")) > utcnow(naive=False):
-                    continue
-                if post.repeat and post.repeat != "none":
-                    next_occurrence = post.scheduled_for + find_next_occurrence(post)
-                else:
-                    next_occurrence = None
-                # One shot scheduled post
-                if not next_occurrence:
-                    post.status = POST_STATUS_PUBLISHED
-                    post.scheduled_for = None
-                    post.posted_at = utcnow()
-                    post.edited_at = None
-                    post.title = render_from_tpl(post.title)
-                    if post.type == POST_TYPE_POLL:
-                        poll = Poll.query.get(post.id)
-                        time_difference = poll.end_poll - post.created_at
-                        poll.end_poll += time_difference
-                    db.session.commit()
-
-                    # Federate post
-                    task_selector("make_post", post_id=post.id)
-
-                    # create Notification()s for all the people subscribed to this post.community, post.author, post.topic_id and feed
-                    notify_about_post(post)
-
-                # Scheduled post with multiple occurences
-                else:
-                    # Create a new instance and copy all fields
-                    scheduled_post = Post()
-                    for column in post.__table__.columns:
-                        setattr(scheduled_post, column.name, getattr(post, column.name))
-                    scheduled_post.id = None
-                    scheduled_post.ap_id = None
-                    scheduled_post.scheduled_for = None
-                    scheduled_post.posted_at = utcnow()
-                    scheduled_post.edited_at = None
-                    scheduled_post.status = POST_STATUS_PUBLISHED
-                    scheduled_post.title = render_from_tpl(scheduled_post.title)
-                    db.session.add(scheduled_post)
-                    db.session.commit()
-
-                    scheduled_post.generate_ap_id(scheduled_post.community)
-                    # Update the scheduled_for with the next occurrence date
-                    post.scheduled_for = next_occurrence
-
-                    # Small hack to make image urls unique and avoid creating
-                    # a crosspost when scheduling an image post
-                    if post.type == POST_TYPE_IMAGE:
-                        uid = uuid.uuid4().hex
-                        if "?uid=" in post.image.source_url:
-                            post.image.source_url = re.sub(
-                                r"\?uid=.*$", f"?uid={uid}", post.image.source_url
-                            )
-                        else:
-                            post.image.source_url += f"?uid={uid}"
-
-                    vote = PostVote(
-                        user_id=post.user_id,
-                        post_id=scheduled_post.id,
-                        author_id=scheduled_post.user_id,
-                        effect=1,
-                    )
-                    db.session.add(vote)
-                    db.session.commit()
-
-                    task_selector("make_post", post_id=scheduled_post.id)
-                    notify_about_post(scheduled_post)
-
-    @app.cli.command("send-batched-activities")
+            for post in Post.query.filter(Post.status == POST_STATUS_SCHEDULED, Post.deleted == False,
+                                          Post.scheduled_for != None):
+                if post.timezone is None:
+                    post.timezone = post.author.timezone
+                if post.scheduled_for and post.timezone:
+                    date_with_tz = post.scheduled_for.replace(tzinfo=ZoneInfo(post.timezone))
+                    if date_with_tz.astimezone(ZoneInfo('UTC')) > utcnow(naive=False):
+                        continue
+                    if post.repeat and post.repeat != 'none':
+                        next_occurrence = post.scheduled_for + find_next_occurrence(post)
+                    else:
+                        next_occurrence = None
+                    # One shot scheduled post
+                    if not next_occurrence:
+                        post.status = POST_STATUS_PUBLISHED
+                        post.scheduled_for = None
+                        post.posted_at = utcnow()
+                        post.edited_at = None
+                        post.title = render_from_tpl(post.title)
+                        if post.type == POST_TYPE_POLL:
+                            poll = Poll.query.get(post.id)
+                            time_difference = poll.end_poll - post.created_at
+                            poll.end_poll += time_difference
+                        db.session.commit()
+
+                        # Federate post
+                        task_selector('make_post', post_id=post.id)
+
+                        # create Notification()s for all the people subscribed to this post.community, post.author, post.topic_id and feed
+                        notify_about_post(post)
+
+                    # Scheduled post with multiple occurences
+                    else:
+                        # Create a new instance and copy all fields
+                        scheduled_post = Post()
+                        for column in post.__table__.columns:
+                            setattr(scheduled_post, column.name, getattr(post, column.name))
+                        scheduled_post.id = None
+                        scheduled_post.ap_id = None
+                        scheduled_post.scheduled_for = None
+                        scheduled_post.posted_at = utcnow()
+                        scheduled_post.edited_at = None
+                        scheduled_post.status = POST_STATUS_PUBLISHED
+                        scheduled_post.title = render_from_tpl(scheduled_post.title)
+                        db.session.add(scheduled_post)
+                        db.session.commit()
+
+                        scheduled_post.generate_ap_id(scheduled_post.community)
+                        # Update the scheduled_for with the next occurrence date
+                        post.scheduled_for = next_occurrence
+
+                        # Small hack to make image urls unique and avoid creating
+                        # a crosspost when scheduling an image post
+                        if post.type == POST_TYPE_IMAGE:
+                            uid = uuid.uuid4().hex
+                            if "?uid=" in post.image.source_url:
+                                post.image.source_url = re.sub(r"\?uid=.*$", f"?uid={uid}", post.image.source_url)
+                            else:
+                                post.image.source_url += f"?uid={uid}"
+
+                        vote = PostVote(user_id=post.user_id, post_id=scheduled_post.id, author_id=scheduled_post.user_id,
+                                        effect=1)
+                        db.session.add(vote)
+                        db.session.commit()
+
+                        task_selector('make_post', post_id=scheduled_post.id)
+                        notify_about_post(scheduled_post)
+
+    @app.cli.command('send-batched-activities')
     def send_batched_activities_command():
         send_batched_activities()
 
     def send_batched_activities():
-        instances_and_communities = db.session.execute(
-            text("""SELECT DISTINCT instance_id, community_id
-                                                                FROM "activity_batch"
-                                                                ORDER BY instance_id, community_id""")
-        ).fetchall()
+        instances_and_communities = db.session.execute(text("""SELECT DISTINCT instance_id, community_id 
+                                                                FROM "activity_batch" 
+                                                                ORDER BY instance_id, community_id""")).fetchall()
         current_instance = None
         for instances_and_community in instances_and_communities:
-            if (
-                current_instance is None
-                or current_instance.id != instances_and_community[0]
-            ):
+            if current_instance is None or current_instance.id != instances_and_community[0]:
                 current_instance = Instance.query.get(instances_and_community[0])
             community = Community.query.get(instances_and_community[1])
 
@@ -792,101 +598,70 @@
             to = ["https://www.w3.org/ns/activitystreams#Public"]
             cc = [community.ap_followers_url]
             announce = {
-                "id": announce_id,
-                "type": "Announce",
-                "actor": actor,
-                "object": [],
-                "@context": default_context(),
-                "to": to,
-                "cc": cc,
+                'id': announce_id,
+                'type': 'Announce',
+                'actor': actor,
+                'object': [],
+                '@context': default_context(),
+                'to': to,
+                'cc': cc
             }
-            payloads = ActivityBatch.query.filter(
-                ActivityBatch.instance_id == current_instance.id,
-                ActivityBatch.community_id == community.id,
-            ).order_by(ActivityBatch.created)
+            payloads = ActivityBatch.query.filter(ActivityBatch.instance_id == current_instance.id, ActivityBatch.community_id == community.id).order_by(ActivityBatch.created)
             delete_payloads = []
             for payload in payloads.all():
-                announce["object"].append(payload.payload)
+                announce['object'].append(payload.payload)
                 delete_payloads.append(payload.id)
-            send_post_request(
-                current_instance.inbox,
-                announce,
-                community.private_key,
-                community.public_url() + "#main-key",
-            )
+            send_post_request(current_instance.inbox, announce, community.private_key, community.public_url() + '#main-key')
             ActivityBatch.query.filter(ActivityBatch.id.in_(delete_payloads)).delete()
             db.session.commit()
 
     def reminders():
         pending_reminders = Reminder.query.filter(Reminder.remind_at < utcnow()).all()
         for pending_reminder in pending_reminders:
-            targets_data = {"gen": "0"}
+            targets_data = {'gen': '0'}
             with force_locale(get_recipient_language(pending_reminder.user_id)):
                 if pending_reminder.reminder_type == 1:
-                    post = db.session.query(Post).get(
-                        pending_reminder.reminder_destination
-                    )
-                    title = _("Reminder: %(title)s", title=post.title)
-                    url = f"/post/{post.id}"
-                    targets_data["post_id"] = post.id
+                    post = db.session.query(Post).get(pending_reminder.reminder_destination)
+                    title = _('Reminder: %(title)s', title=post.title)
+                    url = f'/post/{post.id}'
+                    targets_data['post_id'] = post.id
                 elif pending_reminder.reminder_type == 2:
-                    post_reply = db.session.query(PostReply).get(
-                        pending_reminder.reminder_destination
-                    )
-                    title = _(
-                        "Reminder: comment on %(title)s",
-                        title=post_reply.post.title,
-                    )
-                    url = f"/post/{post_reply.post.id}/comment/{post_reply.id}"
-                    targets_data["comment_id"] = post_reply.id
+                    post_reply = db.session.query(PostReply).get(pending_reminder.reminder_destination)
+                    title = _('Reminder: comment on %(title)s', title=post_reply.post.title, )
+                    url = f'/post/{post_reply.post.id}/comment/{post_reply.id}'
+                    targets_data['comment_id'] = post_reply.id
                 else:
                     db.session.delete(pending_reminder)
                     db.session.commit()
                     continue
-<<<<<<< HEAD
-            notify = Notification(
-                title=title,
-                url=url,
-                user_id=pending_reminder.user_id,
-                author_id=pending_reminder.user_id,
-                notif_type=NOTIF_REMINDER,
-                subtype=None,
-                targets=targets_data,
-            )
-=======
             notify = Notification(title=shorten_string(title, 140), url=url,
                                   user_id=pending_reminder.user_id,
                                   author_id=pending_reminder.user_id, notif_type=NOTIF_REMINDER,
                                   subtype=None,
                                   targets=targets_data)
->>>>>>> 2a09edca
             db.session.add(notify)
-            db.session.execute(
-                text(
-                    'UPDATE "user" SET unread_notifications = unread_notifications + 1 WHERE id = :user_id'
-                ),
-                {"user_id": pending_reminder.user_id},
-            )
+            db.session.execute(text('UPDATE "user" SET unread_notifications = unread_notifications + 1 WHERE id = :user_id'), {
+                'user_id': pending_reminder.user_id
+            })
             db.session.delete(pending_reminder)
             db.session.commit()
 
-    @app.cli.command("move-files-to-s3")
+
+    @app.cli.command('move-files-to-s3')
     def move_files_to_s3():
         with app.app_context():
             from app.utils import move_file_to_s3
             import boto3
 
-            print(
-                "This will run for a long time, you should run it in a tmux session. Hit Ctrl+C now if not using tmux."
-            )
+            print('This will run for a long time, you should run it in a tmux session. Hit Ctrl+C now if not using tmux.')
             sleep(5.0)
             boto3_session = boto3.session.Session()
             s3 = boto3_session.client(
-                service_name="s3",
-                region_name=current_app.config["S3_REGION"],
-                endpoint_url=current_app.config["S3_ENDPOINT"],
-                aws_access_key_id=current_app.config["S3_ACCESS_KEY"],
-                aws_secret_access_key=current_app.config["S3_ACCESS_SECRET"],
+                service_name='s3',
+                region_name=current_app.config['S3_REGION'],
+                endpoint_url=current_app.config['S3_ENDPOINT'],
+                aws_access_key_id=current_app.config['S3_ACCESS_KEY'],
+                aws_secret_access_key=current_app.config['S3_ACCESS_SECRET'],
             )
             for community in Community.query.filter(Community.banned == False):
                 did_something = False
@@ -897,13 +672,10 @@
                     did_something = True
                     move_file_to_s3(community.image_id, s3)
                 if did_something:
-                    print(f"Moved image for community {community.link()}")
-
-            for user in User.query.filter(
-                User.deleted == False,
-                User.banned == False,
-                User.last_seen > utcnow() - timedelta(days=180),
-            ):
+                    print(f'Moved image for community {community.link()}')
+
+            for user in User.query.filter(User.deleted == False, User.banned == False,
+                                          User.last_seen > utcnow() - timedelta(days=180)):
                 did_something = False
                 if user.avatar_id:
                     did_something = True
@@ -912,41 +684,28 @@
                     did_something = True
                     move_file_to_s3(user.cover_id, s3)
                 if did_something:
-                    print(f"Moved image for user {user.link()}")
+                    print(f'Moved image for user {user.link()}')
             s3.close()
-            print("Done")
-
-    @app.cli.command("move-post-images-to-s3")
+            print('Done')
+
+    @app.cli.command('move-post-images-to-s3')
     def move_post_images_to_s3():
         with app.app_context():
             from app.utils import move_file_to_s3
             import boto3
-
             processed = 0
-            print(
-                "Beginning move of post images... this could take a long time. Use tmux."
-            )
-            local_post_image_ids = list(
-                db.session.execute(
-                    text(
-                        'SELECT image_id FROM "post" WHERE deleted is false and image_id is not null and instance_id = 1 ORDER BY id DESC'
-                    )
-                ).scalars()
-            )
-            remote_post_image_ids = list(
-                db.session.execute(
-                    text(
-                        'SELECT image_id FROM "post" WHERE deleted is false and image_id is not null and instance_id != 1 ORDER BY id DESC'
-                    )
-                ).scalars()
-            )
+            print('Beginning move of post images... this could take a long time. Use tmux.')
+            local_post_image_ids = list(db.session.execute(text(
+                'SELECT image_id FROM "post" WHERE deleted is false and image_id is not null and instance_id = 1 ORDER BY id DESC')).scalars())
+            remote_post_image_ids = list(db.session.execute(text(
+                'SELECT image_id FROM "post" WHERE deleted is false and image_id is not null and instance_id != 1 ORDER BY id DESC')).scalars())
             boto3_session = boto3.session.Session()
             s3 = boto3_session.client(
-                service_name="s3",
-                region_name=current_app.config["S3_REGION"],
-                endpoint_url=current_app.config["S3_ENDPOINT"],
-                aws_access_key_id=current_app.config["S3_ACCESS_KEY"],
-                aws_secret_access_key=current_app.config["S3_ACCESS_SECRET"],
+                service_name='s3',
+                region_name=current_app.config['S3_REGION'],
+                endpoint_url=current_app.config['S3_ENDPOINT'],
+                aws_access_key_id=current_app.config['S3_ACCESS_KEY'],
+                aws_secret_access_key=current_app.config['S3_ACCESS_SECRET'],
             )
             for post_image_id in local_post_image_ids:
                 move_file_to_s3(post_image_id, s3)
@@ -954,66 +713,52 @@
                 if processed % 5:
                     print(processed)
 
-            print("Finished moving local post images, doing remote ones now...")
+            print('Finished moving local post images, doing remote ones now...')
             for post_image_id in remote_post_image_ids:
                 move_file_to_s3(post_image_id, s3)
                 processed += 1
                 if processed % 5:
                     print(processed)
             s3.close()
-            print("Done")
-
-    @app.cli.command("move-more-post-images-to-s3")
+            print('Done')
+
+    @app.cli.command('move-more-post-images-to-s3')
     def move_more_post_images_to_s3():
         with app.app_context():
             import boto3
-
-            server_name = current_app.config["SERVER_NAME"]
+            server_name = current_app.config['SERVER_NAME']
             boto3_session = boto3.session.Session()
             s3 = boto3_session.client(
-                service_name="s3",
-                region_name=current_app.config["S3_REGION"],
-                endpoint_url=current_app.config["S3_ENDPOINT"],
-                aws_access_key_id=current_app.config["S3_ACCESS_KEY"],
-                aws_secret_access_key=current_app.config["S3_ACCESS_SECRET"],
+                service_name='s3',
+                region_name=current_app.config['S3_REGION'],
+                endpoint_url=current_app.config['S3_ENDPOINT'],
+                aws_access_key_id=current_app.config['S3_ACCESS_KEY'],
+                aws_secret_access_key=current_app.config['S3_ACCESS_SECRET'],
             )
 
-            file_ids = list(
-                db.session.execute(
-                    text(
-                        f"select id from \"file\" where source_url like 'https://{server_name}/static%'"
-                    )
-                ).scalars()
-            )
+            file_ids = list(db.session.execute(
+                text(f'select id from "file" where source_url like \'https://{server_name}/static%\'')).scalars())
             for file_id in file_ids:
                 file = File.query.get(file_id)
                 content_type = guess_mime_type(file.source_url)
-                new_path = file.source_url.replace("/static/media/", "/")
-                s3_path = new_path.replace(f"https://{server_name}/", "")
-                new_path = new_path.replace(
-                    server_name, current_app.config["S3_PUBLIC_URL"]
-                )
-                local_file = file.source_url.replace(
-                    f"https://{server_name}/static/media/", "app/static/media/"
-                )
+                new_path = file.source_url.replace('/static/media/', "/")
+                s3_path = new_path.replace(f'https://{server_name}/', '')
+                new_path = new_path.replace(server_name, current_app.config['S3_PUBLIC_URL'])
+                local_file = file.source_url.replace(f'https://{server_name}/static/media/', 'app/static/media/')
                 if os.path.isfile(local_file):
                     try:
-                        s3.upload_file(
-                            local_file,
-                            current_app.config["S3_BUCKET"],
-                            s3_path,
-                            ExtraArgs={"ContentType": content_type},
-                        )
+                        s3.upload_file(local_file, current_app.config['S3_BUCKET'], s3_path,
+                                       ExtraArgs={'ContentType': content_type})
                     except Exception as e:
                         print(f"Error uploading {local_file}: {e}")
                     os.unlink(local_file)
                     file.source_url = new_path
                     print(new_path)
                 else:
-                    print("Could not find " + local_file)
+                    print('Could not find ' + local_file)
 
                 db.session.commit()
-        print("Done")
+        print('Done')
 
     @app.cli.command("spaceusage")
     def spaceusage():
@@ -1031,10 +776,10 @@
 
     @app.cli.command("remove_orphan_files")
     def remove_orphan_files():
-        """Any user-uploaded file that does not have a corresponding entry in the File table should be deleted"""
-        with app.app_context():
-            for file_path in list_files("app/static/media/users"):
-                if "thumbnail" in file_path:
+        """ Any user-uploaded file that does not have a corresponding entry in the File table should be deleted """
+        with app.app_context():
+            for file_path in list_files('app/static/media/users'):
+                if 'thumbnail' in file_path:
                     f = File.query.filter(File.thumbnail_path == file_path).first()
                 else:
                     f = File.query.filter(File.file_path == file_path).first()
@@ -1048,31 +793,21 @@
             try:
                 with patch_db_session(session):
                     site = Site.query.get(1)
-                    users_to_notify = (
-                        User.query.join(Notification, User.id == Notification.user_id)
-                        .filter(
-                            User.ap_id == None,
-                            Notification.created_at > User.last_seen,
-                            Notification.read == False,
-                            User.email_unread_sent
-                            == False,  # they have not been emailed since last activity
-                            User.email_unread == True,  # they want to be emailed
-                        )
-                        .all()
-                    )
+                    users_to_notify = User.query.join(Notification, User.id == Notification.user_id).filter(
+                        User.ap_id == None,
+                        Notification.created_at > User.last_seen,
+                        Notification.read == False,
+                        User.email_unread_sent == False,  # they have not been emailed since last activity
+                        User.email_unread == True  # they want to be emailed
+                    ).all()
 
                     for user in users_to_notify:
-                        notifications = Notification.query.filter(
-                            Notification.user_id == user.id,
-                            Notification.read == False,
-                            Notification.created_at > user.last_seen,
-                        ).all()
+                        notifications = Notification.query.filter(Notification.user_id == user.id, Notification.read == False,
+                                                                  Notification.created_at > user.last_seen).all()
                         if notifications:
                             # Also get the top 20 posts since their last login
-                            posts = Post.query.join(
-                                CommunityMember,
-                                Post.community_id == CommunityMember.community_id,
-                            ).filter(CommunityMember.is_banned == False)
+                            posts = Post.query.join(CommunityMember, Post.community_id == CommunityMember.community_id).filter(
+                                CommunityMember.is_banned == False)
                             posts = posts.filter(CommunityMember.user_id == user.id)
                             if user.ignore_bots == 1:
                                 posts = posts.filter(Post.from_bot == False)
@@ -1082,42 +817,23 @@
                                 posts = posts.filter(Post.nsfw == False)
                             domains_ids = blocked_domains(user.id)
                             if domains_ids:
-                                posts = posts.filter(
-                                    or_(
-                                        Post.domain_id.not_in(domains_ids),
-                                        Post.domain_id == None,
-                                    )
-                                )
+                                posts = posts.filter(or_(Post.domain_id.not_in(domains_ids), Post.domain_id == None))
                             community_ids = blocked_communities(user.id)
                             if community_ids:
-                                posts = posts.filter(
-                                    Post.community_id.not_in(community_ids)
-                                )
-                            posts = posts.filter(
-                                Post.posted_at > user.last_seen
-                            ).order_by(desc(Post.score))
+                                posts = posts.filter(Post.community_id.not_in(community_ids))
+                            posts = posts.filter(Post.posted_at > user.last_seen).order_by(desc(Post.score))
                             posts = posts.limit(20).all()
 
                             # Send email!
-                            send_email(
-                                _("[PieFed] You have unread notifications"),
-                                sender=f'{site.name} <{current_app.config["MAIL_FROM"]}>',
-                                recipients=[user.email],
-                                text_body=flask.render_template(
-                                    "email/unread_notifications.txt",
-                                    user=user,
-                                    notifications=notifications,
-                                    site=site,
-                                ),
-                                html_body=flask.render_template(
-                                    "email/unread_notifications.html",
-                                    user=user,
-                                    notifications=notifications,
-                                    posts=posts,
-                                    site=site,
-                                    domain=current_app.config["SERVER_NAME"],
-                                ),
-                            )
+                            send_email(_('[PieFed] You have unread notifications'),
+                                       sender=f'{site.name} <{current_app.config["MAIL_FROM"]}>',
+                                       recipients=[user.email],
+                                       text_body=flask.render_template('email/unread_notifications.txt', user=user,
+                                                                       notifications=notifications, site=site),
+                                       html_body=flask.render_template('email/unread_notifications.html', user=user,
+                                                                       notifications=notifications,
+                                                                       posts=posts, site=site,
+                                                                       domain=current_app.config['SERVER_NAME']))
                             user.email_unread_sent = True
                             db.session.commit()
 
@@ -1135,62 +851,45 @@
                 with patch_db_session(session):
                     import email
 
-                    imap_host = current_app.config["BOUNCE_HOST"]
-                    imap_user = current_app.config["BOUNCE_USERNAME"]
-                    imap_pass = current_app.config["BOUNCE_PASSWORD"]
+                    imap_host = current_app.config['BOUNCE_HOST']
+                    imap_user = current_app.config['BOUNCE_USERNAME']
+                    imap_pass = current_app.config['BOUNCE_PASSWORD']
                     something_deleted = False
 
                     if imap_host:
+
                         # connect to host using SSL
                         imap = imaplib.IMAP4_SSL(imap_host, port=993)
 
                         ## login to server
                         imap.login(imap_user, imap_pass)
 
-                        imap.select("Inbox")
-
-                        tmp, data = imap.search(None, "ALL")
-                        rgx = r"[\w\.-]+@[\w\.-]+"
+                        imap.select('Inbox')
+
+                        tmp, data = imap.search(None, 'ALL')
+                        rgx = r'[\w\.-]+@[\w\.-]+'
 
                         emails = set()
 
                         for num in data[0].split():
-                            tmp, data = imap.fetch(num, "(RFC822)")
+                            tmp, data = imap.fetch(num, '(RFC822)')
                             email_message = email.message_from_bytes(data[0][1])
                             match = []
                             if not isinstance(email_message._payload, str):
                                 if isinstance(email_message._payload[0]._payload, str):
-                                    payload = (
-                                        email_message._payload[0]
-                                        ._payload.replace("\n", " ")
-                                        .replace("\r", " ")
-                                    )
+                                    payload = email_message._payload[0]._payload.replace("\n", " ").replace("\r", " ")
                                     match = re.findall(rgx, payload)
-                                elif isinstance(
-                                    email_message._payload[0]._payload, list
-                                ):
-                                    if isinstance(
-                                        email_message._payload[0]._payload[0]._payload,
-                                        str,
-                                    ):
-                                        payload = (
-                                            email_message._payload[0]
-                                            ._payload[0]
-                                            ._payload.replace("\n", " ")
-                                            .replace("\r", " ")
-                                        )
+                                elif isinstance(email_message._payload[0]._payload, list):
+                                    if isinstance(email_message._payload[0]._payload[0]._payload, str):
+                                        payload = email_message._payload[0]._payload[0]._payload.replace("\n", " ").replace("\r", " ")
                                         match = re.findall(rgx, payload)
 
                                 for m in match:
-                                    if (
-                                        current_app.config["SERVER_NAME"] not in m
-                                        and current_app.config["SERVER_NAME"].upper()
-                                        not in m
-                                    ):
+                                    if current_app.config['SERVER_NAME'] not in m and current_app.config['SERVER_NAME'].upper() not in m:
                                         emails.add(m)
-                                        print(str(num) + " " + m)
-
-                            imap.store(num, "+FLAGS", "\\Deleted")
+                                        print(str(num) + ' ' + m)
+
+                            imap.store(num, '+FLAGS', '\\Deleted')
                             something_deleted = True
 
                         if something_deleted:
@@ -1201,9 +900,7 @@
 
                         # Keep track of how many times email to an account has bounced. After 2 bounces, disable email sending to them
                         for bounced_email in emails:
-                            bounced_accounts = User.query.filter_by(
-                                email=bounced_email
-                            ).all()
+                            bounced_accounts = User.query.filter_by(email=bounced_email).all()
                             for account in bounced_accounts:
                                 if account.bounces is None:
                                     account.bounces = 0
@@ -1225,9 +922,7 @@
             session = get_task_session()
             try:
                 with patch_db_session(session):
-                    db.session.query(ActivityPubLog).filter(
-                        ActivityPubLog.created_at < utcnow() - timedelta(days=3)
-                    ).delete()
+                    db.session.query(ActivityPubLog).filter(ActivityPubLog.created_at < utcnow() - timedelta(days=3)).delete()
                     db.session.commit()
             except Exception:
                 session.rollback()
@@ -1238,181 +933,135 @@
     @app.cli.command("detect_vote_manipulation")
     def detect_vote_manipulation():
         with app.app_context():
-            print("Getting user ids...")
-            all_user_ids = [
-                user.id
-                for user in User.query.filter(
-                    User.last_seen > datetime.utcnow() - timedelta(days=7)
-                )
-            ]
-            print("Checking...")
+            print('Getting user ids...')
+            all_user_ids = [user.id for user in User.query.filter(User.last_seen > datetime.utcnow() - timedelta(days=7))]
+            print('Checking...')
             for i, first_user_id in enumerate(all_user_ids):
-                current_user_upvoted_posts = [
-                    "post/" + str(id) for id in recently_upvoted_posts(first_user_id)
-                ]
-                current_user_upvoted_replies = [
-                    "reply/" + str(id)
-                    for id in recently_upvoted_post_replies(first_user_id)
-                ]
-
-                current_user_upvotes = set(
-                    current_user_upvoted_posts + current_user_upvoted_replies
-                )
+                current_user_upvoted_posts = ['post/' + str(id) for id in recently_upvoted_posts(first_user_id)]
+                current_user_upvoted_replies = ['reply/' + str(id) for id in recently_upvoted_post_replies(first_user_id)]
+
+                current_user_upvotes = set(current_user_upvoted_posts + current_user_upvoted_replies)
                 if len(current_user_upvotes) > 12:
                     print(i)
                     for j in range(i + 1, len(all_user_ids)):
                         other_user_id = all_user_ids[j]
-                        if (
-                            jaccard_similarity(current_user_upvotes, other_user_id)
-                            >= 95
-                        ):
+                        if jaccard_similarity(current_user_upvotes, other_user_id) >= 95:
                             first_user = User.query.get(first_user_id)
                             other_user = User.query.get(other_user_id)
-                            print(
-                                f"{first_user.link()} votes the same as {other_user.link()}"
-                            )
+                            print(f'{first_user.link()} votes the same as {other_user.link()}')
 
     @app.cli.command("migrate_community_notifs")
     def migrate_community_notifs():
         with app.app_context():
-            member_infos = CommunityMember.query.filter(
-                CommunityMember.notify_new_posts == True,
-                CommunityMember.is_banned == False,
-            ).all()
+            member_infos = CommunityMember.query.filter(CommunityMember.notify_new_posts == True,
+                                                        CommunityMember.is_banned == False).all()
             for member_info in member_infos:
-                new_notification = NotificationSubscription(
-                    user_id=member_info.user_id,
-                    entity_id=member_info.community_id,
-                    type=NOTIF_COMMUNITY,
-                )
+                new_notification = NotificationSubscription(user_id=member_info.user_id,
+                                                            entity_id=member_info.community_id,
+                                                            type=NOTIF_COMMUNITY)
                 db.session.add(new_notification)
             db.session.commit()
-            print("Done")
+            print('Done')
 
     @app.cli.command("migrate_post_notifs")
     def migrate_post_notifs():
         with app.app_context():
             posts = Post.query.filter(Post.notify_author == True).all()
             for post in posts:
-                new_notification = NotificationSubscription(
-                    name=shorten_string(
-                        _("Replies to my post %(post_title)s", post_title=post.title)
-                    ),
-                    user_id=post.user_id,
-                    entity_id=post.id,
-                    type=NOTIF_POST,
-                )
+                new_notification = NotificationSubscription(name=shorten_string(_('Replies to my post %(post_title)s',
+                                                                                  post_title=post.title)),
+                                                            user_id=post.user_id, entity_id=post.id,
+                                                            type=NOTIF_POST)
                 db.session.add(new_notification)
             db.session.commit()
 
             post_replies = PostReply.query.filter(PostReply.notify_author == True).all()
             for reply in post_replies:
                 new_notification = NotificationSubscription(
-                    name=shorten_string(
-                        _(
-                            "Replies to my comment on %(post_title)s",
-                            post_title=reply.post.title,
-                        )
-                    ),
-                    user_id=post.user_id,
-                    entity_id=reply.id,
-                    type=NOTIF_REPLY,
-                )
+                    name=shorten_string(_('Replies to my comment on %(post_title)s',
+                                          post_title=reply.post.title)),
+                    user_id=post.user_id, entity_id=reply.id,
+                    type=NOTIF_REPLY)
                 db.session.add(new_notification)
             db.session.commit()
 
-            print("Done")
+            print('Done')
 
     @app.cli.command("populate_community_search")
     def populate_community_search():
         with app.app_context():
             # pull down the community.full.json
-            print("Pulling in the lemmyverse data ...")
-            resp = get_request("https://data.lemmyverse.net/data/community.full.json")
+            print('Pulling in the lemmyverse data ...')
+            resp = get_request('https://data.lemmyverse.net/data/community.full.json')
             community_json = resp.json()
             resp.close()
 
             # get the banned urls list
-            print("Getting the banned domains list ...")
-            banned_urls = list(
-                db.session.execute(
-                    text('SELECT domain FROM "banned_instances"')
-                ).scalars()
-            )
+            print('Getting the banned domains list ...')
+            banned_urls = list(db.session.execute(text('SELECT domain FROM "banned_instances"')).scalars())
 
             # iterate over the entries and get out the url and the nsfw status in a new list
-            print("Generating the communities lists ...")
+            print('Generating the communities lists ...')
             all_communities = []
             all_sfw_communities = []
             for c in community_json:
                 # skip if the domain is banned
-                if c["baseurl"] in banned_urls:
+                if c['baseurl'] in banned_urls:
                     continue
 
                 # sort out any that have less than 50 posts
-                elif c["counts"]["posts"] < 50:
+                elif c['counts']['posts'] < 50:
                     continue
 
                 # sort out any that do not have greater than 10 active users over the past week
-                elif c["counts"]["users_active_week"] < 10:
+                elif c['counts']['users_active_week'] < 10:
                     continue
 
                 # sort out the 'seven things you can't say on tv' names (cursewords), plus some
                 # "low effort" communities
                 seven_things_plus = [
-                    "shit",
-                    "piss",
-                    "fuck",
-                    "cunt",
-                    "cocksucker",
-                    "motherfucker",
-                    "tits",
-                    "piracy",
-                    "196",
-                    "greentext",
-                    "usauthoritarianism",
-                    "enoughmuskspam",
-                    "political_weirdos",
-                    "4chan",
+                    'shit', 'piss', 'fuck',
+                    'cunt', 'cocksucker', 'motherfucker', 'tits',
+                    'piracy', '196', 'greentext', 'usauthoritarianism',
+                    'enoughmuskspam', 'political_weirdos', '4chan'
                 ]
-                if any(badword in c["name"].lower() for badword in seven_things_plus):
+                if any(badword in c['name'].lower() for badword in seven_things_plus):
                     continue
 
                 # convert the url to server, community
-                server, community = extract_domain_and_actor(c["url"])
+                server, community = extract_domain_and_actor(c['url'])
 
                 # if the community is nsfw append to the all_communites only, if sfw, append to both
-                if c["nsfw"]:
-                    all_communities.append(f"{community}@{server}")
+                if c['nsfw']:
+                    all_communities.append(f'{community}@{server}')
                 else:
-                    all_communities.append(f"{community}@{server}")
-                    all_sfw_communities.append(f"{community}@{server}")
+                    all_communities.append(f'{community}@{server}')
+                    all_sfw_communities.append(f'{community}@{server}')
 
             # add those lists to dicts
             all_communities_json = {}
             all_sfw_communities_json = {}
-            all_communities_json["all_communities"] = all_communities
-            all_sfw_communities_json["all_sfw_communities"] = all_sfw_communities
+            all_communities_json['all_communities'] = all_communities
+            all_sfw_communities_json['all_sfw_communities'] = all_sfw_communities
 
             # write those files to disk as json
-            print("Saving the communities lists to app/static/tmp/ ...")
-            ensure_directory_exists("app/static/tmp")
-            with open("app/static/tmp/all_communities.json", "w") as acj:
+            print('Saving the communities lists to app/static/tmp/ ...')
+            ensure_directory_exists('app/static/tmp')
+            with open('app/static/tmp/all_communities.json', 'w') as acj:
                 json.dump(all_communities_json, acj)
 
-            with open("app/static/tmp/all_sfw_communities.json", "w") as asfwcj:
+            with open('app/static/tmp/all_sfw_communities.json', 'w') as asfwcj:
                 json.dump(all_sfw_communities_json, asfwcj)
 
-            print("Getting disposable email domain list...")
+            print('Getting disposable email domain list...')
             resp = get_request(
-                "https://raw.githubusercontent.com/disposable/disposable-email-domains/master/domains.txt"
-            )
+                'https://raw.githubusercontent.com/disposable/disposable-email-domains/master/domains.txt')
             if resp.status_code == 200:
-                with open("app/static/tmp/disposable_domains.txt", "w") as f:
-                    f.write(resp.content.decode("utf-8"))
+                with open('app/static/tmp/disposable_domains.txt', 'w') as f:
+                    f.write(resp.content.decode('utf-8'))
                 resp.close()
 
-            print("Done!")
+            print('Done!')
 
     @app.cli.command("remove-unnecessary-images")
     def remove_unnecessary_images():
@@ -1420,41 +1069,31 @@
         # AS OF JUN 2025 link posts DO need a medium-sized version, as some mobile apps need larger images. DO NOT RUN THIS.
         with app.app_context():
             import boto3
-
-            sql = """select file_path from "file" as f
-                    inner join "post" as p on p.image_id  = f.id
-                    where p.type = :type and f.file_path  is not null"""
-            files = list(
-                db.session.execute(text(sql), {"type": POST_TYPE_LINK}).scalars()
-            )
+            sql = '''select file_path from "file" as f 
+                    inner join "post" as p on p.image_id  = f.id 
+                    where p.type = :type and f.file_path  is not null'''
+            files = list(db.session.execute(text(sql), {'type': POST_TYPE_LINK}).scalars())
             s3_files_to_delete = []
-            print("Gathering file list...")
+            print('Gathering file list...')
             for file in files:
                 if file:
-                    if (
-                        file.startswith(
-                            f'https://{current_app.config["S3_PUBLIC_URL"]}'
-                        )
-                        and _store_files_in_s3()
-                    ):
-                        s3_path = file.replace(
-                            f'https://{current_app.config["S3_PUBLIC_URL"]}/', ""
-                        )
+                    if file.startswith(f'https://{current_app.config["S3_PUBLIC_URL"]}') and _store_files_in_s3():
+                        s3_path = file.replace(f'https://{current_app.config["S3_PUBLIC_URL"]}/', '')
                         s3_files_to_delete.append(s3_path)
                     elif os.path.isfile(file):
                         try:
                             os.unlink(file)
                         except FileNotFoundError:
                             ...
-            print(f"Sending list to S3 ({len(s3_files_to_delete)} files to delete)...")
+            print(f'Sending list to S3 ({len(s3_files_to_delete)} files to delete)...')
             if len(s3_files_to_delete) > 0:
                 boto3_session = boto3.session.Session()
                 s3 = boto3_session.client(
-                    service_name="s3",
-                    region_name=current_app.config["S3_REGION"],
-                    endpoint_url=current_app.config["S3_ENDPOINT"],
-                    aws_access_key_id=current_app.config["S3_ACCESS_KEY"],
-                    aws_secret_access_key=current_app.config["S3_ACCESS_SECRET"],
+                    service_name='s3',
+                    region_name=current_app.config['S3_REGION'],
+                    endpoint_url=current_app.config['S3_ENDPOINT'],
+                    aws_access_key_id=current_app.config['S3_ACCESS_KEY'],
+                    aws_secret_access_key=current_app.config['S3_ACCESS_SECRET'],
                 )
 
                 # S3 can only process 1000 files per delete operation, so we need to batch
@@ -1462,26 +1101,22 @@
                 total_deleted = 0
 
                 for i in range(0, len(s3_files_to_delete), batch_size):
-                    batch = s3_files_to_delete[i : i + batch_size]
+                    batch = s3_files_to_delete[i:i + batch_size]
                     delete_payload = {
-                        "Objects": [{"Key": key} for key in batch],
-                        "Quiet": True,  # If True, successful deletions are not returned
+                        'Objects': [{'Key': key} for key in batch],
+                        'Quiet': True  # If True, successful deletions are not returned
                     }
-                    s3.delete_objects(
-                        Bucket=current_app.config["S3_BUCKET"], Delete=delete_payload
-                    )
+                    s3.delete_objects(Bucket=current_app.config['S3_BUCKET'], Delete=delete_payload)
                     total_deleted += len(batch)
-                    print(
-                        f"Deleted batch {i // batch_size + 1}, progress: {total_deleted}/{len(s3_files_to_delete)} files"
-                    )
+                    print(f'Deleted batch {i // batch_size + 1}, progress: {total_deleted}/{len(s3_files_to_delete)} files')
 
                 s3.close()
-            print(f"Done, {len(s3_files_to_delete)} files deleted.")
+            print(f'Done, {len(s3_files_to_delete)} files deleted.')
 
     @app.cli.command("populate_post_reply_for_api")
     def populate_post_reply_for_api():
         with app.app_context():
-            sql = """WITH RECURSIVE reply_path AS (
+            sql = '''WITH RECURSIVE reply_path AS (
                         -- Base case: each reply starts with its own ID
                         SELECT
                             id,
@@ -1489,9 +1124,9 @@
                             ARRAY[0, id] AS path
                         FROM post_reply
                         WHERE parent_id IS NULL  -- Top-level replies
-
+                    
                         UNION ALL
-
+                    
                         -- Recursive case: build the path from parent replies
                         SELECT
                             pr.id,
@@ -1504,13 +1139,13 @@
                     SET path = reply_path.path
                     FROM reply_path
                     WHERE post_reply.id = reply_path.id;
-                    """
+                    '''
             db.session.execute(text(sql))
             db.session.commit()
 
-            db.session.execute(text("update post_reply set child_count = 0"))
-
-            sql = """WITH unnested_paths AS (
+            db.session.execute(text('update post_reply set child_count = 0'))
+
+            sql = '''WITH unnested_paths AS (
                         SELECT
                             UNNEST(path[2:array_length(path, 1) - 1]) AS parent_id  -- Exclude the last element (self)
                         FROM post_reply
@@ -1526,15 +1161,15 @@
                     UPDATE post_reply
                     SET child_count = COALESCE(child_counts.child_count, 0)
                     FROM child_counts
-                    WHERE post_reply.id = child_counts.parent_id;"""
+                    WHERE post_reply.id = child_counts.parent_id;'''
             db.session.execute(text(sql))
             db.session.commit()
 
-            sql = "UPDATE post_reply SET root_id = path[1] WHERE path IS NOT NULL;"
+            sql = 'UPDATE post_reply SET root_id = path[1] WHERE path IS NOT NULL;'
             db.session.execute(text(sql))
             db.session.commit()
 
-            print("Done!")
+            print('Done!')
 
     @app.cli.command("config_check")
     def config_check():
@@ -1552,62 +1187,44 @@
                     print("\n1. Checking required environment variables...")
 
                     # Check SERVER_NAME
-                    server_name = current_app.config.get("SERVER_NAME")
-                    if not server_name or server_name == "localhost":
-                        errors.append(
-                            "   ❌ SERVER_NAME is not set or using default value"
-                        )
+                    server_name = current_app.config.get('SERVER_NAME')
+                    if not server_name or server_name == 'localhost':
+                        errors.append("   ❌ SERVER_NAME is not set or using default value")
                     else:
                         # Check for common format issues
                         format_issues = []
-                        if server_name.startswith("http://") or server_name.startswith(
-                            "https://"
-                        ):
-                            format_issues.append(
-                                "should not include protocol (http:// or https://)"
-                            )
-                        if server_name.endswith("/"):
+                        if server_name.startswith('http://') or server_name.startswith('https://'):
+                            format_issues.append("should not include protocol (http:// or https://)")
+                        if server_name.endswith('/'):
                             format_issues.append("should not end with trailing slash")
-                        if " " in server_name:
+                        if ' ' in server_name:
                             format_issues.append("should not contain spaces")
                         if server_name.startswith("'") and server_name.endswith("'"):
                             format_issues.append("should not be wrapped in quotes")
 
                         if format_issues:
-                            errors.append(
-                                f"   ❌ SERVER_NAME format issues: {', '.join(format_issues)}"
-                            )
+                            errors.append(f"   ❌ SERVER_NAME format issues: {', '.join(format_issues)}")
                         else:
                             print(f"   ✅ SERVER_NAME is configured: {server_name}")
 
                     # Check SECRET_KEY
-                    secret_key = current_app.config.get("SECRET_KEY")
-                    if (
-                        not secret_key
-                        or secret_key == "you-will-never-guesss"
-                        or secret_key == "change this to random characters"
-                    ):
-                        errors.append(
-                            "   ❌ SECRET_KEY is not set or using default value"
-                        )
+                    secret_key = current_app.config.get('SECRET_KEY')
+                    if not secret_key or secret_key == 'you-will-never-guesss' or secret_key == 'change this to random characters':
+                        errors.append("   ❌ SECRET_KEY is not set or using default value")
                     elif len(secret_key) < 32:
-                        warnings.append(
-                            "   ⚠️  SECRET_KEY should be at least 32 characters long"
-                        )
+                        warnings.append("   ⚠️  SECRET_KEY should be at least 32 characters long")
                         print("   ✅ SECRET_KEY is configured (but short)")
                     else:
                         print("   ✅ SECRET_KEY is configured")
 
                     # Check DATABASE_URL
-                    database_url = current_app.config.get("SQLALCHEMY_DATABASE_URI")
+                    database_url = current_app.config.get('SQLALCHEMY_DATABASE_URI')
                     if not database_url:
                         errors.append("   ❌ DATABASE_URL is not set")
-                    elif database_url.startswith("sqlite://"):
-                        warnings.append(
-                            "   ⚠️  Using SQLite database - consider PostgreSQL for production"
-                        )
+                    elif database_url.startswith('sqlite://'):
+                        warnings.append("   ⚠️  Using SQLite database - consider PostgreSQL for production")
                         print("   ✅ DATABASE_URL is configured (SQLite)")
-                    elif database_url.startswith("postgresql"):
+                    elif database_url.startswith('postgresql'):
                         print("   ✅ DATABASE_URL is configured (PostgreSQL)")
                     else:
                         print("   ✅ DATABASE_URL is configured")
@@ -1615,111 +1232,66 @@
                     # Check numeric environment variables
                     print("\n   Checking numeric environment variables...")
                     numeric_vars = {
-                        "MAIL_PORT": current_app.config.get("MAIL_PORT"),
-                        "DB_POOL_SIZE": current_app.config.get("DB_POOL_SIZE"),
-                        "DB_MAX_OVERFLOW": current_app.config.get("DB_MAX_OVERFLOW"),
+                        'MAIL_PORT': current_app.config.get('MAIL_PORT'),
+                        'DB_POOL_SIZE': current_app.config.get('DB_POOL_SIZE'),
+                        'DB_MAX_OVERFLOW': current_app.config.get('DB_MAX_OVERFLOW'),
                     }
 
                     for var, value in numeric_vars.items():
                         if value is not None:
                             try:
                                 int_val = int(value)
-                                if var == "MAIL_PORT" and (
-                                    int_val < 1 or int_val > 65535
-                                ):
-                                    warnings.append(
-                                        f"   ⚠️  {var} should be between 1 and 65535"
-                                    )
+                                if var == 'MAIL_PORT' and (int_val < 1 or int_val > 65535):
+                                    warnings.append(f"   ⚠️  {var} should be between 1 and 65535")
                                 else:
                                     print(f"   ✅ {var} is valid: {int_val}")
                             except (ValueError, TypeError):
-                                errors.append(
-                                    f"   ❌ {var} should be a number, got: {value}"
-                                )
+                                errors.append(f"   ❌ {var} should be a number, got: {value}")
 
                     # Check boolean environment variables
                     print("\n   Checking boolean environment variables...")
-                    boolean_vars = [
-                        "MAIL_USE_TLS",
-                        "SESSION_COOKIE_SECURE",
-                        "SESSION_COOKIE_HTTPONLY",
-                    ]
+                    boolean_vars = ['MAIL_USE_TLS', 'SESSION_COOKIE_SECURE', 'SESSION_COOKIE_HTTPONLY']
                     for var in boolean_vars:
                         env_value = os.environ.get(var)
                         if env_value is not None:
-                            if env_value.lower() in [
-                                "true",
-                                "false",
-                                "1",
-                                "0",
-                                "yes",
-                                "no",
-                            ]:
+                            if env_value.lower() in ['true', 'false', '1', '0', 'yes', 'no']:
                                 print(f"   ✅ {var} is valid: {env_value}")
                             else:
-                                warnings.append(
-                                    f"   ⚠️  {var} should be true/false or 1/0, got: {env_value}"
-                                )
+                                warnings.append(f"   ⚠️  {var} should be true/false or 1/0, got: {env_value}")
 
                     # Check URL format variables
                     print("\n   Checking URL format variables...")
                     url_vars = {
-                        "CACHE_REDIS_URL": current_app.config.get("CACHE_REDIS_URL"),
-                        "CELERY_BROKER_URL": current_app.config.get(
-                            "CELERY_BROKER_URL"
-                        ),
-                        "SENTRY_DSN": current_app.config.get("SENTRY_DSN"),
-                        "S3_ENDPOINT": current_app.config.get("S3_ENDPOINT"),
-                        "S3_PUBLIC_URL": current_app.config.get("S3_PUBLIC_URL"),
+                        'CACHE_REDIS_URL': current_app.config.get('CACHE_REDIS_URL'),
+                        'CELERY_BROKER_URL': current_app.config.get('CELERY_BROKER_URL'),
+                        'SENTRY_DSN': current_app.config.get('SENTRY_DSN'),
+                        'S3_ENDPOINT': current_app.config.get('S3_ENDPOINT'),
+                        'S3_PUBLIC_URL': current_app.config.get('S3_PUBLIC_URL'),
                     }
 
                     for var, value in url_vars.items():
                         if value:
                             format_issues = []
-                            if var in ["CACHE_REDIS_URL", "CELERY_BROKER_URL"] and not (
-                                value.startswith("redis://")
-                                or value.startswith("unix://")
-                            ):
-                                format_issues.append(
-                                    "should start with redis:// or unix://"
-                                )
-                            if var == "SENTRY_DSN" and not (
-                                value.startswith("https://")
-                                or value.startswith("http://")
-                            ):
-                                format_issues.append(
-                                    "should start with https:// or http://"
-                                )
-                            if var in ["S3_ENDPOINT"] and not (
-                                value.startswith("https://")
-                                or value.startswith("http://")
-                            ):
-                                format_issues.append(
-                                    "should start with https:// or http://"
-                                )
-                            if var in ["S3_PUBLIC_URL"] and value.startswith(
-                                "https://"
-                            ):
+                            if var in ['CACHE_REDIS_URL', 'CELERY_BROKER_URL'] and not (value.startswith('redis://') or value.startswith('unix://')):
+                                format_issues.append("should start with redis:// or unix://")
+                            if var == 'SENTRY_DSN' and not (value.startswith('https://') or value.startswith('http://')):
+                                format_issues.append("should start with https:// or http://")
+                            if var in ['S3_ENDPOINT'] and not (value.startswith('https://') or value.startswith('http://')):
+                                format_issues.append("should start with https:// or http://")
+                            if var in ['S3_PUBLIC_URL'] and value.startswith('https://'):
                                 format_issues.append("should start with https://")
-                            if value.endswith("/") and var in [
-                                "S3_ENDPOINT",
-                                "S3_PUBLIC_URL",
-                            ]:
-                                format_issues.append(
-                                    "should not end with trailing slash"
-                                )
+                            if value.endswith('/') and var in ['S3_ENDPOINT', 'S3_PUBLIC_URL']:
+                                format_issues.append("should not end with trailing slash")
 
                             if format_issues:
-                                warnings.append(
-                                    f"   ⚠️  {var} format issues: {', '.join(format_issues)}"
-                                )
+                                warnings.append(f"   ⚠️  {var} format issues: {', '.join(format_issues)}")
                             else:
                                 print(f"   ✅ {var} format is valid")
 
                     # Check database connection
                     print("\n2. Checking database connection...")
                     try:
-                        db.session.execute(text("SELECT 1"))
+                        db.session.execute(text('SELECT 1'))
                         print("   ✅ Database connection successful")
                     except Exception as e:
                         errors.append(f"   ❌ Database connection failed: {e}")
@@ -1732,15 +1304,17 @@
                             redis.ping()
                             print("   ✅ Redis connection successful")
                         else:
-                            warnings.append(
-                                "   ⚠️  Redis connection could not be established"
-                            )
+                            warnings.append("   ⚠️  Redis connection could not be established")
                     except Exception as e:
                         warnings.append(f"   ⚠️  Redis connection failed: {e}")
 
                     # Check write access to critical directories
                     print("\n4. Checking directory write permissions...")
-                    critical_dirs = ["app/static/tmp", "app/static/media", "logs"]
+                    critical_dirs = [
+                        'app/static/tmp',
+                        'app/static/media',
+                        'logs'
+                    ]
 
                     for dir_path in critical_dirs:
                         try:
@@ -1748,9 +1322,9 @@
                                 os.makedirs(dir_path, exist_ok=True)
 
                             # Test write access
-                            test_file = os.path.join(dir_path, "config_check_test.txt")
-                            with open(test_file, "w") as f:
-                                f.write("test")
+                            test_file = os.path.join(dir_path, 'config_check_test.txt')
+                            with open(test_file, 'w') as f:
+                                f.write('test')
                             os.remove(test_file)
                             print(f"   ✅ {dir_path} is writable")
                         except Exception as e:
@@ -1758,112 +1332,82 @@
 
                     # Check mail configuration
                     print("\n5. Checking mail configuration...")
-                    mail_server = current_app.config.get("MAIL_SERVER")
+                    mail_server = current_app.config.get('MAIL_SERVER')
                     if mail_server:
-                        print(
-                            f"   ✅ Mail server configured: {mail_server}. Visit /test_email in your browser to test."
-                        )
-                        mail_from = current_app.config.get("MAIL_FROM")
+                        print(f"   ✅ Mail server configured: {mail_server}. Visit /test_email in your browser to test.")
+                        mail_from = current_app.config.get('MAIL_FROM')
                         if mail_from:
                             print(f"   ✅ Mail from address: {mail_from}")
                         else:
                             warnings.append("   ⚠️  MAIL_FROM not configured")
-                        errors_to = current_app.config.get("ERRORS_TO")
+                        errors_to = current_app.config.get('ERRORS_TO')
                         if errors_to:
                             print(f"   ✅ Error messages sent to: {errors_to}")
                     else:
-                        warnings.append(
-                            "   ⚠️  Mail server not configured - email functionality will be disabled"
-                        )
+                        warnings.append("   ⚠️  Mail server not configured - email functionality will be disabled")
 
                     # Check cache configuration
                     print("\n6. Checking cache configuration...")
-                    cache_type = current_app.config.get("CACHE_TYPE")
+                    cache_type = current_app.config.get('CACHE_TYPE')
                     print(f"   ✅ Cache type: {cache_type}")
 
-                    if cache_type == "FileSystemCache":
-                        cache_dir = current_app.config.get("CACHE_DIR")
+                    if cache_type == 'FileSystemCache':
+                        cache_dir = current_app.config.get('CACHE_DIR')
                         if cache_dir:
                             try:
                                 os.makedirs(cache_dir, exist_ok=True)
                                 print(f"   ✅ Cache directory: {cache_dir}")
                             except Exception as e:
-                                errors.append(
-                                    f"   ❌ Cache directory not accessible: {e}"
-                                )
+                                errors.append(f"   ❌ Cache directory not accessible: {e}")
 
                     # Check S3 configuration (if used)
                     print("\n7. Checking S3 configuration...")
-                    s3_bucket = current_app.config.get("S3_BUCKET")
+                    s3_bucket = current_app.config.get('S3_BUCKET')
                     if s3_bucket:
-                        s3_required = [
-                            "S3_REGION",
-                            "S3_ENDPOINT",
-                            "S3_ACCESS_KEY",
-                            "S3_ACCESS_SECRET",
-                            "S3_PUBLIC_URL",
-                        ]
+                        s3_required = ['S3_REGION', 'S3_ENDPOINT', 'S3_ACCESS_KEY', 'S3_ACCESS_SECRET', 'S3_PUBLIC_URL']
                         s3_missing = []
                         for var in s3_required:
                             if not current_app.config.get(var):
                                 s3_missing.append(var)
 
                         if s3_missing:
-                            warnings.append(
-                                f"   ⚠️  S3 partially configured, missing: {', '.join(s3_missing)}"
-                            )
+                            warnings.append(f"   ⚠️  S3 partially configured, missing: {', '.join(s3_missing)}")
                         else:
                             print("   ✅ S3 configuration appears complete")
                     else:
-                        print(
-                            "   ℹ️  S3 not configured (local file storage will be used)"
-                        )
+                        print("   ℹ️  S3 not configured (local file storage will be used)")
 
                     # Check ActivityPub configuration
                     print("\n8. Checking ActivityPub configuration...")
-                    server_name = current_app.config.get("SERVER_NAME")
-                    if (
-                        server_name
-                        and server_name != "localhost"
-                        and "127.0.0.1" not in server_name
-                    ):
-                        print(
-                            f"   ✅ Server name configured for federation: {server_name}"
-                        )
+                    server_name = current_app.config.get('SERVER_NAME')
+                    if server_name and server_name != 'localhost' and '127.0.0.1' not in server_name:
+                        print(f"   ✅ Server name configured for federation: {server_name}")
 
                         # Check if we have a site with keys
                         site = Site.query.first()
                         if site and site.private_key and site.public_key:
                             print("   ✅ Site ActivityPub keys are configured")
                         else:
-                            warnings.append(
-                                "   ⚠️  Site ActivityPub keys not found - run 'flask init-db' if this is a new installation"
-                            )
+                            warnings.append("   ⚠️  Site ActivityPub keys not found - run 'flask init-db' if this is a new installation")
                     else:
-                        warnings.append(
-                            "   ⚠️  SERVER_NAME not properly configured for federation"
-                        )
+                        warnings.append("   ⚠️  SERVER_NAME not properly configured for federation")
 
                     admin = User.query.get(1)
                     if admin and admin.private_key and admin.public_key:
                         print("   ✅ Admin user configured")
                     else:
-                        warnings.append(
-                            "   ⚠️  Admin user not found - run 'flask init-db' if this is a new installation"
-                        )
+                        warnings.append("   ⚠️  Admin user not found - run 'flask init-db' if this is a new installation")
 
                     # Check migration system
                     print("\n9. Checking database migration system...")
                     try:
                         inspector = db.inspect(db.engine)
-                        if "alembic_version" in inspector.get_table_names():
+                        if 'alembic_version' in inspector.get_table_names():
                             print("   ✅ Database migration system is initialized")
                         else:
                             errors.append("   ❌ alembic_version table not found")
                     except Exception as e:
-                        errors.append(
-                            f"   ❌ Error checking database migration system: {e}"
-                        )
+                        errors.append(f"   ❌ Error checking database migration system: {e}")
 
                     # Summary
                     print("\n" + "=" * 40)
@@ -1871,9 +1415,7 @@
                     print("=" * 40)
 
                     if not errors and not warnings:
-                        print(
-                            "✅ All checks passed! Your PieFed configuration looks good."
-                        )
+                        print("✅ All checks passed! Your PieFed configuration looks good.")
                     else:
                         if errors:
                             print(f"❌ {len(errors)} error(s) found:")
@@ -1886,9 +1428,7 @@
                                 print(warning)
 
                         if errors:
-                            print(
-                                "\n❌ Configuration has critical issues that need to be resolved."
-                            )
+                            print("\n❌ Configuration has critical issues that need to be resolved.")
                             exit(1)
                         else:
                             print("\n⚠️  Configuration has warnings but should work.")
@@ -1911,7 +1451,7 @@
         if line == segment:
             include_in_output = True
             continue
-        elif line == "":
+        elif line == '':
             include_in_output = False
         if include_in_output:
             output.append(line)
