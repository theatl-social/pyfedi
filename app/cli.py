--- conflicted
+++ resolved
@@ -63,8 +63,7 @@
     Reminder,
 )
 from app.shared.tasks import task_selector
-<<<<<<< HEAD
-from app.shared.tasks.maintenance import add_remote_communities
+from app.shared.tasks.maintenance import add_remote_communities, remove_old_bot_content
 from app.utils import (
     retrieve_block_list,
     blocked_domains,
@@ -88,15 +87,6 @@
     get_setting,
     get_recipient_language,
 )
-=======
-from app.shared.tasks.maintenance import add_remote_communities, remove_old_bot_content
-from app.utils import retrieve_block_list, blocked_domains, retrieve_peertube_block_list, \
-    shorten_string, get_request, blocked_communities, gibberish, \
-    recently_upvoted_post_replies, recently_upvoted_posts, jaccard_similarity, \
-    get_redis_connection, instance_online, instance_gone_forever, find_next_occurrence, \
-    guess_mime_type, ensure_directory_exists, \
-    render_from_tpl, get_task_session, patch_db_session, get_setting, get_recipient_language
->>>>>>> 6ed8eabc
 
 
 def register(app):
@@ -513,63 +503,78 @@
     @app.cli.command("daily-maintenance")
     def daily_maintenance():
         from app.shared.tasks.maintenance import (
-            cleanup_old_notifications, cleanup_send_queue, process_expired_bans,
-            remove_old_community_content, update_hashtag_counts, delete_old_soft_deleted_content,
-            update_community_stats, cleanup_old_voting_data, unban_expired_users,
-            sync_defederation_subscriptions, check_instance_health, monitor_healthy_instances,
-            recalculate_user_attitudes, calculate_community_activity_stats, cleanup_old_activitypub_logs,
-            archive_old_posts, archive_old_users, cleanup_old_read_posts, refresh_instance_chooser,
-            clean_up_tmp
+            cleanup_old_notifications,
+            cleanup_send_queue,
+            process_expired_bans,
+            remove_old_community_content,
+            update_hashtag_counts,
+            delete_old_soft_deleted_content,
+            update_community_stats,
+            cleanup_old_voting_data,
+            unban_expired_users,
+            sync_defederation_subscriptions,
+            check_instance_health,
+            monitor_healthy_instances,
+            recalculate_user_attitudes,
+            calculate_community_activity_stats,
+            cleanup_old_activitypub_logs,
+            archive_old_posts,
+            archive_old_users,
+            cleanup_old_read_posts,
+            refresh_instance_chooser,
+            clean_up_tmp,
         )
 
         if not current_app.debug:
-            sleep(uniform(0, 10))  # Cron jobs are not very granular so there is a danger all instances will send in the same instant. A random delay avoids this.
-        print(f'1 {datetime.now()}')
-        if get_setting('enable_instance_chooser', False):
+            sleep(
+                uniform(0, 10)
+            )  # Cron jobs are not very granular so there is a danger all instances will send in the same instant. A random delay avoids this.
+        print(f"1 {datetime.now()}")
+        if get_setting("enable_instance_chooser", False):
             refresh_instance_chooser()
-        print(f'2 {datetime.now()}')
+        print(f"2 {datetime.now()}")
         cleanup_old_notifications()
-        print(f'3 {datetime.now()}')
+        print(f"3 {datetime.now()}")
         cleanup_old_read_posts()
-        print(f'4 {datetime.now()}')
+        print(f"4 {datetime.now()}")
         cleanup_send_queue()
-        print(f'5 {datetime.now()}')
+        print(f"5 {datetime.now()}")
         process_expired_bans()
-        print(f'6 {datetime.now()}')
+        print(f"6 {datetime.now()}")
         remove_old_community_content()
         remove_old_bot_content()
-        print(f'7 {datetime.now()}')
+        print(f"7 {datetime.now()}")
         update_hashtag_counts()
-        print(f'8 {datetime.now()}')
+        print(f"8 {datetime.now()}")
         update_community_stats()
-        print(f'9 {datetime.now()}')
+        print(f"9 {datetime.now()}")
         cleanup_old_voting_data()
-        print(f'10 {datetime.now()}')
+        print(f"10 {datetime.now()}")
         unban_expired_users()
-        print(f'11 {datetime.now()}')
+        print(f"11 {datetime.now()}")
         sync_defederation_subscriptions()
-        print(f'12 {datetime.now()}')
+        print(f"12 {datetime.now()}")
         check_instance_health.delay()
-        print(f'13 {datetime.now()}')
+        print(f"13 {datetime.now()}")
         monitor_healthy_instances.delay()
-        print(f'14 {datetime.now()}')
+        print(f"14 {datetime.now()}")
         recalculate_user_attitudes()
-        print(f'15 {datetime.now()}')
+        print(f"15 {datetime.now()}")
         calculate_community_activity_stats()
-        print(f'16 {datetime.now()}')
+        print(f"16 {datetime.now()}")
         cleanup_old_activitypub_logs()
-        print(f'17 {datetime.now()}')
-        if get_setting('auto_add_remote_communities', False):
+        print(f"17 {datetime.now()}")
+        if get_setting("auto_add_remote_communities", False):
             add_remote_communities()
-            print(f'18 {datetime.now()}')
+            print(f"18 {datetime.now()}")
         clean_up_tmp()
-        print(f'19 {datetime.now()}')
-        delete_old_soft_deleted_content()   # 35 mins
-        print(f'20 {datetime.now()}')
-        archive_old_posts()                 # 2 hours
-        print(f'21 {datetime.now()}')
+        print(f"19 {datetime.now()}")
+        delete_old_soft_deleted_content()  # 35 mins
+        print(f"20 {datetime.now()}")
+        archive_old_posts()  # 2 hours
+        print(f"21 {datetime.now()}")
         archive_old_users()
-        print(f'Finished {datetime.now()}')
+        print(f"Finished {datetime.now()}")
 
     @app.cli.command("archive-old-posts")
     def archive_old_p():
