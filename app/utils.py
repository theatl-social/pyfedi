from __future__ import annotations

import base64
import bisect
import gzip
import hashlib
import io
import mimetypes
import math
import random
import urllib
import warnings
from collections import defaultdict, OrderedDict
from contextlib import contextmanager
from datetime import datetime, timedelta, date
from functools import wraps, lru_cache
from json import JSONDecodeError
from time import sleep
from typing import List, Tuple, Optional
from urllib.parse import urlparse, parse_qs, urlencode
from zoneinfo import available_timezones

import flask
import httpx
import jwt
import markdown2
import redis
from bs4 import BeautifulSoup, MarkupResemblesLocatorWarning
import orjson

from app.markdown_extras import apply_enhanced_image_attributes
from app.translation import LibreTranslateAPI

warnings.filterwarnings("ignore", category=MarkupResemblesLocatorWarning)
import os
from furl import furl
from flask import (
    current_app,
    json,
    redirect,
    url_for,
    request,
    make_response,
    Response,
    g,
    flash,
    abort,
)
from flask_babel import _, lazy_gettext as _l
from flask_login import current_user, logout_user
from flask_wtf.csrf import validate_csrf
from sqlalchemy import text, or_, desc, asc, event
from sqlalchemy.orm import Session
from wtforms.fields import SelectMultipleField, StringField
from wtforms.widgets import ListWidget, CheckboxInput, TextInput
from wtforms.validators import ValidationError
from markupsafe import Markup
import boto3
from app import db, cache, httpx_client, celery, plugins
from app.constants import *
import re
from PIL import Image, ImageOps, ImageCms

from captcha.audio import AudioCaptcha
from captcha.image import ImageCaptcha

from app.models import (
    Settings,
    Domain,
    Instance,
    BannedInstances,
    User,
    Community,
    DomainBlock,
    IpBan,
    Site,
    Post,
    utcnow,
    Filter,
    CommunityMember,
    InstanceBlock,
    CommunityBan,
    Topic,
    UserBlock,
    Language,
    File,
    ModLog,
    CommunityBlock,
    Feed,
    FeedMember,
    CommunityFlair,
    CommunityJoinRequest,
    Notification,
    UserNote,
    PostReply,
    PostReplyBookmark,
    AllowedInstances,
    InstanceBan,
    Tag,
)


# Flask's render_template function, with support for themes added
def render_template(template_name: str, **context) -> Response:
    theme = current_theme()
    if theme != "" and os.path.exists(f"app/templates/themes/{theme}/{template_name}"):
        content = flask.render_template(f"themes/{theme}/{template_name}", **context)
    else:
        content = flask.render_template(template_name, **context)

    # Add nonces to all script tags that don't have them (for CSP with strict-dynamic)
    if hasattr(g, "nonce") and g.nonce:
        import re

        # Find all <script tags with src= that don't have nonce=
        content = re.sub(
            r'<script\s+([^>]*?)src=(["\'][^"\']*["\'])(?![^>]*nonce=)',
            rf'<script \1src=\2 nonce="{g.nonce}"',
            content,
        )

    # Browser caching using ETags and Cache-Control
    resp = make_response(content)
    if current_user.is_anonymous:
        if "etag" in context:
            resp.headers.add_header("ETag", context["etag"])
        resp.headers.add_header(
            "Cache-Control", "no-cache, max-age=600, must-revalidate"
        )

    # Early Hints-compatible Link headers (for Cloudflare or supporting proxies)
    resp.headers["Link"] = (
        "</bootstrap/static/css/bootstrap.min.css>; rel=preload; as=style, "
        "</bootstrap/static/umd/popper.min.js>; rel=preload; as=script, "
        "</bootstrap/static/js/bootstrap.min.js>; rel=preload; as=script, "
        "</static/js/htmx.min.js>; rel=preload; as=script, "
        "</static/fonts/feather/feather.woff>; rel=preload; as=font; crossorigin"
    )

    return resp


def request_etag_matches(etag):
    if "If-None-Match" in request.headers:
        old_etag = request.headers["If-None-Match"]
        return old_etag == etag
    return False


def return_304(etag, content_type=None):
    resp = make_response("", 304)
    resp.headers.add_header("ETag", request.headers["If-None-Match"])
    resp.headers.add_header("Cache-Control", "no-cache, max-age=600, must-revalidate")
    resp.headers.add_header("Vary", "Accept, Cookie, Accept-Language")
    if content_type:
        resp.headers.set("Content-Type", content_type)
    return resp


# Jinja: when a file was modified. Useful for cache-busting
def getmtime(filename):
    if os.path.exists("app/static/" + filename):
        return os.path.getmtime("app/static/" + filename)


# do a GET request to a uri, return the result
def get_request(uri, params=None, headers=None) -> httpx.Response:
    timeout = (
        15 if "washingtonpost.com" in uri else 10
    )  # Washington Post is really slow on og:image for some reason
    if headers is None:
        headers = {
            "User-Agent": f'PieFed/{current_app.config["VERSION"]}; +https://{current_app.config["SERVER_NAME"]}'
        }
    else:
        headers.update(
            {
                "User-Agent": f'PieFed/{current_app.config["VERSION"]}; +https://{current_app.config["SERVER_NAME"]}'
            }
        )
    if params and "/webfinger" in uri:
        payload_str = urllib.parse.urlencode(params, safe=":@")
    else:
        payload_str = urllib.parse.urlencode(params) if params else None
    try:
        response = httpx_client.get(
            uri,
            params=payload_str,
            headers=headers,
            timeout=timeout,
            follow_redirects=True,
        )
    except ValueError as ex:
        # Convert to a more generic error we handle
        raise httpx.HTTPError(f"HTTPError: {str(ex)}") from None
    except httpx.ReadError as connection_error:
        try:  # retry, this time with a longer timeout
            sleep(random.randint(3, 10))
            response = httpx_client.get(
                uri,
                params=payload_str,
                headers=headers,
                timeout=timeout * 2,
                follow_redirects=True,
            )
        except Exception as e:
            current_app.logger.info(f"{uri} {connection_error}")
            raise httpx_client.ReadError(
                f"HTTPReadError: {str(e)}"
            ) from connection_error
    except httpx.HTTPError as read_timeout:
        try:  # retry, this time with a longer timeout
            sleep(random.randint(3, 10))
            response = httpx_client.get(
                uri,
                params=payload_str,
                headers=headers,
                timeout=timeout * 2,
                follow_redirects=True,
            )
        except Exception as e:
            current_app.logger.info(f"{uri} {read_timeout}")
            raise httpx.HTTPError(f"HTTPError: {str(e)}") from read_timeout
    except httpx.StreamError as stream_error:
        # Convert to a more generic error we handle
        raise httpx.HTTPError(f"HTTPError: {str(stream_error)}") from None

    return response


# Same as get_request except updates instance on failure and does not raise any exceptions
def get_request_instance(
    uri, instance: Instance, params=None, headers=None
) -> httpx.Response:
    try:
        return get_request(uri, params, headers)
    except:
        instance.failures += 1
        instance.update_dormant_gone()
        db.session.commit()
        return httpx.Response(status_code=500)


# do a HEAD request to a uri, return the result
def head_request(uri, params=None, headers=None) -> httpx.Response:
    if headers is None:
        headers = {
            "User-Agent": f'PieFed/{current_app.config["VERSION"]}; +https://{current_app.config["SERVER_NAME"]}'
        }
    else:
        headers.update(
            {
                "User-Agent": f'PieFed/{current_app.config["VERSION"]}; +https://{current_app.config["SERVER_NAME"]}'
            }
        )
    try:
        response = httpx_client.head(
            uri, params=params, headers=headers, timeout=5, allow_redirects=True
        )
    except httpx.HTTPError as er:
        current_app.logger.info(f"{uri} {er}")
        raise httpx.HTTPError(f"HTTPError: {str(er)}") from er

    return response


# Saves an arbitrary object into a persistent key-value store. cached.
# Similar to g.site.* except g.site.* is populated on every single page load so g.site is best for settings that are
# accessed very often (e.g. every page load)
@cache.memoize(timeout=500)
def get_setting(name: str, default=None):
    setting = db.session.query(Settings).filter_by(name=name).first()
    if setting is None:
        return default
    else:
        try:
            return json.loads(setting.value)
        except JSONDecodeError:
            return default


# retrieves arbitrary object from persistent key-value store
def set_setting(name: str, value):
    setting = Settings.query.filter_by(name=name).first()
    if setting is None:
        db.session.add(Settings(name=name, value=json.dumps(value)))
    else:
        setting.value = json.dumps(value)
    db.session.commit()
    cache.delete_memoized(get_setting)


# Return the contents of a file as a string. Inspired by PHP's function of the same name.
def file_get_contents(filename):
    with open(filename, "r") as file:
        contents = file.read()
    return contents


random_chars = "0123456789abcdefghijklmnopqrstuvwxyzABCDEFGHIJKLMNOPQRSTUVWXYZ"


def gibberish(length: int = 10) -> str:
    return "".join([random.choice(random_chars) for x in range(length)])


# used by @cache.cached() for home page and post caching
def make_cache_key(sort=None, post_id=None, view_filter=None):
    if current_user.is_anonymous:
        return f'{request.url}_{sort}_{post_id}_anon_{request.headers.get("Accept")}_{request.headers.get("Accept-Language")}'  # The Accept header differentiates between activitypub requests and everything else
    else:
        return f"{request.url}_{sort}_{post_id}_user_{current_user.id}"


def is_image_url(url):
    common_image_extensions = [
        ".jpg",
        ".jpeg",
        ".png",
        ".gif",
        ".bmp",
        ".tiff",
        ".webp",
        ".avif",
        ".svg+xml",
        ".svg+xml; charset=utf-8",
    ]
    mime_type = mime_type_using_head(url)
    if mime_type:
        mime_type_parts = mime_type.split("/")
        return f".{mime_type_parts[1]}" in common_image_extensions
    else:
        parsed_url = urlparse(url)
        path = parsed_url.path.lower()
        return any(path.endswith(extension) for extension in common_image_extensions)


def is_local_image_url(url):
    if not is_image_url(url):
        return False
    f = furl(url)
    return f.host in [
        "127.0.0.1",
        current_app.config["SERVER_NAME"],
        current_app.config["S3_PUBLIC_URL"],
    ]


def is_video_url(url: str) -> bool:
    common_video_extensions = [".mp4", ".webm"]
    mime_type = mime_type_using_head(url)
    if mime_type:
        mime_type_parts = mime_type.split("/")
        return f".{mime_type_parts[1]}" in common_video_extensions
    else:
        parsed_url = urlparse(url)
        path = parsed_url.path.lower()
        return any(path.endswith(extension) for extension in common_video_extensions)


def is_video_hosting_site(url: str) -> bool:
    if url is None or url == "":
        return False
    video_hosting_sites = [
        "https://youtube.com",
        "https://www.youtube.com",
        "https://youtu.be",
        "https://www.vimeo.com",
        "https://vimeo.com",
        "https://streamable.com",
        "https://www.redgifs.com/watch/",
    ]
    for starts_with in video_hosting_sites:
        if url.startswith(starts_with):
            return True

    if "videos/watch" in url:  # PeerTube
        return True

    return False


@cache.memoize(timeout=10)
def mime_type_using_head(url):
    # Find the mime type of a url by doing a HEAD request - this is the same as GET except only the HTTP headers are transferred
    try:
        response = httpx_client.head(url, timeout=5)
        response.raise_for_status()  # Raise an exception for HTTP errors
        content_type = response.headers.get("Content-Type")
        if content_type:
            if content_type == "application/octet-stream":
                return ""
            return content_type
        else:
            return ""
    except httpx.HTTPError:
        return ""


allowed_tags = [
    "p",
    "strong",
    "a",
    "ul",
    "ol",
    "li",
    "em",
    "blockquote",
    "cite",
    "br",
    "h1",
    "h2",
    "h3",
    "h4",
    "h5",
    "h6",
    "pre",
    "div",
    "code",
    "img",
    "details",
    "summary",
    "table",
    "tr",
    "td",
    "th",
    "tbody",
    "thead",
    "hr",
    "span",
    "small",
    "sub",
    "sup",
    "s",
    "tg-spoiler",
    "ruby",
    "rt",
    "rp",
]


LINK_PATTERN = re.compile(
    r"""
        \b
        (
            (?:https?://|(?<!//)www\.)    # prefix - https:// or www.
            \w[\w_\-]*(?:\.\w[\w_\-]*)*   # host
            [^<>\s"']*                    # rest of url
            (?<![?!.,:*_~);])             # exclude trailing punctuation
            (?=[?!.,:*_~);]?(?:[<\s]|$))  # make sure that we're not followed by " or ', i.e. we're outside of href="...".
        )
    """,
    re.X,
)

PERSON_PATTERN = re.compile(r"(?<![\/])@([a-zA-Z0-9_.-]*)@([a-zA-Z0-9_.-]*)\b")
COMMUNITY_PATTERN = re.compile(r"(?<![\/])!([a-zA-Z0-9_.-]*)@([a-zA-Z0-9_.-]*)\b")
FEED_PATTERN = re.compile(r"(?<![\/])~([a-zA-Z0-9_.-]*)@([a-zA-Z0-9_.-]*)\b")


# sanitise HTML using an allow list
def allowlist_html(html: str, a_target="_blank") -> str:
    # RUN THE TESTS in tests/test_allowlist_html.py whenever you alter this function, it's fragile and bugs are hard to spot.
    if html is None or html == "":
        return ""

    # Pre-escape angle brackets that aren't valid HTML tags before BeautifulSoup parsing
    # We need to distinguish between:
    # 1. Valid HTML tags (allowed or disallowed) - let BeautifulSoup handle them
    # 2. Invalid/non-HTML content in angle brackets - escape them
    def escape_non_html_brackets(match):
        tag_content = match.group(1).strip().lower()
        # Handle closing tags by removing the leading slash before extracting tag name
        if tag_content.startswith("/"):
            tag_name = tag_content[1:].split()[0]
        else:
            tag_name = tag_content.split()[0]

        # Check if this looks like a valid HTML tag (allowed or not)
        # Valid HTML tags have specific patterns
        html_tags = [
            "a",
            "abbr",
            "acronym",
            "address",
            "area",
            "article",
            "aside",
            "audio",
            "b",
            "bdi",
            "bdo",
            "big",
            "blockquote",
            "body",
            "br",
            "button",
            "canvas",
            "caption",
            "center",
            "cite",
            "code",
            "col",
            "colgroup",
            "data",
            "datalist",
            "dd",
            "del",
            "details",
            "dfn",
            "dialog",
            "dir",
            "div",
            "dl",
            "dt",
            "em",
            "embed",
            "fieldset",
            "figcaption",
            "figure",
            "font",
            "footer",
            "form",
            "frame",
            "frameset",
            "h1",
            "h2",
            "h3",
            "h4",
            "h5",
            "h6",
            "head",
            "header",
            "hr",
            "html",
            "i",
            "iframe",
            "img",
            "input",
            "ins",
            "kbd",
            "label",
            "legend",
            "li",
            "link",
            "main",
            "map",
            "mark",
            "meta",
            "meter",
            "nav",
            "noframes",
            "noscript",
            "object",
            "ol",
            "optgroup",
            "option",
            "output",
            "p",
            "param",
            "picture",
            "pre",
            "progress",
            "q",
            "rp",
            "rt",
            "ruby",
            "s",
            "samp",
            "script",
            "section",
            "select",
            "small",
            "source",
            "span",
            "strike",
            "strong",
            "style",
            "sub",
            "summary",
            "sup",
            "svg",
            "table",
            "tbody",
            "tg-spoiler",
            "td",
            "template",
            "textarea",
            "tfoot",
            "th",
            "thead",
            "time",
            "title",
            "tr",
            "track",
            "tt",
            "u",
            "ul",
            "var",
            "video",
            "wbr",
        ]

        if tag_name in html_tags:
            # This is a valid HTML tag - let BeautifulSoup handle it (it will remove if not allowed)
            return match.group(0)
        else:
            # This doesn't look like a valid HTML tag - escape it
            return f"&lt;{match.group(1)}&gt;"

    html = re.sub(r"<([^<>]+?)>", escape_non_html_brackets, html)

    # Parse the HTML using BeautifulSoup
    soup = BeautifulSoup(html, "html.parser")

    # Filter tags, leaving only safe ones
    for tag in soup.find_all():
        # If the tag is not in the allowed_tags list, remove it and its contents
        if tag.name not in allowed_tags:
            tag.extract()
        else:
            # Filter and sanitize attributes
            allowed_attrs = ["href", "src", "alt", "class"]
            # Add image-specific attributes for enhanced-images markdown extra
            if tag.name == "img":
                allowed_attrs.extend(
                    ["width", "height", "align", "title", "data-enhanced-img"]
                )

            for attr in list(tag.attrs):
                if attr not in allowed_attrs:
                    del tag[attr]
            # Remove some mastodon guff - spans with class "invisible"
            if (
                tag.name == "span"
                and "class" in tag.attrs
                and "invisible" in tag.attrs["class"]
            ):
                tag.extract()
            # Add nofollow and target=_blank to anchors
            if tag.name == "a":
                tag.attrs["rel"] = "nofollow ugc"
                tag.attrs["target"] = a_target
            # Add loading=lazy to images
            if tag.name == "img":
                tag.attrs["loading"] = "lazy"
            if tag.name == "table":
                tag.attrs["class"] = "table"

    clean_html = str(soup)

    # substitute out the <code> snippets so that they don't inadvertently get formatted
    code_snippets, clean_html = stash_code_html(clean_html)

    # avoid returning empty anchors
    re_empty_anchor = re.compile(
        r'<a href="(.*?)" rel="nofollow ugc" target="_blank"><\/a>'
    )
    clean_html = re_empty_anchor.sub(
        r'<a href="\1" rel="nofollow ugc" target="_blank">\1</a>', clean_html
    )

    # replace lemmy's spoiler markdown left in HTML
    clean_html = clean_html.replace(
        "<h2>:::</h2>", "<p>:::</p>"
    )  # this is needed for lemmy.world/c/hardware's sidebar, for some reason.
    re_spoiler = re.compile(
        r":{3}\s*?spoiler\s+?(\S.+?)(?:\n|</p>)(.+?)(?:\n|<p>):{3}", re.S
    )
    clean_html = re_spoiler.sub(
        r"<details><summary>\1</summary><p>\2</p></details>", clean_html
    )

    # replace strikethough markdown left in HTML
    re_strikethough = re.compile(r"~~(.*)~~")
    clean_html = re_strikethough.sub(r"<s>\1</s>", clean_html)

    # replace subscript markdown left in HTML
    re_subscript = re.compile(r"~([^~\r\n\t\f\v ]+)~")
    clean_html = re_subscript.sub(r"<sub>\1</sub>", clean_html)

    # replace superscript markdown left in HTML
    re_superscript = re.compile(r"\^([^\^\r\n\t\f\v ]+)\^")
    clean_html = re_superscript.sub(r"<sup>\1</sup>", clean_html)

    # replace <img src> for mp4 with <video> - treat them like a GIF (autoplay, but initially muted)
    re_embedded_mp4 = re.compile(r'<img .*?src="(https://.*?\.mp4)".*?/>')
    clean_html = re_embedded_mp4.sub(
        r'<video class="responsive-video" controls preload="auto" autoplay muted loop playsinline disablepictureinpicture><source src="\1" type="video/mp4"></video>',
        clean_html,
    )

    # replace <img src> for webm with <video> - treat them like a GIF (autoplay, but initially muted)
    re_embedded_webm = re.compile(r'<img .*?src="(https://.*?\.webm)".*?/>')
    clean_html = re_embedded_webm.sub(
        r'<video class="responsive-video" controls preload="auto" autoplay muted loop playsinline disablepictureinpicture><source src="\1" type="video/webm"></video>',
        clean_html,
    )

    # replace <img src> for mp3 with <audio>
    re_embedded_mp3 = re.compile(r'<img .*?src="(https://.*?\.mp3)".*?/>')
    clean_html = re_embedded_mp3.sub(
        r'<audio controls><source src="\1" type="audio/mp3"></audio>', clean_html
    )

    # replace the 'static' for images hotlinked to fandom sites with 'vignette'
    re_fandom_hotlink = re.compile(
        r'<img alt="(.*?)" loading="lazy" src="https://static.wikia.nocookie.net'
    )
    clean_html = re_fandom_hotlink.sub(
        r'<img alt="\1" loading="lazy" src="https://vignette.wikia.nocookie.net',
        clean_html,
    )

    # replace ruby markdown like {漢字|かんじ}
    re_ruby = re.compile(r"\{(.+?)\|(.+?)\}")
    clean_html = re_ruby.sub(
        r"<ruby>\1<rp>(</rp><rt>\2</rt><rp>)</rp></ruby>", clean_html
    )

    # bring back the <code> snippets
    clean_html = pop_code(code_snippets, clean_html)

    return clean_html


def escape_non_html_angle_brackets(text: str) -> str:
    # Step 1: Extract inline and block code, replacing with placeholders
    code_snippets, text = stash_code_md(text)

    # Step 2: Escape <...> unless they look like valid HTML tags
    def escape_tag(match):
        tag_content = match.group(1).strip().lower()
        # Handle closing tags by removing the leading slash before extracting tag name
        if tag_content.startswith("/"):
            tag_name = tag_content[1:].split()[0]
        else:
            tag_name = tag_content.split()[0]
        emoticons = [
            "3",  # heart
            "\\3",  # broken heart
            "|:‑)",  # santa claus *<|:‑)
            ":‑|",  # dumb, dunce-like
        ]
        if (
            tag_name in allowed_tags
            or re.match(LINK_PATTERN, tag_content)
            or tag_content in emoticons
        ):
            return match.group(0)
        else:
            return f"&lt;{match.group(1)}&gt;"

    text = re.sub(r"<([^<>]+?)>", escape_tag, text)

    # Step 3: Restore code blocks
    text = pop_code(code_snippets=code_snippets, text=text)

    return text


def handle_double_bolds(text: str) -> str:
    """
    Handles properly assigning <strong> tags to **bolded** words in markdown even if there are **two** of them in the
    same sentence.
    """

    # Step 1: Extract inline and block code, replacing with placeholders
    code_snippets, text = stash_code_md(text)

    # Step 2: Wrap **bold** sections with <strong></strong>
    # Regex is slightly modified from markdown2 source code
    re_bold = re.compile(r"(\*\*)(?=\S)(.+?[*]?)(?<=\S)\1")
    text = re_bold.sub(r"<strong>\2</strong>", text)

    # Step 3: Restore code blocks
    text = pop_code(code_snippets=code_snippets, text=text)

    return text


def escape_img(raw_html: str) -> str:
    """Prevents embedding images for places where an image would break formatting."""

    re_img = re.compile(r"<img.+?>")
    raw_html = re_img.sub(r"<code><image placeholder></code>", raw_html)

    return raw_html


def handle_lemmy_autocomplete(text: str) -> str:
    """
    Handles markdown formatted links that are in the format that lemmy autocompletes users/communities to and replaces
    them with instance-agnostic links.

    Lemmy autocomplete format:
        [!news@lemmy.world](https://lemmy.world/c/news)
    Convert this to:
        !news@lemmy.world

    ...which will be later converted to an instance-local link
    """

    # Step 1: Extract inline and block code, replacing with placeholders
    code_snippets, text = stash_code_md(text)

    # Step 2: ID all the markdown-formatted links and check the part in [] if it matches comm/person/feed formats
    def sub_non_formatted_actor(match):
        bracket_part = match.group(1)
        if re.match(COMMUNITY_PATTERN, bracket_part):
            return bracket_part
        elif re.match(PERSON_PATTERN, bracket_part):
            return bracket_part
        elif re.match(FEED_PATTERN, bracket_part):
            return bracket_part
        return match.group(0)

    re_link = re.compile(r"\[((!|@|~).*?)\]\(.*?\)")

    text = re.sub(re_link, sub_non_formatted_actor, text)

    # Step 3: Restore code blocks
    text = pop_code(code_snippets=code_snippets, text=text)

    return text


# use this for Markdown irrespective of origin, as it can deal with both soft break newlines ('\n' used by PieFed) and hard break newlines ('  \n' or ' \\n')
# ' \\n' will create <br /><br /> instead of just <br />, but hopefully that's acceptable.
def markdown_to_html(
    markdown_text, anchors_new_tab=True, allow_img=True, a_target="_blank"
) -> str:
    if markdown_text:
        # Escape <...> if it’s not a real HTML tag
        markdown_text = escape_non_html_angle_brackets(
            markdown_text
        )  # To handle situations like https://ani.social/comment/9666667

        markdown_text = handle_double_bolds(
            markdown_text
        )  # To handle bold in two places in a sentence
        markdown_text = handle_lemmy_autocomplete(markdown_text)

        markdown_text = markdown_text.replace("þ", "th")

        try:
            md = markdown2.Markdown(
                extras={
                    "middle-word-em": False,
                    "tables": True,
                    "fenced-code-blocks": None,
                    "strike": True,
                    "tg-spoiler": True,
                    "link-patterns": [(LINK_PATTERN, r"\1")],
                    "breaks": {"on_newline": True, "on_backslash": True},
                    "tag-friendly": True,
                    "smarty-pants": True,
                    "enhanced-images": True,
                }
            )
            raw_html = md.convert(markdown_text)
            # Apply enhanced image attributes after markdown processing
            raw_html = apply_enhanced_image_attributes(raw_html, md)
        except TypeError:
            # weird markdown, like https://mander.xyz/u/tty1 and https://feddit.uk/comment/16076443,
            # causes "markdown2.Markdown._color_with_pygments() argument after ** must be a mapping, not bool" error, so try again without fenced-code-blocks extra
            try:
                md = markdown2.Markdown(
                    extras={
                        "middle-word-em": False,
                        "tables": True,
                        "strike": True,
                        "tg-spoiler": True,
                        "link-patterns": [(LINK_PATTERN, r"\1")],
                        "breaks": {"on_newline": True, "on_backslash": True},
                        "tag-friendly": True,
                        "smarty-pants": True,
                        "enhanced-images": True,
                    }
                )
                raw_html = md.convert(markdown_text)
                # Apply enhanced image attributes after markdown processing
                raw_html = apply_enhanced_image_attributes(raw_html, md)
            except:
                raw_html = ""

        if not allow_img:
            raw_html = escape_img(raw_html)

        return allowlist_html(raw_html, a_target=a_target if anchors_new_tab else "")
    else:
        return ""


# this function lets local users use the more intuitive soft-breaks for newlines, but actually stores the Markdown in Lemmy-compatible format
# Reasons for this:
# 1. it's what any adapted Lemmy apps using an API would expect
# 2. we've reverted to sending out Markdown in 'source' because:
#    a. Lemmy doesn't convert '<details><summary>' back into its '::: spoiler' format
#    b. anything coming from another PieFed instance would get reduced with html_to_text()
#    c. raw 'https' strings in code blocks are being converted into <a> links for HTML that Lemmy then converts back into []()
def piefed_markdown_to_lemmy_markdown(piefed_markdown: str):
    # only difference is newlines for soft breaks.
    re_breaks = re.compile(r"(\S)(\r\n)")
    lemmy_markdown = re_breaks.sub(r"\1  \2", piefed_markdown)
    return lemmy_markdown


def markdown_to_text(markdown_text) -> str:
    if not markdown_text or markdown_text == "":
        return ""
    return markdown_text.replace("# ", "")


def html_to_text(html) -> str:
    if html is None or html == "":
        return ""
    soup = BeautifulSoup(html, "html.parser")
    return soup.get_text()


def mastodon_extra_field_link(extra_field: str) -> str:
    soup = BeautifulSoup(extra_field, "html.parser")
    for tag in soup.find_all("a"):
        return tag["href"]


def microblog_content_to_title(html: str) -> str:
    title = ""
    if "<p>" in html:
        soup = BeautifulSoup(html, "html.parser")
        for tag in soup.find_all("p"):
            title = tag.get_text(separator=" ")
            if title and title.strip() != "" and len(title.strip()) >= 5:
                break
    else:
        title = html_to_text(html)

    period_index = title.find(".")
    question_index = title.find("?")
    exclamation_index = title.find("!")

    # Find the earliest occurrence of either '.' or '?' or '!'
    end_index = min(
        period_index if period_index != -1 else float("inf"),
        question_index if question_index != -1 else float("inf"),
        exclamation_index if exclamation_index != -1 else float("inf"),
    )

    # there's no recognised punctuation
    if end_index == float("inf"):
        if len(title) >= 10:
            title = title.replace(" @ ", "").replace(" # ", "")
            title = shorten_string(title, 197)
        else:
            title = "(content in post body)"
        return title.strip()

    if end_index != -1:
        if question_index != -1 and question_index == end_index:
            end_index += 1  # Add the ? back on
        if exclamation_index != -1 and exclamation_index == end_index:
            end_index += 1  # Add the ! back on
        title = title[:end_index]

    if len(title) > 150:
        for i in range(149, -1, -1):
            if title[i] == " ":
                break
        title = title[:i] + " ..." if i > 0 else ""

    return title.strip()


def first_paragraph(html):
    soup = BeautifulSoup(html, "html.parser")
    first_para = soup.find("p")
    if first_para:
        if (
            first_para.text.strip() == "Summary"
            or first_para.text.strip() == "*Summary*"
            or first_para.text.strip() == "Comments"
            or first_para.text.lower().startswith("cross-posted from:")
        ):
            second_paragraph = first_para.find_next("p")
            if second_paragraph:
                return f"<p>{second_paragraph.text}</p>"
        return allowlist_html(f"<p>{first_para.text}</p>")
    else:
        return ""


def community_link_to_href(link: str, server_name_override: str | None = None) -> str:
    if server_name_override:
        server_name = server_name_override
    else:
        server_name = current_app.config["SERVER_NAME"]

    # Stash the <code> portions so they are not formatted
    code_snippets, link = stash_code_html(link)

    # Stash the existing links so they are not formatted
    link_snippets, link = stash_link_html(link)

    pattern = COMMUNITY_PATTERN
    server = r'<a href="https://' + server_name + r"/community/lookup/"
    link = re.sub(pattern, server + r'\g<1>/\g<2>">' + r"!\g<1>@\g<2></a>", link)

    # Bring back the links
    link = pop_link(link_snippets=link_snippets, text=link)

    # Bring back the <code> portions
    link = pop_code(code_snippets=code_snippets, text=link)

    return link


def feed_link_to_href(link: str, server_name_override: str | None = None) -> str:
    if server_name_override:
        server_name = server_name_override
    else:
        server_name = current_app.config["SERVER_NAME"]

    # Stash the <code> portions so they are not formatted
    code_snippets, link = stash_code_html(link)

    # Stash the existing links so they are not formatted
    link_snippets, link = stash_link_html(link)

    pattern = FEED_PATTERN
    server = r'<a href="https://' + server_name + r"/feed/lookup/"
    link = re.sub(pattern, server + r'\g<1>/\g<2>">' + r"~\g<1>@\g<2></a>", link)

    # Bring back the links
    link = pop_link(link_snippets=link_snippets, text=link)

    # Bring back the <code> portions
    link = pop_code(code_snippets=code_snippets, text=link)

    return link


def person_link_to_href(link: str, server_name_override: str | None = None) -> str:
    if server_name_override:
        server_name = server_name_override
    else:
        server_name = current_app.config["SERVER_NAME"]

    # Stash the <code> portions so they are not formatted
    code_snippets, link = stash_code_html(link)

    # Stash the existing links so they are not formatted
    link_snippets, link = stash_link_html(link)

    # Substitute @user@instance.tld with <a> tags, but ignore if it has a preceding / or [ character
    pattern = PERSON_PATTERN
    server = f"https://{server_name}/user/lookup/"
    replacement = (
        r'<a href="' + server + r'\g<1>/\g<2>" rel="nofollow noindex">@\g<1>@\g<2></a>'
    )
    link = re.sub(pattern, replacement, link)

    # Bring back the links
    link = pop_link(link_snippets=link_snippets, text=link)

    # Bring back the <code> portions
    link = pop_code(code_snippets=code_snippets, text=link)

    return link


def stash_code_html(text: str) -> tuple[list, str]:
    code_snippets = []

    def store_code(match):
        code_snippets.append(match.group(0))
        return f"__CODE_PLACEHOLDER_{len(code_snippets) - 1}__"

    text = re.sub(r"<code>[\s\S]*?<\/code>", store_code, text)

    return (code_snippets, text)


def stash_code_md(text: str) -> tuple[list, str]:
    code_snippets = []

    def store_code(match):
        code_snippets.append(match.group(0))
        return f"__CODE_PLACEHOLDER_{len(code_snippets) - 1}__"

    # Fenced code blocks (```...```)
    text = re.sub(r"```[\s\S]*?```", store_code, text)
    # Inline code (`...`)
    text = re.sub(r"`[^`\n]+`", store_code, text)

    return (code_snippets, text)


def pop_code(code_snippets: list, text: str) -> str:
    for i, code in enumerate(code_snippets):
        text = text.replace(f"__CODE_PLACEHOLDER_{i}__", code)

    return text


def stash_link_html(text: str) -> tuple[list, str]:
    link_snippets = []

    def store_link(match):
        link_snippets.append(match.group(0))
        return f"__LINK_PLACEHOLDER_{len(link_snippets) - 1}__"

    text = re.sub(r"<a href=[\s\S]*?<\/a>", store_link, text)

    return (link_snippets, text)


def pop_link(link_snippets: list, text: str) -> str:
    for i, link in enumerate(link_snippets):
        text = text.replace(f"__LINK_PLACEHOLDER_{i}__", link)

    return text


def domain_from_url(url: str, create=True) -> Domain:
    parsed_url = urlparse(url.lower().replace("www.", ""))
    if parsed_url and parsed_url.hostname:
        find_this = parsed_url.hostname.lower()
        if find_this == "youtu.be":
            find_this = "youtube.com"
        domain = Domain.query.filter_by(name=find_this).first()
        if create and domain is None:
            domain = Domain(name=find_this)
            db.session.add(domain)
            db.session.commit()
        return domain
    else:
        return None


def domain_from_email(email: str) -> str:
    if email is None or email.strip() == "":
        return ""
    else:
        if "@" in email:
            parts = email.split("@")
            return parts[-1]
        else:
            return ""


def shorten_string(input_str, max_length=50):
    if input_str:
        if len(input_str) <= max_length:
            return input_str
        else:
            return input_str[: max_length - 3] + "…"
    else:
        return ""


def shorten_url(input: str, max_length=20):
    if input:
        return shorten_string(input.replace("https://", "").replace("http://", ""))
    else:
        ""


def remove_images(html) -> str:
    # Parse the HTML content
    soup = BeautifulSoup(html, "html.parser")

    # Remove all <img> tags
    for img in soup.find_all("img"):
        img.decompose()

    # Remove all <video> tags
    for video in soup.find_all("video"):
        video.decompose()

    # Return the modified HTML
    return str(soup)


# the number of digits in a number. e.g. 1000 would be 4
def digits(input: int) -> int:
    return len(shorten_number(input))


@cache.memoize(timeout=50)
def user_access(permission: str, user_id: int) -> bool:
    if user_id == 0:
        return False
    if user_id == 1:
        return True
    has_access = db.session.execute(
        text(
            'SELECT * FROM "role_permission" as rp '
            + "INNER JOIN user_role ur on rp.role_id = ur.role_id "
            + "WHERE ur.user_id = :user_id AND rp.permission = :permission"
        ),
        {"user_id": user_id, "permission": permission},
    ).first()
    return has_access is not None


def role_access(permission: str, role_id: int) -> bool:
    has_access = db.session.execute(
        text(
            'SELECT * FROM "role_permission" as rp '
            + "WHERE rp.role_id = :role_id AND rp.permission = :permission"
        ),
        {"role_id": role_id, "permission": permission},
    ).first()
    return has_access is not None


@cache.memoize(timeout=10)
def community_membership(user: User, community: Community) -> int:
    if community is None:
        return False
    return user.subscribed(community.id)


@cache.memoize(timeout=10)
def feed_membership(user: User, feed: Feed) -> int:
    if feed is None:
        return False
    return feed.subscribed(user.id)


@cache.memoize(timeout=86400)
def communities_banned_from(user_id: int) -> List[int]:
    if user_id == 0:
        return []
    community_bans = (
        db.session.query(CommunityBan).filter(CommunityBan.user_id == user_id).all()
    )
    instance_bans = (
        db.session.query(Community)
        .join(InstanceBan, Community.instance_id == InstanceBan.instance_id)
        .filter(InstanceBan.user_id == user_id)
        .all()
    )
    return [cb.community_id for cb in community_bans] + [cb.id for cb in instance_bans]


@cache.memoize(timeout=86400)
def communities_banned_from_all_users() -> dict[int, List[int]]:
    """Returns dict mapping user_id to list of community_ids they are banned from."""
    rows = db.session.execute(
        text("""
        SELECT user_id, ARRAY_AGG(DISTINCT community_id) as community_ids
        FROM (
            SELECT user_id, community_id FROM community_ban
            UNION
            SELECT ib.user_id, c.id as community_id
            FROM instance_ban ib
            JOIN community c ON c.instance_id = ib.instance_id
        ) all_bans
        GROUP BY user_id
    """)
    ).fetchall()

    return {user_id: list(community_ids) for user_id, community_ids in rows}


@cache.memoize(timeout=86400)
def blocked_domains(user_id) -> List[int]:
    if user_id == 0:
        return []
    blocks = db.session.query(DomainBlock).filter_by(user_id=user_id)
    return [block.domain_id for block in blocks]


@cache.memoize(timeout=86400)
def blocked_communities(user_id) -> List[int]:
    if user_id == 0:
        return []
    blocks = db.session.query(CommunityBlock).filter_by(user_id=user_id)
    return [block.community_id for block in blocks]


@cache.memoize(timeout=86400)
def blocked_instances(user_id) -> List[int]:
    if user_id == 0:
        return []
    blocks = db.session.query(InstanceBlock).filter_by(user_id=user_id)
    return [block.instance_id for block in blocks]


@cache.memoize(timeout=86400)
def blocked_users(user_id) -> List[int]:
    if user_id == 0:
        return []
    blocks = db.session.query(UserBlock).filter_by(blocker_id=user_id)
    return [block.blocked_id for block in blocks]


@cache.memoize(timeout=86400)
def blocked_phrases() -> List[str]:
    site = db.session.query(Site).get(1)
    if site.blocked_phrases:
        blocked_phrases = []
        for phrase in site.blocked_phrases.split("\n"):
            if phrase != "":
                if phrase.endswith("\r"):
                    blocked_phrases.append(phrase[:-1])
                else:
                    blocked_phrases.append(phrase)
        return blocked_phrases
    else:
        return []


@cache.memoize(timeout=86400)
def blocked_referrers() -> List[str]:
    site = db.session.query(Site).get(1)
    if site.auto_decline_referrers:
        return [
            referrer
            for referrer in site.auto_decline_referrers.split("\n")
            if referrer != ""
        ]
    else:
        return []


def retrieve_block_list():
    try:
        response = httpx_client.get(
            "https://raw.githubusercontent.com/rimu/no-qanon/master/domains.txt",
            timeout=1,
        )
    except:
        return None
    if response and response.status_code == 200:
        return response.text


def retrieve_peertube_block_list():
    try:
        response = httpx_client.get(
            "https://peertube_isolation.frama.io/list/peertube_isolation.json",
            timeout=1,
        )
    except:
        return None
    list = ""
    if response and response.status_code == 200:
        response_data = response.json()
        for row in response_data["data"]:
            list += row["value"] + "\n"
    response.close()
    return list.strip()


def ensure_directory_exists(directory):
    """Ensure a directory exists and is writable, creating it if necessary."""
    parts = directory.split("/")
    rebuild_directory = ""
    for part in parts:
        rebuild_directory += part
        if not os.path.isdir(rebuild_directory):
            os.mkdir(rebuild_directory)
        rebuild_directory += "/"

    # Check if the final directory is writable
    if not os.access(directory, os.W_OK):
        current_app.logger.warning(f"Directory '{directory}' is not writable")


def mimetype_from_url(url):
    parsed_url = urlparse(url)
    path = parsed_url.path.split("?")[0]  # Strip off anything after '?'
    mime_type, _ = mimetypes.guess_type(path)
    return mime_type


def is_activitypub_request():
    return "application/ld+json" in request.headers.get(
        "Accept", ""
    ) or "application/activity+json" in request.headers.get("Accept", "")


def validation_required(func):
    @wraps(func)
    def decorated_view(*args, **kwargs):
        if current_user.verified or not get_setting("email_verification", True):
            return func(*args, **kwargs)
        else:
            return redirect(url_for("auth.validation_required"))

    return decorated_view


def approval_required(func):
    @wraps(func)
    def decorated_view(*args, **kwargs):
        if not (
            current_user.private_key is None
            and (
                g.site.registration_mode == "RequireApplication"
                or g.site.registration_mode == "Closed"
            )
        ):
            return func(*args, **kwargs)
        else:
            return redirect(url_for("auth.please_wait"))

    return decorated_view


def trustworthy_account_required(func):
    @wraps(func)
    def decorated_view(*args, **kwargs):
        if current_user.trustworthy() or current_user.get_id() in g.admin_ids:
            return func(*args, **kwargs)
        else:
            return redirect(url_for("auth.not_trustworthy"))

    return decorated_view


def aged_account_required(func):
    @wraps(func)
    def decorated_view(*args, **kwargs):
        if (
            current_user.get_id() in g.admin_ids
            or not current_user.created_very_recently()
        ):
            return func(*args, **kwargs)
        else:
            return redirect(url_for("auth.not_trustworthy"))

    return decorated_view


def login_required_if_private_instance(func):
    @wraps(func)
    def decorated_view(*args, **kwargs):
        if is_activitypub_request():
            return func(*args, **kwargs)
        if (
            current_app.config["CONTENT_WARNING"]
            and request.cookies.get("warned") is None
        ):
            return redirect(url_for("main.content_warning", next=request.path))
        if (
            (g.site.private_instance and current_user.is_authenticated)
            or is_activitypub_request()
            or g.site.private_instance is False
        ):
            return func(*args, **kwargs)
        else:
            return redirect(url_for("auth.login", next=referrer()))

    return decorated_view


def permission_required(permission):
    def decorator(func):
        @wraps(func)
        def decorated_view(*args, **kwargs):
            if user_access(permission, current_user.get_id()):
                return func(*args, **kwargs)
            else:
                # Handle the case where the user doesn't have the required permission
                return redirect(url_for("auth.permission_denied"))

        return decorated_view

    return decorator


def login_required(csrf=True):
    def decorator(func):
        @wraps(func)
        def decorated_view(*args, **kwargs):
            if request.method in {"OPTIONS"} or current_app.config.get(
                "LOGIN_DISABLED"
            ):
                pass
            elif not current_user.is_authenticated:
                return current_app.login_manager.unauthorized()

            # Validate CSRF token for POST requests
            if request.method == "POST" and csrf:
                validate_csrf(
                    request.form.get("csrf_token", request.headers.get("x-csrftoken"))
                )

            # flask 1.x compatibility
            # current_app.ensure_sync is only available in Flask >= 2.0
            if callable(getattr(current_app, "ensure_sync", None)):
                return current_app.ensure_sync(func)(*args, **kwargs)
            return func(*args, **kwargs)

        return decorated_view

    # Handle both @login_required and @login_required()
    if callable(csrf):
        # Called as @login_required (csrf is actually the function)
        func = csrf
        csrf = True
        return decorator(func)
    else:
        # Called as @login_required(csrf=False)
        return decorator


def debug_mode_only(func):
    @wraps(func)
    def decorated_function(*args, **kwargs):
        if current_app.debug:
            return func(*args, **kwargs)
        else:
            return abort(
                403,
                description="Not available in production mode. Set the FLASK_DEBUG environment variable to 1.",
            )

    return decorated_function


def block_bots(func):
    @wraps(func)
    def decorated_function(*args, **kwargs):
        if not is_bot(request.user_agent.string):
            return func(*args, **kwargs)
        else:
            return abort(403, description="Do not index this.")

    return decorated_function


def is_bot(user_agent) -> bool:
    user_agent = user_agent.lower()
    if "bot" in user_agent:
        return True
    if "meta-externalagent" in user_agent:
        return True
    return False


# sends the user back to where they came from
def back(default_url):
    # Get the referrer from the request headers
    referrer = request.referrer

    # If the referrer exists and is not the same as the current request URL, redirect to the referrer
    if referrer and referrer != request.url:
        return redirect(referrer)

    # If referrer is not available or is the same as the current request URL, redirect to the default URL
    return redirect(default_url)


# format a datetime in a way that is used in ActivityPub
def ap_datetime(date_time: datetime) -> str:
    return date_time.isoformat() + "+00:00"


class MultiCheckboxField(SelectMultipleField):
    widget = ListWidget(prefix_label=False)
    option_widget = CheckboxInput()


def ip_address() -> str:
    ip = (
        request.headers.get("CF-Connecting-IP")
        or request.headers.get("X-Forwarded-For")
        or request.remote_addr
    )
    if "," in ip:  # Remove all but first ip addresses
        ip = ip[: ip.index(",")].strip()
    return ip


def user_ip_banned() -> bool:
    current_ip_address = ip_address()
    if current_ip_address:
        return current_ip_address in banned_ip_addresses()


@cache.memoize(150)
def instance_allowed(host: str) -> bool:
    if host is None or host == "":
        return True
    host = host.lower()
    if "https://" in host or "http://" in host:
        host = urlparse(host).hostname
    instance = db.session.query(AllowedInstances).filter_by(domain=host.strip()).first()
    return instance is not None


@cache.memoize(timeout=150)
def instance_banned(domain: str) -> bool:
    session = get_task_session()
    try:
        if domain is None or domain == "":
            return False
        domain = domain.lower().strip()
        if "https://" in domain or "http://" in domain:
            domain = urlparse(domain).hostname
        banned = session.query(BannedInstances).filter_by(domain=domain).first()
        if banned is not None:
            return True

        # Mastodon sometimes bans with a * in the domain name, meaning "any letter", e.g. "cum.**mp"
        regex_patterns = [
            re.compile(f"^{cond.domain.replace('*', '[a-zA-Z0-9]')}$")
            for cond in session.query(BannedInstances)
            .filter(BannedInstances.domain.like("%*%"))
            .all()
        ]
        return any(pattern.match(domain) for pattern in regex_patterns)
    except Exception:
        session.rollback()
        raise
    finally:
        session.close()


@cache.memoize(timeout=150)
def instance_online(domain: str) -> bool:
    if domain is None or domain == "":
        return False
    domain = domain.lower().strip()
    if "https://" in domain or "http://" in domain:
        domain = urlparse(domain).hostname
    session = get_task_session()
    try:
        instance = session.query(Instance).filter_by(domain=domain).first()
        if instance is not None:
            return instance.online()
        else:
            return False
    except Exception:
        session.rollback()
        raise
    finally:
        session.close()


@cache.memoize(timeout=150)
def instance_gone_forever(domain: str) -> bool:
    if domain is None or domain == "":
        return False
    domain = domain.lower().strip()
    if "https://" in domain or "http://" in domain:
        domain = urlparse(domain).hostname
    session = get_task_session()
    try:
        instance = session.query(Instance).filter_by(domain=domain).first()
        if instance is not None:
            return instance.gone_forever
        else:
            return True
    except Exception:
        session.rollback()
        raise
    finally:
        session.close()


def user_cookie_banned() -> bool:
    cookie = request.cookies.get("sesion", None)
    return cookie is not None


@cache.memoize(timeout=30)
def banned_ip_addresses() -> List[str]:
    session = get_task_session()
    try:
        ips = session.query(IpBan).all()
        return [ip.ip_address for ip in ips]
    except Exception:
        session.rollback()
        raise
    finally:
        session.close()


def guess_mime_type(file_path: str) -> str:
    content_type = mimetypes.guess_type(file_path)
    if content_type is None:
        ext = (
            os.path.splitext(file_path)[1].lower().lstrip(".")
        )  # get extension without dot
        content_type = f"image/{ext}" if ext else "application/octet-stream"
    else:
        if content_type[0] is None:
            ext = (
                os.path.splitext(file_path)[1].lower().lstrip(".")
            )  # get extension without dot
            return f"image/{ext}" if ext else "application/octet-stream"
        content_type = content_type[0]
    return content_type


def can_downvote(user, community: Community, communities_banned_from_list=None) -> bool:
    if user is None or community is None or user.banned or user.bot:
        return False

    try:
        site = g.site
    except:
        site = Site.query.get(1)

    if not site.enable_downvotes:
        return False

    if community.local_only and not user.is_local():
        return False

    if (user.attitude is not None and user.attitude < 0.0) or user.reputation < -10:
        return False

    if community.downvote_accept_mode != DOWNVOTE_ACCEPT_ALL:
        if community.downvote_accept_mode == DOWNVOTE_ACCEPT_MEMBERS:
            if not community.is_member(user):
                return False
        elif community.downvote_accept_mode == DOWNVOTE_ACCEPT_INSTANCE:
            if user.instance_id != community.instance_id:
                return False
        elif community.downvote_accept_mode == DOWNVOTE_ACCEPT_TRUSTED:
            if community.instance_id == user.instance_id:
                pass
            else:
                if user.instance_id not in trusted_instance_ids():
                    return False

    if communities_banned_from_list is not None:
        if community.id in communities_banned_from_list:
            return False
    else:
        if community.id in communities_banned_from(user.id):
            return False

    return True


def can_upvote(user, community: Community, communities_banned_from_list=None) -> bool:
    if user is None or community is None or user.banned or user.bot:
        return False

    if communities_banned_from_list is not None:
        if community.id in communities_banned_from_list:
            return False
    else:
        if community.id in communities_banned_from(user.id):
            return False

    return True


def can_create_post(user, content: Community) -> bool:
    if content is None:
        return False

    if user is None or content is None or user.banned:
        return False

    if user.ban_posts:
        return False

    if user.is_local():
        if user.verified is False or user.private_key is None:
            return False
    else:
        if instance_banned(
            user.instance.domain
        ):  # don't allow posts from defederated instances
            return False

    if content.banned:
        return False

    if content.is_moderator(user) or user.is_admin():
        return True

    if content.restricted_to_mods:
        return False

    if content.local_only and not user.is_local():
        return False

    if content.id in communities_banned_from(user.id):
        return False

    return True


def can_create_post_reply(user, content: Community) -> bool:
    if user is None or content is None or user.banned:
        return False

    if user.ban_comments:
        return False

    if user.is_local():
        if user.verified is False or user.private_key is None:
            return False
    else:
        if instance_banned(user.instance.domain):
            return False

    if content.banned:
        return False

    if content.is_moderator(user) or user.is_admin():
        return True

    if content.local_only and not user.is_local():
        return False

    if content.id in communities_banned_from(user.id):
        return False

    return True


def reply_already_exists(user_id, post_id, parent_id, body) -> bool:
    if parent_id is None:
        num_matching_replies = db.session.execute(
            text(
                'SELECT COUNT(id) as c FROM "post_reply" WHERE deleted is false and user_id = :user_id AND post_id = :post_id AND parent_id is null AND body = :body'
            ),
            {"user_id": user_id, "post_id": post_id, "body": body},
        ).scalar()
    else:
        num_matching_replies = db.session.execute(
            text(
                'SELECT COUNT(id) as c FROM "post_reply" WHERE deleted is false and user_id = :user_id AND post_id = :post_id AND parent_id = :parent_id AND body = :body'
            ),
            {
                "user_id": user_id,
                "post_id": post_id,
                "parent_id": parent_id,
                "body": body,
            },
        ).scalar()
    return num_matching_replies != 0


def reply_is_just_link_to_gif_reaction(body) -> bool:
    tmp_body = body.strip()
    if (
        tmp_body.startswith("https://media.tenor.com/")
        or tmp_body.startswith("https://media1.tenor.com/")
        or tmp_body.startswith("https://media2.tenor.com/")
        or tmp_body.startswith("https://media3.tenor.com/")
        or tmp_body.startswith("https://i.giphy.com/")
        or tmp_body.startswith("https://i.imgflip.com")
        or tmp_body.startswith("https://media1.giphy.com/")
        or tmp_body.startswith("https://media2.giphy.com/")
        or tmp_body.startswith("https://media3.giphy.com/")
        or tmp_body.startswith("https://media4.giphy.com/")
    ):
        return True
    else:
        return False


def reply_is_stupid(body) -> bool:
    lower_body = body.lower().strip()
    if lower_body == "this" or lower_body == "this." or lower_body == "this!":
        return True
    return False


@cache.memoize(timeout=3000)
def trusted_instance_ids() -> List[int]:
    return [instance.id for instance in Instance.query.filter(Instance.trusted == True)]


def inbox_domain(inbox: str) -> str:
    inbox = inbox.lower()
    if "https://" in inbox or "http://" in inbox:
        inbox = urlparse(inbox).hostname
    return inbox


def awaken_dormant_instance(instance):
    if instance and not instance.gone_forever:
        if instance.dormant:
            if instance.start_trying_again is None:
                instance.start_trying_again = utcnow() + timedelta(
                    seconds=instance.failures**4
                )
                db.session.commit()
            else:
                if instance.start_trying_again < utcnow():
                    instance.dormant = False
                    db.session.commit()
        # give up after ~5 days of trying
        if (
            instance.start_trying_again
            and utcnow() + timedelta(days=5) < instance.start_trying_again
        ):
            instance.gone_forever = True
            instance.dormant = True
            db.session.commit()


def shorten_number(number):
    if number < 1000:
        return str(number)
    elif number < 1000000:
        return f"{number / 1000:.1f}k"
    else:
        return f"{number / 1000000:.1f}M"


@cache.memoize(timeout=300)
def user_filters_home(user_id):
    filters = Filter.query.filter_by(user_id=user_id, filter_home=True).filter(
        or_(Filter.expire_after > date.today(), Filter.expire_after == None)
    )
    result = defaultdict(set)
    for filter in filters:
        keywords = [keyword.strip().lower() for keyword in filter.keywords.splitlines()]
        if filter.hide_type == 0:
            result[filter.title].update(keywords)
        else:  # type == 1 means hide completely. These posts are excluded from output by the jinja template
            result["-1"].update(keywords)
    return result


@cache.memoize(timeout=300)
def user_filters_posts(user_id):
    filters = Filter.query.filter_by(user_id=user_id, filter_posts=True).filter(
        or_(Filter.expire_after > date.today(), Filter.expire_after == None)
    )
    result = defaultdict(set)
    for filter in filters:
        keywords = [keyword.strip().lower() for keyword in filter.keywords.splitlines()]
        if filter.hide_type == 0:
            result[filter.title].update(keywords)
        else:
            result["-1"].update(keywords)
    return result


@cache.memoize(timeout=300)
def user_filters_replies(user_id):
    filters = Filter.query.filter_by(user_id=user_id, filter_replies=True).filter(
        or_(Filter.expire_after > date.today(), Filter.expire_after == None)
    )
    result = defaultdict(set)
    for filter in filters:
        keywords = [keyword.strip().lower() for keyword in filter.keywords.splitlines()]
        if filter.hide_type == 0:
            result[filter.title].update(keywords)
        else:
            result["-1"].update(keywords)
    return result


@cache.memoize(timeout=300)
def moderating_communities(user_id) -> List[Community]:
    if user_id is None or user_id == 0:
        return []
    communities = (
        Community.query.join(
            CommunityMember, Community.id == CommunityMember.community_id
        )
        .filter(Community.banned == False)
        .filter(
            or_(CommunityMember.is_moderator == True, CommunityMember.is_owner == True)
        )
        .filter(CommunityMember.is_banned == False)
        .filter(CommunityMember.user_id == user_id)
        .order_by(Community.title)
        .all()
    )

    # Track display names to identify duplicates
    display_name_counts = {}
    for community in communities:
        display_name = community.title
        display_name_counts[display_name] = display_name_counts.get(display_name, 0) + 1

    # Flag communities as duplicates if their display name appears more than once
    for community in communities:
        community.is_duplicate = display_name_counts[community.title] > 1

    return communities


@cache.memoize(timeout=300)
def moderating_communities_ids(user_id) -> List[int]:
    """
    Raw SQL version of moderating_communities() that returns community IDs instead of full objects.
    """
    if user_id is None or user_id == 0:
        return []

    sql = text("""
        SELECT c.id
        FROM community c
        JOIN community_member cm ON c.id = cm.community_id
        WHERE c.banned = false
          AND (cm.is_moderator = true OR cm.is_owner = true)
          AND cm.is_banned = false
          AND cm.user_id = :user_id
        ORDER BY c.title
    """)

    return db.session.execute(sql, {"user_id": user_id}).scalars().all()


@cache.memoize(timeout=86400)
def moderating_communities_ids_all_users() -> dict[int, List[int]]:
    """Returns dict mapping user_id to list of community_ids they moderate."""
    rows = db.session.execute(
        text("""
        SELECT cm.user_id, ARRAY_AGG(c.id ORDER BY c.title) as community_ids
        FROM community c
        JOIN community_member cm ON c.id = cm.community_id
        WHERE c.banned = false
          AND (cm.is_moderator = true OR cm.is_owner = true)
          AND cm.is_banned = false
        GROUP BY cm.user_id
    """)
    ).fetchall()

    return {user_id: list(community_ids) for user_id, community_ids in rows}


@cache.memoize(timeout=300)
def joined_communities(user_id) -> List[Community]:
    if user_id is None or user_id == 0:
        return []
    communities = (
        Community.query.join(
            CommunityMember, Community.id == CommunityMember.community_id
        )
        .filter(Community.banned == False)
        .filter(
            CommunityMember.is_moderator == False, CommunityMember.is_owner == False
        )
        .filter(CommunityMember.is_banned == False)
        .filter(CommunityMember.user_id == user_id)
        .order_by(Community.title)
        .all()
    )

    # track display names to identify duplicates
    display_name_counts = {}
    for community in communities:
        display_name = community.title
        display_name_counts[display_name] = display_name_counts.get(display_name, 0) + 1

    # flag communities as duplicates if their display name appears more than once
    for community in communities:
        community.is_duplicate = display_name_counts[community.title] > 1

    return communities


def joined_or_modding_communities(user_id):
    if user_id is None or user_id == 0:
        return []
    return (
        db.session.execute(
            text(
                'SELECT c.id FROM "community" as c INNER JOIN "community_member" as cm on c.id = cm.community_id WHERE c.banned = false AND cm.user_id = :user_id'
            ),
            {"user_id": user_id},
        )
        .scalars()
        .all()
    )


def pending_communities(user_id):
    if user_id is None or user_id == 0:
        return []
    result = []
    for join_request in CommunityJoinRequest.query.filter_by(user_id=user_id).all():
        result.append(join_request.community_id)
    return result


@cache.memoize(timeout=3000)
def menu_topics():
    return Topic.query.filter(Topic.parent_id == None).order_by(Topic.name).all()


@cache.memoize(timeout=3000)
def menu_instance_feeds():
    return (
        Feed.query.filter(Feed.parent_feed_id == None)
        .filter(Feed.is_instance_feed == True)
        .order_by(Feed.name)
        .all()
    )


# @cache.memoize(timeout=3000)
def menu_my_feeds(user_id):
    return (
        Feed.query.filter(Feed.parent_feed_id == None)
        .filter(Feed.user_id == user_id)
        .order_by(Feed.name)
        .all()
    )


@cache.memoize(timeout=3000)
def menu_subscribed_feeds(user_id):
    return (
        Feed.query.join(FeedMember, Feed.id == FeedMember.feed_id)
        .filter(FeedMember.user_id == user_id)
        .filter_by(is_owner=False)
        .order_by(Feed.name)
        .all()
    )


# @cache.memoize(timeout=3000)
def subscribed_feeds(user_id: int) -> List[int]:
    if user_id is None or user_id == 0:
        return []
    return [
        feed.id
        for feed in Feed.query.join(FeedMember, Feed.id == FeedMember.feed_id).filter(
            FeedMember.user_id == user_id
        )
    ]


@cache.memoize(timeout=300)
def community_moderators(community_id):
    mods = CommunityMember.query.filter(
        (CommunityMember.community_id == community_id)
        & (or_(CommunityMember.is_owner, CommunityMember.is_moderator))
    ).all()
    community = Community.query.get(community_id)
    if community.user_id not in [mod.user_id for mod in mods]:
        mods.append(
            CommunityMember(
                user_id=community.user_id, is_owner=True, community_id=community.id
            )
        )
    return mods


def finalize_user_setup(user):
    from app.activitypub.signature import RsaKeys

    user.verified = True
    user.last_seen = utcnow()
    if user.private_key is None and user.public_key is None:
        private_key, public_key = RsaKeys.generate_keypair()
        user.private_key = private_key
        user.public_key = public_key

    # Only set AP profile IDs if they haven't been set already
    if user.ap_profile_id is None:
        user.ap_profile_id = (
            f"https://{current_app.config['SERVER_NAME']}/u/{user.user_name}".lower()
        )
        user.ap_public_url = (
            f"https://{current_app.config['SERVER_NAME']}/u/{user.user_name}"
        )
        user.ap_inbox_url = f"https://{current_app.config['SERVER_NAME']}/u/{user.user_name.lower()}/inbox"

    # find all notifications from this registration and mark them as read
    reg_notifs = Notification.query.filter_by(
        notif_type=NOTIF_REGISTRATION, author_id=user.id
    )
    for rn in reg_notifs:
        rn.read = True

    db.session.commit()

    # fire hook for plugins to use upon a new user
    plugins.fire_hook("new_user", user)


def notification_subscribers(entity_id: int, entity_type: int) -> List[int]:
    return list(
        db.session.execute(
            text(
                'SELECT user_id FROM "notification_subscription" WHERE entity_id = :entity_id AND type = :type '
            ),
            {"entity_id": entity_id, "type": entity_type},
        ).scalars()
    )


@cache.memoize(timeout=30)
def num_topics() -> int:
    return db.session.execute(text('SELECT COUNT(*) as c FROM "topic"')).scalar_one()


@cache.memoize(timeout=30)
def num_feeds() -> int:
    return db.session.execute(text('SELECT COUNT(*) as c FROM "feed"')).scalar_one()


# topics, in a tree
def topic_tree() -> List:
    topics = Topic.query.order_by(Topic.name)

    topics_dict = {topic.id: {"topic": topic, "children": []} for topic in topics.all()}

    for topic in topics:
        if topic.parent_id is not None:
            parent_topic = topics_dict.get(topic.parent_id)
            if parent_topic:
                parent_topic["children"].append(topics_dict[topic.id])

    return [topic for topic in topics_dict.values() if topic["topic"].parent_id is None]


# feeds, in a tree
def feed_tree(user_id) -> List[dict]:
    feeds = Feed.query.filter(Feed.user_id == user_id).order_by(Feed.name)

    feeds_dict = {feed.id: {"feed": feed, "children": []} for feed in feeds.all()}

    for feed in feeds:
        if feed.parent_feed_id is not None:
            parent_feed = feeds_dict.get(feed.parent_feed_id)
            if parent_feed:
                parent_feed["children"].append(feeds_dict[feed.id])

    return [feed for feed in feeds_dict.values() if feed["feed"].parent_feed_id is None]


def feed_tree_public(search_param=None) -> List[dict]:
    if search_param:
        feeds = (
            Feed.query.filter(Feed.public == True)
            .filter(Feed.title.ilike(f"%{search_param}%"))
            .order_by(Feed.title)
        )
    else:
        feeds = Feed.query.filter(Feed.public == True).order_by(Feed.title)

    feeds_dict = {feed.id: {"feed": feed, "children": []} for feed in feeds.all()}

    for feed in feeds:
        if feed.parent_feed_id is not None:
            parent_feed = feeds_dict.get(feed.parent_feed_id)
            if parent_feed:
                parent_feed["children"].append(feeds_dict[feed.id])

    return [feed for feed in feeds_dict.values() if feed["feed"].parent_feed_id is None]


def opengraph_parse(url):
    if "?" in url:
        url = url.split("?")
        url = url[0]
    try:
        return parse_page(url)
    except Exception:
        return None


def url_to_thumbnail_file(filename) -> File:
    try:
        timeout = (
            15 if "washingtonpost.com" in filename else 5
        )  # Washington Post is really slow for some reason
        response = httpx_client.get(filename, timeout=timeout)
    except:
        return None

    if response.status_code == 200:
        content_type = response.headers.get("content-type")
        if content_type and content_type.startswith("image"):
            # Don't need to generate thumbnail for svg image
            if "svg" in content_type:
                file_extension = final_ext = ".svg"
            else:
                # Generate file extension from mime type
                if ";" in content_type:
                    content_type_parts = content_type.split(";")
                    content_type = content_type_parts[0]
                content_type_parts = content_type.split("/")
                if content_type_parts:
                    file_extension = "." + content_type_parts[-1]
                    if file_extension == ".jpeg":
                        file_extension = ".jpg"
                else:
                    file_extension = os.path.splitext(filename)[1]
                    file_extension = file_extension.replace(
                        "%3f", "?"
                    )  # sometimes urls are not decoded properly
                    if "?" in file_extension:
                        file_extension = file_extension.split("?")[0]

            new_filename = gibberish(15)
            if store_files_in_s3():
                directory = "app/static/tmp"
            else:
                directory = (
                    "app/static/media/posts/"
                    + new_filename[0:2]
                    + "/"
                    + new_filename[2:4]
                )
            ensure_directory_exists(directory)
            temp_file_path = os.path.join(directory, new_filename + file_extension)

            with open(temp_file_path, "wb") as f:
                f.write(response.content)
            response.close()

            if file_extension != ".svg":
                # Use environment variables to determine URL thumbnail

                medium_image_format = current_app.config["MEDIA_IMAGE_MEDIUM_FORMAT"]
                medium_image_quality = current_app.config["MEDIA_IMAGE_MEDIUM_QUALITY"]

                final_ext = file_extension

                if medium_image_format == "AVIF":
                    import pillow_avif  # NOQA

                Image.MAX_IMAGE_PIXELS = 89478485
                with Image.open(temp_file_path) as img:
                    img = ImageOps.exif_transpose(img)
                    img = img.convert(
                        "RGB"
                        if (
                            medium_image_format == "JPEG"
                            or final_ext in [".jpg", ".jpeg"]
                        )
                        else "RGBA"
                    )

                    # Create 170px thumbnail
                    img_170 = img.copy()
                    img_170.thumbnail((170, 170), resample=Image.LANCZOS)

                    kwargs = {}
                    if medium_image_format:
                        kwargs["format"] = medium_image_format.upper()
                        final_ext = "." + medium_image_format.lower()
                        temp_file_path = os.path.splitext(temp_file_path)[0] + final_ext
                    if medium_image_quality:
                        kwargs["quality"] = int(medium_image_quality)

                    img_170.save(temp_file_path, optimize=True, **kwargs)
                    thumbnail_width = img_170.width
                    thumbnail_height = img_170.height

                    # Create 512px thumbnail
                    img_512 = img.copy()
                    img_512.thumbnail((512, 512), resample=Image.LANCZOS)

                    # Create filename for 512px thumbnail
                    temp_file_path_512 = (
                        os.path.splitext(temp_file_path)[0] + "_512" + final_ext
                    )
                    img_512.save(temp_file_path_512, optimize=True, **kwargs)
                    thumbnail_512_width = img_512.width
                    thumbnail_512_height = img_512.height
            else:
                thumbnail_width = thumbnail_height = None
                thumbnail_512_width = thumbnail_512_height = None

            if store_files_in_s3():
                content_type = guess_mime_type(temp_file_path)
                boto3_session = boto3.session.Session()
                s3 = boto3_session.client(
                    service_name="s3",
                    region_name=current_app.config["S3_REGION"],
                    endpoint_url=current_app.config["S3_ENDPOINT"],
                    aws_access_key_id=current_app.config["S3_ACCESS_KEY"],
                    aws_secret_access_key=current_app.config["S3_ACCESS_SECRET"],
                )
                # Upload 170px thumbnail
                s3.upload_file(
                    temp_file_path,
                    current_app.config["S3_BUCKET"],
                    "posts/"
                    + new_filename[0:2]
                    + "/"
                    + new_filename[2:4]
                    + "/"
                    + new_filename
                    + final_ext,
                    ExtraArgs={"ContentType": content_type},
                )
                os.unlink(temp_file_path)
                thumbnail_170_url = (
                    f"https://{current_app.config['S3_PUBLIC_URL']}/posts/{new_filename[0:2]}/{new_filename[2:4]}"
                    + "/"
                    + new_filename
                    + final_ext
                )

                if final_ext != ".svg":
                    # Upload 512px thumbnail
                    s3.upload_file(
                        temp_file_path_512,
                        current_app.config["S3_BUCKET"],
                        "posts/"
                        + new_filename[0:2]
                        + "/"
                        + new_filename[2:4]
                        + "/"
                        + new_filename
                        + "_512"
                        + final_ext,
                        ExtraArgs={"ContentType": content_type},
                    )
                    os.unlink(temp_file_path_512)
                    thumbnail_512_url = (
                        f"https://{current_app.config['S3_PUBLIC_URL']}/posts/{new_filename[0:2]}/{new_filename[2:4]}"
                        + "/"
                        + new_filename
                        + "_512"
                        + final_ext
                    )
                else:
                    thumbnail_512_url = thumbnail_170_url
            else:
                # For local storage, use the temp file paths as final URLs
                thumbnail_170_url = temp_file_path
                thumbnail_512_url = (
                    temp_file_path_512
                    if not file_extension == ".svg"
                    else temp_file_path
                )
            return File(
                file_path=thumbnail_512_url,
                thumbnail_width=thumbnail_width,
                width=thumbnail_512_width,
                height=thumbnail_512_height,
                thumbnail_height=thumbnail_height,
                thumbnail_path=thumbnail_170_url,
                source_url=filename,
            )


# By no means is this a complete list, but it is very easy to search for the ones you need later.
KNOWN_OPENGRAPH_TAGS = [
    "og:site_name",
    "og:title",
    "og:locale",
    "og:type",
    "og:image",
    "og:url",
    "og:image:url",
    "og:image:secure_url",
    "og:image:type",
    "og:image:width",
    "og:image:height",
    "og:image:alt",
]


def parse_page(page_url, tags_to_search=KNOWN_OPENGRAPH_TAGS, fallback_tags=None):
    """
    Parses a page, returns a JSON style dictionary of all OG tags found on that page.

    Passing in tags_to_search is optional. By default it will search through KNOWN_OPENGRAPH_TAGS constant, but for the sake of efficiency, you may want to only search for 1 or 2 tags

    Returns False if page is unreadable
    """
    # read the html from the page
    response = get_request(page_url)

    if response.status_code != 200:
        return False

    # set up beautiful soup
    soup = BeautifulSoup(response.content, "html.parser")

    # loop through the known list of opengraph tags, searching for each and appending a dictionary as we go.
    found_tags = {}

    for og_tag in tags_to_search:
        new_found_tag = soup.find("meta", property=og_tag)
        if new_found_tag is not None:
            found_tags[new_found_tag["property"]] = new_found_tag["content"]
        elif fallback_tags is not None and og_tag in fallback_tags:
            found_tags[og_tag] = soup.find(fallback_tags[og_tag]).text

    return found_tags


def current_theme():
    """The theme the current user has set, falling back to the site default if none specified or user is not logged in"""
    if hasattr(g, "site"):
        site = g.site
    else:
        site = Site.query.get(1)
    if current_user.is_authenticated:
        if current_user.theme is not None and current_user.theme != "":
            return current_user.theme
        else:
            return site.default_theme if site.default_theme is not None else "piefed"
    else:
        return site.default_theme if site.default_theme is not None else "piefed"


def theme_list():
    """All the themes available, by looking in the templates/themes directory"""
    result = [("piefed", "PieFed")]
    for root, dirs, files in os.walk("app/templates/themes"):
        for dir in dirs:
            if os.path.exists(f"app/templates/themes/{dir}/{dir}.json"):
                theme_settings = json.loads(
                    file_get_contents(f"app/templates/themes/{dir}/{dir}.json")
                )
                result.append((dir, theme_settings["name"]))
    return result


def sha256_digest(input_string):
    """
    Compute the SHA-256 hash digest of a given string.

    Args:
    - input_string: The string to compute the hash digest for.

    Returns:
    - A hexadecimal string representing the SHA-256 hash digest.
    """
    sha256_hash = hashlib.sha256()
    sha256_hash.update(input_string.encode("utf-8"))
    return sha256_hash.hexdigest()


# still used to hint to a local user that a post to a URL has already been submitted
def remove_tracking_from_link(url):
    parsed_url = urlparse(url)

    if parsed_url.netloc == "youtu.be":
        # Extract video ID
        video_id = parsed_url.path[1:]  # Remove leading slash

        # Preserve 't' parameter if it exists
        query_params = parse_qs(parsed_url.query)
        if "t" in query_params:
            new_query_params = {"t": query_params["t"]}
            new_query_string = urlencode(new_query_params, doseq=True)
        else:
            new_query_string = ""

        cleaned_url = f"https://youtube.com/watch?v={video_id}"
        if new_query_string:
            new_query_string = new_query_string.replace("t=", "start=")
            cleaned_url += f"&{new_query_string}"

        return cleaned_url
    else:
        return url


# Fixes URLs so we're more likely to get a thumbnail from youtube, and more posts from streaming sites are embedded
# Also duplicates link tracking removal from the function above.
def fixup_url(url):
    thumbnail_url = embed_url = url
    parsed_url = urlparse(url)

    # fixup embed_url for peertube videos shared outside of the channel
    if len(url) > 25 and url[-25:][:3] == "/w/":
        peertube_domains = db.session.execute(
            text("SELECT domain FROM instance WHERE software = 'peertube'")
        ).scalars()
        if parsed_url.netloc in peertube_domains:
            try:
                response = get_request(
                    url, headers={"Accept": "application/activity+json"}
                )
                if response.status_code == 200:
                    try:
                        video_json = response.json()
                        if "id" in video_json:
                            embed_url = video_json["id"]
                        response.close()
                    except:
                        response.close()
            except:
                pass

    youtube_domains = [
        "www.youtube.com",
        "m.youtube.com",
        "music.youtube.com",
        "youtube.com",
        "youtu.be",
    ]

    if not parsed_url.netloc in youtube_domains:
        return thumbnail_url, embed_url
    else:
        video_id = timestamp = None
        path = parsed_url.path
        query_params = parse_qs(parsed_url.query)
        if path:
            if path.startswith("/shorts/") and len(path) > 8:
                video_id = path[8:]
            elif path == "/watch" and "v" in query_params:
                video_id = query_params["v"][0]
            else:
                video_id = path[1:]
        if not video_id:
            return thumbnail_url, embed_url
        if "start" in query_params:
            timestamp = query_params["start"][0]
        elif "t" in query_params:
            timestamp = query_params["t"][0]

        thumbnail_url = "https://youtu.be/" + video_id
        embed_url = "https://www.youtube.com/watch?v=" + video_id
        if timestamp:
            timestamp_param = {"start": timestamp}
            timestamp_query = urlencode(timestamp_param, doseq=True)
            embed_url += f"&{timestamp_query}"

        return thumbnail_url, embed_url


def show_ban_message():
    flash(_("You have been banned."), "error")
    logout_user()
    resp = make_response(redirect(url_for("main.index")))
    resp.set_cookie(
        "sesion", "17489047567495", expires=datetime(year=2099, month=12, day=30)
    )
    return resp


# search a sorted list using a binary search. Faster than using 'in' with a unsorted list.
def in_sorted_list(arr, target):
    index = bisect.bisect_left(arr, target)
    return index < len(arr) and arr[index] == target


@cache.memoize(timeout=600)
def recently_upvoted_posts(user_id) -> List[int]:
    post_ids = db.session.execute(
        text(
            'SELECT post_id FROM "post_vote" WHERE user_id = :user_id AND effect > 0 ORDER BY id DESC LIMIT 300'
        ),
        {"user_id": user_id},
    ).scalars()
    return sorted(post_ids)  # sorted so that in_sorted_list can be used


@cache.memoize(timeout=600)
def recently_downvoted_posts(user_id) -> List[int]:
    post_ids = db.session.execute(
        text(
            'SELECT post_id FROM "post_vote" WHERE user_id = :user_id AND effect < 0 ORDER BY id DESC LIMIT 300'
        ),
        {"user_id": user_id},
    ).scalars()
    return sorted(post_ids)


@cache.memoize(timeout=600)
def recently_upvoted_post_replies(user_id) -> List[int]:
    reply_ids = db.session.execute(
        text(
            'SELECT post_reply_id FROM "post_reply_vote" WHERE user_id = :user_id AND effect > 0 ORDER BY id DESC LIMIT 300'
        ),
        {"user_id": user_id},
    ).scalars()
    return sorted(reply_ids)  # sorted so that in_sorted_list can be used


@cache.memoize(timeout=600)
def recently_downvoted_post_replies(user_id) -> List[int]:
    reply_ids = db.session.execute(
        text(
            'SELECT post_reply_id FROM "post_reply_vote" WHERE user_id = :user_id AND effect < 0 ORDER BY id DESC LIMIT 300'
        ),
        {"user_id": user_id},
    ).scalars()
    return sorted(reply_ids)


def languages_for_form(all_languages=False):
    used_languages = []
    if current_user.is_authenticated:
        if (
            current_user.read_language_ids is None
            or len(current_user.read_language_ids) == 0
        ):
            all_languages = True
        # if they've defined which languages they read, only present those as options for writing.
        # otherwise, present their most recently used languages and then all other languages
        if (
            current_user.read_language_ids is None
            or len(current_user.read_language_ids) == 0
        ):
            recently_used_language_ids = (
                db.session.execute(
                    text("""SELECT language_id
                                                                    FROM (
                                                                        SELECT language_id, posted_at
                                                                        FROM "post"
                                                                        WHERE user_id = :user_id
                                                                        UNION ALL
                                                                        SELECT language_id, posted_at
                                                                        FROM "post_reply"
                                                                        WHERE user_id = :user_id
                                                                    ) AS subquery
                                                                    GROUP BY language_id
                                                                    ORDER BY MAX(posted_at) DESC
                                                                    LIMIT 10"""),
                    {"user_id": current_user.id},
                )
                .scalars()
                .all()
            )

            # note: recently_used_language_ids is now a List, ordered with the most recently used at the top
            # but Language.query.filter(Language.id.in_(recently_used_language_ids)) isn't guaranteed to return
            # language results in the same order as that List :(
            for language_id in recently_used_language_ids:
                if language_id is not None:
                    used_languages.append((language_id, ""))
        else:
            for language in (
                Language.query.filter(
                    Language.id.in_(tuple(current_user.read_language_ids))
                )
                .order_by(Language.name)
                .all()
            ):
                used_languages.append((language.id, language.name))

        if not used_languages:
            id = site_language_id()
            if id:
                used_languages.append((id, ""))

    other_languages = []
    for language in Language.query.order_by(Language.name).all():
        try:
            i = used_languages.index((language.id, ""))
            used_languages[i] = (language.id, language.name)
        except:
            if all_languages and language.code != "und":
                other_languages.append((language.id, language.name))

    return used_languages + other_languages


def flair_for_form(community_id):
    result = []
    for flair in CommunityFlair.query.filter(
        CommunityFlair.community_id == community_id
    ).order_by(CommunityFlair.flair):
        result.append((flair.id, flair.flair))
    return result


def find_flair_id(flair: str, community_id: int) -> int | None:
    flair = CommunityFlair.query.filter(
        CommunityFlair.community_id == community_id,
        CommunityFlair.flair == flair.strip(),
    ).first()
    if flair:
        return flair.id
    else:
        return None


def site_language_id(site=None):
    if site is not None and site.language_id:
        return site.language_id
    if g and hasattr(g, "site") and g.site.language_id:
        return g.site.language_id
    else:
<<<<<<< HEAD
        english = Language.query.filter(Language.code == "en").first()
=======
        english = db.session.query(Language).filter(Language.code == 'en').first()
>>>>>>> 6ed8eabc
        return english.id if english else None


def site_language_code(site=None):
    if site is not None and site.language_id:
        return db.session.query(Language).get(site.language_id).code
    if g and hasattr(g, 'site') and g.site.language_id:
        return db.session.query(Language).get(g.site.language_id).code
    else:
        english = db.session.query(Language).filter(Language.code == 'en').first()
        return english.code if english else ''


def read_language_choices() -> List[tuple]:
    result = []
    for language in Language.query.order_by(Language.name).all():
        result.append((language.id, language.name))
    return result


def actor_contains_blocked_words(actor: str):
    actor = actor.lower().strip()
    blocked_words = get_setting("actor_blocked_words")
    if blocked_words and blocked_words.strip() != "":
        for blocked_word in blocked_words.split("\n"):
            blocked_word = blocked_word.lower().strip()
            if blocked_word in actor:
                return True
    return False


def actor_profile_contains_blocked_words(user: User) -> bool:
    if user is None or not isinstance(user, User):
        return False
    blocked_words = get_setting("actor_bio_blocked_words")
    if blocked_words and blocked_words.strip() != "":
        for blocked_word in blocked_words.split("\n"):
            blocked_word = blocked_word.lower().strip()
            if user.about_html and blocked_word in user.about_html.lower():
                return True
    return False


def add_to_modlog(
    action: str,
    actor: User,
    target_user: User = None,
    reason: str = "",
    community: Community = None,
    post: Post = None,
    reply: PostReply = None,
    link: str = "",
    link_text: str = "",
):
    """Adds a new entry to the Moderation Log"""
    if action not in ModLog.action_map.keys():
        raise Exception("Invalid action: " + action)
    if actor.is_instance_admin() or actor.is_admin() or actor.is_staff():
        action_type = "admin"
    else:
        action_type = "mod"
    community_id = community.id if community else None
    target_user_id = target_user.id if target_user else None
    post_id = post.id if post else None
    reply_id = reply.id if reply else None
    reason = shorten_string(reason, 512)
    db.session.add(
        ModLog(
            user_id=actor.id,
            type=action_type,
            action=action,
            target_user_id=target_user_id,
            community_id=community_id,
            post_id=post_id,
            reply_id=reply_id,
            reason=reason,
            link=link,
            link_text=link_text,
            public=get_setting("public_modlog", False),
        )
    )
    db.session.commit()


def authorise_api_user(auth, return_type=None, id_match=None) -> User | dict | int:
    if not auth:
        raise Exception("incorrect_login")
    token = auth[7:]  # remove 'Bearer '

    decoded = jwt.decode(token, current_app.config["SECRET_KEY"], algorithms=["HS256"])
    if decoded:
        user_id = decoded["sub"]
        user = User.query.filter_by(
            id=user_id, ap_id=None, verified=True, banned=False, deleted=False
        ).first()
        if user is None:
            raise Exception("incorrect_login")
        if user.password_updated_at:
            issued_at_time = decoded["iat"]
            password_updated_time = int(user.password_updated_at.timestamp())
            if issued_at_time < password_updated_time:
                raise Exception("incorrect_login")
        if id_match and user.id != id_match:
            raise Exception("incorrect_login")
        if return_type and return_type == "model":
            return user
        elif return_type and return_type == "dict":
            user_ban_community_ids = communities_banned_from(user_id)
            followed_community_ids = list(
                db.session.execute(
                    text(
                        'SELECT community_id FROM "community_member" WHERE user_id = :user_id'
                    ),
                    {"user_id": user_id},
                ).scalars()
            )
            bookmarked_reply_ids = list(
                db.session.execute(
                    text(
                        'SELECT post_reply_id FROM "post_reply_bookmark" WHERE user_id = :user_id'
                    ),
                    {"user_id": user_id},
                ).scalars()
            )
            blocked_creator_ids = blocked_users(user_id)
            upvoted_reply_ids = recently_upvoted_post_replies(user_id)
            downvoted_reply_ids = recently_downvoted_post_replies(user_id)
            subscribed_reply_ids = list(
                db.session.execute(
                    text(
                        'SELECT entity_id FROM "notification_subscription" WHERE type = :type and user_id = :user_id'
                    ),
                    {"type": NOTIF_REPLY, "user_id": user_id},
                ).scalars()
            )
            moderated_community_ids = list(
                db.session.execute(
                    text(
                        'SELECT community_id FROM "community_member" WHERE user_id = :user_id AND is_moderator = true'
                    ),
                    {"user_id": user_id},
                ).scalars()
            )
            user_dict = {
                "id": user.id,
                "user_ban_community_ids": user_ban_community_ids,
                "followed_community_ids": followed_community_ids,
                "bookmarked_reply_ids": bookmarked_reply_ids,
                "blocked_creator_ids": blocked_creator_ids,
                "upvoted_reply_ids": upvoted_reply_ids,
                "downvoted_reply_ids": downvoted_reply_ids,
                "subscribed_reply_ids": subscribed_reply_ids,
                "moderated_community_ids": moderated_community_ids,
            }
            return user_dict
        else:
            return user.id


# Set up a new SQLAlchemy session specifically for Celery tasks
def get_task_session() -> Session:
    # Use the same engine as the main app, but create an independent session
    return Session(bind=db.engine)


@contextmanager
def patch_db_session(task_session):
    """Temporarily replace db.session with task_session for functions that use it internally"""
    from app import db
    from flask import has_request_context

    # Only patch if we're not in a Flask request context (i.e., in a Celery worker)
    if has_request_context():
        # In Flask request context, don't patch - just use the existing session
        yield
        return

    original_session = db.session

    # Create a wrapper that makes the task session work with Flask-SQLAlchemy's Model.query
    class SessionWrapper:
        def __init__(self, session):
            self._session = session

        def __call__(self):
            return self._session

        def __getattr__(self, name):
            # Handle scoped session methods that don't exist on regular Session
            if name == "remove":
                # For task sessions, we don't want to remove since we manage the lifecycle
                return lambda: None
            return getattr(self._session, name)

    db.session = SessionWrapper(task_session)
    try:
        yield
    finally:
        db.session = original_session


def get_redis_connection(connection_string=None) -> redis.Redis:
    if connection_string is None:
        connection_string = current_app.config["CACHE_REDIS_URL"]
    if connection_string.startswith("unix://"):
        unix_socket_path, db, password = parse_redis_pipe_string(connection_string)
        return redis.Redis(
            unix_socket_path=unix_socket_path,
            db=db,
            password=password,
            decode_responses=True,
        )
    else:
        host, port, db, password = parse_redis_socket_string(connection_string)
        return redis.Redis(
            host=host, port=port, db=db, password=password, decode_responses=True
        )


def parse_redis_pipe_string(connection_string: str):
    if connection_string.startswith("unix://"):
        # Parse the connection string
        parsed_url = urlparse(connection_string)

        # Extract the path (Unix socket path)
        unix_socket_path = parsed_url.path

        # Extract query parameters (if any)
        query_params = parse_qs(parsed_url.query)

        # Extract database number (default to 0 if not provided)
        db = int(query_params.get("db", [0])[0])

        # Extract password (if provided)
        password = query_params.get("password", [None])[0]

        return unix_socket_path, db, password


def parse_redis_socket_string(connection_string: str):
    # Parse the connection string
    parsed_url = urlparse(connection_string)

    # Extract password
    password = parsed_url.password

    # Extract host and port
    host = parsed_url.hostname
    port = parsed_url.port

    # Extract database number (default to 0 if not provided)
    db_num = int(parsed_url.path.lstrip("/") or 0)

    return host, port, db_num, password


def download_defeds(defederation_subscription_id: int, domain: str):
    if current_app.debug:
        download_defeds_worker(defederation_subscription_id, domain)
    else:
        download_defeds_worker.delay(defederation_subscription_id, domain)


@celery.task
def download_defeds_worker(defederation_subscription_id: int, domain: str):
    session = get_task_session()
    for defederation_url in retrieve_defederation_list(domain):
        session.add(
            BannedInstances(
                domain=defederation_url,
                reason="auto",
                subscription_id=defederation_subscription_id,
            )
        )
    session.commit()
    session.close()


def retrieve_defederation_list(domain: str) -> List[str]:
    result = []
    software = instance_software(domain)
    if software == "lemmy" or software == "piefed":
        try:
            response = get_request(f"https://{domain}/api/v3/federated_instances")
        except:
            response = None
        if response and response.status_code == 200:
            instance_data = response.json()
            for row in instance_data["federated_instances"]["blocked"]:
                result.append(row["domain"])
    else:  # Assume mastodon-compatible API
        try:
            response = get_request(f"https://{domain}/api/v1/instance/domain_blocks")
        except:
            response = None
        if response and response.status_code == 200:
            instance_data = response.json()
            for row in instance_data:
                result.append(row["domain"])

    return result


def instance_software(domain: str):
    instance = Instance.query.filter(Instance.domain == domain).first()
    return instance.software.lower() if instance else ""


# ----------------------------------------------------------------------
# Return contents of referrer with a fallback
def referrer(default: str = None) -> str:
    if request.args.get("next"):
        return request.args.get("next")
    if request.form.get("referrer"):
        return request.form.get("referrer")
    if request.referrer and current_app.config["SERVER_NAME"] in request.referrer:
        return request.referrer
    if default:
        return default
    return url_for("main.index")


def create_captcha(length=4):
    code = ""
    for i in range(length):
        code += str(random.choice(["2", "3", "4", "5", "6", "8", "9"]))

    imagedata = ImageCaptcha().generate(code)
    image = "data:image/jpeg;base64," + base64.encodebytes(imagedata.read()).decode()

    audiodata = AudioCaptcha().generate(code)
    audio = "data:audio/wav;base64," + base64.encodebytes(audiodata).decode()

    uuid = os.urandom(12).hex()

    redis_client = get_redis_connection()
    redis_client.set("captcha_" + uuid, code, ex=30 * 60)

    return {"uuid": uuid, "audio": audio, "image": image}


def decode_captcha(uuid: str, code: str):
    re_uuid = re.compile(r"^([a-fA-F0-9]{24})$")
    try:
        if not re.fullmatch(re_uuid, uuid):
            return False
    except TypeError:
        return False

    redis_client = get_redis_connection()
    saved_code = redis_client.get("captcha_" + uuid)
    redis_client.delete("captcha_" + uuid)
    if saved_code is not None:
        if code.lower() == saved_code.lower():
            return True
    return False


class CaptchaField(StringField):
    widget = TextInput()

    def __call__(self, *args, **kwargs):
        self.data = ""
        captcha = create_captcha()
        input_field_html = super(CaptchaField, self).__call__(*args, **kwargs)
        return (
            Markup("""<input type="hidden" name="captcha_uuid" value="{uuid}" id="captcha-uuid">
                         <img src="{image}" class="border mb-2" id="captcha-image">
                         <audio src="{audio}" type="audio/wav" controls></audio>
                         <!--<button type="button" id="captcha-refresh-button">Refresh</button>-->
                         <br />
                      """).format(
                uuid=captcha["uuid"], image=captcha["image"], audio=captcha["audio"]
            )
            + input_field_html
        )

    def post_validate(self, form, validation_stopped):
        if decode_captcha(request.form.get("captcha_uuid", None), self.data):
            pass
        else:
            raise ValidationError(_l("Wrong Captcha text."))


user2_cache = {}


def wilson_confidence_lower_bound(ups, downs, z=1.281551565545) -> float:
    if ups is None or ups < 0:
        ups = 0
    if downs is None or downs < 0:
        downs = 0
    n = ups + downs
    if n == 0:
        return 0.0
    p = float(ups) / n
    left = p + 1 / (2 * n) * z * z
    right = z * math.sqrt(p * (1 - p) / n + z * z / (4 * n * n))
    under = 1 + 1 / n * z * z
    return (left - right) / under


def jaccard_similarity(user1_upvoted: set, user2_id: int):
    if user2_id not in user2_cache:
        user2_upvoted_posts = [
            "post/" + str(id) for id in recently_upvoted_posts(user2_id)
        ]
        user2_upvoted_replies = [
            "reply/" + str(id) for id in recently_upvoted_post_replies(user2_id)
        ]
        user2_cache[user2_id] = set(user2_upvoted_posts + user2_upvoted_replies)

    user2_upvoted = user2_cache[user2_id]

    if len(user2_upvoted) > 12:
        intersection = len(user1_upvoted.intersection(user2_upvoted))
        union = len(user1_upvoted.union(user2_upvoted))

        return (intersection / union) * 100
    else:
        return 0


def dedupe_post_ids(
    post_ids: List[Tuple[int, Optional[List[int]], int, int]], is_all_view: bool
) -> List[int]:
    # Remove duplicate posts based on cross-posting rules
    # post_ids is a list of tuples: (post_id, cross_post_ids, user_id, reply_count)
    result = []
    if post_ids is None or len(post_ids) == 0:
        return result

    seen_before = (
        set()
    )  # Track which post IDs we've already processed to avoid duplicates
    priority = (
        set()
    )  # Track post IDs that should be prioritized (kept over their cross-posts)
    lvp = low_value_reposters()

    for post_id in post_ids:
        # If this post has cross-posts AND the author is a low-value reposter
        # Only applies to 'All' feed to avoid suppressing posts when alternatives aren't viewable to user
        if post_id[1] and is_all_view and post_id[2] in lvp:
            # Mark this post as seen (will be filtered out)
            seen_before.add(post_id[0])
            # Find the cross-post with the most replies and prioritize only that one
            cross_posts = list(post_id[1])
            if cross_posts:
                # Find reply counts for each cross-post from remaining tuples
                cross_post_replies = {}
                for other_post in post_ids:
                    if other_post[0] in cross_posts:
                        cross_post_replies[other_post[0]] = other_post[3]

                # Prioritize the cross-post with most replies
                best_cross_post = max(
                    cross_posts, key=lambda x: cross_post_replies.get(x, 0)
                )
                priority.add(best_cross_post)
                # Mark all other cross-posts as seen to avoid duplicates
                seen_before.update(cp for cp in cross_posts if cp != best_cross_post)
        # If this post has cross-posts AND it's not already prioritized or seen
        elif (
            post_id[1] and post_id[0] not in priority and post_id[0] not in seen_before
        ):
            # Mark all its cross-posts as seen (they'll be filtered out)
            seen_before.update(post_id[1])
            # Remove cross-posts from priority set (this post takes precedence)
            priority.difference_update(post_id[1])

        # Only add the post to results if we haven't seen it before
        if post_id[0] not in seen_before:
            result.append(post_id[0])
    return result


def paginate_post_ids(post_ids, page: int, page_length: int):
    start = page * page_length
    end = start + page_length
    return post_ids[start:end]


def get_deduped_post_ids(
    result_id: str, community_ids: List[int], sort: str, hashtag: str = ""
) -> List[int]:
    from app import redis_client

    if community_ids is None or len(community_ids) == 0:
        return []
    if result_id:
        if redis_client.exists(result_id):
            return json.loads(redis_client.get(result_id))

    if (
        community_ids[0] == -1
    ):  # A special value meaning to get posts from all communities
        post_id_sql = 'SELECT p.id, p.cross_posts, p.user_id, p.reply_count FROM "post" as p\nINNER JOIN "community" as c on p.community_id = c.id\n'
        post_id_where = ["c.banned is false AND c.show_all is true"]
        if current_user.is_authenticated and current_user.hide_low_quality:
            post_id_where.append("c.low_quality is false")
        params = {}
    else:
        post_id_sql = 'SELECT p.id, p.cross_posts, p.user_id, p.reply_count FROM "post" as p\nINNER JOIN "community" as c on p.community_id = c.id\n'
        post_id_where = ["c.id IN :community_ids AND c.banned is false "]
        params = {"community_ids": tuple(community_ids)}
        if hashtag:
            # Filter by post tag
            tag_record = Tag.query.filter(Tag.name == hashtag.strip()).first()
            if tag_record:
                post_id_sql += 'INNER JOIN "post_tag" as pt ON p.id = pt.post_id'
                post_id_where.append("pt.tag_id = :tag_record_id")
                params["tag_record_id"] = tag_record.id

    # filter out posts in communities where the community name is objectionable to them or they blocked the instance
    if current_user.is_authenticated:
        filtered_out_community_ids = filtered_out_communities(current_user)
        if len(filtered_out_community_ids):
            post_id_where.append("c.id NOT IN :filtered_out_community_ids ")
            params["filtered_out_community_ids"] = tuple(filtered_out_community_ids)

        if bi := blocked_instances(current_user.id):
            post_id_where.append("c.instance_id NOT IN :filtered_out_instance_ids ")
            params["filtered_out_instance_ids"] = tuple(bi)
            post_id_where.append("p.instance_id NOT IN :filtered_out_instance_ids2 ")
            params["filtered_out_instance_ids2"] = tuple(bi)

    # filter out nsfw and nsfl if desired
    if current_user.is_anonymous:
        if current_app.config["CONTENT_WARNING"]:
            post_id_where.append(
                "p.from_bot is false AND p.nsfl is false AND p.deleted is false AND p.status > 0 "
            )
        else:
            post_id_where.append(
                "p.from_bot is false AND p.nsfw is false AND p.nsfl is false AND p.deleted is false AND p.status > 0 "
            )
    else:
        if current_user.ignore_bots == 1:
            post_id_where.append("p.from_bot is false ")
        if current_user.hide_nsfl == 1:
            post_id_where.append("p.nsfl is false ")
        if current_user.hide_nsfw == 1:
            post_id_where.append("p.nsfw is false")
        if current_user.hide_read_posts:
            post_id_where.append(
                'p.id NOT IN (SELECT read_post_id FROM "read_posts" WHERE user_id = :user_id) '
            )
            params["user_id"] = current_user.id

        # Language filter
        if current_user.read_language_ids and len(current_user.read_language_ids) > 0:
            post_id_where.append(
                "(p.language_id IN :read_language_ids OR p.language_id is null) "
            )
            params["read_language_ids"] = tuple(current_user.read_language_ids)

        post_id_where.append("p.deleted is false AND p.status > 0 ")

        # filter blocked domains and instances
        domains_ids = blocked_domains(current_user.id)
        if domains_ids:
            post_id_where.append(
                "(p.domain_id NOT IN :domain_ids OR p.domain_id is null) "
            )
            params["domain_ids"] = tuple(domains_ids)
        instance_ids = blocked_instances(current_user.id)
        if instance_ids:
            post_id_where.append(
                "(p.instance_id NOT IN :instance_ids OR p.instance_id is null) "
            )
            params["instance_ids"] = tuple(instance_ids)
        blocked_community_ids = blocked_communities(current_user.id)
        if blocked_community_ids:
            post_id_where.append("p.community_id NOT IN :blocked_community_ids ")
            params["blocked_community_ids"] = tuple(blocked_community_ids)
        # filter blocked users
        blocked_accounts = blocked_users(current_user.id)
        if blocked_accounts:
            post_id_where.append("p.user_id NOT IN :blocked_accounts ")
            params["blocked_accounts"] = tuple(blocked_accounts)
        # filter communities banned from
        banned_from = communities_banned_from(current_user.id)
        if banned_from:
            post_id_where.append("p.community_id NOT IN :banned_from ")
            params["banned_from"] = tuple(banned_from)
    # sorting
    post_id_sort = ""
    if sort == "" or sort == "hot":
        post_id_sort = "ORDER BY p.ranking DESC, p.posted_at DESC"
    elif sort == "scaled":
        post_id_sort = (
            "ORDER BY p.ranking_scaled DESC, p.ranking DESC, p.posted_at DESC"
        )
        post_id_where.append("p.ranking_scaled is not null AND p.from_bot is false ")
    elif sort.startswith("top"):
        if sort != "top_all":
            post_id_where.append("p.posted_at > :top_cutoff ")
        post_id_sort = "ORDER BY p.up_votes - p.down_votes DESC"
        if sort == "top_1h":
            params["top_cutoff"] = utcnow() - timedelta(hours=1)
        elif sort == "top_6h":
            params["top_cutoff"] = utcnow() - timedelta(hours=6)
        elif sort == "top_12h":
            params["top_cutoff"] = utcnow() - timedelta(hours=12)
        elif sort == "top":
            params["top_cutoff"] = utcnow() - timedelta(hours=24)
        elif sort == "top_1w":
            params["top_cutoff"] = utcnow() - timedelta(days=7)
        elif sort == "top_1m":
            params["top_cutoff"] = utcnow() - timedelta(days=28)
        elif sort == "top_1y":
            params["top_cutoff"] = utcnow() - timedelta(days=365)
        elif sort != "top_all":
            params["top_cutoff"] = utcnow() - timedelta(days=1)
    elif sort == "new":
        post_id_sort = "ORDER BY p.posted_at DESC"
    elif sort == "old":
        post_id_sort = "ORDER BY p.posted_at ASC"
    elif sort == "active":
        post_id_where.append("p.reply_count > 0 ")
        post_id_sort = "ORDER BY p.last_active DESC"
    final_post_id_sql = (
        f"{post_id_sql} WHERE {' AND '.join(post_id_where)}\n{post_id_sort}\nLIMIT 1000"
    )
    post_ids = db.session.execute(text(final_post_id_sql), params).all()
    post_ids = dedupe_post_ids(post_ids, community_ids[0] == -1)

    if current_user.is_authenticated:
        redis_client.set(result_id, json.dumps(post_ids), ex=86400)  # 86400 is 1 day
    return post_ids


def post_ids_to_models(post_ids: List[int], sort: str):
    posts = Post.query.filter(Post.id.in_([p for p in post_ids]))
    # Final sorting
    if sort == "" or sort == "hot":
        posts = posts.order_by(desc(Post.ranking)).order_by(desc(Post.posted_at))
    elif sort == "scaled":
        posts = (
            posts.order_by(desc(Post.ranking_scaled))
            .order_by(desc(Post.ranking))
            .order_by(desc(Post.posted_at))
        )
    elif sort.startswith("top"):
        posts = posts.order_by(desc(Post.up_votes - Post.down_votes))
    elif sort == "new":
        posts = posts.order_by(desc(Post.posted_at))
    elif sort == "old":
        posts = posts.order_by(asc(Post.posted_at))
    elif sort == "active":
        posts = posts.order_by(desc(Post.last_active))
    return posts


def total_comments_on_post_and_cross_posts(post_id):
    sql = """SELECT
            p.reply_count + (
                SELECT COALESCE(SUM(cp.reply_count), 0)
                FROM post cp
                WHERE cp.id = ANY(p.cross_posts)
            ) AS total_reply_count
        FROM post p
        WHERE p.id = :post_id;
    """
    result = db.session.execute(text(sql), {"post_id": post_id}).scalar_one_or_none()
    return result if result is not None else 0


def store_files_in_s3():
    return (
        current_app.config["S3_ACCESS_KEY"] != ""
        and current_app.config["S3_ACCESS_SECRET"] != ""
        and current_app.config["S3_ENDPOINT"] != ""
    )


def move_file_to_s3(file_id, s3):
    if store_files_in_s3():
        file: File = File.query.get(file_id)
        if file:
            if (
                file.thumbnail_path
                and not file.thumbnail_path.startswith("http")
                and file.thumbnail_path.startswith("app/static/media")
            ):
                if os.path.isfile(file.thumbnail_path):
                    content_type = guess_mime_type(file.thumbnail_path)
                    new_path = file.thumbnail_path.replace("app/static/media/", "")
                    s3.upload_file(
                        file.thumbnail_path,
                        current_app.config["S3_BUCKET"],
                        new_path,
                        ExtraArgs={"ContentType": content_type},
                    )
                    os.unlink(file.thumbnail_path)
                    file.thumbnail_path = (
                        f"https://{current_app.config['S3_PUBLIC_URL']}/{new_path}"
                    )
                    db.session.commit()

            if (
                file.file_path
                and not file.file_path.startswith("http")
                and file.file_path.startswith("app/static/media")
            ):
                if os.path.isfile(file.file_path):
                    content_type = guess_mime_type(file.file_path)
                    new_path = file.file_path.replace("app/static/media/", "")
                    s3.upload_file(
                        file.file_path,
                        current_app.config["S3_BUCKET"],
                        new_path,
                        ExtraArgs={"ContentType": content_type},
                    )
                    os.unlink(file.file_path)
                    file.file_path = (
                        f"https://{current_app.config['S3_PUBLIC_URL']}/{new_path}"
                    )
                    db.session.commit()

            if (
                file.source_url
                and not file.source_url.startswith("http")
                and file.source_url.startswith("app/static/media")
            ):
                if os.path.isfile(file.source_url):
                    content_type = guess_mime_type(file.source_url)
                    new_path = file.source_url.replace("app/static/media/", "")
                    s3.upload_file(
                        file.source_url,
                        current_app.config["S3_BUCKET"],
                        new_path,
                        ExtraArgs={"ContentType": content_type},
                    )
                    os.unlink(file.source_url)
                    file.source_url = (
                        f"https://{current_app.config['S3_PUBLIC_URL']}/{new_path}"
                    )
                    db.session.commit()


def days_to_add_for_next_month(today):
    # Calculate the new month and year
    new_month = today.month + 1
    new_year = today.year

    if new_month > 12:
        new_month = 1
        new_year += 1

    # Get the last day of the new month
    if new_month in {1, 3, 5, 7, 8, 10, 12}:
        last_day = 31
    elif new_month in {4, 6, 9, 11}:
        last_day = 30
    else:  # February
        # Check for leap year
        if (new_year % 4 == 0 and new_year % 100 != 0) or (new_year % 400 == 0):
            last_day = 29
        else:
            last_day = 28

    # Calculate the new day
    new_day = min(today.day, last_day)

    # Calculate the number of days to add
    days_to_add = (datetime(new_year, new_month, new_day) - today).days + 1

    return days_to_add


def find_next_occurrence(post: Post) -> timedelta:
    if post.repeat is not None and post.repeat != "none":
        if post.repeat == "daily":
            return timedelta(days=1)
        elif post.repeat == "weekly":
            return timedelta(days=7)
        elif post.repeat == "monthly":
            days_to_add = days_to_add_for_next_month(utcnow())
            return timedelta(days=days_to_add)

    return timedelta(seconds=0)


def notif_id_to_string(notif_id) -> str:
    # -- user level ---
    if notif_id == NOTIF_USER:
        return _("User")
    if notif_id == NOTIF_COMMUNITY:
        return _("Community")
    if notif_id == NOTIF_TOPIC:
        return _("Topic/feed")
    if notif_id == NOTIF_POST:
        return _("Comment")
    if notif_id == NOTIF_REPLY:
        return _("Comment")
    if notif_id == NOTIF_FEED:
        return _("Topic/feed")
    if notif_id == NOTIF_MENTION:
        return _("Comment")
    if notif_id == NOTIF_MESSAGE:
        return _("Chat")
    if notif_id == NOTIF_BAN:
        return _("Admin")
    if notif_id == NOTIF_UNBAN:
        return _("Admin")
    if notif_id == NOTIF_NEW_MOD:
        return _("Admin")

    # --- mod/admin level ---
    if notif_id == NOTIF_REPORT:
        return _("Admin")

    # --- admin level ---
    if notif_id == NOTIF_REPORT_ESCALATION:
        return _("Admin")
    if notif_id == NOTIF_REGISTRATION:
        return _("Admin")

    # --model/db default--
    if notif_id == NOTIF_DEFAULT:
        return _("All")


@cache.memoize(timeout=6000)
def filtered_out_communities(user: User) -> List[int]:
    if user.community_keyword_filter:
        keyword_filters = []
        for community_filter in user.community_keyword_filter.split(","):
            keyword = community_filter.strip()
            if keyword:
                keyword_filters.append(
                    or_(
                        Community.name.ilike(f"%{keyword}%"),
                        Community.title.ilike(f"%{keyword}%"),
                    )
                )

        if keyword_filters:
            communities = Community.query.filter(or_(*keyword_filters))
            return [community.id for community in communities.all()]

    return []


@cache.memoize(timeout=300)
def retrieve_image_hash(image_url):
    def fetch_hash(retries_left):
        try:
            response = get_request(
                current_app.config["IMAGE_HASHING_ENDPOINT"], {"image_url": image_url}
            )
            if response.status_code == 200:
                result = response.json()
                if result.get("quality", 0) >= 70:
                    return result.get("pdq_hash_binary", "")
            elif response.status_code == 429 and retries_left > 0:
                sleep(random.uniform(1, 3))
                return fetch_hash(retries_left - 1)
        except httpx.HTTPError as e:
            current_app.logger.warning(f"Error retrieving image hash: {e}")
        except httpx.ReadError as e:
            current_app.logger.warning(f"Error retrieving image hash: {e}")
        finally:
            try:
                response.close()
            except:
                pass
        return None

    return fetch_hash(retries_left=2)


BINARY_RE = re.compile(r"^[01]+$")  # used in hash_matches_blocked_image()


def hash_matches_blocked_image(hash: str) -> bool:
    # calculate hamming distance between the provided hash and the hashes of all the blocked images.
    # the hamming distance is a value between 0 and 256 indicating how many bits are different.
    # 15 is the number of different bits we will accept. Anything less than that and we consider the images to be the same.

    # only accept a string with 0 and 1 in it. This makes it safe to use sql injection-prone code below, which greatly simplifies the conversion of binary strings
    if not BINARY_RE.match(hash):
        current_app.logger.warning(f"Invalid binary hash: {hash}")
        return False

    sql = f"""SELECT id FROM blocked_image WHERE length(replace((hash # B'{hash}')::text, '0', '')) < 15;"""
    blocked_images = db.session.execute(text(sql)).scalars().first()
    return blocked_images is not None


def posts_with_blocked_images() -> List[int]:
    sql = """
    SELECT DISTINCT post.id
    FROM post
    JOIN file ON post.image_id = file.id
    JOIN blocked_image ON (
        length(replace((file.hash # blocked_image.hash)::text, '0', ''))
    ) < 15
    WHERE post.deleted = false AND file.hash is not null
    """

    return list(db.session.execute(text(sql)).scalars())


def notify_admin(title, url, author_id, notif_type, subtype, targets):
    for admin in Site.admins():
        notify = Notification(
            title=title,
            url=url,
            user_id=admin.id,
            author_id=author_id,
            notif_type=notif_type,
            subtype=subtype,
            targets=targets,
        )
        admin.unread_notifications += 1
        db.session.add(notify)
    db.session.commit()


def reported_posts(user_id, admin_ids) -> List[int]:
    if user_id is None:
        return []
    if user_id in admin_ids:
        post_ids = list(
            db.session.execute(
                text('SELECT id FROM "post" WHERE reports > 0')
            ).scalars()
        )
    else:
        community_ids = [community.id for community in moderating_communities(user_id)]
        if len(community_ids) > 0:
            post_ids = list(
                db.session.execute(
                    text(
                        'SELECT id FROM "post" WHERE reports > 0 AND community_id IN :community_ids'
                    ),
                    {"community_ids": tuple(community_ids)},
                ).scalars()
            )
        else:
            return []
    return post_ids


def reported_post_replies(user_id, admin_ids) -> List[int]:
    if user_id is None:
        return []
    if user_id in admin_ids:
        post_reply_ids = list(
            db.session.execute(
                text('SELECT id FROM "post_reply" WHERE reports > 0')
            ).scalars()
        )
    else:
        community_ids = [community.id for community in moderating_communities(user_id)]
        post_reply_ids = list(
            db.session.execute(
                text(
                    'SELECT id FROM "post_reply" WHERE reports > 0 AND community_id IN :community_ids'
                ),
                {"community_ids": community_ids},
            ).scalars()
        )
    return post_reply_ids


def possible_communities():
    which_community = {}
    joined = joined_communities(current_user.get_id())
    moderating = moderating_communities(current_user.get_id())
    comms = []
    already_added = set()
    for c in moderating:
        if c.id not in already_added:
            comms.append((c.id, c.display_name()))
            already_added.add(c.id)
    if len(comms) > 0:
        which_community["Moderating"] = comms
    comms = []
    for c in joined:
        if c.id not in already_added:
            comms.append((c.id, c.display_name()))
            already_added.add(c.id)
    if len(comms) > 0:
        which_community["Joined communities"] = comms
    comms = []
    for c in (
        db.session.query(
            Community.id, Community.ap_id, Community.title, Community.ap_domain
        )
        .filter(Community.banned == False)
        .order_by(Community.title)
        .all()
    ):
        if c.id not in already_added:
            if c.ap_id is None:
                display_name = c.title
            else:
                display_name = f"{c.title}@{c.ap_domain}"
            comms.append((c.id, display_name))
            already_added.add(c.id)
    if len(comms) > 0:
        which_community["Others"] = comms
    return which_community


def user_notes(user_id):
    if user_id is None:
        return {}
    result = {}
    for note in UserNote.query.filter(UserNote.user_id == user_id).all():
        result[note.target_id] = note.body
    return result


class SqlKeysetPagination:
    """Wrapper to make sqlakeyset pages more similar to existing Flask pagination interface"""

    def __init__(self, page_obj):
        self.items = page_obj
        self._page_obj = page_obj

    @property
    def has_next(self):
        return self._page_obj.paging.has_next

    @property
    def has_prev(self):
        return self._page_obj.paging.has_previous

    @property
    def next_bookmark(self):
        return self._page_obj.paging.bookmark_next if self.has_next else None

    @property
    def prev_bookmark(self):
        return self._page_obj.paging.bookmark_previous if self.has_prev else None


@event.listens_for(User.unread_notifications, "set")
def on_unread_notifications_set(target, value, oldvalue, initiator):
    if value != oldvalue and current_app.config["NOTIF_SERVER"]:
        publish_sse_event(
            f"notifications:{target.id}", json.dumps({"num_notifs": value})
        )


def publish_sse_event(key, value):
    r = get_redis_connection()
    r.publish(key, value)


def apply_feed_url_rules(self):
    if "-" in self.url.data.strip():
        self.url.errors.append(_l("- cannot be in Url. Use _ instead?"))
        return False

    if not self.public.data and not "/" in self.url.data.strip():
        self.url.data = (
            self.url.data.strip().lower() + "/" + current_user.user_name.lower()
        )
    elif self.public.data and "/" in self.url.data.strip():
        self.url.data = self.url.data.strip().split("/", 1)[0]
    else:
        self.url.data = self.url.data.strip().lower()

    # Allow alphanumeric characters and underscores (a-z, A-Z, 0-9, _)
    if self.public.data:
        regex = r"^[a-zA-Z0-9_]+$"
    else:
        regex = r"^[a-zA-Z0-9_]+(?:/" + current_user.user_name.lower() + ")?$"
    if not re.match(regex, self.url.data):
        self.url.errors.append(
            _l("Feed urls can only contain letters, numbers, and underscores.")
        )
        return False

    try:
        self.feed_id
    except AttributeError:
        feed = Feed.query.filter(Feed.name == self.url.data).first()
    else:
        feed = (
            Feed.query.filter(Feed.name == self.url.data)
            .filter(Feed.id != self.feed_id)
            .first()
        )
    if feed is not None:
        self.url.errors.append(_l("A Feed with this url already exists."))
        return False
    return True


# notification destination user helper function to make sure the
# notification text is stored in the database using the language of the
# recipient, rather than the language of the originator
def get_recipient_language(user_id: int) -> str:
    lang_to_use = ""

    # look up the user in the db based on the id
    recipient = db.session.query(User).get(user_id)

    # if the user has language_id set, use that
    if recipient.language_id:
        lang = db.session.query(Language).get(recipient.language_id)
        lang_to_use = lang.code

    # else if the user has interface_language use that
    elif recipient.interface_language:
        lang_to_use = recipient.interface_language

    # else default to english
    else:
        lang_to_use = "en"

    return lang_to_use


def safe_order_by(sort_param: str, model, allowed_fields: set):
    """
    Returns a SQLAlchemy order_by clause for a given model and sort parameter. Guards against SQL injection.

    Parameters:
        sort_param (str): The user-supplied sort string (e.g., 'name desc').
        model (db.Model): The SQLAlchemy model class to sort on.
        allowed_fields (set): A set of allowed field names (str) from the model.

    Returns:
        A SQLAlchemy order_by clause (asc/desc column expression).

    Example usage:
        sort_param = request.args.get('sort_by', 'post_reply_count desc')
        allowed_fields = {'name', 'created_at', 'post_reply_count'}

        communities = communities.order_by(
            safe_order_by(sort_param, Community, allowed_fields)
        )
    """
    parts = sort_param.strip().split()
    field_name = parts[0]
    direction = parts[1].lower() if len(parts) > 1 else "asc"

    if field_name in allowed_fields and hasattr(model, field_name):
        column = getattr(model, field_name)
        if direction == "desc":
            return desc(column)
        else:
            return asc(column)
    else:
        # Return a default safe order if invalid input
        default_field = next(iter(allowed_fields))
        return desc(getattr(model, default_field))


def render_from_tpl(tpl: str) -> str:
    """
    Replace tags in `template` like {% week %}, {%day%}, {% month %}, {%year%}
    with the corresponding values.
    """
    date = utcnow()

    # Words to replace
    replacements = {
        "week": f"{date.isocalendar()[1]:02d}",
        "day": f"{date.day:02d}",
        "month": f"{date.month:02d}",
        "year": str(date.year),
    }

    # Regex to find {%   word   %}, spaces will be ignored
    pattern = re.compile(r"\{\%\s*(week|day|month|year)\s*\%\}")

    # Substitute each match with its replacement
    def _sub(match):
        key = match.group(1)
        return replacements.get(key, match.group(0))

    return pattern.sub(_sub, tpl)


@lru_cache(maxsize=None)
def get_timezones():
    """
    returns an OrderedDict of timezones:
    {
       'Africa': [('Africa/Abidjan','Africa/Abidjan'), ...],
       'America': [('America/New_York','America/New_York'), ...],
       ...
    }
    """
    by_region = OrderedDict()
    for tz in sorted(available_timezones()):
        if "/" in tz:
            region, _ = tz.split("/", 1)
            if region in ["Arctic", "Atlantic", "Etc", "Other"]:
                continue
            by_region.setdefault(region, []).append((tz, tz))
    return by_region


@cache.memoize(timeout=6000)
def low_value_reposters() -> List[int]:
    result = db.session.execute(
        text(
            'SELECT id FROM "user" WHERE bot = true or bot_override = true or suppress_crossposts = true'
        )
    ).scalars()
    return list(result)


def orjson_response(obj, status=200, headers=None):
    return Response(
        response=orjson.dumps(obj),
        status=status,
        headers=headers,
        mimetype="application/json",
    )


def is_valid_xml_utf8(pystring):
    """Check if a string is like valid UTF-8 XML content."""
    if isinstance(pystring, str):
        pystring = pystring.encode("utf-8", errors="ignore")

    s = pystring
    c_end = len(s)
    i = 0

    while i < c_end - 2:
        if s[i] & 0x80:
            # Check for forbidden characters
            if i + 2 < c_end:
                next3 = (s[i] << 16) | (s[i + 1] << 8) | s[i + 2]
                # 0xefbfbe and 0xefbfbf are utf-8 encodings of forbidden characters \ufffe and \uffff
                if next3 == 0xEFBFBE or next3 == 0xEFBFBF:
                    return False
                # 0xeda080 and 0xedbfbf are utf-8 encodings of \ud800 and \udfff (surrogate blocks)
                if 0xEDA080 <= next3 <= 0xEDBFBF:
                    return False
        elif s[i] < 9 or s[i] == 11 or s[i] == 12 or (14 <= s[i] <= 31) or s[i] == 127:
            return False  # invalid ascii char
        i += 1

    while i < c_end:
        if not (s[i] & 0x80) and (
            s[i] < 9 or s[i] == 11 or s[i] == 12 or (14 <= s[i] <= 31) or s[i] == 127
        ):
            return False  # invalid ascii char
        i += 1

    return True


def archive_post(post_id: int):
    from app import redis_client
    import os

    session = get_task_session()
    try:
        with patch_db_session(session):
            if current_app.debug:
                filename = f"post_{post_id}{gibberish(5)}.json"
            else:
                filename = f"post_{post_id}.json"
            with redis_client.lock(
                f"lock:post:{post_id}", timeout=300, blocking_timeout=6
            ):
                post = session.query(Post).get(post_id)

                if post is None:
                    return

                # Delete thumbnail and medium sized versions if post has an image
                if post.image_id is not None:
                    image_file = session.query(File).get(post.image_id)
                    if image_file:
                        if store_files_in_s3():
                            boto3_session = boto3.session.Session()
                            s3 = boto3_session.client(
                                service_name="s3",
                                region_name=current_app.config["S3_REGION"],
                                endpoint_url=current_app.config["S3_ENDPOINT"],
                                aws_access_key_id=current_app.config["S3_ACCESS_KEY"],
                                aws_secret_access_key=current_app.config[
                                    "S3_ACCESS_SECRET"
                                ],
                            )

                        # Delete thumbnail
                        if image_file.thumbnail_path:
                            if image_file.thumbnail_path.startswith("app/"):
                                # Local file deletion
                                try:
                                    os.unlink(image_file.thumbnail_path)
                                except (OSError, FileNotFoundError):
                                    pass
                            elif (
                                store_files_in_s3()
                                and image_file.thumbnail_path.startswith(
                                    f'https://{current_app.config["S3_PUBLIC_URL"]}'
                                )
                            ):
                                # S3 file deletion
                                try:
                                    s3_key = image_file.thumbnail_path.split(
                                        current_app.config["S3_PUBLIC_URL"]
                                    )[-1].lstrip("/")
                                    s3.delete_object(
                                        Bucket=current_app.config["S3_BUCKET"],
                                        Key=s3_key,
                                    )
                                except Exception:
                                    pass
                            image_file.thumbnail_path = None

                        # Delete medium sized version (file_path)
                        if image_file.file_path:
                            if image_file.file_path.startswith("app/"):
                                # Local file deletion
                                try:
                                    os.unlink(image_file.file_path)
                                except (OSError, FileNotFoundError):
                                    pass
                            elif (
                                store_files_in_s3()
                                and image_file.file_path.startswith(
                                    f'https://{current_app.config["S3_PUBLIC_URL"]}'
                                )
                            ):
                                # S3 file deletion
                                try:
                                    s3_key = image_file.file_path.split(
                                        current_app.config["S3_PUBLIC_URL"]
                                    )[-1].lstrip("/")
                                    s3.delete_object(
                                        Bucket=current_app.config["S3_BUCKET"],
                                        Key=s3_key,
                                    )
                                except Exception:
                                    pass
                            image_file.file_path = None

                        if store_files_in_s3():
                            s3.close()

                    session.commit()

                if (
                    post.reply_count == 0
                    and (post.body is None or len(post.body) < 200)
                ):  # don't save to json when the url of the json will be longer than the savings from removing the body
                    return

                save_this = {}

                save_this["id"] = post.id
                save_this["version"] = 1
                save_this["body"] = post.body
                save_this["body_html"] = post.body_html
                save_this["replies"] = []
                post.body = None
                post.body_html = None
                if post.reply_count:
                    from app.post.util import post_replies

                    # Get replies sorted by 'hot' with scores preserved - keep hierarchical structure
                    hot_replies = post_replies(
                        post, "hot", None, db_only=True
                    )  # No viewer to get all replies

                    # Serialization of hierarchical tree
                    def serialize_tree(reply_tree):
                        result = []
                        for reply_dict in reply_tree:
                            comment = reply_dict["comment"]
                            serialized = {
                                "id": int(comment.id) if comment.id else None,
                                "body": str(comment.body) if comment.body else "",
                                "body_html": str(comment.body_html)
                                if comment.body_html
                                else "",
                                "posted_at": comment.posted_at.isoformat()
                                if comment.posted_at
                                else None,
                                "edited_at": comment.edited_at.isoformat()
                                if comment.edited_at
                                else None,
                                "score": int(comment.score) if comment.score else 0,
                                "ranking": float(comment.ranking)
                                if comment.ranking
                                else 0.0,
                                "parent_id": int(comment.parent_id)
                                if comment.parent_id
                                else None,
                                "distinguished": bool(comment.distinguished),
                                "deleted": bool(comment.deleted),
                                "deleted_by": int(comment.deleted_by)
                                if comment.deleted_by
                                else None,
                                "user_id": int(comment.user_id)
                                if comment.user_id
                                else None,
                                "depth": int(comment.depth) if comment.depth else 0,
                                "language_id": int(comment.language_id)
                                if comment.language_id
                                else None,
                                "replies_enabled": bool(comment.replies_enabled),
                                "community_id": int(comment.community_id)
                                if comment.community_id
                                else None,
                                "up_votes": int(comment.up_votes)
                                if comment.up_votes
                                else 0,
                                "down_votes": int(comment.down_votes)
                                if comment.down_votes
                                else 0,
                                "child_count": int(comment.child_count)
                                if comment.child_count
                                else 0,
                                "path": list(comment.path) if comment.path else [],
                                "author_name": str(comment.author.display_name())
                                if comment.author and comment.author.display_name()
                                else "Unknown",
                                "author_id": int(comment.author.id)
                                if comment.author and comment.author.id
                                else None,
                                "author_indexable": bool(comment.author.indexable)
                                if comment.author
                                else True,
                                "author_deleted": bool(comment.author.deleted)
                                if comment.author
                                else False,
                                "author_user_name": comment.author.user_name
                                if comment.author
                                else False,
                                "author_ap_id": comment.author.ap_id
                                if comment.author
                                else False,
                                "author_ap_profile_id": comment.author.ap_profile_id
                                if comment.author
                                else False,
                                "author_reputation": comment.author.reputation
                                if comment.author
                                else 0,
                                "author_created": comment.author.created.isoformat()
                                if comment.author
                                else None,
                                "author_ap_domain": comment.author.ap_domain
                                if comment.author
                                else "",
                                "author_bot": comment.author.bot
                                if comment.author
                                else False,
                                "author_banned": comment.author.banned
                                if comment.author
                                else False,
                                "replies": serialize_tree(reply_dict["replies"]),
                            }
                            result.append(serialized)
                        return result

                    save_this["replies"] = serialize_tree(hot_replies)

                if store_files_in_s3():
                    # upload to s3
                    boto3_session = boto3.session.Session()
                    s3 = boto3_session.client(
                        service_name="s3",
                        region_name=current_app.config["S3_REGION"],
                        endpoint_url=current_app.config["S3_ENDPOINT"],
                        aws_access_key_id=current_app.config["S3_ACCESS_KEY"],
                        aws_secret_access_key=current_app.config["S3_ACCESS_SECRET"],
                    )

                    # upload orjson(save_this) to a file in S3 named f'archived/{filename}'
                    # save url to  new file into s3_url variable
                    s3_key = f"archived/{filename}.gz"
                    json_data = orjson.dumps(save_this)
                    compressed_data = gzip.compress(json_data)

                    s3.put_object(
                        Bucket=current_app.config["S3_BUCKET"],
                        Key=s3_key,
                        Body=compressed_data,
                        ContentType="application/gzip",
                        ContentEncoding="gzip",
                    )

                    s3_url = f"https://{current_app.config['S3_PUBLIC_URL']}/{s3_key}"

                    s3.close()
                    post.archived = s3_url
                else:
                    ensure_directory_exists("app/static/media/archived")
                    file_path = f"app/static/media/archived/{filename}"
                    with gzip.open(file_path + ".gz", "wb") as f:
                        f.write(orjson.dumps(save_this))
                    post.archived = file_path + ".gz"

                session.commit()

                # Delete all post_replies associated with the post
                # First, get all reply IDs that have bookmarks by users other than the reply author
                bookmarked_reply_ids = set(
                    session.execute(
                        text("""
                        SELECT DISTINCT prb.post_reply_id
                        FROM post_reply_bookmark prb
                        JOIN post_reply pr ON prb.post_reply_id = pr.id
                        WHERE pr.post_id = :post_id
                    """),
                        {"post_id": post.id},
                    ).scalars()
                )

                for reply in (
                    session.query(PostReply)
                    .filter(PostReply.post_id == post.id)
                    .order_by(desc(PostReply.created_at))
                ):
                    if reply.id not in bookmarked_reply_ids:
                        reply.delete_dependencies()
                        session.delete(reply)
                        session.commit()

    except Exception:
        session.rollback()
        raise
    finally:
        session.close()


def user_in_restricted_country(user: User) -> bool:
    restricted_countries = get_setting("nsfw_country_restriction", "").split("\n")
    return user.ip_address_country and user.ip_address_country in [
        country_code.strip() for country_code in restricted_countries
    ]


@cache.memoize(timeout=80600)
def libretranslate_string(text: str, source: str, target: str):
    try:
        lt = LibreTranslateAPI(
            current_app.config["TRANSLATE_ENDPOINT"],
            api_key=current_app.config["TRANSLATE_KEY"],
        )
        return lt.translate(text, source=source, target=target)
    except Exception as e:
        current_app.logger.exception(str(e))
        return ""


def to_srgb(im: Image.Image, assume="sRGB"):
    """Convert a jpeg to sRGB, from other color profiles like CMYK. Test with testing_data/sample-wonky.profile.jpg.
    See https://civitai.com/articles/18193 for background and the source of this code."""
    srgb_cms = ImageCms.createProfile("sRGB")
    srgb_wrap = ImageCms.ImageCmsProfile(srgb_cms)

    # 1) source profile
    icc_bytes = im.info.get("icc_profile")
    if icc_bytes:
        src = ImageCms.ImageCmsProfile(io.BytesIO(icc_bytes))
    else:
        src = ImageCms.createProfile(assume)

    # 2) CMYK → RGB first
    if im.mode == "CMYK":
        im = im.convert("RGB")

    try:
        im = ImageCms.profileToProfile(
            im,
            src,
            srgb_cms,
            outputMode="RGB",
            renderingIntent=0,
            flags=ImageCms.Flags["BLACKPOINTCOMPENSATION"],
        )
        # keep an sRGB tag just in case
        im.info["icc_profile"] = srgb_wrap.tobytes()
    except ImageCms.PyCMSError:
        # Fallback: just convert without ICC
        im = im.convert("RGB")
    except AttributeError:
        # Fallback, older versions of PIL have a different attribute name
        try:
            im = ImageCms.profileToProfile(
                im,
                src,
                srgb_cms,
                outputMode="RGB",
                renderingIntent=0,
                flags=ImageCms.FLAGS["BLACKPOINTCOMPENSATION"],
            )
            # keep an sRGB tag just in case
            im.info["icc_profile"] = srgb_wrap.tobytes()
        except ImageCms.PyCMSError:
            pass

    return im


@cache.memoize(timeout=30)
def show_explore():
    return num_topics() > 0 or num_feeds() > 0


def expand_hex_color(text: str) -> str:
    new_text = "#" + text[1] * 2 + text[2] * 2 + text[3] * 2
    return new_text


def scale_gif(path, scale, new_path=None):
    # from https://stackoverflow.com/a/69850807
    gif = Image.open(path)
    if not new_path:
        new_path = path
    old_gif_information = {
        'loop': bool(gif.info.get('loop', 1)),
        'duration': gif.info.get('duration', 40),
        'background': gif.info.get('background', 223),
        'extension': gif.info.get('extension', (b'NETSCAPE2.0')),
        'transparency': gif.info.get('transparency', 223)
    }
    new_frames = get_new_frames(gif, scale)
    save_new_gif(new_frames, old_gif_information, new_path)


def get_new_frames(gif, scale):
    new_frames = []
    actual_frames = gif.n_frames
    for frame in range(actual_frames):
        gif.seek(frame)
        new_frame = Image.new('RGBA', gif.size)
        new_frame.paste(gif)
        new_frame.thumbnail(scale)
        new_frames.append(new_frame)
    return new_frames


def save_new_gif(new_frames, old_gif_information, new_path):
    new_frames[0].save(new_path,
                       save_all = True,
                       append_images = new_frames[1:],
                       duration = old_gif_information['duration'],
                       loop = old_gif_information['loop'],
                       background = old_gif_information['background'],
                       extension = old_gif_information['extension'] ,
                       transparency = old_gif_information['transparency'])


def human_filesize(size_bytes):
    """Convert bytes to human-readable string (e.g. 1.2 MB)."""
    if size_bytes == 0:
        return "0 B"
    units = ("B", "KB", "MB", "GB", "TB", "PB")
    i = 0
    while size_bytes >= 1024 and i < len(units) - 1:
        size_bytes /= 1024.0
        i += 1
    return f"{size_bytes:.1f} {units[i]}"


# Private Registration Utility Functions
def is_private_registration_enabled():
    """Check if private registration feature is enabled"""
    # Check environment variable first, then fall back to database setting
    env_value = os.environ.get("PRIVATE_REGISTRATION_ENABLED")
    if env_value is not None:
        return env_value.lower() == "true"
    return get_setting("PRIVATE_REGISTRATION_ENABLED", "false").lower() == "true"


def get_private_registration_secret():
    """Get the private registration secret from environment"""
    return os.environ.get("PRIVATE_REGISTRATION_SECRET", "")


def get_private_registration_allowed_ips():
    """Get list of allowed IP ranges for private registration"""
    ips = get_setting("PRIVATE_REGISTRATION_IPS", "")
    if not ips:
        return []
    return [ip.strip() for ip in ips.split(",") if ip.strip()]


def should_log_private_registration_attempts():
    """Check if registration attempts should be logged"""
    return get_setting("PRIVATE_REGISTRATION_LOG_ATTEMPTS", "true").lower() == "true"<|MERGE_RESOLUTION|>--- conflicted
+++ resolved
@@ -2777,22 +2777,18 @@
     if g and hasattr(g, "site") and g.site.language_id:
         return g.site.language_id
     else:
-<<<<<<< HEAD
-        english = Language.query.filter(Language.code == "en").first()
-=======
-        english = db.session.query(Language).filter(Language.code == 'en').first()
->>>>>>> 6ed8eabc
+        english = db.session.query(Language).filter(Language.code == "en").first()
         return english.id if english else None
 
 
 def site_language_code(site=None):
     if site is not None and site.language_id:
         return db.session.query(Language).get(site.language_id).code
-    if g and hasattr(g, 'site') and g.site.language_id:
+    if g and hasattr(g, "site") and g.site.language_id:
         return db.session.query(Language).get(g.site.language_id).code
     else:
-        english = db.session.query(Language).filter(Language.code == 'en').first()
-        return english.code if english else ''
+        english = db.session.query(Language).filter(Language.code == "en").first()
+        return english.code if english else ""
 
 
 def read_language_choices() -> List[tuple]:
@@ -4403,11 +4399,11 @@
     if not new_path:
         new_path = path
     old_gif_information = {
-        'loop': bool(gif.info.get('loop', 1)),
-        'duration': gif.info.get('duration', 40),
-        'background': gif.info.get('background', 223),
-        'extension': gif.info.get('extension', (b'NETSCAPE2.0')),
-        'transparency': gif.info.get('transparency', 223)
+        "loop": bool(gif.info.get("loop", 1)),
+        "duration": gif.info.get("duration", 40),
+        "background": gif.info.get("background", 223),
+        "extension": gif.info.get("extension", (b"NETSCAPE2.0")),
+        "transparency": gif.info.get("transparency", 223),
     }
     new_frames = get_new_frames(gif, scale)
     save_new_gif(new_frames, old_gif_information, new_path)
@@ -4418,7 +4414,7 @@
     actual_frames = gif.n_frames
     for frame in range(actual_frames):
         gif.seek(frame)
-        new_frame = Image.new('RGBA', gif.size)
+        new_frame = Image.new("RGBA", gif.size)
         new_frame.paste(gif)
         new_frame.thumbnail(scale)
         new_frames.append(new_frame)
@@ -4426,14 +4422,16 @@
 
 
 def save_new_gif(new_frames, old_gif_information, new_path):
-    new_frames[0].save(new_path,
-                       save_all = True,
-                       append_images = new_frames[1:],
-                       duration = old_gif_information['duration'],
-                       loop = old_gif_information['loop'],
-                       background = old_gif_information['background'],
-                       extension = old_gif_information['extension'] ,
-                       transparency = old_gif_information['transparency'])
+    new_frames[0].save(
+        new_path,
+        save_all=True,
+        append_images=new_frames[1:],
+        duration=old_gif_information["duration"],
+        loop=old_gif_information["loop"],
+        background=old_gif_information["background"],
+        extension=old_gif_information["extension"],
+        transparency=old_gif_information["transparency"],
+    )
 
 
 def human_filesize(size_bytes):
