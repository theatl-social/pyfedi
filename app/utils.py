from __future__ import annotations

import base64
import bisect
import gzip
import hashlib
import io
import mimetypes
import math
import random
import urllib
import warnings
from collections import defaultdict, OrderedDict
from contextlib import contextmanager
from datetime import datetime, timedelta, date
from functools import wraps, lru_cache
from json import JSONDecodeError
from time import sleep
from typing import List, Tuple, Optional
from urllib.parse import urlparse, parse_qs, urlencode
from zoneinfo import available_timezones

import flask
import httpx
import jwt
import markdown2
import redis
from bs4 import BeautifulSoup, MarkupResemblesLocatorWarning
import orjson

from app.markdown_extras import apply_enhanced_image_attributes
from app.translation import LibreTranslateAPI

warnings.filterwarnings("ignore", category=MarkupResemblesLocatorWarning)
import os
from furl import furl
from flask import (
    current_app,
    json,
    redirect,
    url_for,
    request,
    make_response,
    Response,
    g,
    flash,
    abort,
)
from flask_babel import _, lazy_gettext as _l
from flask_login import current_user, logout_user
from flask_wtf.csrf import validate_csrf
from sqlalchemy import text, or_, desc, asc, event
from sqlalchemy.orm import Session
from wtforms.fields import SelectMultipleField, StringField
from wtforms.widgets import ListWidget, CheckboxInput, TextInput
from wtforms.validators import ValidationError
from markupsafe import Markup
import boto3
from app import db, cache, httpx_client, celery, plugins
from app.constants import *
import re
from PIL import Image, ImageOps, ImageCms

from captcha.audio import AudioCaptcha
from captcha.image import ImageCaptcha

from app.models import (
    Settings,
    Domain,
    Instance,
    BannedInstances,
    User,
    Community,
    DomainBlock,
    IpBan,
    Site,
    Post,
    utcnow,
    Filter,
    CommunityMember,
    InstanceBlock,
    CommunityBan,
    Topic,
    UserBlock,
    Language,
    File,
    ModLog,
    CommunityBlock,
    Feed,
    FeedMember,
    CommunityFlair,
    CommunityJoinRequest,
    Notification,
    UserNote,
    PostReply,
    PostReplyBookmark,
    AllowedInstances,
    InstanceBan,
    Tag,
)


# Flask's render_template function, with support for themes added
def render_template(template_name: str, **context) -> Response:
    theme = current_theme()
    if theme != "" and os.path.exists(f"app/templates/themes/{theme}/{template_name}"):
        content = flask.render_template(f"themes/{theme}/{template_name}", **context)
    else:
        content = flask.render_template(template_name, **context)

    # Add nonces to all script tags that don't have them (for CSP with strict-dynamic)
    if hasattr(g, 'nonce') and g.nonce:
        import re
        # Find all <script tags with src= that don't have nonce=
        content = re.sub(
            r'<script\s+([^>]*?)src=(["\'][^"\']*["\'])(?![^>]*nonce=)',
            rf'<script \1src=\2 nonce="{g.nonce}"',
            content
        )

    # Browser caching using ETags and Cache-Control
    resp = make_response(content)
    if current_user.is_anonymous:
        if "etag" in context:
            resp.headers.add_header("ETag", context["etag"])
        resp.headers.add_header(
            "Cache-Control", "no-cache, max-age=600, must-revalidate"
        )

    # Early Hints-compatible Link headers (for Cloudflare or supporting proxies)
    resp.headers["Link"] = (
        "</bootstrap/static/css/bootstrap.min.css>; rel=preload; as=style, "
        "</bootstrap/static/umd/popper.min.js>; rel=preload; as=script, "
        "</bootstrap/static/js/bootstrap.min.js>; rel=preload; as=script, "
        "</static/js/htmx.min.js>; rel=preload; as=script, "
        "</static/fonts/feather/feather.woff>; rel=preload; as=font; crossorigin"
    )

    return resp


def request_etag_matches(etag):
    if "If-None-Match" in request.headers:
        old_etag = request.headers["If-None-Match"]
        return old_etag == etag
    return False


def return_304(etag, content_type=None):
    resp = make_response("", 304)
    resp.headers.add_header("ETag", request.headers["If-None-Match"])
    resp.headers.add_header("Cache-Control", "no-cache, max-age=600, must-revalidate")
    resp.headers.add_header("Vary", "Accept, Cookie, Accept-Language")
    if content_type:
        resp.headers.set("Content-Type", content_type)
    return resp


# Jinja: when a file was modified. Useful for cache-busting
def getmtime(filename):
    if os.path.exists("app/static/" + filename):
        return os.path.getmtime("app/static/" + filename)


# do a GET request to a uri, return the result
def get_request(uri, params=None, headers=None) -> httpx.Response:
    timeout = (
        15 if "washingtonpost.com" in uri else 10
    )  # Washington Post is really slow on og:image for some reason
    if headers is None:
        headers = {
            "User-Agent": f'PieFed/{current_app.config["VERSION"]}; +https://{current_app.config["SERVER_NAME"]}'
        }
    else:
        headers.update(
            {
                "User-Agent": f'PieFed/{current_app.config["VERSION"]}; +https://{current_app.config["SERVER_NAME"]}'
            }
        )
    if params and "/webfinger" in uri:
        payload_str = urllib.parse.urlencode(params, safe=":@")
    else:
        payload_str = urllib.parse.urlencode(params) if params else None
    try:
        response = httpx_client.get(
            uri,
            params=payload_str,
            headers=headers,
            timeout=timeout,
            follow_redirects=True,
        )
    except ValueError as ex:
        # Convert to a more generic error we handle
        raise httpx.HTTPError(f"HTTPError: {str(ex)}") from None
    except httpx.ReadError as connection_error:
        try:  # retry, this time with a longer timeout
            sleep(random.randint(3, 10))
            response = httpx_client.get(
                uri,
                params=payload_str,
                headers=headers,
                timeout=timeout * 2,
                follow_redirects=True,
            )
        except Exception as e:
            current_app.logger.info(f"{uri} {connection_error}")
            raise httpx_client.ReadError(
                f"HTTPReadError: {str(e)}"
            ) from connection_error
    except httpx.HTTPError as read_timeout:
        try:  # retry, this time with a longer timeout
            sleep(random.randint(3, 10))
            response = httpx_client.get(
                uri,
                params=payload_str,
                headers=headers,
                timeout=timeout * 2,
                follow_redirects=True,
            )
        except Exception as e:
            current_app.logger.info(f"{uri} {read_timeout}")
            raise httpx.HTTPError(f"HTTPError: {str(e)}") from read_timeout
    except httpx.StreamError as stream_error:
        # Convert to a more generic error we handle
        raise httpx.HTTPError(f"HTTPError: {str(stream_error)}") from None

    return response


# Same as get_request except updates instance on failure and does not raise any exceptions
def get_request_instance(
    uri, instance: Instance, params=None, headers=None
) -> httpx.Response:
    try:
        return get_request(uri, params, headers)
    except:
        instance.failures += 1
        instance.update_dormant_gone()
        db.session.commit()
        return httpx.Response(status_code=500)


# do a HEAD request to a uri, return the result
def head_request(uri, params=None, headers=None) -> httpx.Response:
    if headers is None:
        headers = {
            "User-Agent": f'PieFed/{current_app.config["VERSION"]}; +https://{current_app.config["SERVER_NAME"]}'
        }
    else:
        headers.update(
            {
                "User-Agent": f'PieFed/{current_app.config["VERSION"]}; +https://{current_app.config["SERVER_NAME"]}'
            }
        )
    try:
        response = httpx_client.head(
            uri, params=params, headers=headers, timeout=5, allow_redirects=True
        )
    except httpx.HTTPError as er:
        current_app.logger.info(f"{uri} {er}")
        raise httpx.HTTPError(f"HTTPError: {str(er)}") from er

    return response


# Saves an arbitrary object into a persistent key-value store. cached.
# Similar to g.site.* except g.site.* is populated on every single page load so g.site is best for settings that are
# accessed very often (e.g. every page load)
@cache.memoize(timeout=500)
def get_setting(name: str, default=None):
    setting = db.session.query(Settings).filter_by(name=name).first()
    if setting is None:
        return default
    else:
        try:
            return json.loads(setting.value)
        except JSONDecodeError:
            return default


# retrieves arbitrary object from persistent key-value store
def set_setting(name: str, value):
    setting = Settings.query.filter_by(name=name).first()
    if setting is None:
        db.session.add(Settings(name=name, value=json.dumps(value)))
    else:
        setting.value = json.dumps(value)
    db.session.commit()
    cache.delete_memoized(get_setting)


# Return the contents of a file as a string. Inspired by PHP's function of the same name.
def file_get_contents(filename):
    with open(filename, "r") as file:
        contents = file.read()
    return contents


random_chars = "0123456789abcdefghijklmnopqrstuvwxyzABCDEFGHIJKLMNOPQRSTUVWXYZ"


def gibberish(length: int = 10) -> str:
    return "".join([random.choice(random_chars) for x in range(length)])


# used by @cache.cached() for home page and post caching
def make_cache_key(sort=None, post_id=None, view_filter=None):
    if current_user.is_anonymous:
        return f'{request.url}_{sort}_{post_id}_anon_{request.headers.get("Accept")}_{request.headers.get("Accept-Language")}'  # The Accept header differentiates between activitypub requests and everything else
    else:
        return f"{request.url}_{sort}_{post_id}_user_{current_user.id}"


def is_image_url(url):
    common_image_extensions = [
        ".jpg",
        ".jpeg",
        ".png",
        ".gif",
        ".bmp",
        ".tiff",
        ".webp",
        ".avif",
        ".svg+xml",
        ".svg+xml; charset=utf-8",
    ]
    mime_type = mime_type_using_head(url)
    if mime_type:
        mime_type_parts = mime_type.split("/")
        return f".{mime_type_parts[1]}" in common_image_extensions
    else:
        parsed_url = urlparse(url)
        path = parsed_url.path.lower()
        return any(path.endswith(extension) for extension in common_image_extensions)


def is_local_image_url(url):
    if not is_image_url(url):
        return False
    f = furl(url)
    return f.host in [
        "127.0.0.1",
        current_app.config["SERVER_NAME"],
        current_app.config["S3_PUBLIC_URL"],
    ]


def is_video_url(url: str) -> bool:
    common_video_extensions = [".mp4", ".webm"]
    mime_type = mime_type_using_head(url)
    if mime_type:
        mime_type_parts = mime_type.split("/")
        return f".{mime_type_parts[1]}" in common_video_extensions
    else:
        parsed_url = urlparse(url)
        path = parsed_url.path.lower()
        return any(path.endswith(extension) for extension in common_video_extensions)


def is_video_hosting_site(url: str) -> bool:
    if url is None or url == "":
        return False
    video_hosting_sites = [
        "https://youtube.com",
        "https://www.youtube.com",
        "https://youtu.be",
        "https://www.vimeo.com",
        "https://vimeo.com",
        "https://streamable.com",
        "https://www.redgifs.com/watch/",
    ]
    for starts_with in video_hosting_sites:
        if url.startswith(starts_with):
            return True

    if "videos/watch" in url:  # PeerTube
        return True

    return False


@cache.memoize(timeout=10)
def mime_type_using_head(url):
    # Find the mime type of a url by doing a HEAD request - this is the same as GET except only the HTTP headers are transferred
    try:
        response = httpx_client.head(url, timeout=5)
        response.raise_for_status()  # Raise an exception for HTTP errors
        content_type = response.headers.get("Content-Type")
        if content_type:
            if content_type == "application/octet-stream":
                return ""
            return content_type
        else:
            return ""
    except httpx.HTTPError:
        return ""


allowed_tags = [
    "p",
    "strong",
    "a",
    "ul",
    "ol",
    "li",
    "em",
    "blockquote",
    "cite",
    "br",
    "h1",
    "h2",
    "h3",
    "h4",
    "h5",
    "h6",
    "pre",
    "div",
    "code",
    "img",
    "details",
    "summary",
    "table",
    "tr",
    "td",
    "th",
    "tbody",
    "thead",
    "hr",
    "span",
    "small",
    "sub",
    "sup",
    "s",
    "tg-spoiler",
    "ruby",
    "rt",
    "rp",
]


LINK_PATTERN = re.compile(
    r"""
        \b
        (
            (?:https?://|(?<!//)www\.)    # prefix - https:// or www.
            \w[\w_\-]*(?:\.\w[\w_\-]*)*   # host
            [^<>\s"']*                    # rest of url
            (?<![?!.,:*_~);])             # exclude trailing punctuation
            (?=[?!.,:*_~);]?(?:[<\s]|$))  # make sure that we're not followed by " or ', i.e. we're outside of href="...".
        )
    """,
    re.X,
)

PERSON_PATTERN = re.compile(r"(?<![\/])@([a-zA-Z0-9_.-]*)@([a-zA-Z0-9_.-]*)\b")
COMMUNITY_PATTERN = re.compile(r"(?<![\/])!([a-zA-Z0-9_.-]*)@([a-zA-Z0-9_.-]*)\b")
FEED_PATTERN = re.compile(r"(?<![\/])~([a-zA-Z0-9_.-]*)@([a-zA-Z0-9_.-]*)\b")


# sanitise HTML using an allow list
def allowlist_html(html: str, a_target="_blank") -> str:
    # RUN THE TESTS in tests/test_allowlist_html.py whenever you alter this function, it's fragile and bugs are hard to spot.
    if html is None or html == "":
        return ""

    # Pre-escape angle brackets that aren't valid HTML tags before BeautifulSoup parsing
    # We need to distinguish between:
    # 1. Valid HTML tags (allowed or disallowed) - let BeautifulSoup handle them
    # 2. Invalid/non-HTML content in angle brackets - escape them
    def escape_non_html_brackets(match):
        tag_content = match.group(1).strip().lower()
        # Handle closing tags by removing the leading slash before extracting tag name
        if tag_content.startswith("/"):
            tag_name = tag_content[1:].split()[0]
        else:
            tag_name = tag_content.split()[0]

        # Check if this looks like a valid HTML tag (allowed or not)
        # Valid HTML tags have specific patterns
        html_tags = [
            "a",
            "abbr",
            "acronym",
            "address",
            "area",
            "article",
            "aside",
            "audio",
            "b",
            "bdi",
            "bdo",
            "big",
            "blockquote",
            "body",
            "br",
            "button",
            "canvas",
            "caption",
            "center",
            "cite",
            "code",
            "col",
            "colgroup",
            "data",
            "datalist",
            "dd",
            "del",
            "details",
            "dfn",
            "dialog",
            "dir",
            "div",
            "dl",
            "dt",
            "em",
            "embed",
            "fieldset",
            "figcaption",
            "figure",
            "font",
            "footer",
            "form",
            "frame",
            "frameset",
            "h1",
            "h2",
            "h3",
            "h4",
            "h5",
            "h6",
            "head",
            "header",
            "hr",
            "html",
            "i",
            "iframe",
            "img",
            "input",
            "ins",
            "kbd",
            "label",
            "legend",
            "li",
            "link",
            "main",
            "map",
            "mark",
            "meta",
            "meter",
            "nav",
            "noframes",
            "noscript",
            "object",
            "ol",
            "optgroup",
            "option",
            "output",
            "p",
            "param",
            "picture",
            "pre",
            "progress",
            "q",
            "rp",
            "rt",
            "ruby",
            "s",
            "samp",
            "script",
            "section",
            "select",
            "small",
            "source",
            "span",
            "strike",
            "strong",
            "style",
            "sub",
            "summary",
            "sup",
            "svg",
            "table",
            "tbody",
            "tg-spoiler",
            "td",
            "template",
            "textarea",
            "tfoot",
            "th",
            "thead",
            "time",
            "title",
            "tr",
            "track",
            "tt",
            "u",
            "ul",
            "var",
            "video",
            "wbr",
        ]

        if tag_name in html_tags:
            # This is a valid HTML tag - let BeautifulSoup handle it (it will remove if not allowed)
            return match.group(0)
        else:
            # This doesn't look like a valid HTML tag - escape it
            return f"&lt;{match.group(1)}&gt;"

    html = re.sub(r"<([^<>]+?)>", escape_non_html_brackets, html)

    # Parse the HTML using BeautifulSoup
    soup = BeautifulSoup(html, "html.parser")

    # Filter tags, leaving only safe ones
    for tag in soup.find_all():
        # If the tag is not in the allowed_tags list, remove it and its contents
        if tag.name not in allowed_tags:
            tag.extract()
        else:
            # Filter and sanitize attributes
            allowed_attrs = ['href', 'src', 'alt', 'class']
            # Add image-specific attributes for enhanced-images markdown extra
            if tag.name == 'img':
                allowed_attrs.extend(['width', 'height', 'align', 'title', 'data-enhanced-img'])

            for attr in list(tag.attrs):
<<<<<<< HEAD
                if attr not in ["href", "src", "alt", "class"]:
=======
                if attr not in allowed_attrs:
>>>>>>> d9a8c4df
                    del tag[attr]
            # Remove some mastodon guff - spans with class "invisible"
            if (
                tag.name == "span"
                and "class" in tag.attrs
                and "invisible" in tag.attrs["class"]
            ):
                tag.extract()
            # Add nofollow and target=_blank to anchors
            if tag.name == "a":
                tag.attrs["rel"] = "nofollow ugc"
                tag.attrs["target"] = a_target
            # Add loading=lazy to images
            if tag.name == "img":
                tag.attrs["loading"] = "lazy"
            if tag.name == "table":
                tag.attrs["class"] = "table"

    clean_html = str(soup)

    # substitute out the <code> snippets so that they don't inadvertently get formatted
    code_snippets, clean_html = stash_code_html(clean_html)

    # avoid returning empty anchors
    re_empty_anchor = re.compile(
        r'<a href="(.*?)" rel="nofollow ugc" target="_blank"><\/a>'
    )
    clean_html = re_empty_anchor.sub(
        r'<a href="\1" rel="nofollow ugc" target="_blank">\1</a>', clean_html
    )

    # replace lemmy's spoiler markdown left in HTML
    clean_html = clean_html.replace(
        "<h2>:::</h2>", "<p>:::</p>"
    )  # this is needed for lemmy.world/c/hardware's sidebar, for some reason.
    re_spoiler = re.compile(
        r":{3}\s*?spoiler\s+?(\S.+?)(?:\n|</p>)(.+?)(?:\n|<p>):{3}", re.S
    )
    clean_html = re_spoiler.sub(
        r"<details><summary>\1</summary><p>\2</p></details>", clean_html
    )

    # replace strikethough markdown left in HTML
    re_strikethough = re.compile(r"~~(.*)~~")
    clean_html = re_strikethough.sub(r"<s>\1</s>", clean_html)

    # replace subscript markdown left in HTML
    re_subscript = re.compile(r"~([^~\r\n\t\f\v ]+)~")
    clean_html = re_subscript.sub(r"<sub>\1</sub>", clean_html)

    # replace superscript markdown left in HTML
    re_superscript = re.compile(r"\^([^\^\r\n\t\f\v ]+)\^")
    clean_html = re_superscript.sub(r"<sup>\1</sup>", clean_html)

    # replace <img src> for mp4 with <video> - treat them like a GIF (autoplay, but initially muted)
    re_embedded_mp4 = re.compile(r'<img .*?src="(https://.*?\.mp4)".*?/>')
    clean_html = re_embedded_mp4.sub(
        r'<video class="responsive-video" controls preload="auto" autoplay muted loop playsinline disablepictureinpicture><source src="\1" type="video/mp4"></video>',
        clean_html,
    )

    # replace <img src> for webm with <video> - treat them like a GIF (autoplay, but initially muted)
    re_embedded_webm = re.compile(r'<img .*?src="(https://.*?\.webm)".*?/>')
    clean_html = re_embedded_webm.sub(
        r'<video class="responsive-video" controls preload="auto" autoplay muted loop playsinline disablepictureinpicture><source src="\1" type="video/webm"></video>',
        clean_html,
    )

    # replace <img src> for mp3 with <audio>
    re_embedded_mp3 = re.compile(r'<img .*?src="(https://.*?\.mp3)".*?/>')
    clean_html = re_embedded_mp3.sub(
        r'<audio controls><source src="\1" type="audio/mp3"></audio>', clean_html
    )

    # replace the 'static' for images hotlinked to fandom sites with 'vignette'
    re_fandom_hotlink = re.compile(
        r'<img alt="(.*?)" loading="lazy" src="https://static.wikia.nocookie.net'
    )
    clean_html = re_fandom_hotlink.sub(
        r'<img alt="\1" loading="lazy" src="https://vignette.wikia.nocookie.net',
        clean_html,
    )

    # replace ruby markdown like {漢字|かんじ}
    re_ruby = re.compile(r"\{(.+?)\|(.+?)\}")
    clean_html = re_ruby.sub(
        r"<ruby>\1<rp>(</rp><rt>\2</rt><rp>)</rp></ruby>", clean_html
    )

    # bring back the <code> snippets
    clean_html = pop_code(code_snippets, clean_html)

    return clean_html


def escape_non_html_angle_brackets(text: str) -> str:
    # Step 1: Extract inline and block code, replacing with placeholders
    code_snippets, text = stash_code_md(text)

    # Step 2: Escape <...> unless they look like valid HTML tags
    def escape_tag(match):
        tag_content = match.group(1).strip().lower()
        # Handle closing tags by removing the leading slash before extracting tag name
        if tag_content.startswith("/"):
            tag_name = tag_content[1:].split()[0]
        else:
            tag_name = tag_content.split()[0]
        emoticons = [
            "3",  # heart
            "\\3",  # broken heart
            "|:‑)",  # santa claus *<|:‑)
            ":‑|",  # dumb, dunce-like
        ]
        if (
            tag_name in allowed_tags
            or re.match(LINK_PATTERN, tag_content)
            or tag_content in emoticons
        ):
            return match.group(0)
        else:
            return f"&lt;{match.group(1)}&gt;"

    text = re.sub(r"<([^<>]+?)>", escape_tag, text)

    # Step 3: Restore code blocks
    text = pop_code(code_snippets=code_snippets, text=text)

    return text


def handle_double_bolds(text: str) -> str:
    """
    Handles properly assigning <strong> tags to **bolded** words in markdown even if there are **two** of them in the
    same sentence.
    """

    # Step 1: Extract inline and block code, replacing with placeholders
    code_snippets, text = stash_code_md(text)

    # Step 2: Wrap **bold** sections with <strong></strong>
    # Regex is slightly modified from markdown2 source code
    re_bold = re.compile(r"(\*\*)(?=\S)(.+?[*]?)(?<=\S)\1")
    text = re_bold.sub(r"<strong>\2</strong>", text)

    # Step 3: Restore code blocks
    text = pop_code(code_snippets=code_snippets, text=text)

    return text


def escape_img(raw_html: str) -> str:
    """Prevents embedding images for places where an image would break formatting."""

    re_img = re.compile(r"<img.+?>")
    raw_html = re_img.sub(r"<code><image placeholder></code>", raw_html)

    return raw_html


def handle_lemmy_autocomplete(text: str) -> str:
    """
    Handles markdown formatted links that are in the format that lemmy autocompletes users/communities to and replaces
    them with instance-agnostic links.

    Lemmy autocomplete format:
        [!news@lemmy.world](https://lemmy.world/c/news)
    Convert this to:
        !news@lemmy.world

    ...which will be later converted to an instance-local link
    """

    # Step 1: Extract inline and block code, replacing with placeholders
    code_snippets, text = stash_code_md(text)

    # Step 2: ID all the markdown-formatted links and check the part in [] if it matches comm/person/feed formats
    def sub_non_formatted_actor(match):
        bracket_part = match.group(1)
        if re.match(COMMUNITY_PATTERN, bracket_part):
            return bracket_part
        elif re.match(PERSON_PATTERN, bracket_part):
            return bracket_part
        elif re.match(FEED_PATTERN, bracket_part):
            return bracket_part
        return match.group(0)

    re_link = re.compile(r"\[((!|@|~).*?)\]\(.*?\)")

    text = re.sub(re_link, sub_non_formatted_actor, text)

    # Step 3: Restore code blocks
    text = pop_code(code_snippets=code_snippets, text=text)

    return text


# use this for Markdown irrespective of origin, as it can deal with both soft break newlines ('\n' used by PieFed) and hard break newlines ('  \n' or ' \\n')
# ' \\n' will create <br /><br /> instead of just <br />, but hopefully that's acceptable.
def markdown_to_html(
    markdown_text, anchors_new_tab=True, allow_img=True, a_target="_blank"
) -> str:
    if markdown_text:
        # Escape <...> if it’s not a real HTML tag
        markdown_text = escape_non_html_angle_brackets(
            markdown_text
        )  # To handle situations like https://ani.social/comment/9666667

        markdown_text = handle_double_bolds(
            markdown_text
        )  # To handle bold in two places in a sentence
        markdown_text = handle_lemmy_autocomplete(markdown_text)

        markdown_text = markdown_text.replace('þ', 'th')

        try:
<<<<<<< HEAD
            raw_html = markdown2.markdown(
                markdown_text,
                extras={
                    "middle-word-em": False,
                    "tables": True,
                    "fenced-code-blocks": None,
                    "strike": True,
                    "tg-spoiler": True,
                    "link-patterns": [(LINK_PATTERN, r"\1")],
                    "breaks": {"on_newline": True, "on_backslash": True},
                    "tag-friendly": True,
                    "smarty-pants": True,
                },
            )
=======
            md = markdown2.Markdown(extras={'middle-word-em': False, 'tables': True, 'fenced-code-blocks': None, 'strike': True,
                                            'tg-spoiler': True, 'link-patterns': [(LINK_PATTERN, r'\1')],
                                            'breaks': {'on_newline': True, 'on_backslash': True},
                                            'tag-friendly': True, 'smarty-pants': True,
                                            'enhanced-images': True})
            raw_html = md.convert(markdown_text)
            # Apply enhanced image attributes after markdown processing
            raw_html = apply_enhanced_image_attributes(raw_html, md)
>>>>>>> d9a8c4df
        except TypeError:
            # weird markdown, like https://mander.xyz/u/tty1 and https://feddit.uk/comment/16076443,
            # causes "markdown2.Markdown._color_with_pygments() argument after ** must be a mapping, not bool" error, so try again without fenced-code-blocks extra
            try:
<<<<<<< HEAD
                raw_html = markdown2.markdown(
                    markdown_text,
                    extras={
                        "middle-word-em": False,
                        "tables": True,
                        "strike": True,
                        "tg-spoiler": True,
                        "link-patterns": [(LINK_PATTERN, r"\1")],
                        "breaks": {"on_newline": True, "on_backslash": True},
                        "tag-friendly": True,
                        "smarty-pants": True,
                    },
                )
=======
                md = markdown2.Markdown(extras={'middle-word-em': False, 'tables': True, 'strike': True,
                                                'tg-spoiler': True, 'link-patterns': [(LINK_PATTERN, r'\1')],
                                                'breaks': {'on_newline': True, 'on_backslash': True},
                                                'tag-friendly': True, 'smarty-pants': True,
                                                'enhanced-images': True})
                raw_html = md.convert(markdown_text)
                # Apply enhanced image attributes after markdown processing
                raw_html = apply_enhanced_image_attributes(raw_html, md)
>>>>>>> d9a8c4df
            except:
                raw_html = ""

        if not allow_img:
            raw_html = escape_img(raw_html)

        return allowlist_html(raw_html, a_target=a_target if anchors_new_tab else "")
    else:
        return ""


# this function lets local users use the more intuitive soft-breaks for newlines, but actually stores the Markdown in Lemmy-compatible format
# Reasons for this:
# 1. it's what any adapted Lemmy apps using an API would expect
# 2. we've reverted to sending out Markdown in 'source' because:
#    a. Lemmy doesn't convert '<details><summary>' back into its '::: spoiler' format
#    b. anything coming from another PieFed instance would get reduced with html_to_text()
#    c. raw 'https' strings in code blocks are being converted into <a> links for HTML that Lemmy then converts back into []()
def piefed_markdown_to_lemmy_markdown(piefed_markdown: str):
    # only difference is newlines for soft breaks.
    re_breaks = re.compile(r"(\S)(\r\n)")
    lemmy_markdown = re_breaks.sub(r"\1  \2", piefed_markdown)
    return lemmy_markdown


def markdown_to_text(markdown_text) -> str:
    if not markdown_text or markdown_text == "":
        return ""
    return markdown_text.replace("# ", "")


def html_to_text(html) -> str:
    if html is None or html == "":
        return ""
    soup = BeautifulSoup(html, "html.parser")
    return soup.get_text()


def mastodon_extra_field_link(extra_field: str) -> str:
    soup = BeautifulSoup(extra_field, "html.parser")
    for tag in soup.find_all("a"):
        return tag["href"]


def microblog_content_to_title(html: str) -> str:
    title = ""
    if "<p>" in html:
        soup = BeautifulSoup(html, "html.parser")
        for tag in soup.find_all("p"):
            title = tag.get_text(separator=" ")
            if title and title.strip() != "" and len(title.strip()) >= 5:
                break
    else:
        title = html_to_text(html)

    period_index = title.find(".")
    question_index = title.find("?")
    exclamation_index = title.find("!")

    # Find the earliest occurrence of either '.' or '?' or '!'
    end_index = min(
        period_index if period_index != -1 else float("inf"),
        question_index if question_index != -1 else float("inf"),
        exclamation_index if exclamation_index != -1 else float("inf"),
    )

    # there's no recognised punctuation
    if end_index == float("inf"):
        if len(title) >= 10:
            title = title.replace(" @ ", "").replace(" # ", "")
            title = shorten_string(title, 197)
        else:
            title = "(content in post body)"
        return title.strip()

    if end_index != -1:
        if question_index != -1 and question_index == end_index:
            end_index += 1  # Add the ? back on
        if exclamation_index != -1 and exclamation_index == end_index:
            end_index += 1  # Add the ! back on
        title = title[:end_index]

    if len(title) > 150:
        for i in range(149, -1, -1):
            if title[i] == " ":
                break
        title = title[:i] + " ..." if i > 0 else ""

    return title.strip()


def first_paragraph(html):
    soup = BeautifulSoup(html, "html.parser")
    first_para = soup.find("p")
    if first_para:
        if (
            first_para.text.strip() == "Summary"
            or first_para.text.strip() == "*Summary*"
            or first_para.text.strip() == "Comments"
            or first_para.text.lower().startswith("cross-posted from:")
        ):
            second_paragraph = first_para.find_next("p")
            if second_paragraph:
                return f"<p>{second_paragraph.text}</p>"
        return allowlist_html(f"<p>{first_para.text}</p>")
    else:
        return ""


def community_link_to_href(link: str, server_name_override: str | None = None) -> str:
    if server_name_override:
        server_name = server_name_override
    else:
        server_name = current_app.config["SERVER_NAME"]

    # Stash the <code> portions so they are not formatted
    code_snippets, link = stash_code_html(link)

    # Stash the existing links so they are not formatted
    link_snippets, link = stash_link_html(link)

    pattern = COMMUNITY_PATTERN
    server = r'<a href="https://' + server_name + r"/community/lookup/"
    link = re.sub(pattern, server + r'\g<1>/\g<2>">' + r"!\g<1>@\g<2></a>", link)

    # Bring back the links
    link = pop_link(link_snippets=link_snippets, text=link)

    # Bring back the <code> portions
    link = pop_code(code_snippets=code_snippets, text=link)

    return link


def feed_link_to_href(link: str, server_name_override: str | None = None) -> str:
    if server_name_override:
        server_name = server_name_override
    else:
        server_name = current_app.config["SERVER_NAME"]

    # Stash the <code> portions so they are not formatted
    code_snippets, link = stash_code_html(link)

    # Stash the existing links so they are not formatted
    link_snippets, link = stash_link_html(link)

    pattern = FEED_PATTERN
    server = r'<a href="https://' + server_name + r"/feed/lookup/"
    link = re.sub(pattern, server + r'\g<1>/\g<2>">' + r"~\g<1>@\g<2></a>", link)

    # Bring back the links
    link = pop_link(link_snippets=link_snippets, text=link)

    # Bring back the <code> portions
    link = pop_code(code_snippets=code_snippets, text=link)

    return link


def person_link_to_href(link: str, server_name_override: str | None = None) -> str:
    if server_name_override:
        server_name = server_name_override
    else:
        server_name = current_app.config["SERVER_NAME"]

    # Stash the <code> portions so they are not formatted
    code_snippets, link = stash_code_html(link)

    # Stash the existing links so they are not formatted
    link_snippets, link = stash_link_html(link)

    # Substitute @user@instance.tld with <a> tags, but ignore if it has a preceding / or [ character
    pattern = PERSON_PATTERN
    server = f"https://{server_name}/user/lookup/"
    replacement = (
        r'<a href="' + server + r'\g<1>/\g<2>" rel="nofollow noindex">@\g<1>@\g<2></a>'
    )
    link = re.sub(pattern, replacement, link)

    # Bring back the links
    link = pop_link(link_snippets=link_snippets, text=link)

    # Bring back the <code> portions
    link = pop_code(code_snippets=code_snippets, text=link)

    return link


def stash_code_html(text: str) -> tuple[list, str]:
    code_snippets = []

    def store_code(match):
        code_snippets.append(match.group(0))
        return f"__CODE_PLACEHOLDER_{len(code_snippets) - 1}__"

    text = re.sub(r"<code>[\s\S]*?<\/code>", store_code, text)

    return (code_snippets, text)


def stash_code_md(text: str) -> tuple[list, str]:
    code_snippets = []

    def store_code(match):
        code_snippets.append(match.group(0))
        return f"__CODE_PLACEHOLDER_{len(code_snippets) - 1}__"

    # Fenced code blocks (```...```)
    text = re.sub(r"```[\s\S]*?```", store_code, text)
    # Inline code (`...`)
    text = re.sub(r"`[^`\n]+`", store_code, text)

    return (code_snippets, text)


def pop_code(code_snippets: list, text: str) -> str:
    for i, code in enumerate(code_snippets):
        text = text.replace(f"__CODE_PLACEHOLDER_{i}__", code)

    return text


def stash_link_html(text: str) -> tuple[list, str]:
    link_snippets = []

    def store_link(match):
        link_snippets.append(match.group(0))
        return f"__LINK_PLACEHOLDER_{len(link_snippets) - 1}__"

    text = re.sub(r"<a href=[\s\S]*?<\/a>", store_link, text)

    return (link_snippets, text)


def pop_link(link_snippets: list, text: str) -> str:
    for i, link in enumerate(link_snippets):
        text = text.replace(f"__LINK_PLACEHOLDER_{i}__", link)

    return text


def domain_from_url(url: str, create=True) -> Domain:
    parsed_url = urlparse(url.lower().replace("www.", ""))
    if parsed_url and parsed_url.hostname:
        find_this = parsed_url.hostname.lower()
        if find_this == "youtu.be":
            find_this = "youtube.com"
        domain = Domain.query.filter_by(name=find_this).first()
        if create and domain is None:
            domain = Domain(name=find_this)
            db.session.add(domain)
            db.session.commit()
        return domain
    else:
        return None


def domain_from_email(email: str) -> str:
    if email is None or email.strip() == "":
        return ""
    else:
        if "@" in email:
            parts = email.split("@")
            return parts[-1]
        else:
            return ""


def shorten_string(input_str, max_length=50):
    if input_str:
        if len(input_str) <= max_length:
            return input_str
        else:
            return input_str[: max_length - 3] + "…"
    else:
        return ""


def shorten_url(input: str, max_length=20):
    if input:
        return shorten_string(input.replace("https://", "").replace("http://", ""))
    else:
        ""


def remove_images(html) -> str:
    # Parse the HTML content
    soup = BeautifulSoup(html, "html.parser")

    # Remove all <img> tags
    for img in soup.find_all("img"):
        img.decompose()

    # Remove all <video> tags
    for video in soup.find_all("video"):
        video.decompose()

    # Return the modified HTML
    return str(soup)


# the number of digits in a number. e.g. 1000 would be 4
def digits(input: int) -> int:
    return len(shorten_number(input))


@cache.memoize(timeout=50)
def user_access(permission: str, user_id: int) -> bool:
    if user_id == 0:
        return False
    if user_id == 1:
        return True
    has_access = db.session.execute(
        text(
            'SELECT * FROM "role_permission" as rp '
            + "INNER JOIN user_role ur on rp.role_id = ur.role_id "
            + "WHERE ur.user_id = :user_id AND rp.permission = :permission"
        ),
        {"user_id": user_id, "permission": permission},
    ).first()
    return has_access is not None


def role_access(permission: str, role_id: int) -> bool:
    has_access = db.session.execute(
        text(
            'SELECT * FROM "role_permission" as rp '
            + "WHERE rp.role_id = :role_id AND rp.permission = :permission"
        ),
        {"role_id": role_id, "permission": permission},
    ).first()
    return has_access is not None


@cache.memoize(timeout=10)
def community_membership(user: User, community: Community) -> int:
    if community is None:
        return False
    return user.subscribed(community.id)


@cache.memoize(timeout=10)
def feed_membership(user: User, feed: Feed) -> int:
    if feed is None:
        return False
    return feed.subscribed(user.id)


@cache.memoize(timeout=86400)
def communities_banned_from(user_id: int) -> List[int]:
    if user_id == 0:
        return []
    community_bans = (
        db.session.query(CommunityBan).filter(CommunityBan.user_id == user_id).all()
    )
    instance_bans = (
        db.session.query(Community)
        .join(InstanceBan, Community.instance_id == InstanceBan.instance_id)
        .filter(InstanceBan.user_id == user_id)
        .all()
    )
    return [cb.community_id for cb in community_bans] + [cb.id for cb in instance_bans]


@cache.memoize(timeout=86400)
def communities_banned_from_all_users() -> dict[int, List[int]]:
    """Returns dict mapping user_id to list of community_ids they are banned from."""
    rows = db.session.execute(
        text("""
        SELECT user_id, ARRAY_AGG(DISTINCT community_id) as community_ids
        FROM (
            SELECT user_id, community_id FROM community_ban
            UNION
            SELECT ib.user_id, c.id as community_id
            FROM instance_ban ib
            JOIN community c ON c.instance_id = ib.instance_id
        ) all_bans
        GROUP BY user_id
    """)
    ).fetchall()

    return {user_id: list(community_ids) for user_id, community_ids in rows}


@cache.memoize(timeout=86400)
def blocked_domains(user_id) -> List[int]:
    if user_id == 0:
        return []
    blocks = db.session.query(DomainBlock).filter_by(user_id=user_id)
    return [block.domain_id for block in blocks]


@cache.memoize(timeout=86400)
def blocked_communities(user_id) -> List[int]:
    if user_id == 0:
        return []
    blocks = db.session.query(CommunityBlock).filter_by(user_id=user_id)
    return [block.community_id for block in blocks]


@cache.memoize(timeout=86400)
def blocked_instances(user_id) -> List[int]:
    if user_id == 0:
        return []
    blocks = db.session.query(InstanceBlock).filter_by(user_id=user_id)
    return [block.instance_id for block in blocks]


@cache.memoize(timeout=86400)
def blocked_users(user_id) -> List[int]:
    if user_id == 0:
        return []
    blocks = db.session.query(UserBlock).filter_by(blocker_id=user_id)
    return [block.blocked_id for block in blocks]


@cache.memoize(timeout=86400)
def blocked_phrases() -> List[str]:
    site = db.session.query(Site).get(1)
    if site.blocked_phrases:
        blocked_phrases = []
        for phrase in site.blocked_phrases.split("\n"):
            if phrase != "":
                if phrase.endswith("\r"):
                    blocked_phrases.append(phrase[:-1])
                else:
                    blocked_phrases.append(phrase)
        return blocked_phrases
    else:
        return []


@cache.memoize(timeout=86400)
def blocked_referrers() -> List[str]:
    site = db.session.query(Site).get(1)
    if site.auto_decline_referrers:
        return [
            referrer
            for referrer in site.auto_decline_referrers.split("\n")
            if referrer != ""
        ]
    else:
        return []


def retrieve_block_list():
    try:
        response = httpx_client.get(
            "https://raw.githubusercontent.com/rimu/no-qanon/master/domains.txt",
            timeout=1,
        )
    except:
        return None
    if response and response.status_code == 200:
        return response.text


def retrieve_peertube_block_list():
    try:
        response = httpx_client.get(
            "https://peertube_isolation.frama.io/list/peertube_isolation.json",
            timeout=1,
        )
    except:
        return None
    list = ""
    if response and response.status_code == 200:
        response_data = response.json()
        for row in response_data["data"]:
            list += row["value"] + "\n"
    response.close()
    return list.strip()


def ensure_directory_exists(directory):
    """Ensure a directory exists and is writable, creating it if necessary."""
    parts = directory.split("/")
    rebuild_directory = ""
    for part in parts:
        rebuild_directory += part
        if not os.path.isdir(rebuild_directory):
            os.mkdir(rebuild_directory)
        rebuild_directory += "/"

    # Check if the final directory is writable
    if not os.access(directory, os.W_OK):
        current_app.logger.warning(f"Directory '{directory}' is not writable")


def mimetype_from_url(url):
    parsed_url = urlparse(url)
    path = parsed_url.path.split("?")[0]  # Strip off anything after '?'
    mime_type, _ = mimetypes.guess_type(path)
    return mime_type


def is_activitypub_request():
    return "application/ld+json" in request.headers.get(
        "Accept", ""
    ) or "application/activity+json" in request.headers.get("Accept", "")


def validation_required(func):
    @wraps(func)
    def decorated_view(*args, **kwargs):
        if current_user.verified or not get_setting("email_verification", True):
            return func(*args, **kwargs)
        else:
            return redirect(url_for("auth.validation_required"))

    return decorated_view


def approval_required(func):
    @wraps(func)
    def decorated_view(*args, **kwargs):
        if not (
            current_user.private_key is None
            and (
                g.site.registration_mode == "RequireApplication"
                or g.site.registration_mode == "Closed"
            )
        ):
            return func(*args, **kwargs)
        else:
            return redirect(url_for("auth.please_wait"))

    return decorated_view


def trustworthy_account_required(func):
    @wraps(func)
    def decorated_view(*args, **kwargs):
        if current_user.trustworthy() or current_user.get_id() in g.admin_ids:
            return func(*args, **kwargs)
        else:
            return redirect(url_for("auth.not_trustworthy"))

    return decorated_view


def aged_account_required(func):
    @wraps(func)
    def decorated_view(*args, **kwargs):
        if current_user.get_id() in g.admin_ids or not current_user.created_very_recently():
            return func(*args, **kwargs)
        else:
            return redirect(url_for("auth.not_trustworthy"))

    return decorated_view


def login_required_if_private_instance(func):
    @wraps(func)
    def decorated_view(*args, **kwargs):
        if is_activitypub_request():
            return func(*args, **kwargs)
        if (
            current_app.config["CONTENT_WARNING"]
            and request.cookies.get("warned") is None
        ):
            return redirect(url_for("main.content_warning", next=request.path))
        if (
            (g.site.private_instance and current_user.is_authenticated)
            or is_activitypub_request()
            or g.site.private_instance is False
        ):
            return func(*args, **kwargs)
        else:
            return redirect(url_for("auth.login", next=referrer()))

    return decorated_view


def permission_required(permission):
    def decorator(func):
        @wraps(func)
        def decorated_view(*args, **kwargs):
            if user_access(permission, current_user.get_id()):
                return func(*args, **kwargs)
            else:
                # Handle the case where the user doesn't have the required permission
                return redirect(url_for("auth.permission_denied"))

        return decorated_view

    return decorator


def login_required(csrf=True):
    def decorator(func):
        @wraps(func)
        def decorated_view(*args, **kwargs):
            if request.method in {"OPTIONS"} or current_app.config.get(
                "LOGIN_DISABLED"
            ):
                pass
            elif not current_user.is_authenticated:
                return current_app.login_manager.unauthorized()

            # Validate CSRF token for POST requests
            if request.method == "POST" and csrf:
                validate_csrf(
                    request.form.get("csrf_token", request.headers.get("x-csrftoken"))
                )

            # flask 1.x compatibility
            # current_app.ensure_sync is only available in Flask >= 2.0
            if callable(getattr(current_app, "ensure_sync", None)):
                return current_app.ensure_sync(func)(*args, **kwargs)
            return func(*args, **kwargs)

        return decorated_view

    # Handle both @login_required and @login_required()
    if callable(csrf):
        # Called as @login_required (csrf is actually the function)
        func = csrf
        csrf = True
        return decorator(func)
    else:
        # Called as @login_required(csrf=False)
        return decorator


def debug_mode_only(func):
    @wraps(func)
    def decorated_function(*args, **kwargs):
        if current_app.debug:
            return func(*args, **kwargs)
        else:
            return abort(
                403,
                description="Not available in production mode. Set the FLASK_DEBUG environment variable to 1.",
            )

    return decorated_function


def block_bots(func):
    @wraps(func)
    def decorated_function(*args, **kwargs):
        if not is_bot(request.user_agent.string):
            return func(*args, **kwargs)
        else:
            return abort(403, description="Do not index this.")

    return decorated_function


def is_bot(user_agent) -> bool:
    user_agent = user_agent.lower()
    if "bot" in user_agent:
        return True
    if "meta-externalagent" in user_agent:
        return True
    return False


# sends the user back to where they came from
def back(default_url):
    # Get the referrer from the request headers
    referrer = request.referrer

    # If the referrer exists and is not the same as the current request URL, redirect to the referrer
    if referrer and referrer != request.url:
        return redirect(referrer)

    # If referrer is not available or is the same as the current request URL, redirect to the default URL
    return redirect(default_url)


# format a datetime in a way that is used in ActivityPub
def ap_datetime(date_time: datetime) -> str:
    return date_time.isoformat() + "+00:00"


class MultiCheckboxField(SelectMultipleField):
    widget = ListWidget(prefix_label=False)
    option_widget = CheckboxInput()


def ip_address() -> str:
    ip = (
        request.headers.get("CF-Connecting-IP")
        or request.headers.get("X-Forwarded-For")
        or request.remote_addr
    )
    if "," in ip:  # Remove all but first ip addresses
        ip = ip[: ip.index(",")].strip()
    return ip


def user_ip_banned() -> bool:
    current_ip_address = ip_address()
    if current_ip_address:
        return current_ip_address in banned_ip_addresses()


@cache.memoize(150)
def instance_allowed(host: str) -> bool:
    if host is None or host == "":
        return True
    host = host.lower()
    if "https://" in host or "http://" in host:
        host = urlparse(host).hostname
    instance = db.session.query(AllowedInstances).filter_by(domain=host.strip()).first()
    return instance is not None


@cache.memoize(timeout=150)
def instance_banned(domain: str) -> bool:
    session = get_task_session()
    try:
        if domain is None or domain == "":
            return False
        domain = domain.lower().strip()
        if "https://" in domain or "http://" in domain:
            domain = urlparse(domain).hostname
        banned = session.query(BannedInstances).filter_by(domain=domain).first()
        if banned is not None:
            return True

        # Mastodon sometimes bans with a * in the domain name, meaning "any letter", e.g. "cum.**mp"
        regex_patterns = [
            re.compile(f"^{cond.domain.replace('*', '[a-zA-Z0-9]')}$")
            for cond in session.query(BannedInstances)
            .filter(BannedInstances.domain.like("%*%"))
            .all()
        ]
        return any(pattern.match(domain) for pattern in regex_patterns)
    except Exception:
        session.rollback()
        raise
    finally:
        session.close()


@cache.memoize(timeout=150)
def instance_online(domain: str) -> bool:
    if domain is None or domain == "":
        return False
    domain = domain.lower().strip()
    if "https://" in domain or "http://" in domain:
        domain = urlparse(domain).hostname
    session = get_task_session()
    try:
        instance = session.query(Instance).filter_by(domain=domain).first()
        if instance is not None:
            return instance.online()
        else:
            return False
    except Exception:
        session.rollback()
        raise
    finally:
        session.close()


@cache.memoize(timeout=150)
def instance_gone_forever(domain: str) -> bool:
    if domain is None or domain == "":
        return False
    domain = domain.lower().strip()
    if "https://" in domain or "http://" in domain:
        domain = urlparse(domain).hostname
    session = get_task_session()
    try:
        instance = session.query(Instance).filter_by(domain=domain).first()
        if instance is not None:
            return instance.gone_forever
        else:
            return True
    except Exception:
        session.rollback()
        raise
    finally:
        session.close()


def user_cookie_banned() -> bool:
    cookie = request.cookies.get("sesion", None)
    return cookie is not None


@cache.memoize(timeout=30)
def banned_ip_addresses() -> List[str]:
    session = get_task_session()
    try:
        ips = session.query(IpBan).all()
        return [ip.ip_address for ip in ips]
    except Exception:
        session.rollback()
        raise
    finally:
        session.close()


def guess_mime_type(file_path: str) -> str:
    content_type = mimetypes.guess_type(file_path)
    if content_type is None:
        ext = (
            os.path.splitext(file_path)[1].lower().lstrip(".")
        )  # get extension without dot
        content_type = f"image/{ext}" if ext else "application/octet-stream"
    else:
        if content_type[0] is None:
            ext = (
                os.path.splitext(file_path)[1].lower().lstrip(".")
            )  # get extension without dot
            return f"image/{ext}" if ext else "application/octet-stream"
        content_type = content_type[0]
    return content_type


def can_downvote(user, community: Community, communities_banned_from_list=None) -> bool:
    if user is None or community is None or user.banned or user.bot:
        return False

    try:
        site = g.site
    except:
        site = Site.query.get(1)

    if not site.enable_downvotes:
        return False

    if community.local_only and not user.is_local():
        return False

    if (user.attitude is not None and user.attitude < 0.0) or user.reputation < -10:
        return False

    if community.downvote_accept_mode != DOWNVOTE_ACCEPT_ALL:
        if community.downvote_accept_mode == DOWNVOTE_ACCEPT_MEMBERS:
            if not community.is_member(user):
                return False
        elif community.downvote_accept_mode == DOWNVOTE_ACCEPT_INSTANCE:
            if user.instance_id != community.instance_id:
                return False
        elif community.downvote_accept_mode == DOWNVOTE_ACCEPT_TRUSTED:
            if community.instance_id == user.instance_id:
                pass
            else:
                if user.instance_id not in trusted_instance_ids():
                    return False

    if communities_banned_from_list is not None:
        if community.id in communities_banned_from_list:
            return False
    else:
        if community.id in communities_banned_from(user.id):
            return False

    return True


def can_upvote(user, community: Community, communities_banned_from_list=None) -> bool:
    if user is None or community is None or user.banned or user.bot:
        return False

    if communities_banned_from_list is not None:
        if community.id in communities_banned_from_list:
            return False
    else:
        if community.id in communities_banned_from(user.id):
            return False

    return True


def can_create_post(user, content: Community) -> bool:
    if content is None:
        return False

    if user is None or content is None or user.banned:
        return False

    if user.ban_posts:
        return False

    if user.is_local():
        if user.verified is False or user.private_key is None:
            return False
    else:
        if instance_banned(
            user.instance.domain
        ):  # don't allow posts from defederated instances
            return False

    if content.banned:
        return False

    if content.is_moderator(user) or user.is_admin():
        return True

    if content.restricted_to_mods:
        return False

    if content.local_only and not user.is_local():
        return False

    if content.id in communities_banned_from(user.id):
        return False

    return True


def can_create_post_reply(user, content: Community) -> bool:
    if user is None or content is None or user.banned:
        return False

    if user.ban_comments:
        return False

    if user.is_local():
        if user.verified is False or user.private_key is None:
            return False
    else:
        if instance_banned(user.instance.domain):
            return False

    if content.banned:
        return False

    if content.is_moderator(user) or user.is_admin():
        return True

    if content.local_only and not user.is_local():
        return False

    if content.id in communities_banned_from(user.id):
        return False

    return True


def reply_already_exists(user_id, post_id, parent_id, body) -> bool:
    if parent_id is None:
        num_matching_replies = db.session.execute(
            text(
                'SELECT COUNT(id) as c FROM "post_reply" WHERE deleted is false and user_id = :user_id AND post_id = :post_id AND parent_id is null AND body = :body'
            ),
            {"user_id": user_id, "post_id": post_id, "body": body},
        ).scalar()
    else:
        num_matching_replies = db.session.execute(
            text(
                'SELECT COUNT(id) as c FROM "post_reply" WHERE deleted is false and user_id = :user_id AND post_id = :post_id AND parent_id = :parent_id AND body = :body'
            ),
            {
                "user_id": user_id,
                "post_id": post_id,
                "parent_id": parent_id,
                "body": body,
            },
        ).scalar()
    return num_matching_replies != 0


def reply_is_just_link_to_gif_reaction(body) -> bool:
    tmp_body = body.strip()
    if (
        tmp_body.startswith("https://media.tenor.com/")
        or tmp_body.startswith("https://media1.tenor.com/")
        or tmp_body.startswith("https://media2.tenor.com/")
        or tmp_body.startswith("https://media3.tenor.com/")
        or tmp_body.startswith("https://i.giphy.com/")
        or tmp_body.startswith("https://i.imgflip.com")
        or tmp_body.startswith("https://media1.giphy.com/")
        or tmp_body.startswith("https://media2.giphy.com/")
        or tmp_body.startswith("https://media3.giphy.com/")
        or tmp_body.startswith("https://media4.giphy.com/")
    ):
        return True
    else:
        return False


def reply_is_stupid(body) -> bool:
    lower_body = body.lower().strip()
    if lower_body == "this" or lower_body == "this." or lower_body == "this!":
        return True
    return False


@cache.memoize(timeout=3000)
def trusted_instance_ids() -> List[int]:
    return [instance.id for instance in Instance.query.filter(Instance.trusted == True)]


def inbox_domain(inbox: str) -> str:
    inbox = inbox.lower()
    if "https://" in inbox or "http://" in inbox:
        inbox = urlparse(inbox).hostname
    return inbox


def awaken_dormant_instance(instance):
    if instance and not instance.gone_forever:
        if instance.dormant:
            if instance.start_trying_again is None:
                instance.start_trying_again = utcnow() + timedelta(
                    seconds=instance.failures**4
                )
                db.session.commit()
            else:
                if instance.start_trying_again < utcnow():
                    instance.dormant = False
                    db.session.commit()
        # give up after ~5 days of trying
        if (
            instance.start_trying_again
            and utcnow() + timedelta(days=5) < instance.start_trying_again
        ):
            instance.gone_forever = True
            instance.dormant = True
            db.session.commit()


def shorten_number(number):
    if number < 1000:
        return str(number)
    elif number < 1000000:
        return f"{number / 1000:.1f}k"
    else:
        return f"{number / 1000000:.1f}M"


@cache.memoize(timeout=300)
def user_filters_home(user_id):
    filters = Filter.query.filter_by(user_id=user_id, filter_home=True).filter(
        or_(Filter.expire_after > date.today(), Filter.expire_after == None)
    )
    result = defaultdict(set)
    for filter in filters:
        keywords = [keyword.strip().lower() for keyword in filter.keywords.splitlines()]
        if filter.hide_type == 0:
            result[filter.title].update(keywords)
        else:  # type == 1 means hide completely. These posts are excluded from output by the jinja template
            result["-1"].update(keywords)
    return result


@cache.memoize(timeout=300)
def user_filters_posts(user_id):
    filters = Filter.query.filter_by(user_id=user_id, filter_posts=True).filter(
        or_(Filter.expire_after > date.today(), Filter.expire_after == None)
    )
    result = defaultdict(set)
    for filter in filters:
        keywords = [keyword.strip().lower() for keyword in filter.keywords.splitlines()]
        if filter.hide_type == 0:
            result[filter.title].update(keywords)
        else:
            result["-1"].update(keywords)
    return result


@cache.memoize(timeout=300)
def user_filters_replies(user_id):
    filters = Filter.query.filter_by(user_id=user_id, filter_replies=True).filter(
        or_(Filter.expire_after > date.today(), Filter.expire_after == None)
    )
    result = defaultdict(set)
    for filter in filters:
        keywords = [keyword.strip().lower() for keyword in filter.keywords.splitlines()]
        if filter.hide_type == 0:
            result[filter.title].update(keywords)
        else:
            result["-1"].update(keywords)
    return result


@cache.memoize(timeout=300)
def moderating_communities(user_id) -> List[Community]:
    if user_id is None or user_id == 0:
        return []
    communities = (
        Community.query.join(
            CommunityMember, Community.id == CommunityMember.community_id
        )
        .filter(Community.banned == False)
        .filter(
            or_(CommunityMember.is_moderator == True, CommunityMember.is_owner == True)
        )
        .filter(CommunityMember.is_banned == False)
        .filter(CommunityMember.user_id == user_id)
        .order_by(Community.title)
        .all()
    )

    # Track display names to identify duplicates
    display_name_counts = {}
    for community in communities:
        display_name = community.title
        display_name_counts[display_name] = display_name_counts.get(display_name, 0) + 1

    # Flag communities as duplicates if their display name appears more than once
    for community in communities:
        community.is_duplicate = display_name_counts[community.title] > 1

    return communities


@cache.memoize(timeout=300)
def moderating_communities_ids(user_id) -> List[int]:
    """
    Raw SQL version of moderating_communities() that returns community IDs instead of full objects.
    """
    if user_id is None or user_id == 0:
        return []

    sql = text("""
        SELECT c.id
        FROM community c
        JOIN community_member cm ON c.id = cm.community_id
        WHERE c.banned = false
          AND (cm.is_moderator = true OR cm.is_owner = true)
          AND cm.is_banned = false
          AND cm.user_id = :user_id
        ORDER BY c.title
    """)

    return db.session.execute(sql, {"user_id": user_id}).scalars().all()


@cache.memoize(timeout=86400)
def moderating_communities_ids_all_users() -> dict[int, List[int]]:
    """Returns dict mapping user_id to list of community_ids they moderate."""
    rows = db.session.execute(
        text("""
        SELECT cm.user_id, ARRAY_AGG(c.id ORDER BY c.title) as community_ids
        FROM community c
        JOIN community_member cm ON c.id = cm.community_id
        WHERE c.banned = false
          AND (cm.is_moderator = true OR cm.is_owner = true)
          AND cm.is_banned = false
        GROUP BY cm.user_id
    """)
    ).fetchall()

    return {user_id: list(community_ids) for user_id, community_ids in rows}


@cache.memoize(timeout=300)
def joined_communities(user_id) -> List[Community]:
    if user_id is None or user_id == 0:
        return []
    communities = (
        Community.query.join(
            CommunityMember, Community.id == CommunityMember.community_id
        )
        .filter(Community.banned == False)
        .filter(
            CommunityMember.is_moderator == False, CommunityMember.is_owner == False
        )
        .filter(CommunityMember.is_banned == False)
        .filter(CommunityMember.user_id == user_id)
        .order_by(Community.title)
        .all()
    )

    # track display names to identify duplicates
    display_name_counts = {}
    for community in communities:
        display_name = community.title
        display_name_counts[display_name] = display_name_counts.get(display_name, 0) + 1

    # flag communities as duplicates if their display name appears more than once
    for community in communities:
        community.is_duplicate = display_name_counts[community.title] > 1

    return communities


def joined_or_modding_communities(user_id):
    if user_id is None or user_id == 0:
        return []
    return (
        db.session.execute(
            text(
                'SELECT c.id FROM "community" as c INNER JOIN "community_member" as cm on c.id = cm.community_id WHERE c.banned = false AND cm.user_id = :user_id'
            ),
            {"user_id": user_id},
        )
        .scalars()
        .all()
    )


def pending_communities(user_id):
    if user_id is None or user_id == 0:
        return []
    result = []
    for join_request in CommunityJoinRequest.query.filter_by(user_id=user_id).all():
        result.append(join_request.community_id)
    return result


@cache.memoize(timeout=3000)
def menu_topics():
    return Topic.query.filter(Topic.parent_id == None).order_by(Topic.name).all()


@cache.memoize(timeout=3000)
def menu_instance_feeds():
    return (
        Feed.query.filter(Feed.parent_feed_id == None)
        .filter(Feed.is_instance_feed == True)
        .order_by(Feed.name)
        .all()
    )


# @cache.memoize(timeout=3000)
def menu_my_feeds(user_id):
    return (
        Feed.query.filter(Feed.parent_feed_id == None)
        .filter(Feed.user_id == user_id)
        .order_by(Feed.name)
        .all()
    )


@cache.memoize(timeout=3000)
def menu_subscribed_feeds(user_id):
    return (
        Feed.query.join(FeedMember, Feed.id == FeedMember.feed_id)
        .filter(FeedMember.user_id == user_id)
        .filter_by(is_owner=False)
        .order_by(Feed.name)
        .all()
    )


# @cache.memoize(timeout=3000)
def subscribed_feeds(user_id: int) -> List[int]:
    if user_id is None or user_id == 0:
        return []
    return [
        feed.id
        for feed in Feed.query.join(FeedMember, Feed.id == FeedMember.feed_id).filter(
            FeedMember.user_id == user_id
        )
    ]


@cache.memoize(timeout=300)
def community_moderators(community_id):
    mods = CommunityMember.query.filter(
        (CommunityMember.community_id == community_id)
        & (or_(CommunityMember.is_owner, CommunityMember.is_moderator))
    ).all()
    community = Community.query.get(community_id)
    if community.user_id not in [mod.user_id for mod in mods]:
        mods.append(
            CommunityMember(
                user_id=community.user_id, is_owner=True, community_id=community.id
            )
        )
    return mods


def finalize_user_setup(user):
    from app.activitypub.signature import RsaKeys

    user.verified = True
    user.last_seen = utcnow()
    if user.private_key is None and user.public_key is None:
        private_key, public_key = RsaKeys.generate_keypair()
        user.private_key = private_key
        user.public_key = public_key

    # Only set AP profile IDs if they haven't been set already
    if user.ap_profile_id is None:
        user.ap_profile_id = (
            f"https://{current_app.config['SERVER_NAME']}/u/{user.user_name}".lower()
        )
        user.ap_public_url = (
            f"https://{current_app.config['SERVER_NAME']}/u/{user.user_name}"
        )
        user.ap_inbox_url = f"https://{current_app.config['SERVER_NAME']}/u/{user.user_name.lower()}/inbox"

    # find all notifications from this registration and mark them as read
    reg_notifs = Notification.query.filter_by(
        notif_type=NOTIF_REGISTRATION, author_id=user.id
    )
    for rn in reg_notifs:
        rn.read = True

    db.session.commit()

    # fire hook for plugins to use upon a new user
    plugins.fire_hook("new_user", user)


def notification_subscribers(entity_id: int, entity_type: int) -> List[int]:
    return list(
        db.session.execute(
            text(
                'SELECT user_id FROM "notification_subscription" WHERE entity_id = :entity_id AND type = :type '
            ),
            {"entity_id": entity_id, "type": entity_type},
        ).scalars()
    )


@cache.memoize(timeout=30)
def num_topics() -> int:
    return db.session.execute(text('SELECT COUNT(*) as c FROM "topic"')).scalar_one()


@cache.memoize(timeout=30)
def num_feeds() -> int:
    return db.session.execute(text('SELECT COUNT(*) as c FROM "feed"')).scalar_one()


# topics, in a tree
def topic_tree() -> List:
    topics = Topic.query.order_by(Topic.name)

    topics_dict = {topic.id: {"topic": topic, "children": []} for topic in topics.all()}

    for topic in topics:
        if topic.parent_id is not None:
            parent_topic = topics_dict.get(topic.parent_id)
            if parent_topic:
                parent_topic["children"].append(topics_dict[topic.id])

    return [topic for topic in topics_dict.values() if topic["topic"].parent_id is None]


# feeds, in a tree
def feed_tree(user_id) -> List[dict]:
    feeds = Feed.query.filter(Feed.user_id == user_id).order_by(Feed.name)

    feeds_dict = {feed.id: {"feed": feed, "children": []} for feed in feeds.all()}

    for feed in feeds:
        if feed.parent_feed_id is not None:
            parent_feed = feeds_dict.get(feed.parent_feed_id)
            if parent_feed:
                parent_feed["children"].append(feeds_dict[feed.id])

    return [feed for feed in feeds_dict.values() if feed["feed"].parent_feed_id is None]


def feed_tree_public(search_param=None) -> List[dict]:
    if search_param:
        feeds = (
            Feed.query.filter(Feed.public == True)
            .filter(Feed.title.ilike(f"%{search_param}%"))
            .order_by(Feed.title)
        )
    else:
        feeds = Feed.query.filter(Feed.public == True).order_by(Feed.title)

    feeds_dict = {feed.id: {"feed": feed, "children": []} for feed in feeds.all()}

    for feed in feeds:
        if feed.parent_feed_id is not None:
            parent_feed = feeds_dict.get(feed.parent_feed_id)
            if parent_feed:
                parent_feed["children"].append(feeds_dict[feed.id])

    return [feed for feed in feeds_dict.values() if feed["feed"].parent_feed_id is None]


def opengraph_parse(url):
    if "?" in url:
        url = url.split("?")
        url = url[0]
    try:
        return parse_page(url)
    except Exception:
        return None


def url_to_thumbnail_file(filename) -> File:
    try:
        timeout = (
            15 if "washingtonpost.com" in filename else 5
        )  # Washington Post is really slow for some reason
        response = httpx_client.get(filename, timeout=timeout)
    except:
        return None

    if response.status_code == 200:
        content_type = response.headers.get("content-type")
        if content_type and content_type.startswith("image"):
            # Don't need to generate thumbnail for svg image
            if "svg" in content_type:
                file_extension = final_ext = ".svg"
            else:
                # Generate file extension from mime type
                if ";" in content_type:
                    content_type_parts = content_type.split(";")
                    content_type = content_type_parts[0]
                content_type_parts = content_type.split("/")
                if content_type_parts:
                    file_extension = "." + content_type_parts[-1]
                    if file_extension == ".jpeg":
                        file_extension = ".jpg"
                else:
                    file_extension = os.path.splitext(filename)[1]
                    file_extension = file_extension.replace(
                        "%3f", "?"
                    )  # sometimes urls are not decoded properly
                    if "?" in file_extension:
                        file_extension = file_extension.split("?")[0]

            new_filename = gibberish(15)
            if store_files_in_s3():
                directory = "app/static/tmp"
            else:
                directory = (
                    "app/static/media/posts/"
                    + new_filename[0:2]
                    + "/"
                    + new_filename[2:4]
                )
            ensure_directory_exists(directory)
            temp_file_path = os.path.join(directory, new_filename + file_extension)

            with open(temp_file_path, "wb") as f:
                f.write(response.content)
            response.close()

            if file_extension != ".svg":
                # Use environment variables to determine URL thumbnail

                medium_image_format = current_app.config["MEDIA_IMAGE_MEDIUM_FORMAT"]
                medium_image_quality = current_app.config["MEDIA_IMAGE_MEDIUM_QUALITY"]

                final_ext = file_extension

                if medium_image_format == "AVIF":
                    import pillow_avif  # NOQA

                Image.MAX_IMAGE_PIXELS = 89478485
                with Image.open(temp_file_path) as img:
                    img = ImageOps.exif_transpose(img)
                    img = img.convert(
                        "RGB"
                        if (
                            medium_image_format == "JPEG"
                            or final_ext in [".jpg", ".jpeg"]
                        )
                        else "RGBA"
                    )

                    # Create 170px thumbnail
                    img_170 = img.copy()
                    img_170.thumbnail((170, 170), resample=Image.LANCZOS)

                    kwargs = {}
                    if medium_image_format:
                        kwargs["format"] = medium_image_format.upper()
                        final_ext = "." + medium_image_format.lower()
                        temp_file_path = os.path.splitext(temp_file_path)[0] + final_ext
                    if medium_image_quality:
                        kwargs["quality"] = int(medium_image_quality)

                    img_170.save(temp_file_path, optimize=True, **kwargs)
                    thumbnail_width = img_170.width
                    thumbnail_height = img_170.height

                    # Create 512px thumbnail
                    img_512 = img.copy()
                    img_512.thumbnail((512, 512), resample=Image.LANCZOS)

                    # Create filename for 512px thumbnail
                    temp_file_path_512 = (
                        os.path.splitext(temp_file_path)[0] + "_512" + final_ext
                    )
                    img_512.save(temp_file_path_512, optimize=True, **kwargs)
                    thumbnail_512_width = img_512.width
                    thumbnail_512_height = img_512.height
            else:
                thumbnail_width = thumbnail_height = None
                thumbnail_512_width = thumbnail_512_height = None

            if store_files_in_s3():
                content_type = guess_mime_type(temp_file_path)
                boto3_session = boto3.session.Session()
                s3 = boto3_session.client(
                    service_name="s3",
                    region_name=current_app.config["S3_REGION"],
                    endpoint_url=current_app.config["S3_ENDPOINT"],
                    aws_access_key_id=current_app.config["S3_ACCESS_KEY"],
                    aws_secret_access_key=current_app.config["S3_ACCESS_SECRET"],
                )
                # Upload 170px thumbnail
                s3.upload_file(
                    temp_file_path,
                    current_app.config["S3_BUCKET"],
                    "posts/"
                    + new_filename[0:2]
                    + "/"
                    + new_filename[2:4]
                    + "/"
                    + new_filename
                    + final_ext,
                    ExtraArgs={"ContentType": content_type},
                )
                os.unlink(temp_file_path)
                thumbnail_170_url = (
                    f"https://{current_app.config['S3_PUBLIC_URL']}/posts/{new_filename[0:2]}/{new_filename[2:4]}"
                    + "/"
                    + new_filename
                    + final_ext
                )

                if final_ext != ".svg":
                    # Upload 512px thumbnail
                    s3.upload_file(
                        temp_file_path_512,
                        current_app.config["S3_BUCKET"],
                        "posts/"
                        + new_filename[0:2]
                        + "/"
                        + new_filename[2:4]
                        + "/"
                        + new_filename
                        + "_512"
                        + final_ext,
                        ExtraArgs={"ContentType": content_type},
                    )
                    os.unlink(temp_file_path_512)
                    thumbnail_512_url = (
                        f"https://{current_app.config['S3_PUBLIC_URL']}/posts/{new_filename[0:2]}/{new_filename[2:4]}"
                        + "/"
                        + new_filename
                        + "_512"
                        + final_ext
                    )
                else:
                    thumbnail_512_url = thumbnail_170_url
            else:
                # For local storage, use the temp file paths as final URLs
                thumbnail_170_url = temp_file_path
                thumbnail_512_url = (
                    temp_file_path_512
                    if not file_extension == ".svg"
                    else temp_file_path
                )
            return File(
                file_path=thumbnail_512_url,
                thumbnail_width=thumbnail_width,
                width=thumbnail_512_width,
                height=thumbnail_512_height,
                thumbnail_height=thumbnail_height,
                thumbnail_path=thumbnail_170_url,
                source_url=filename,
            )


# By no means is this a complete list, but it is very easy to search for the ones you need later.
KNOWN_OPENGRAPH_TAGS = [
    "og:site_name",
    "og:title",
    "og:locale",
    "og:type",
    "og:image",
    "og:url",
    "og:image:url",
    "og:image:secure_url",
    "og:image:type",
    "og:image:width",
    "og:image:height",
    "og:image:alt",
]


def parse_page(page_url, tags_to_search=KNOWN_OPENGRAPH_TAGS, fallback_tags=None):
    """
    Parses a page, returns a JSON style dictionary of all OG tags found on that page.

    Passing in tags_to_search is optional. By default it will search through KNOWN_OPENGRAPH_TAGS constant, but for the sake of efficiency, you may want to only search for 1 or 2 tags

    Returns False if page is unreadable
    """
    # read the html from the page
    response = get_request(page_url)

    if response.status_code != 200:
        return False

    # set up beautiful soup
    soup = BeautifulSoup(response.content, "html.parser")

    # loop through the known list of opengraph tags, searching for each and appending a dictionary as we go.
    found_tags = {}

    for og_tag in tags_to_search:
        new_found_tag = soup.find("meta", property=og_tag)
        if new_found_tag is not None:
            found_tags[new_found_tag["property"]] = new_found_tag["content"]
        elif fallback_tags is not None and og_tag in fallback_tags:
            found_tags[og_tag] = soup.find(fallback_tags[og_tag]).text

    return found_tags


def current_theme():
    """The theme the current user has set, falling back to the site default if none specified or user is not logged in"""
    if hasattr(g, "site"):
        site = g.site
    else:
        site = Site.query.get(1)
    if current_user.is_authenticated:
        if current_user.theme is not None and current_user.theme != "":
            return current_user.theme
        else:
            return site.default_theme if site.default_theme is not None else "piefed"
    else:
        return site.default_theme if site.default_theme is not None else "piefed"


def theme_list():
    """All the themes available, by looking in the templates/themes directory"""
    result = [("piefed", "PieFed")]
    for root, dirs, files in os.walk("app/templates/themes"):
        for dir in dirs:
            if os.path.exists(f"app/templates/themes/{dir}/{dir}.json"):
                theme_settings = json.loads(
                    file_get_contents(f"app/templates/themes/{dir}/{dir}.json")
                )
                result.append((dir, theme_settings["name"]))
    return result


def sha256_digest(input_string):
    """
    Compute the SHA-256 hash digest of a given string.

    Args:
    - input_string: The string to compute the hash digest for.

    Returns:
    - A hexadecimal string representing the SHA-256 hash digest.
    """
    sha256_hash = hashlib.sha256()
    sha256_hash.update(input_string.encode("utf-8"))
    return sha256_hash.hexdigest()


# still used to hint to a local user that a post to a URL has already been submitted
def remove_tracking_from_link(url):
    parsed_url = urlparse(url)

    if parsed_url.netloc == "youtu.be":
        # Extract video ID
        video_id = parsed_url.path[1:]  # Remove leading slash

        # Preserve 't' parameter if it exists
        query_params = parse_qs(parsed_url.query)
        if "t" in query_params:
            new_query_params = {"t": query_params["t"]}
            new_query_string = urlencode(new_query_params, doseq=True)
        else:
            new_query_string = ""

        cleaned_url = f"https://youtube.com/watch?v={video_id}"
        if new_query_string:
            new_query_string = new_query_string.replace("t=", "start=")
            cleaned_url += f"&{new_query_string}"

        return cleaned_url
    else:
        return url


# Fixes URLs so we're more likely to get a thumbnail from youtube, and more posts from streaming sites are embedded
# Also duplicates link tracking removal from the function above.
def fixup_url(url):
    thumbnail_url = embed_url = url
    parsed_url = urlparse(url)

    # fixup embed_url for peertube videos shared outside of the channel
    if len(url) > 25 and url[-25:][:3] == "/w/":
        peertube_domains = db.session.execute(
            text("SELECT domain FROM instance WHERE software = 'peertube'")
        ).scalars()
        if parsed_url.netloc in peertube_domains:
            try:
                response = get_request(
                    url, headers={"Accept": "application/activity+json"}
                )
                if response.status_code == 200:
                    try:
                        video_json = response.json()
                        if "id" in video_json:
                            embed_url = video_json["id"]
                        response.close()
                    except:
                        response.close()
            except:
                pass

    youtube_domains = [
        "www.youtube.com",
        "m.youtube.com",
        "music.youtube.com",
        "youtube.com",
        "youtu.be",
    ]

    if not parsed_url.netloc in youtube_domains:
        return thumbnail_url, embed_url
    else:
        video_id = timestamp = None
        path = parsed_url.path
        query_params = parse_qs(parsed_url.query)
        if path:
            if path.startswith("/shorts/") and len(path) > 8:
                video_id = path[8:]
            elif path == "/watch" and "v" in query_params:
                video_id = query_params["v"][0]
            else:
                video_id = path[1:]
        if not video_id:
            return thumbnail_url, embed_url
        if "start" in query_params:
            timestamp = query_params["start"][0]
        elif "t" in query_params:
            timestamp = query_params["t"][0]

        thumbnail_url = "https://youtu.be/" + video_id
        embed_url = "https://www.youtube.com/watch?v=" + video_id
        if timestamp:
            timestamp_param = {"start": timestamp}
            timestamp_query = urlencode(timestamp_param, doseq=True)
            embed_url += f"&{timestamp_query}"

        return thumbnail_url, embed_url


def show_ban_message():
    flash(_("You have been banned."), "error")
    logout_user()
    resp = make_response(redirect(url_for("main.index")))
    resp.set_cookie(
        "sesion", "17489047567495", expires=datetime(year=2099, month=12, day=30)
    )
    return resp


# search a sorted list using a binary search. Faster than using 'in' with a unsorted list.
def in_sorted_list(arr, target):
    index = bisect.bisect_left(arr, target)
    return index < len(arr) and arr[index] == target


@cache.memoize(timeout=600)
def recently_upvoted_posts(user_id) -> List[int]:
    post_ids = db.session.execute(
        text(
            'SELECT post_id FROM "post_vote" WHERE user_id = :user_id AND effect > 0 ORDER BY id DESC LIMIT 300'
        ),
        {"user_id": user_id},
    ).scalars()
    return sorted(post_ids)  # sorted so that in_sorted_list can be used


@cache.memoize(timeout=600)
def recently_downvoted_posts(user_id) -> List[int]:
    post_ids = db.session.execute(
        text(
            'SELECT post_id FROM "post_vote" WHERE user_id = :user_id AND effect < 0 ORDER BY id DESC LIMIT 300'
        ),
        {"user_id": user_id},
    ).scalars()
    return sorted(post_ids)


@cache.memoize(timeout=600)
def recently_upvoted_post_replies(user_id) -> List[int]:
    reply_ids = db.session.execute(
        text(
            'SELECT post_reply_id FROM "post_reply_vote" WHERE user_id = :user_id AND effect > 0 ORDER BY id DESC LIMIT 300'
        ),
        {"user_id": user_id},
    ).scalars()
    return sorted(reply_ids)  # sorted so that in_sorted_list can be used


@cache.memoize(timeout=600)
def recently_downvoted_post_replies(user_id) -> List[int]:
    reply_ids = db.session.execute(
        text(
            'SELECT post_reply_id FROM "post_reply_vote" WHERE user_id = :user_id AND effect < 0 ORDER BY id DESC LIMIT 300'
        ),
        {"user_id": user_id},
    ).scalars()
    return sorted(reply_ids)


def languages_for_form(all_languages=False):
    used_languages = []
    if current_user.is_authenticated:
        if (
            current_user.read_language_ids is None
            or len(current_user.read_language_ids) == 0
        ):
            all_languages = True
        # if they've defined which languages they read, only present those as options for writing.
        # otherwise, present their most recently used languages and then all other languages
        if (
            current_user.read_language_ids is None
            or len(current_user.read_language_ids) == 0
        ):
            recently_used_language_ids = (
                db.session.execute(
                    text("""SELECT language_id
                                                                    FROM (
                                                                        SELECT language_id, posted_at
                                                                        FROM "post"
                                                                        WHERE user_id = :user_id
                                                                        UNION ALL
                                                                        SELECT language_id, posted_at
                                                                        FROM "post_reply"
                                                                        WHERE user_id = :user_id
                                                                    ) AS subquery
                                                                    GROUP BY language_id
                                                                    ORDER BY MAX(posted_at) DESC
                                                                    LIMIT 10"""),
                    {"user_id": current_user.id},
                )
                .scalars()
                .all()
            )

            # note: recently_used_language_ids is now a List, ordered with the most recently used at the top
            # but Language.query.filter(Language.id.in_(recently_used_language_ids)) isn't guaranteed to return
            # language results in the same order as that List :(
            for language_id in recently_used_language_ids:
                if language_id is not None:
                    used_languages.append((language_id, ""))
        else:
            for language in (
                Language.query.filter(
                    Language.id.in_(tuple(current_user.read_language_ids))
                )
                .order_by(Language.name)
                .all()
            ):
                used_languages.append((language.id, language.name))

        if not used_languages:
            id = site_language_id()
            if id:
                used_languages.append((id, ""))

    other_languages = []
    for language in Language.query.order_by(Language.name).all():
        try:
            i = used_languages.index((language.id, ""))
            used_languages[i] = (language.id, language.name)
        except:
            if all_languages and language.code != "und":
                other_languages.append((language.id, language.name))

    return used_languages + other_languages


def flair_for_form(community_id):
    result = []
    for flair in CommunityFlair.query.filter(
        CommunityFlair.community_id == community_id
    ).order_by(CommunityFlair.flair):
        result.append((flair.id, flair.flair))
    return result


def find_flair_id(flair: str, community_id: int) -> int | None:
    flair = CommunityFlair.query.filter(
        CommunityFlair.community_id == community_id,
        CommunityFlair.flair == flair.strip(),
    ).first()
    if flair:
        return flair.id
    else:
        return None


def site_language_id(site=None):
    if site is not None and site.language_id:
        return site.language_id
    if g and hasattr(g, "site") and g.site.language_id:
        return g.site.language_id
    else:
        english = Language.query.filter(Language.code == "en").first()
        return english.id if english else None


def read_language_choices() -> List[tuple]:
    result = []
    for language in Language.query.order_by(Language.name).all():
        result.append((language.id, language.name))
    return result


def actor_contains_blocked_words(actor: str):
    actor = actor.lower().strip()
    blocked_words = get_setting("actor_blocked_words")
    if blocked_words and blocked_words.strip() != "":
        for blocked_word in blocked_words.split("\n"):
            blocked_word = blocked_word.lower().strip()
            if blocked_word in actor:
                return True
    return False


def actor_profile_contains_blocked_words(user: User) -> bool:
    if user is None or not isinstance(user, User):
        return False
    blocked_words = get_setting("actor_bio_blocked_words")
    if blocked_words and blocked_words.strip() != "":
        for blocked_word in blocked_words.split("\n"):
            blocked_word = blocked_word.lower().strip()
            if user.about_html and blocked_word in user.about_html.lower():
                return True
    return False


def add_to_modlog(
    action: str,
    actor: User,
    target_user: User = None,
    reason: str = "",
    community: Community = None,
    post: Post = None,
    reply: PostReply = None,
    link: str = "",
    link_text: str = "",
):
    """Adds a new entry to the Moderation Log"""
    if action not in ModLog.action_map.keys():
        raise Exception("Invalid action: " + action)
    if actor.is_instance_admin() or actor.is_admin() or actor.is_staff():
        action_type = "admin"
    else:
        action_type = "mod"
    community_id = community.id if community else None
    target_user_id = target_user.id if target_user else None
    post_id = post.id if post else None
    reply_id = reply.id if reply else None
    reason = shorten_string(reason, 512)
    db.session.add(
        ModLog(
            user_id=actor.id,
            type=action_type,
            action=action,
            target_user_id=target_user_id,
            community_id=community_id,
            post_id=post_id,
            reply_id=reply_id,
            reason=reason,
            link=link,
            link_text=link_text,
            public=get_setting("public_modlog", False),
        )
    )
    db.session.commit()


def authorise_api_user(auth, return_type=None, id_match=None) -> User | dict | int:
    if not auth:
        raise Exception("incorrect_login")
    token = auth[7:]  # remove 'Bearer '

    decoded = jwt.decode(token, current_app.config["SECRET_KEY"], algorithms=["HS256"])
    if decoded:
        user_id = decoded["sub"]
        user = User.query.filter_by(
            id=user_id, ap_id=None, verified=True, banned=False, deleted=False
        ).first()
        if user is None:
            raise Exception("incorrect_login")
        if user.password_updated_at:
            issued_at_time = decoded["iat"]
            password_updated_time = int(user.password_updated_at.timestamp())
            if issued_at_time < password_updated_time:
                raise Exception("incorrect_login")
        if id_match and user.id != id_match:
            raise Exception("incorrect_login")
        if return_type and return_type == "model":
            return user
        elif return_type and return_type == "dict":
            user_ban_community_ids = communities_banned_from(user_id)
            followed_community_ids = list(
                db.session.execute(
                    text(
                        'SELECT community_id FROM "community_member" WHERE user_id = :user_id'
                    ),
                    {"user_id": user_id},
                ).scalars()
            )
            bookmarked_reply_ids = list(
                db.session.execute(
                    text(
                        'SELECT post_reply_id FROM "post_reply_bookmark" WHERE user_id = :user_id'
                    ),
                    {"user_id": user_id},
                ).scalars()
            )
            blocked_creator_ids = blocked_users(user_id)
            upvoted_reply_ids = recently_upvoted_post_replies(user_id)
            downvoted_reply_ids = recently_downvoted_post_replies(user_id)
            subscribed_reply_ids = list(
                db.session.execute(
                    text(
                        'SELECT entity_id FROM "notification_subscription" WHERE type = :type and user_id = :user_id'
                    ),
                    {"type": NOTIF_REPLY, "user_id": user_id},
                ).scalars()
            )
            moderated_community_ids = list(
                db.session.execute(
                    text(
                        'SELECT community_id FROM "community_member" WHERE user_id = :user_id AND is_moderator = true'
                    ),
                    {"user_id": user_id},
                ).scalars()
            )
            user_dict = {
                "id": user.id,
                "user_ban_community_ids": user_ban_community_ids,
                "followed_community_ids": followed_community_ids,
                "bookmarked_reply_ids": bookmarked_reply_ids,
                "blocked_creator_ids": blocked_creator_ids,
                "upvoted_reply_ids": upvoted_reply_ids,
                "downvoted_reply_ids": downvoted_reply_ids,
                "subscribed_reply_ids": subscribed_reply_ids,
                "moderated_community_ids": moderated_community_ids,
            }
            return user_dict
        else:
            return user.id


# Set up a new SQLAlchemy session specifically for Celery tasks
def get_task_session() -> Session:
    # Use the same engine as the main app, but create an independent session
    return Session(bind=db.engine)


@contextmanager
def patch_db_session(task_session):
    """Temporarily replace db.session with task_session for functions that use it internally"""
    from app import db
    from flask import has_request_context

    # Only patch if we're not in a Flask request context (i.e., in a Celery worker)
    if has_request_context():
        # In Flask request context, don't patch - just use the existing session
        yield
        return

    original_session = db.session

    # Create a wrapper that makes the task session work with Flask-SQLAlchemy's Model.query
    class SessionWrapper:
        def __init__(self, session):
            self._session = session

        def __call__(self):
            return self._session

        def __getattr__(self, name):
            # Handle scoped session methods that don't exist on regular Session
            if name == "remove":
                # For task sessions, we don't want to remove since we manage the lifecycle
                return lambda: None
            return getattr(self._session, name)

    db.session = SessionWrapper(task_session)
    try:
        yield
    finally:
        db.session = original_session


def get_redis_connection(connection_string=None) -> redis.Redis:
    if connection_string is None:
        connection_string = current_app.config["CACHE_REDIS_URL"]
    if connection_string.startswith("unix://"):
        unix_socket_path, db, password = parse_redis_pipe_string(connection_string)
        return redis.Redis(
            unix_socket_path=unix_socket_path,
            db=db,
            password=password,
            decode_responses=True,
        )
    else:
        host, port, db, password = parse_redis_socket_string(connection_string)
        return redis.Redis(
            host=host, port=port, db=db, password=password, decode_responses=True
        )


def parse_redis_pipe_string(connection_string: str):
    if connection_string.startswith("unix://"):
        # Parse the connection string
        parsed_url = urlparse(connection_string)

        # Extract the path (Unix socket path)
        unix_socket_path = parsed_url.path

        # Extract query parameters (if any)
        query_params = parse_qs(parsed_url.query)

        # Extract database number (default to 0 if not provided)
        db = int(query_params.get("db", [0])[0])

        # Extract password (if provided)
        password = query_params.get("password", [None])[0]

        return unix_socket_path, db, password


def parse_redis_socket_string(connection_string: str):
    # Parse the connection string
    parsed_url = urlparse(connection_string)

    # Extract password
    password = parsed_url.password

    # Extract host and port
    host = parsed_url.hostname
    port = parsed_url.port

    # Extract database number (default to 0 if not provided)
    db_num = int(parsed_url.path.lstrip("/") or 0)

    return host, port, db_num, password


def download_defeds(defederation_subscription_id: int, domain: str):
    if current_app.debug:
        download_defeds_worker(defederation_subscription_id, domain)
    else:
        download_defeds_worker.delay(defederation_subscription_id, domain)


@celery.task
def download_defeds_worker(defederation_subscription_id: int, domain: str):
    session = get_task_session()
    for defederation_url in retrieve_defederation_list(domain):
        session.add(
            BannedInstances(
                domain=defederation_url,
                reason="auto",
                subscription_id=defederation_subscription_id,
            )
        )
    session.commit()
    session.close()


def retrieve_defederation_list(domain: str) -> List[str]:
    result = []
    software = instance_software(domain)
    if software == "lemmy" or software == "piefed":
        try:
            response = get_request(f"https://{domain}/api/v3/federated_instances")
        except:
            response = None
        if response and response.status_code == 200:
            instance_data = response.json()
            for row in instance_data["federated_instances"]["blocked"]:
                result.append(row["domain"])
    else:  # Assume mastodon-compatible API
        try:
            response = get_request(f"https://{domain}/api/v1/instance/domain_blocks")
        except:
            response = None
        if response and response.status_code == 200:
            instance_data = response.json()
            for row in instance_data:
                result.append(row["domain"])

    return result


def instance_software(domain: str):
    instance = Instance.query.filter(Instance.domain == domain).first()
    return instance.software.lower() if instance else ""


# ----------------------------------------------------------------------
# Return contents of referrer with a fallback
def referrer(default: str = None) -> str:
    if request.args.get("next"):
        return request.args.get("next")
    if request.form.get("referrer"):
        return request.form.get("referrer")
    if request.referrer and current_app.config["SERVER_NAME"] in request.referrer:
        return request.referrer
    if default:
        return default
    return url_for("main.index")


def create_captcha(length=4):
    code = ""
    for i in range(length):
        code += str(random.choice(["2", "3", "4", "5", "6", "8", "9"]))

    imagedata = ImageCaptcha().generate(code)
    image = "data:image/jpeg;base64," + base64.encodebytes(imagedata.read()).decode()

    audiodata = AudioCaptcha().generate(code)
    audio = "data:audio/wav;base64," + base64.encodebytes(audiodata).decode()

    uuid = os.urandom(12).hex()

    redis_client = get_redis_connection()
    redis_client.set("captcha_" + uuid, code, ex=30 * 60)

    return {"uuid": uuid, "audio": audio, "image": image}


def decode_captcha(uuid: str, code: str):
    re_uuid = re.compile(r"^([a-fA-F0-9]{24})$")
    try:
        if not re.fullmatch(re_uuid, uuid):
            return False
    except TypeError:
        return False

    redis_client = get_redis_connection()
    saved_code = redis_client.get("captcha_" + uuid)
    redis_client.delete("captcha_" + uuid)
    if saved_code is not None:
        if code.lower() == saved_code.lower():
            return True
    return False


class CaptchaField(StringField):
    widget = TextInput()

    def __call__(self, *args, **kwargs):
        self.data = ""
        captcha = create_captcha()
        input_field_html = super(CaptchaField, self).__call__(*args, **kwargs)
        return (
            Markup("""<input type="hidden" name="captcha_uuid" value="{uuid}" id="captcha-uuid">
                         <img src="{image}" class="border mb-2" id="captcha-image">
                         <audio src="{audio}" type="audio/wav" controls></audio>
                         <!--<button type="button" id="captcha-refresh-button">Refresh</button>-->
                         <br />
                      """).format(
                uuid=captcha["uuid"], image=captcha["image"], audio=captcha["audio"]
            )
            + input_field_html
        )

    def post_validate(self, form, validation_stopped):
        if decode_captcha(request.form.get("captcha_uuid", None), self.data):
            pass
        else:
            raise ValidationError(_l("Wrong Captcha text."))


user2_cache = {}


def wilson_confidence_lower_bound(ups, downs, z=1.281551565545) -> float:
    if ups is None or ups < 0:
        ups = 0
    if downs is None or downs < 0:
        downs = 0
    n = ups + downs
    if n == 0:
        return 0.0
    p = float(ups) / n
    left = p + 1 / (2 * n) * z * z
    right = z * math.sqrt(p * (1 - p) / n + z * z / (4 * n * n))
    under = 1 + 1 / n * z * z
    return (left - right) / under


def jaccard_similarity(user1_upvoted: set, user2_id: int):
    if user2_id not in user2_cache:
        user2_upvoted_posts = [
            "post/" + str(id) for id in recently_upvoted_posts(user2_id)
        ]
        user2_upvoted_replies = [
            "reply/" + str(id) for id in recently_upvoted_post_replies(user2_id)
        ]
        user2_cache[user2_id] = set(user2_upvoted_posts + user2_upvoted_replies)

    user2_upvoted = user2_cache[user2_id]

    if len(user2_upvoted) > 12:
        intersection = len(user1_upvoted.intersection(user2_upvoted))
        union = len(user1_upvoted.union(user2_upvoted))

        return (intersection / union) * 100
    else:
        return 0


def dedupe_post_ids(
    post_ids: List[Tuple[int, Optional[List[int]], int, int]], is_all_view: bool
) -> List[int]:
    # Remove duplicate posts based on cross-posting rules
    # post_ids is a list of tuples: (post_id, cross_post_ids, user_id, reply_count)
    result = []
    if post_ids is None or len(post_ids) == 0:
        return result

    seen_before = (
        set()
    )  # Track which post IDs we've already processed to avoid duplicates
    priority = (
        set()
    )  # Track post IDs that should be prioritized (kept over their cross-posts)
    lvp = low_value_reposters()

    for post_id in post_ids:
        # If this post has cross-posts AND the author is a low-value reposter
        # Only applies to 'All' feed to avoid suppressing posts when alternatives aren't viewable to user
        if post_id[1] and is_all_view and post_id[2] in lvp:
            # Mark this post as seen (will be filtered out)
            seen_before.add(post_id[0])
            # Find the cross-post with the most replies and prioritize only that one
            cross_posts = list(post_id[1])
            if cross_posts:
                # Find reply counts for each cross-post from remaining tuples
                cross_post_replies = {}
                for other_post in post_ids:
                    if other_post[0] in cross_posts:
                        cross_post_replies[other_post[0]] = other_post[3]

                # Prioritize the cross-post with most replies
                best_cross_post = max(
                    cross_posts, key=lambda x: cross_post_replies.get(x, 0)
                )
                priority.add(best_cross_post)
                # Mark all other cross-posts as seen to avoid duplicates
                seen_before.update(cp for cp in cross_posts if cp != best_cross_post)
        # If this post has cross-posts AND it's not already prioritized or seen
        elif (
            post_id[1] and post_id[0] not in priority and post_id[0] not in seen_before
        ):
            # Mark all its cross-posts as seen (they'll be filtered out)
            seen_before.update(post_id[1])
            # Remove cross-posts from priority set (this post takes precedence)
            priority.difference_update(post_id[1])

        # Only add the post to results if we haven't seen it before
        if post_id[0] not in seen_before:
            result.append(post_id[0])
    return result


def paginate_post_ids(post_ids, page: int, page_length: int):
    start = page * page_length
    end = start + page_length
    return post_ids[start:end]


def get_deduped_post_ids(
    result_id: str, community_ids: List[int], sort: str, hashtag: str = ""
) -> List[int]:
    from app import redis_client

    if community_ids is None or len(community_ids) == 0:
        return []
    if result_id:
        if redis_client.exists(result_id):
            return json.loads(redis_client.get(result_id))

    if (
        community_ids[0] == -1
    ):  # A special value meaning to get posts from all communities
        post_id_sql = 'SELECT p.id, p.cross_posts, p.user_id, p.reply_count FROM "post" as p\nINNER JOIN "community" as c on p.community_id = c.id\n'
        post_id_where = ["c.banned is false AND c.show_all is true"]
        if current_user.is_authenticated and current_user.hide_low_quality:
            post_id_where.append("c.low_quality is false")
        params = {}
    else:
        post_id_sql = 'SELECT p.id, p.cross_posts, p.user_id, p.reply_count FROM "post" as p\nINNER JOIN "community" as c on p.community_id = c.id\n'
        post_id_where = ["c.id IN :community_ids AND c.banned is false "]
        params = {"community_ids": tuple(community_ids)}
        if hashtag:
            # Filter by post tag
            tag_record = Tag.query.filter(Tag.name == hashtag.strip()).first()
            if tag_record:
                post_id_sql += 'INNER JOIN "post_tag" as pt ON p.id = pt.post_id'
                post_id_where.append("pt.tag_id = :tag_record_id")
                params["tag_record_id"] = tag_record.id

    # filter out posts in communities where the community name is objectionable to them or they blocked the instance
    if current_user.is_authenticated:
        filtered_out_community_ids = filtered_out_communities(current_user)
        if len(filtered_out_community_ids):
            post_id_where.append("c.id NOT IN :filtered_out_community_ids ")
            params["filtered_out_community_ids"] = tuple(filtered_out_community_ids)

        if bi := blocked_instances(current_user.id):
            post_id_where.append("c.instance_id NOT IN :filtered_out_instance_ids ")
            params["filtered_out_instance_ids"] = tuple(bi)
            post_id_where.append("p.instance_id NOT IN :filtered_out_instance_ids2 ")
            params["filtered_out_instance_ids2"] = tuple(bi)

    # filter out nsfw and nsfl if desired
    if current_user.is_anonymous:
        if current_app.config["CONTENT_WARNING"]:
            post_id_where.append(
                "p.from_bot is false AND p.nsfl is false AND p.deleted is false AND p.status > 0 "
            )
        else:
            post_id_where.append(
                "p.from_bot is false AND p.nsfw is false AND p.nsfl is false AND p.deleted is false AND p.status > 0 "
            )
    else:
        if current_user.ignore_bots == 1:
            post_id_where.append("p.from_bot is false ")
        if current_user.hide_nsfl == 1:
            post_id_where.append("p.nsfl is false ")
        if current_user.hide_nsfw == 1:
            post_id_where.append("p.nsfw is false")
        if current_user.hide_read_posts:
            post_id_where.append(
                'p.id NOT IN (SELECT read_post_id FROM "read_posts" WHERE user_id = :user_id) '
            )
            params["user_id"] = current_user.id

        # Language filter
        if current_user.read_language_ids and len(current_user.read_language_ids) > 0:
            post_id_where.append(
                "(p.language_id IN :read_language_ids OR p.language_id is null) "
            )
            params["read_language_ids"] = tuple(current_user.read_language_ids)

        post_id_where.append("p.deleted is false AND p.status > 0 ")

        # filter blocked domains and instances
        domains_ids = blocked_domains(current_user.id)
        if domains_ids:
            post_id_where.append(
                "(p.domain_id NOT IN :domain_ids OR p.domain_id is null) "
            )
            params["domain_ids"] = tuple(domains_ids)
        instance_ids = blocked_instances(current_user.id)
        if instance_ids:
            post_id_where.append(
                "(p.instance_id NOT IN :instance_ids OR p.instance_id is null) "
            )
            params["instance_ids"] = tuple(instance_ids)
        blocked_community_ids = blocked_communities(current_user.id)
        if blocked_community_ids:
            post_id_where.append("p.community_id NOT IN :blocked_community_ids ")
            params["blocked_community_ids"] = tuple(blocked_community_ids)
        # filter blocked users
        blocked_accounts = blocked_users(current_user.id)
        if blocked_accounts:
            post_id_where.append("p.user_id NOT IN :blocked_accounts ")
            params["blocked_accounts"] = tuple(blocked_accounts)
        # filter communities banned from
        banned_from = communities_banned_from(current_user.id)
        if banned_from:
            post_id_where.append("p.community_id NOT IN :banned_from ")
            params["banned_from"] = tuple(banned_from)
    # sorting
<<<<<<< HEAD
    post_id_sort = ""
    if sort == "" or sort == "hot":
        post_id_sort = "ORDER BY p.ranking DESC, p.posted_at DESC"
    elif sort == "scaled":
        post_id_sort = (
            "ORDER BY p.ranking_scaled DESC, p.ranking DESC, p.posted_at DESC"
        )
        post_id_where.append("p.ranking_scaled is not null ")
    elif sort.startswith("top"):
        if sort != "top_all":
            post_id_where.append("p.posted_at > :top_cutoff ")
        post_id_sort = "ORDER BY p.up_votes - p.down_votes DESC"
        if sort == "top_1h":
            params["top_cutoff"] = utcnow() - timedelta(hours=1)
        elif sort == "top_6h":
            params["top_cutoff"] = utcnow() - timedelta(hours=6)
        elif sort == "top_12h":
            params["top_cutoff"] = utcnow() - timedelta(hours=12)
        elif sort == "top":
            params["top_cutoff"] = utcnow() - timedelta(hours=24)
        elif sort == "top_1w":
            params["top_cutoff"] = utcnow() - timedelta(days=7)
        elif sort == "top_1m":
            params["top_cutoff"] = utcnow() - timedelta(days=28)
        elif sort == "top_1y":
            params["top_cutoff"] = utcnow() - timedelta(days=365)
        elif sort != "top_all":
            params["top_cutoff"] = utcnow() - timedelta(days=1)
    elif sort == "new":
        post_id_sort = "ORDER BY p.posted_at DESC"
    elif sort == "old":
        post_id_sort = "ORDER BY p.posted_at ASC"
    elif sort == "active":
        post_id_where.append("p.reply_count > 0 ")
        post_id_sort = "ORDER BY p.last_active DESC"
    final_post_id_sql = (
        f"{post_id_sql} WHERE {' AND '.join(post_id_where)}\n{post_id_sort}\nLIMIT 1000"
    )
=======
    post_id_sort = ''
    if sort == '' or sort == 'hot':
        post_id_sort = 'ORDER BY p.ranking DESC, p.posted_at DESC'
    elif sort == 'scaled':
        post_id_sort = 'ORDER BY p.ranking_scaled DESC, p.ranking DESC, p.posted_at DESC'
        post_id_where.append('p.ranking_scaled is not null AND p.from_bot is false ')
    elif sort.startswith('top'):
        if sort != 'top_all':
            post_id_where.append('p.posted_at > :top_cutoff ')
        post_id_sort = 'ORDER BY p.up_votes - p.down_votes DESC'
        if sort == 'top_1h':
            params['top_cutoff'] = utcnow() - timedelta(hours=1)
        elif sort == 'top_6h':
            params['top_cutoff'] = utcnow() - timedelta(hours=6)
        elif sort == 'top_12h':
            params['top_cutoff'] = utcnow() - timedelta(hours=12)
        elif sort == 'top':
            params['top_cutoff'] = utcnow() - timedelta(hours=24)
        elif sort == 'top_1w':
            params['top_cutoff'] = utcnow() - timedelta(days=7)
        elif sort == 'top_1m':
            params['top_cutoff'] = utcnow() - timedelta(days=28)
        elif sort == 'top_1y':
            params['top_cutoff'] = utcnow() - timedelta(days=365)
        elif sort != 'top_all':
            params['top_cutoff'] = utcnow() - timedelta(days=1)
    elif sort == 'new':
        post_id_sort = 'ORDER BY p.posted_at DESC'
    elif sort == 'old':
        post_id_sort = 'ORDER BY p.posted_at ASC'
    elif sort == 'active':
        post_id_where.append('p.reply_count > 0 ')
        post_id_sort = 'ORDER BY p.last_active DESC'
    final_post_id_sql = f"{post_id_sql} WHERE {' AND '.join(post_id_where)}\n{post_id_sort}\nLIMIT 1000"
>>>>>>> d9a8c4df
    post_ids = db.session.execute(text(final_post_id_sql), params).all()
    post_ids = dedupe_post_ids(post_ids, community_ids[0] == -1)

    if current_user.is_authenticated:
        redis_client.set(result_id, json.dumps(post_ids), ex=86400)  # 86400 is 1 day
    return post_ids


def post_ids_to_models(post_ids: List[int], sort: str):
    posts = Post.query.filter(Post.id.in_([p for p in post_ids]))
    # Final sorting
    if sort == "" or sort == "hot":
        posts = posts.order_by(desc(Post.ranking)).order_by(desc(Post.posted_at))
    elif sort == "scaled":
        posts = (
            posts.order_by(desc(Post.ranking_scaled))
            .order_by(desc(Post.ranking))
            .order_by(desc(Post.posted_at))
        )
    elif sort.startswith("top"):
        posts = posts.order_by(desc(Post.up_votes - Post.down_votes))
    elif sort == "new":
        posts = posts.order_by(desc(Post.posted_at))
    elif sort == "old":
        posts = posts.order_by(asc(Post.posted_at))
    elif sort == "active":
        posts = posts.order_by(desc(Post.last_active))
    return posts


def total_comments_on_post_and_cross_posts(post_id):
    sql = """SELECT
            p.reply_count + (
                SELECT COALESCE(SUM(cp.reply_count), 0)
                FROM post cp
                WHERE cp.id = ANY(p.cross_posts)
            ) AS total_reply_count
        FROM post p
        WHERE p.id = :post_id;
    """
    result = db.session.execute(text(sql), {"post_id": post_id}).scalar_one_or_none()
    return result if result is not None else 0


def store_files_in_s3():
    return (
        current_app.config["S3_ACCESS_KEY"] != ""
        and current_app.config["S3_ACCESS_SECRET"] != ""
        and current_app.config["S3_ENDPOINT"] != ""
    )


def move_file_to_s3(file_id, s3):
    if store_files_in_s3():
        file: File = File.query.get(file_id)
        if file:
            if (
                file.thumbnail_path
                and not file.thumbnail_path.startswith("http")
                and file.thumbnail_path.startswith("app/static/media")
            ):
                if os.path.isfile(file.thumbnail_path):
                    content_type = guess_mime_type(file.thumbnail_path)
                    new_path = file.thumbnail_path.replace("app/static/media/", "")
                    s3.upload_file(
                        file.thumbnail_path,
                        current_app.config["S3_BUCKET"],
                        new_path,
                        ExtraArgs={"ContentType": content_type},
                    )
                    os.unlink(file.thumbnail_path)
                    file.thumbnail_path = (
                        f"https://{current_app.config['S3_PUBLIC_URL']}/{new_path}"
                    )
                    db.session.commit()

            if (
                file.file_path
                and not file.file_path.startswith("http")
                and file.file_path.startswith("app/static/media")
            ):
                if os.path.isfile(file.file_path):
                    content_type = guess_mime_type(file.file_path)
                    new_path = file.file_path.replace("app/static/media/", "")
                    s3.upload_file(
                        file.file_path,
                        current_app.config["S3_BUCKET"],
                        new_path,
                        ExtraArgs={"ContentType": content_type},
                    )
                    os.unlink(file.file_path)
                    file.file_path = (
                        f"https://{current_app.config['S3_PUBLIC_URL']}/{new_path}"
                    )
                    db.session.commit()

            if (
                file.source_url
                and not file.source_url.startswith("http")
                and file.source_url.startswith("app/static/media")
            ):
                if os.path.isfile(file.source_url):
                    content_type = guess_mime_type(file.source_url)
                    new_path = file.source_url.replace("app/static/media/", "")
                    s3.upload_file(
                        file.source_url,
                        current_app.config["S3_BUCKET"],
                        new_path,
                        ExtraArgs={"ContentType": content_type},
                    )
                    os.unlink(file.source_url)
                    file.source_url = (
                        f"https://{current_app.config['S3_PUBLIC_URL']}/{new_path}"
                    )
                    db.session.commit()


def days_to_add_for_next_month(today):
    # Calculate the new month and year
    new_month = today.month + 1
    new_year = today.year

    if new_month > 12:
        new_month = 1
        new_year += 1

    # Get the last day of the new month
    if new_month in {1, 3, 5, 7, 8, 10, 12}:
        last_day = 31
    elif new_month in {4, 6, 9, 11}:
        last_day = 30
    else:  # February
        # Check for leap year
        if (new_year % 4 == 0 and new_year % 100 != 0) or (new_year % 400 == 0):
            last_day = 29
        else:
            last_day = 28

    # Calculate the new day
    new_day = min(today.day, last_day)

    # Calculate the number of days to add
    days_to_add = (datetime(new_year, new_month, new_day) - today).days + 1

    return days_to_add


def find_next_occurrence(post: Post) -> timedelta:
    if post.repeat is not None and post.repeat != "none":
        if post.repeat == "daily":
            return timedelta(days=1)
        elif post.repeat == "weekly":
            return timedelta(days=7)
        elif post.repeat == "monthly":
            days_to_add = days_to_add_for_next_month(utcnow())
            return timedelta(days=days_to_add)

    return timedelta(seconds=0)


def notif_id_to_string(notif_id) -> str:
    # -- user level ---
    if notif_id == NOTIF_USER:
        return _("User")
    if notif_id == NOTIF_COMMUNITY:
        return _("Community")
    if notif_id == NOTIF_TOPIC:
        return _("Topic/feed")
    if notif_id == NOTIF_POST:
        return _("Comment")
    if notif_id == NOTIF_REPLY:
        return _("Comment")
    if notif_id == NOTIF_FEED:
        return _("Topic/feed")
    if notif_id == NOTIF_MENTION:
        return _("Comment")
    if notif_id == NOTIF_MESSAGE:
        return _("Chat")
    if notif_id == NOTIF_BAN:
        return _("Admin")
    if notif_id == NOTIF_UNBAN:
        return _("Admin")
    if notif_id == NOTIF_NEW_MOD:
        return _("Admin")

    # --- mod/admin level ---
    if notif_id == NOTIF_REPORT:
        return _("Admin")

    # --- admin level ---
    if notif_id == NOTIF_REPORT_ESCALATION:
        return _("Admin")
    if notif_id == NOTIF_REGISTRATION:
        return _("Admin")

    # --model/db default--
    if notif_id == NOTIF_DEFAULT:
        return _("All")


@cache.memoize(timeout=6000)
def filtered_out_communities(user: User) -> List[int]:
    if user.community_keyword_filter:
        keyword_filters = []
        for community_filter in user.community_keyword_filter.split(","):
            keyword = community_filter.strip()
            if keyword:
                keyword_filters.append(
                    or_(
                        Community.name.ilike(f"%{keyword}%"),
                        Community.title.ilike(f"%{keyword}%"),
                    )
                )

        if keyword_filters:
            communities = Community.query.filter(or_(*keyword_filters))
            return [community.id for community in communities.all()]

    return []


@cache.memoize(timeout=300)
def retrieve_image_hash(image_url):
    def fetch_hash(retries_left):
        try:
            response = get_request(
                current_app.config["IMAGE_HASHING_ENDPOINT"], {"image_url": image_url}
            )
            if response.status_code == 200:
                result = response.json()
                if result.get("quality", 0) >= 70:
                    return result.get("pdq_hash_binary", "")
            elif response.status_code == 429 and retries_left > 0:
                sleep(random.uniform(1, 3))
                return fetch_hash(retries_left - 1)
        except httpx.HTTPError as e:
            current_app.logger.warning(f"Error retrieving image hash: {e}")
        except httpx.ReadError as e:
            current_app.logger.warning(f"Error retrieving image hash: {e}")
        finally:
            try:
                response.close()
            except:
                pass
        return None

    return fetch_hash(retries_left=2)


BINARY_RE = re.compile(r"^[01]+$")  # used in hash_matches_blocked_image()


def hash_matches_blocked_image(hash: str) -> bool:
    # calculate hamming distance between the provided hash and the hashes of all the blocked images.
    # the hamming distance is a value between 0 and 256 indicating how many bits are different.
    # 15 is the number of different bits we will accept. Anything less than that and we consider the images to be the same.

    # only accept a string with 0 and 1 in it. This makes it safe to use sql injection-prone code below, which greatly simplifies the conversion of binary strings
    if not BINARY_RE.match(hash):
        current_app.logger.warning(f"Invalid binary hash: {hash}")
        return False

    sql = "SELECT id FROM blocked_image WHERE length(replace((hash # B:hash)::text, '0', '')) < 15"
    blocked_images = db.session.execute(text(sql), {"hash": hash}).scalars().first()
    return blocked_images is not None


def posts_with_blocked_images() -> List[int]:
    sql = """
    SELECT DISTINCT post.id
    FROM post
    JOIN file ON post.image_id = file.id
    JOIN blocked_image ON (
        length(replace((file.hash # blocked_image.hash)::text, '0', ''))
    ) < 15
    WHERE post.deleted = false AND file.hash is not null
    """

    return list(db.session.execute(text(sql)).scalars())


def notify_admin(title, url, author_id, notif_type, subtype, targets):
    for admin in Site.admins():
        notify = Notification(
            title=title,
            url=url,
            user_id=admin.id,
            author_id=author_id,
            notif_type=notif_type,
            subtype=subtype,
            targets=targets,
        )
        admin.unread_notifications += 1
        db.session.add(notify)
    db.session.commit()


def reported_posts(user_id, admin_ids) -> List[int]:
    if user_id is None:
        return []
    if user_id in admin_ids:
        post_ids = list(
            db.session.execute(
                text('SELECT id FROM "post" WHERE reports > 0')
            ).scalars()
        )
    else:
        community_ids = [community.id for community in moderating_communities(user_id)]
        if len(community_ids) > 0:
            post_ids = list(
                db.session.execute(
                    text(
                        'SELECT id FROM "post" WHERE reports > 0 AND community_id IN :community_ids'
                    ),
                    {"community_ids": tuple(community_ids)},
                ).scalars()
            )
        else:
            return []
    return post_ids


def reported_post_replies(user_id, admin_ids) -> List[int]:
    if user_id is None:
        return []
    if user_id in admin_ids:
        post_reply_ids = list(
            db.session.execute(
                text('SELECT id FROM "post_reply" WHERE reports > 0')
            ).scalars()
        )
    else:
        community_ids = [community.id for community in moderating_communities(user_id)]
        post_reply_ids = list(
            db.session.execute(
                text(
                    'SELECT id FROM "post_reply" WHERE reports > 0 AND community_id IN :community_ids'
                ),
                {"community_ids": community_ids},
            ).scalars()
        )
    return post_reply_ids


def possible_communities():
    which_community = {}
    joined = joined_communities(current_user.get_id())
    moderating = moderating_communities(current_user.get_id())
    comms = []
    already_added = set()
    for c in moderating:
        if c.id not in already_added:
            comms.append((c.id, c.display_name()))
            already_added.add(c.id)
    if len(comms) > 0:
        which_community["Moderating"] = comms
    comms = []
    for c in joined:
        if c.id not in already_added:
            comms.append((c.id, c.display_name()))
            already_added.add(c.id)
    if len(comms) > 0:
        which_community["Joined communities"] = comms
    comms = []
    for c in (
        db.session.query(
            Community.id, Community.ap_id, Community.title, Community.ap_domain
        )
        .filter(Community.banned == False)
        .order_by(Community.title)
        .all()
    ):
        if c.id not in already_added:
            if c.ap_id is None:
                display_name = c.title
            else:
                display_name = f"{c.title}@{c.ap_domain}"
            comms.append((c.id, display_name))
            already_added.add(c.id)
    if len(comms) > 0:
        which_community["Others"] = comms
    return which_community


def user_notes(user_id):
    if user_id is None:
        return {}
    result = {}
    for note in UserNote.query.filter(UserNote.user_id == user_id).all():
        result[note.target_id] = note.body
    return result


class SqlKeysetPagination:
    """Wrapper to make sqlakeyset pages more similar to existing Flask pagination interface"""

    def __init__(self, page_obj):
        self.items = page_obj
        self._page_obj = page_obj

    @property
    def has_next(self):
        return self._page_obj.paging.has_next

    @property
    def has_prev(self):
        return self._page_obj.paging.has_previous

    @property
    def next_bookmark(self):
        return self._page_obj.paging.bookmark_next if self.has_next else None

    @property
    def prev_bookmark(self):
        return self._page_obj.paging.bookmark_previous if self.has_prev else None


@event.listens_for(User.unread_notifications, "set")
def on_unread_notifications_set(target, value, oldvalue, initiator):
    if value != oldvalue and current_app.config["NOTIF_SERVER"]:
        publish_sse_event(
            f"notifications:{target.id}", json.dumps({"num_notifs": value})
        )


def publish_sse_event(key, value):
    r = get_redis_connection()
    r.publish(key, value)


def apply_feed_url_rules(self):
    if "-" in self.url.data.strip():
        self.url.errors.append(_l("- cannot be in Url. Use _ instead?"))
        return False

    if not self.public.data and not "/" in self.url.data.strip():
        self.url.data = (
            self.url.data.strip().lower() + "/" + current_user.user_name.lower()
        )
    elif self.public.data and "/" in self.url.data.strip():
        self.url.data = self.url.data.strip().split("/", 1)[0]
    else:
        self.url.data = self.url.data.strip().lower()

    # Allow alphanumeric characters and underscores (a-z, A-Z, 0-9, _)
    if self.public.data:
        regex = r"^[a-zA-Z0-9_]+$"
    else:
        regex = r"^[a-zA-Z0-9_]+(?:/" + current_user.user_name.lower() + ")?$"
    if not re.match(regex, self.url.data):
        self.url.errors.append(
            _l("Feed urls can only contain letters, numbers, and underscores.")
        )
        return False

    try:
        self.feed_id
    except AttributeError:
        feed = Feed.query.filter(Feed.name == self.url.data).first()
    else:
        feed = (
            Feed.query.filter(Feed.name == self.url.data)
            .filter(Feed.id != self.feed_id)
            .first()
        )
    if feed is not None:
        self.url.errors.append(_l("A Feed with this url already exists."))
        return False
    return True


# notification destination user helper function to make sure the
# notification text is stored in the database using the language of the
# recipient, rather than the language of the originator
def get_recipient_language(user_id: int) -> str:
    lang_to_use = ""

    # look up the user in the db based on the id
    recipient = db.session.query(User).get(user_id)

    # if the user has language_id set, use that
    if recipient.language_id:
        lang = db.session.query(Language).get(recipient.language_id)
        lang_to_use = lang.code

    # else if the user has interface_language use that
    elif recipient.interface_language:
        lang_to_use = recipient.interface_language

    # else default to english
    else:
        lang_to_use = "en"

    return lang_to_use


def safe_order_by(sort_param: str, model, allowed_fields: set):
    """
    Returns a SQLAlchemy order_by clause for a given model and sort parameter. Guards against SQL injection.

    Parameters:
        sort_param (str): The user-supplied sort string (e.g., 'name desc').
        model (db.Model): The SQLAlchemy model class to sort on.
        allowed_fields (set): A set of allowed field names (str) from the model.

    Returns:
        A SQLAlchemy order_by clause (asc/desc column expression).

    Example usage:
        sort_param = request.args.get('sort_by', 'post_reply_count desc')
        allowed_fields = {'name', 'created_at', 'post_reply_count'}

        communities = communities.order_by(
            safe_order_by(sort_param, Community, allowed_fields)
        )
    """
    parts = sort_param.strip().split()
    field_name = parts[0]
    direction = parts[1].lower() if len(parts) > 1 else "asc"

    if field_name in allowed_fields and hasattr(model, field_name):
        column = getattr(model, field_name)
        if direction == "desc":
            return desc(column)
        else:
            return asc(column)
    else:
        # Return a default safe order if invalid input
        default_field = next(iter(allowed_fields))
        return desc(getattr(model, default_field))


def render_from_tpl(tpl: str) -> str:
    """
    Replace tags in `template` like {% week %}, {%day%}, {% month %}, {%year%}
    with the corresponding values.
    """
    date = utcnow()

    # Words to replace
    replacements = {
        "week": f"{date.isocalendar()[1]:02d}",
        "day": f"{date.day:02d}",
        "month": f"{date.month:02d}",
        "year": str(date.year),
    }

    # Regex to find {%   word   %}, spaces will be ignored
    pattern = re.compile(r"\{\%\s*(week|day|month|year)\s*\%\}")

    # Substitute each match with its replacement
    def _sub(match):
        key = match.group(1)
        return replacements.get(key, match.group(0))

    return pattern.sub(_sub, tpl)


@lru_cache(maxsize=None)
def get_timezones():
    """
    returns an OrderedDict of timezones:
    {
       'Africa': [('Africa/Abidjan','Africa/Abidjan'), ...],
       'America': [('America/New_York','America/New_York'), ...],
       ...
    }
    """
    by_region = OrderedDict()
    for tz in sorted(available_timezones()):
        if "/" in tz:
            region, _ = tz.split("/", 1)
            if region in ["Arctic", "Atlantic", "Etc", "Other"]:
                continue
            by_region.setdefault(region, []).append((tz, tz))
    return by_region


@cache.memoize(timeout=6000)
def low_value_reposters() -> List[int]:
    result = db.session.execute(
        text(
            'SELECT id FROM "user" WHERE bot = true or bot_override = true or suppress_crossposts = true'
        )
    ).scalars()
    return list(result)


def orjson_response(obj, status=200, headers=None):
    return Response(
        response=orjson.dumps(obj),
        status=status,
        headers=headers,
        mimetype="application/json",
    )


def is_valid_xml_utf8(pystring):
    """Check if a string is like valid UTF-8 XML content."""
    if isinstance(pystring, str):
        pystring = pystring.encode("utf-8", errors="ignore")

    s = pystring
    c_end = len(s)
    i = 0

    while i < c_end - 2:
        if s[i] & 0x80:
            # Check for forbidden characters
            if i + 2 < c_end:
                next3 = (s[i] << 16) | (s[i + 1] << 8) | s[i + 2]
                # 0xefbfbe and 0xefbfbf are utf-8 encodings of forbidden characters \ufffe and \uffff
                if next3 == 0xEFBFBE or next3 == 0xEFBFBF:
                    return False
                # 0xeda080 and 0xedbfbf are utf-8 encodings of \ud800 and \udfff (surrogate blocks)
                if 0xEDA080 <= next3 <= 0xEDBFBF:
                    return False
        elif s[i] < 9 or s[i] == 11 or s[i] == 12 or (14 <= s[i] <= 31) or s[i] == 127:
            return False  # invalid ascii char
        i += 1

    while i < c_end:
        if not (s[i] & 0x80) and (
            s[i] < 9 or s[i] == 11 or s[i] == 12 or (14 <= s[i] <= 31) or s[i] == 127
        ):
            return False  # invalid ascii char
        i += 1

    return True


@celery.task
def archive_post(post_id: int):
    from app import redis_client
    import os

    session = get_task_session()
    try:
        with patch_db_session(session):
            if current_app.debug:
                filename = f"post_{post_id}{gibberish(5)}.json"
            else:
                filename = f"post_{post_id}.json"
            with redis_client.lock(
                f"lock:post:{post_id}", timeout=300, blocking_timeout=6
            ):
                post = session.query(Post).get(post_id)

                if post is None:
                    return

                # Delete thumbnail and medium sized versions if post has an image
                if post.image_id is not None:
                    image_file = session.query(File).get(post.image_id)
                    if image_file:
                        if store_files_in_s3():
                            boto3_session = boto3.session.Session()
                            s3 = boto3_session.client(
                                service_name="s3",
                                region_name=current_app.config["S3_REGION"],
                                endpoint_url=current_app.config["S3_ENDPOINT"],
                                aws_access_key_id=current_app.config["S3_ACCESS_KEY"],
                                aws_secret_access_key=current_app.config[
                                    "S3_ACCESS_SECRET"
                                ],
                            )

                        # Delete thumbnail
                        if image_file.thumbnail_path:
                            if image_file.thumbnail_path.startswith("app/"):
                                # Local file deletion
                                try:
                                    os.unlink(image_file.thumbnail_path)
                                except (OSError, FileNotFoundError):
                                    pass
                            elif (
                                store_files_in_s3()
                                and image_file.thumbnail_path.startswith(
                                    f'https://{current_app.config["S3_PUBLIC_URL"]}'
                                )
                            ):
                                # S3 file deletion
                                try:
                                    s3_key = image_file.thumbnail_path.split(
                                        current_app.config["S3_PUBLIC_URL"]
                                    )[-1].lstrip("/")
                                    s3.delete_object(
                                        Bucket=current_app.config["S3_BUCKET"],
                                        Key=s3_key,
                                    )
                                except Exception:
                                    pass
                            image_file.thumbnail_path = None

                        # Delete medium sized version (file_path)
                        if image_file.file_path:
                            if image_file.file_path.startswith("app/"):
                                # Local file deletion
                                try:
                                    os.unlink(image_file.file_path)
                                except (OSError, FileNotFoundError):
                                    pass
                            elif (
                                store_files_in_s3()
                                and image_file.file_path.startswith(
                                    f'https://{current_app.config["S3_PUBLIC_URL"]}'
                                )
                            ):
                                # S3 file deletion
                                try:
                                    s3_key = image_file.file_path.split(
                                        current_app.config["S3_PUBLIC_URL"]
                                    )[-1].lstrip("/")
                                    s3.delete_object(
                                        Bucket=current_app.config["S3_BUCKET"],
                                        Key=s3_key,
                                    )
                                except Exception:
                                    pass
                            image_file.file_path = None

                        if store_files_in_s3():
                            s3.close()

                    session.commit()

                if (
                    post.reply_count == 0
                    and (post.body is None or len(post.body) < 200)
                ):  # don't save to json when the url of the json will be longer than the savings from removing the body
                    return

                save_this = {}

                save_this["id"] = post.id
                save_this["version"] = 1
                save_this["body"] = post.body
                save_this["body_html"] = post.body_html
                save_this["replies"] = []
                post.body = None
                post.body_html = None
                if post.reply_count:
                    from app.post.util import post_replies

                    # Get replies sorted by 'hot' with scores preserved - keep hierarchical structure
                    hot_replies = post_replies(
                        post, "hot", None, db_only=True
                    )  # No viewer to get all replies

                    # Serialization of hierarchical tree
                    def serialize_tree(reply_tree):
                        result = []
                        for reply_dict in reply_tree:
                            comment = reply_dict["comment"]
                            serialized = {
                                "id": int(comment.id) if comment.id else None,
                                "body": str(comment.body) if comment.body else "",
                                "body_html": str(comment.body_html)
                                if comment.body_html
                                else "",
                                "posted_at": comment.posted_at.isoformat()
                                if comment.posted_at
                                else None,
                                "edited_at": comment.edited_at.isoformat()
                                if comment.edited_at
                                else None,
                                "score": int(comment.score) if comment.score else 0,
                                "ranking": float(comment.ranking)
                                if comment.ranking
                                else 0.0,
                                "parent_id": int(comment.parent_id)
                                if comment.parent_id
                                else None,
                                "distinguished": bool(comment.distinguished),
                                "deleted": bool(comment.deleted),
                                "deleted_by": int(comment.deleted_by)
                                if comment.deleted_by
                                else None,
                                "user_id": int(comment.user_id)
                                if comment.user_id
                                else None,
                                "depth": int(comment.depth) if comment.depth else 0,
                                "language_id": int(comment.language_id)
                                if comment.language_id
                                else None,
                                "replies_enabled": bool(comment.replies_enabled),
                                "community_id": int(comment.community_id)
                                if comment.community_id
                                else None,
                                "up_votes": int(comment.up_votes)
                                if comment.up_votes
                                else 0,
                                "down_votes": int(comment.down_votes)
                                if comment.down_votes
                                else 0,
                                "child_count": int(comment.child_count)
                                if comment.child_count
                                else 0,
                                "path": list(comment.path) if comment.path else [],
                                "author_name": str(comment.author.display_name())
                                if comment.author and comment.author.display_name()
                                else "Unknown",
                                "author_id": int(comment.author.id)
                                if comment.author and comment.author.id
                                else None,
                                "author_indexable": bool(comment.author.indexable)
                                if comment.author
                                else True,
                                "author_deleted": bool(comment.author.deleted)
                                if comment.author
                                else False,
                                "author_user_name": comment.author.user_name
                                if comment.author
                                else False,
                                "author_ap_id": comment.author.ap_id
                                if comment.author
                                else False,
                                "author_ap_profile_id": comment.author.ap_profile_id
                                if comment.author
                                else False,
                                "author_reputation": comment.author.reputation
                                if comment.author
                                else 0,
                                "author_created": comment.author.created.isoformat()
                                if comment.author
                                else None,
                                "author_ap_domain": comment.author.ap_domain
                                if comment.author
                                else "",
                                "author_bot": comment.author.bot
                                if comment.author
                                else False,
                                "author_banned": comment.author.banned
                                if comment.author
                                else False,
                                "replies": serialize_tree(reply_dict["replies"]),
                            }
                            result.append(serialized)
                        return result

                    save_this["replies"] = serialize_tree(hot_replies)

                if store_files_in_s3():
                    # upload to s3
                    boto3_session = boto3.session.Session()
                    s3 = boto3_session.client(
                        service_name="s3",
                        region_name=current_app.config["S3_REGION"],
                        endpoint_url=current_app.config["S3_ENDPOINT"],
                        aws_access_key_id=current_app.config["S3_ACCESS_KEY"],
                        aws_secret_access_key=current_app.config["S3_ACCESS_SECRET"],
                    )

                    # upload orjson(save_this) to a file in S3 named f'archived/{filename}'
                    # save url to  new file into s3_url variable
                    s3_key = f"archived/{filename}.gz"
                    json_data = orjson.dumps(save_this)
                    compressed_data = gzip.compress(json_data)

                    s3.put_object(
                        Bucket=current_app.config["S3_BUCKET"],
                        Key=s3_key,
                        Body=compressed_data,
                        ContentType="application/gzip",
                        ContentEncoding="gzip",
                    )

                    s3_url = f"https://{current_app.config['S3_PUBLIC_URL']}/{s3_key}"

                    s3.close()
                    post.archived = s3_url
                else:
                    ensure_directory_exists("app/static/media/archived")
                    file_path = f"app/static/media/archived/{filename}"
                    with gzip.open(file_path + ".gz", "wb") as f:
                        f.write(orjson.dumps(save_this))
                    post.archived = file_path + ".gz"

                session.commit()

                # Delete all post_replies associated with the post
                # First, get all reply IDs that have bookmarks by users other than the reply author
                bookmarked_reply_ids = set(
                    session.execute(
                        text("""
                        SELECT DISTINCT prb.post_reply_id
                        FROM post_reply_bookmark prb
                        JOIN post_reply pr ON prb.post_reply_id = pr.id
                        WHERE pr.post_id = :post_id
                    """),
                        {"post_id": post.id},
                    ).scalars()
                )

                for reply in (
                    session.query(PostReply)
                    .filter(PostReply.post_id == post.id)
                    .order_by(desc(PostReply.created_at))
                ):
                    if reply.id not in bookmarked_reply_ids:
                        reply.delete_dependencies()
                        session.delete(reply)
                        session.commit()

    except Exception:
        session.rollback()
        raise
    finally:
        session.close()


def user_in_restricted_country(user: User) -> bool:
    restricted_countries = get_setting("nsfw_country_restriction", "").split("\n")
    return user.ip_address_country and user.ip_address_country in [
        country_code.strip() for country_code in restricted_countries
    ]


@cache.memoize(timeout=80600)
def libretranslate_string(text: str, source: str, target: str):
    try:
        lt = LibreTranslateAPI(
            current_app.config["TRANSLATE_ENDPOINT"],
            api_key=current_app.config["TRANSLATE_KEY"],
        )
        return lt.translate(text, source=source, target=target)
    except Exception as e:
        current_app.logger.exception(str(e))
        return ""


def to_srgb(im: Image.Image, assume="sRGB"):
    """Convert a jpeg to sRGB, from other color profiles like CMYK. Test with testing_data/sample-wonky.profile.jpg.
    See https://civitai.com/articles/18193 for background and the source of this code."""
    srgb_cms = ImageCms.createProfile("sRGB")
    srgb_wrap = ImageCms.ImageCmsProfile(srgb_cms)

    # 1) source profile
    icc_bytes = im.info.get("icc_profile")
    if icc_bytes:
        src = ImageCms.ImageCmsProfile(io.BytesIO(icc_bytes))
    else:
        src = ImageCms.createProfile(assume)

    # 2) CMYK → RGB first
    if im.mode == "CMYK":
        im = im.convert("RGB")

    try:
        # Pillow 11+ changed FLAGS dict to Flags enum
        try:
            # Pillow 11+ uses Flags enum
            flags = ImageCms.Flags.BLACKPOINTCOMPENSATION
        except AttributeError:
            # Pillow < 11 uses FLAGS dict
            flags = ImageCms.FLAGS["BLACKPOINTCOMPENSATION"]

        im = ImageCms.profileToProfile(
            im,
            src,
            srgb_cms,
            outputMode="RGB",
            renderingIntent=0,
<<<<<<< HEAD
            flags=flags,
=======
            flags=ImageCms.Flags["BLACKPOINTCOMPENSATION"],
>>>>>>> d9a8c4df
        )
        # keep an sRGB tag just in case
        im.info["icc_profile"] = srgb_wrap.tobytes()
    except ImageCms.PyCMSError:
        # Fallback: just convert without ICC
        im = im.convert("RGB")
    except AttributeError:
        # Fallback, older versions of PIL have a different attribute name
        try:
            im = ImageCms.profileToProfile(
                im, src, srgb_cms,
                outputMode="RGB",
                renderingIntent=0,
                flags=ImageCms.FLAGS["BLACKPOINTCOMPENSATION"],
            )
            # keep an sRGB tag just in case
            im.info["icc_profile"] = srgb_wrap.tobytes()
        except ImageCms.PyCMSError:
            pass

    return im


@cache.memoize(timeout=30)
def show_explore():
    return num_topics() > 0 or num_feeds() > 0


# Private Registration Configuration Helpers
def is_private_registration_enabled():
    """Check if private registration feature is enabled"""
    # Check environment variable first, then fall back to database setting
    env_value = os.environ.get("PRIVATE_REGISTRATION_ENABLED")
    if env_value is not None:
        return env_value.lower() == "true"
    return get_setting("PRIVATE_REGISTRATION_ENABLED", "false").lower() == "true"


def get_private_registration_secret():
    """Get the private registration secret from environment"""
    # Check environment variable first, then fall back to database setting
    env_value = os.environ.get("PRIVATE_REGISTRATION_SECRET")
    if env_value is not None:
        return env_value
    return get_setting("PRIVATE_REGISTRATION_SECRET", "")


def get_private_registration_rate_limit():
    """Get rate limit configuration"""
    return get_setting("PRIVATE_REGISTRATION_RATE_LIMIT", "10/hour")


def get_private_registration_allowed_ips():
    """Get list of allowed IP ranges for private registration"""
    ips = get_setting("PRIVATE_REGISTRATION_IPS", "")
    if not ips:
        return []
    return [ip.strip() for ip in ips.split(",") if ip.strip()]


def should_log_private_registration_attempts():
    """Check if registration attempts should be logged"""
    return get_setting("PRIVATE_REGISTRATION_LOG_ATTEMPTS", "true").lower() == "true"


def should_require_verification():
    """Check if email verification should be required for private registration"""
    return (
        get_setting("PRIVATE_REGISTRATION_REQUIRE_VERIFICATION", "false").lower()
        == "true"
    )


def expand_hex_color(text: str) -> str:
<<<<<<< HEAD
    new_text = "#" + text[1] * 2 + text[2] * 2 + text[3] * 2
    return new_text
=======
    new_text = ("#" +
                text[1] * 2 +
                text[2] * 2 +
                text[3] * 2)
    return new_text


def human_filesize(size_bytes):
    """Convert bytes to human-readable string (e.g. 1.2 MB)."""
    if size_bytes == 0:
        return "0 B"
    units = ("B", "KB", "MB", "GB", "TB", "PB")
    i = 0
    while size_bytes >= 1024 and i < len(units) - 1:
        size_bytes /= 1024.0
        i += 1
    return f"{size_bytes:.1f} {units[i]}"
>>>>>>> d9a8c4df
<|MERGE_RESOLUTION|>--- conflicted
+++ resolved
@@ -109,13 +109,14 @@
         content = flask.render_template(template_name, **context)
 
     # Add nonces to all script tags that don't have them (for CSP with strict-dynamic)
-    if hasattr(g, 'nonce') and g.nonce:
+    if hasattr(g, "nonce") and g.nonce:
         import re
+
         # Find all <script tags with src= that don't have nonce=
         content = re.sub(
             r'<script\s+([^>]*?)src=(["\'][^"\']*["\'])(?![^>]*nonce=)',
             rf'<script \1src=\2 nonce="{g.nonce}"',
-            content
+            content,
         )
 
     # Browser caching using ETags and Cache-Control
@@ -619,17 +620,15 @@
             tag.extract()
         else:
             # Filter and sanitize attributes
-            allowed_attrs = ['href', 'src', 'alt', 'class']
+            allowed_attrs = ["href", "src", "alt", "class"]
             # Add image-specific attributes for enhanced-images markdown extra
-            if tag.name == 'img':
-                allowed_attrs.extend(['width', 'height', 'align', 'title', 'data-enhanced-img'])
+            if tag.name == "img":
+                allowed_attrs.extend(
+                    ["width", "height", "align", "title", "data-enhanced-img"]
+                )
 
             for attr in list(tag.attrs):
-<<<<<<< HEAD
-                if attr not in ["href", "src", "alt", "class"]:
-=======
                 if attr not in allowed_attrs:
->>>>>>> d9a8c4df
                     del tag[attr]
             # Remove some mastodon guff - spans with class "invisible"
             if (
@@ -842,12 +841,10 @@
         )  # To handle bold in two places in a sentence
         markdown_text = handle_lemmy_autocomplete(markdown_text)
 
-        markdown_text = markdown_text.replace('þ', 'th')
+        markdown_text = markdown_text.replace("þ", "th")
 
         try:
-<<<<<<< HEAD
-            raw_html = markdown2.markdown(
-                markdown_text,
+            md = markdown2.Markdown(
                 extras={
                     "middle-word-em": False,
                     "tables": True,
@@ -858,25 +855,17 @@
                     "breaks": {"on_newline": True, "on_backslash": True},
                     "tag-friendly": True,
                     "smarty-pants": True,
-                },
+                    "enhanced-images": True,
+                }
             )
-=======
-            md = markdown2.Markdown(extras={'middle-word-em': False, 'tables': True, 'fenced-code-blocks': None, 'strike': True,
-                                            'tg-spoiler': True, 'link-patterns': [(LINK_PATTERN, r'\1')],
-                                            'breaks': {'on_newline': True, 'on_backslash': True},
-                                            'tag-friendly': True, 'smarty-pants': True,
-                                            'enhanced-images': True})
             raw_html = md.convert(markdown_text)
             # Apply enhanced image attributes after markdown processing
             raw_html = apply_enhanced_image_attributes(raw_html, md)
->>>>>>> d9a8c4df
         except TypeError:
             # weird markdown, like https://mander.xyz/u/tty1 and https://feddit.uk/comment/16076443,
             # causes "markdown2.Markdown._color_with_pygments() argument after ** must be a mapping, not bool" error, so try again without fenced-code-blocks extra
             try:
-<<<<<<< HEAD
-                raw_html = markdown2.markdown(
-                    markdown_text,
+                md = markdown2.Markdown(
                     extras={
                         "middle-word-em": False,
                         "tables": True,
@@ -886,18 +875,12 @@
                         "breaks": {"on_newline": True, "on_backslash": True},
                         "tag-friendly": True,
                         "smarty-pants": True,
-                    },
+                        "enhanced-images": True,
+                    }
                 )
-=======
-                md = markdown2.Markdown(extras={'middle-word-em': False, 'tables': True, 'strike': True,
-                                                'tg-spoiler': True, 'link-patterns': [(LINK_PATTERN, r'\1')],
-                                                'breaks': {'on_newline': True, 'on_backslash': True},
-                                                'tag-friendly': True, 'smarty-pants': True,
-                                                'enhanced-images': True})
                 raw_html = md.convert(markdown_text)
                 # Apply enhanced image attributes after markdown processing
                 raw_html = apply_enhanced_image_attributes(raw_html, md)
->>>>>>> d9a8c4df
             except:
                 raw_html = ""
 
@@ -1442,7 +1425,10 @@
 def aged_account_required(func):
     @wraps(func)
     def decorated_view(*args, **kwargs):
-        if current_user.get_id() in g.admin_ids or not current_user.created_very_recently():
+        if (
+            current_user.get_id() in g.admin_ids
+            or not current_user.created_very_recently()
+        ):
             return func(*args, **kwargs)
         else:
             return redirect(url_for("auth.not_trustworthy"))
@@ -3369,7 +3355,6 @@
             post_id_where.append("p.community_id NOT IN :banned_from ")
             params["banned_from"] = tuple(banned_from)
     # sorting
-<<<<<<< HEAD
     post_id_sort = ""
     if sort == "" or sort == "hot":
         post_id_sort = "ORDER BY p.ranking DESC, p.posted_at DESC"
@@ -3377,7 +3362,7 @@
         post_id_sort = (
             "ORDER BY p.ranking_scaled DESC, p.ranking DESC, p.posted_at DESC"
         )
-        post_id_where.append("p.ranking_scaled is not null ")
+        post_id_where.append("p.ranking_scaled is not null AND p.from_bot is false ")
     elif sort.startswith("top"):
         if sort != "top_all":
             post_id_where.append("p.posted_at > :top_cutoff ")
@@ -3408,42 +3393,6 @@
     final_post_id_sql = (
         f"{post_id_sql} WHERE {' AND '.join(post_id_where)}\n{post_id_sort}\nLIMIT 1000"
     )
-=======
-    post_id_sort = ''
-    if sort == '' or sort == 'hot':
-        post_id_sort = 'ORDER BY p.ranking DESC, p.posted_at DESC'
-    elif sort == 'scaled':
-        post_id_sort = 'ORDER BY p.ranking_scaled DESC, p.ranking DESC, p.posted_at DESC'
-        post_id_where.append('p.ranking_scaled is not null AND p.from_bot is false ')
-    elif sort.startswith('top'):
-        if sort != 'top_all':
-            post_id_where.append('p.posted_at > :top_cutoff ')
-        post_id_sort = 'ORDER BY p.up_votes - p.down_votes DESC'
-        if sort == 'top_1h':
-            params['top_cutoff'] = utcnow() - timedelta(hours=1)
-        elif sort == 'top_6h':
-            params['top_cutoff'] = utcnow() - timedelta(hours=6)
-        elif sort == 'top_12h':
-            params['top_cutoff'] = utcnow() - timedelta(hours=12)
-        elif sort == 'top':
-            params['top_cutoff'] = utcnow() - timedelta(hours=24)
-        elif sort == 'top_1w':
-            params['top_cutoff'] = utcnow() - timedelta(days=7)
-        elif sort == 'top_1m':
-            params['top_cutoff'] = utcnow() - timedelta(days=28)
-        elif sort == 'top_1y':
-            params['top_cutoff'] = utcnow() - timedelta(days=365)
-        elif sort != 'top_all':
-            params['top_cutoff'] = utcnow() - timedelta(days=1)
-    elif sort == 'new':
-        post_id_sort = 'ORDER BY p.posted_at DESC'
-    elif sort == 'old':
-        post_id_sort = 'ORDER BY p.posted_at ASC'
-    elif sort == 'active':
-        post_id_where.append('p.reply_count > 0 ')
-        post_id_sort = 'ORDER BY p.last_active DESC'
-    final_post_id_sql = f"{post_id_sql} WHERE {' AND '.join(post_id_where)}\n{post_id_sort}\nLIMIT 1000"
->>>>>>> d9a8c4df
     post_ids = db.session.execute(text(final_post_id_sql), params).all()
     post_ids = dedupe_post_ids(post_ids, community_ids[0] == -1)
 
@@ -3706,8 +3655,8 @@
         current_app.logger.warning(f"Invalid binary hash: {hash}")
         return False
 
-    sql = "SELECT id FROM blocked_image WHERE length(replace((hash # B:hash)::text, '0', '')) < 15"
-    blocked_images = db.session.execute(text(sql), {"hash": hash}).scalars().first()
+    sql = f"""SELECT id FROM blocked_image WHERE length(replace((hash # B'{hash}')::text, '0', '')) < 15;"""
+    blocked_images = db.session.execute(text(sql)).scalars().first()
     return blocked_images is not None
 
 
@@ -4393,25 +4342,13 @@
         im = im.convert("RGB")
 
     try:
-        # Pillow 11+ changed FLAGS dict to Flags enum
-        try:
-            # Pillow 11+ uses Flags enum
-            flags = ImageCms.Flags.BLACKPOINTCOMPENSATION
-        except AttributeError:
-            # Pillow < 11 uses FLAGS dict
-            flags = ImageCms.FLAGS["BLACKPOINTCOMPENSATION"]
-
         im = ImageCms.profileToProfile(
             im,
             src,
             srgb_cms,
             outputMode="RGB",
             renderingIntent=0,
-<<<<<<< HEAD
-            flags=flags,
-=======
             flags=ImageCms.Flags["BLACKPOINTCOMPENSATION"],
->>>>>>> d9a8c4df
         )
         # keep an sRGB tag just in case
         im.info["icc_profile"] = srgb_wrap.tobytes()
@@ -4422,7 +4359,9 @@
         # Fallback, older versions of PIL have a different attribute name
         try:
             im = ImageCms.profileToProfile(
-                im, src, srgb_cms,
+                im,
+                src,
+                srgb_cms,
                 outputMode="RGB",
                 renderingIntent=0,
                 flags=ImageCms.FLAGS["BLACKPOINTCOMPENSATION"],
@@ -4440,60 +4379,8 @@
     return num_topics() > 0 or num_feeds() > 0
 
 
-# Private Registration Configuration Helpers
-def is_private_registration_enabled():
-    """Check if private registration feature is enabled"""
-    # Check environment variable first, then fall back to database setting
-    env_value = os.environ.get("PRIVATE_REGISTRATION_ENABLED")
-    if env_value is not None:
-        return env_value.lower() == "true"
-    return get_setting("PRIVATE_REGISTRATION_ENABLED", "false").lower() == "true"
-
-
-def get_private_registration_secret():
-    """Get the private registration secret from environment"""
-    # Check environment variable first, then fall back to database setting
-    env_value = os.environ.get("PRIVATE_REGISTRATION_SECRET")
-    if env_value is not None:
-        return env_value
-    return get_setting("PRIVATE_REGISTRATION_SECRET", "")
-
-
-def get_private_registration_rate_limit():
-    """Get rate limit configuration"""
-    return get_setting("PRIVATE_REGISTRATION_RATE_LIMIT", "10/hour")
-
-
-def get_private_registration_allowed_ips():
-    """Get list of allowed IP ranges for private registration"""
-    ips = get_setting("PRIVATE_REGISTRATION_IPS", "")
-    if not ips:
-        return []
-    return [ip.strip() for ip in ips.split(",") if ip.strip()]
-
-
-def should_log_private_registration_attempts():
-    """Check if registration attempts should be logged"""
-    return get_setting("PRIVATE_REGISTRATION_LOG_ATTEMPTS", "true").lower() == "true"
-
-
-def should_require_verification():
-    """Check if email verification should be required for private registration"""
-    return (
-        get_setting("PRIVATE_REGISTRATION_REQUIRE_VERIFICATION", "false").lower()
-        == "true"
-    )
-
-
 def expand_hex_color(text: str) -> str:
-<<<<<<< HEAD
     new_text = "#" + text[1] * 2 + text[2] * 2 + text[3] * 2
-    return new_text
-=======
-    new_text = ("#" +
-                text[1] * 2 +
-                text[2] * 2 +
-                text[3] * 2)
     return new_text
 
 
@@ -4506,5 +4393,4 @@
     while size_bytes >= 1024 and i < len(units) - 1:
         size_bytes /= 1024.0
         i += 1
-    return f"{size_bytes:.1f} {units[i]}"
->>>>>>> d9a8c4df
+    return f"{size_bytes:.1f} {units[i]}"