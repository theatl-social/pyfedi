--- conflicted
+++ resolved
@@ -620,7 +620,6 @@
 
     # Stash the <code> portions so they are not formatted
     code_snippets, link = stash_code_html(link)
-<<<<<<< HEAD
 
     # Stash the existing links so they are not formatted
     link_snippets, link = stash_link_html(link)
@@ -639,66 +638,16 @@
 
 
 def feed_link_to_href(link: str, server_name_override: str | None = None) -> str:
-=======
+    if server_name_override:
+        server_name = server_name_override
+    else:
+        server_name = current_app.config['SERVER_NAME']
+
+    # Stash the <code> portions so they are not formatted
+    code_snippets, link = stash_code_html(link)
 
     # Stash the existing links so they are not formatted
     link_snippets, link = stash_link_html(link)
-
-    pattern = r"(?<![\/])!([a-zA-Z0-9_.-]*)@([a-zA-Z0-9_.-]*)\b"
-    server = r'<a href="https://' + server_name + r'/community/lookup/'
-    link = re.sub(pattern, server + r'\g<1>/\g<2>">' + r'!\g<1>@\g<2></a>', link)
-
-    # Bring back the links
-    link = pop_link(link_snippets=link_snippets, text=link)
-
-    # Bring back the <code> portions
-    link = pop_code(code_snippets=code_snippets, text=link)
-
-    return link
-
-
-def feed_link_to_href(link: str, server_name_override: str | None = None) -> str:
-    if server_name_override:
-        server_name = server_name_override
-    else:
-        server_name = current_app.config['SERVER_NAME']
-
-    # Stash the <code> portions so they are not formatted
-    code_snippets, link = stash_code_html(link)
-
-    # Stash the existing links so they are not formatted
-    link_snippets, link = stash_link_html(link)
-
-    pattern = r"(?<![\/])~([a-zA-Z0-9_.-]*)@([a-zA-Z0-9_.-]*)\b"
-    server = r'<a href="https://' + server_name + r'/feed/lookup/'
-    link = re.sub(pattern, server + r'\g<1>/\g<2>">' + r'~\g<1>@\g<2></a>', link)
-
-    # Bring back the links
-    link = pop_link(link_snippets=link_snippets, text=link)
-
-    # Bring back the <code> portions
-    link = pop_code(code_snippets=code_snippets, text=link)
-
-    return link
-
-
-def person_link_to_href(link: str, server_name_override: str | None = None) -> str:
->>>>>>> c76c8eed
-    if server_name_override:
-        server_name = server_name_override
-    else:
-        server_name = current_app.config['SERVER_NAME']
-<<<<<<< HEAD
-
-=======
-    
->>>>>>> c76c8eed
-    # Stash the <code> portions so they are not formatted
-    code_snippets, link = stash_code_html(link)
-
-    # Stash the existing links so they are not formatted
-    link_snippets, link = stash_link_html(link)
-<<<<<<< HEAD
 
     pattern = r"(?<![\/])~([a-zA-Z0-9_.-]*)@([a-zA-Z0-9_.-]*)\b"
     server = r'<a href="https://' + server_name + r'/feed/lookup/'
@@ -725,9 +674,6 @@
     # Stash the existing links so they are not formatted
     link_snippets, link = stash_link_html(link)
 
-=======
-
->>>>>>> c76c8eed
     # Substitute @user@instance.tld with <a> tags, but ignore if it has a preceding / or [ character
     pattern = r"(?<![\/])@([a-zA-Z0-9_.-]*)@([a-zA-Z0-9_.-]*)\b"
     server = f'https://{server_name}/user/lookup/'
