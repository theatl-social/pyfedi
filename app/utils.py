from __future__ import annotations

import base64
import bisect
import gzip
import hashlib
import io
import mimetypes
import math
import random
import urllib
import warnings
from collections import defaultdict, OrderedDict
from contextlib import contextmanager
from datetime import datetime, timedelta, date
from functools import wraps, lru_cache
from json import JSONDecodeError
from time import sleep
from typing import List, Tuple, Optional
from urllib.parse import urlparse, parse_qs, urlencode
from zoneinfo import available_timezones

import flask
import httpx
import jwt
import markdown2
import redis
from bs4 import BeautifulSoup, MarkupResemblesLocatorWarning
import orjson

from app.translation import LibreTranslateAPI

warnings.filterwarnings("ignore", category=MarkupResemblesLocatorWarning)
import os
from furl import furl
from flask import current_app, json, redirect, url_for, request, make_response, Response, g, flash, abort
from flask_babel import _, lazy_gettext as _l
from flask_login import current_user, logout_user
from flask_wtf.csrf import validate_csrf
from sqlalchemy import text, or_, desc, asc, event
from sqlalchemy.orm import Session
from wtforms.fields import SelectMultipleField, StringField
from wtforms.widgets import ListWidget, CheckboxInput, TextInput
from wtforms.validators import ValidationError
from markupsafe import Markup
import boto3
from app import db, cache, httpx_client, celery
from app.constants import *
import re
from PIL import Image, ImageOps, ImageCms

from captcha.audio import AudioCaptcha
from captcha.image import ImageCaptcha

from app.models import Settings, Domain, Instance, BannedInstances, User, Community, DomainBlock, IpBan, \
    Site, Post, utcnow, Filter, CommunityMember, InstanceBlock, CommunityBan, Topic, UserBlock, Language, \
    File, ModLog, CommunityBlock, Feed, FeedMember, CommunityFlair, CommunityJoinRequest, Notification, UserNote, \
    PostReply, PostReplyBookmark, AllowedInstances, InstanceBan


# Flask's render_template function, with support for themes added
def render_template(template_name: str, **context) -> Response:
    theme = current_theme()
    if theme != '' and os.path.exists(f'app/templates/themes/{theme}/{template_name}'):
        content = flask.render_template(f'themes/{theme}/{template_name}', **context)
    else:
        content = flask.render_template(template_name, **context)

    # Browser caching using ETags and Cache-Control
    resp = make_response(content)
    if current_user.is_anonymous:
        if 'etag' in context:
            resp.headers.add_header('ETag', context['etag'])
        resp.headers.add_header('Cache-Control', 'no-cache, max-age=600, must-revalidate')

    # Early Hints-compatible Link headers (for Cloudflare or supporting proxies)
    resp.headers['Link'] = (
        '</bootstrap/static/css/bootstrap.min.css>; rel=preload; as=style, '
        '</bootstrap/static/umd/popper.min.js>; rel=preload; as=script, '
        '</bootstrap/static/js/bootstrap.min.js>; rel=preload; as=script, '
        '</static/js/htmx.min.js>; rel=preload; as=script, '
        '</static/fonts/feather/feather.woff>; rel=preload; as=font; crossorigin'
    )
    
    return resp


def request_etag_matches(etag):
    if 'If-None-Match' in request.headers:
        old_etag = request.headers['If-None-Match']
        return old_etag == etag
    return False


def return_304(etag, content_type=None):
    resp = make_response('', 304)
    resp.headers.add_header('ETag', request.headers['If-None-Match'])
    resp.headers.add_header('Cache-Control', 'no-cache, max-age=600, must-revalidate')
    resp.headers.add_header('Vary', 'Accept, Cookie, Accept-Language')
    if content_type:
        resp.headers.set('Content-Type', content_type)
    return resp


# Jinja: when a file was modified. Useful for cache-busting
def getmtime(filename):
    if os.path.exists('app/static/' + filename):
        return os.path.getmtime('app/static/' + filename)


# do a GET request to a uri, return the result
def get_request(uri, params=None, headers=None) -> httpx.Response:
    timeout = 15 if 'washingtonpost.com' in uri else 10  # Washington Post is really slow on og:image for some reason
    if headers is None:
        headers = {'User-Agent': f'PieFed/{current_app.config["VERSION"]}; +https://{current_app.config["SERVER_NAME"]}'}
    else:
        headers.update({'User-Agent': f'PieFed/{current_app.config["VERSION"]}; +https://{current_app.config["SERVER_NAME"]}'})
    if params and '/webfinger' in uri:
        payload_str = urllib.parse.urlencode(params, safe=':@')
    else:
        payload_str = urllib.parse.urlencode(params) if params else None
    try:
        response = httpx_client.get(uri, params=payload_str, headers=headers, timeout=timeout, follow_redirects=True)
    except ValueError as ex:
        # Convert to a more generic error we handle
        raise httpx.HTTPError(f"HTTPError: {str(ex)}") from None
    except httpx.ReadError as connection_error:
        try:  # retry, this time with a longer timeout
            sleep(random.randint(3, 10))
            response = httpx_client.get(uri, params=payload_str, headers=headers, timeout=timeout * 2,
                                        follow_redirects=True)
        except Exception as e:
            current_app.logger.info(f"{uri} {connection_error}")
            raise httpx_client.ReadError(f"HTTPReadError: {str(e)}") from connection_error
    except httpx.HTTPError as read_timeout:
        try:  # retry, this time with a longer timeout
            sleep(random.randint(3, 10))
            response = httpx_client.get(uri, params=payload_str, headers=headers, timeout=timeout * 2,
                                        follow_redirects=True)
        except Exception as e:
            current_app.logger.info(f"{uri} {read_timeout}")
            raise httpx.HTTPError(f"HTTPError: {str(e)}") from read_timeout
    except httpx.StreamError as stream_error:
        # Convert to a more generic error we handle
        raise httpx.HTTPError(f"HTTPError: {str(stream_error)}") from None

    return response


# Same as get_request except updates instance on failure and does not raise any exceptions
def get_request_instance(uri, instance: Instance, params=None, headers=None) -> httpx.Response:
    try:
        return get_request(uri, params, headers)
    except:
        instance.failures += 1
        instance.update_dormant_gone()
        db.session.commit()
        return httpx.Response(status_code=500)


# do a HEAD request to a uri, return the result
def head_request(uri, params=None, headers=None) -> httpx.Response:
    if headers is None:
        headers = {'User-Agent': f'PieFed/{current_app.config["VERSION"]}; +https://{current_app.config["SERVER_NAME"]}'}
    else:
        headers.update({'User-Agent': f'PieFed/{current_app.config["VERSION"]}; +https://{current_app.config["SERVER_NAME"]}'})
    try:
        response = httpx_client.head(uri, params=params, headers=headers, timeout=5, allow_redirects=True)
    except httpx.HTTPError as er:
        current_app.logger.info(f"{uri} {er}")
        raise httpx.HTTPError(f"HTTPError: {str(er)}") from er

    return response


# Saves an arbitrary object into a persistent key-value store. cached.
# Similar to g.site.* except g.site.* is populated on every single page load so g.site is best for settings that are
# accessed very often (e.g. every page load)
@cache.memoize(timeout=500)
def get_setting(name: str, default=None):
    setting = db.session.query(Settings).filter_by(name=name).first()
    if setting is None:
        return default
    else:
        try:
            return json.loads(setting.value)
        except JSONDecodeError:
            return default


# retrieves arbitrary object from persistent key-value store
def set_setting(name: str, value):
    setting = Settings.query.filter_by(name=name).first()
    if setting is None:
        db.session.add(Settings(name=name, value=json.dumps(value)))
    else:
        setting.value = json.dumps(value)
    db.session.commit()
    cache.delete_memoized(get_setting)


# Return the contents of a file as a string. Inspired by PHP's function of the same name.
def file_get_contents(filename):
    with open(filename, 'r') as file:
        contents = file.read()
    return contents


random_chars = '0123456789abcdefghijklmnopqrstuvwxyzABCDEFGHIJKLMNOPQRSTUVWXYZ'


def gibberish(length: int = 10) -> str:
    return "".join([random.choice(random_chars) for x in range(length)])


# used by @cache.cached() for home page and post caching
def make_cache_key(sort=None, post_id=None, view_filter=None):
    if current_user.is_anonymous:
        return f'{request.url}_{sort}_{post_id}_anon_{request.headers.get("Accept")}_{request.headers.get("Accept-Language")}'  # The Accept header differentiates between activitypub requests and everything else
    else:
        return f'{request.url}_{sort}_{post_id}_user_{current_user.id}'


def is_image_url(url):
    common_image_extensions = ['.jpg', '.jpeg', '.png', '.gif', '.bmp', '.tiff', '.webp', '.avif', '.svg+xml',
                               '.svg+xml; charset=utf-8']
    mime_type = mime_type_using_head(url)
    if mime_type:
        mime_type_parts = mime_type.split('/')
        return f'.{mime_type_parts[1]}' in common_image_extensions
    else:
        parsed_url = urlparse(url)
        path = parsed_url.path.lower()
        return any(path.endswith(extension) for extension in common_image_extensions)


def is_local_image_url(url):
    if not is_image_url(url):
        return False
    f = furl(url)
    return f.host in ["127.0.0.1", current_app.config["SERVER_NAME"], current_app.config['S3_PUBLIC_URL']]


def is_video_url(url: str) -> bool:
    common_video_extensions = ['.mp4', '.webm']
    mime_type = mime_type_using_head(url)
    if mime_type:
        mime_type_parts = mime_type.split('/')
        return f'.{mime_type_parts[1]}' in common_video_extensions
    else:
        parsed_url = urlparse(url)
        path = parsed_url.path.lower()
        return any(path.endswith(extension) for extension in common_video_extensions)


def is_video_hosting_site(url: str) -> bool:
    if url is None or url == '':
        return False
    video_hosting_sites = ['https://youtube.com', 'https://www.youtube.com', 'https://youtu.be',
                           'https://www.vimeo.com', 'https://vimeo.com', 'https://streamable.com',
                           'https://www.redgifs.com/watch/']
    for starts_with in video_hosting_sites:
        if url.startswith(starts_with):
            return True

    if 'videos/watch' in url:  # PeerTube
        return True

    return False


@cache.memoize(timeout=10)
def mime_type_using_head(url):
    # Find the mime type of a url by doing a HEAD request - this is the same as GET except only the HTTP headers are transferred
    try:
        response = httpx_client.head(url, timeout=5)
        response.raise_for_status()  # Raise an exception for HTTP errors
        content_type = response.headers.get('Content-Type')
        if content_type:
            if content_type == 'application/octet-stream':
                return ''
            return content_type
        else:
            return ''
    except httpx.HTTPError:
        return ''


allowed_tags = ['p', 'strong', 'a', 'ul', 'ol', 'li', 'em', 'blockquote', 'cite', 'br', 'h1', 'h2', 'h3', 'h4', 'h5',
                'h6', 'pre',
                'code', 'img', 'details', 'summary', 'table', 'tr', 'td', 'th', 'tbody', 'thead', 'hr', 'span', 'small',
                'sub', 'sup',
                's', 'tg-spoiler', 'ruby', 'rt', 'rp']


# sanitise HTML using an allow list
def allowlist_html(html: str, a_target='_blank') -> str:
    # RUN THE TESTS in tests/test_allowlist_html.py whenever you alter this function, it's fragile and bugs are hard to spot.
    if html is None or html == '':
        return ''

    # Pre-escape angle brackets that aren't valid HTML tags before BeautifulSoup parsing
    # We need to distinguish between:
    # 1. Valid HTML tags (allowed or disallowed) - let BeautifulSoup handle them
    # 2. Invalid/non-HTML content in angle brackets - escape them
    def escape_non_html_brackets(match):
        tag_content = match.group(1).strip().lower()
        # Handle closing tags by removing the leading slash before extracting tag name
        if tag_content.startswith('/'):
            tag_name = tag_content[1:].split()[0]
        else:
            tag_name = tag_content.split()[0]
        
        # Check if this looks like a valid HTML tag (allowed or not)
        # Valid HTML tags have specific patterns
        html_tags = ['a', 'abbr', 'acronym', 'address', 'area', 'article', 'aside', 'audio', 'b', 'bdi', 'bdo', 'big',
                     'blockquote', 'body', 'br', 'button', 'canvas', 'caption', 'center', 'cite', 'code', 'col',
                     'colgroup', 'data', 'datalist', 'dd', 'del', 'details', 'dfn', 'dialog', 'dir', 'div', 'dl', 'dt',
                     'em', 'embed', 'fieldset', 'figcaption', 'figure', 'font', 'footer', 'form', 'frame', 'frameset',
                     'h1', 'h2', 'h3', 'h4', 'h5', 'h6', 'head', 'header', 'hr', 'html', 'i', 'iframe', 'img', 'input',
                     'ins', 'kbd', 'label', 'legend', 'li', 'link', 'main', 'map', 'mark', 'meta', 'meter', 'nav',
                     'noframes', 'noscript', 'object', 'ol', 'optgroup', 'option', 'output', 'p', 'param', 'picture',
                     'pre', 'progress', 'q', 'rp', 'rt', 'ruby', 's', 'samp', 'script', 'section', 'select', 'small',
                     'source', 'span', 'strike', 'strong', 'style', 'sub', 'summary', 'sup', 'svg', 'table', 'tbody',
                     'tg-spoiler', 'td', 'template', 'textarea', 'tfoot', 'th', 'thead', 'time', 'title', 'tr', 'track',
                     'tt', 'u', 'ul', 'var', 'video', 'wbr']
        
        if tag_name in html_tags:
            # This is a valid HTML tag - let BeautifulSoup handle it (it will remove if not allowed)
            return match.group(0)
        else:
            # This doesn't look like a valid HTML tag - escape it
            return f"&lt;{match.group(1)}&gt;"
    
    html = re.sub(r'<([^<>]+?)>', escape_non_html_brackets, html)

    # Parse the HTML using BeautifulSoup
    soup = BeautifulSoup(html, 'html.parser')

    # Filter tags, leaving only safe ones
    for tag in soup.find_all():
        # If the tag is not in the allowed_tags list, remove it and its contents
        if tag.name not in allowed_tags:
            tag.extract()
        else:
            # Filter and sanitize attributes
            for attr in list(tag.attrs):
                if attr not in ['href', 'src', 'alt', 'class']:
                    del tag[attr]
            # Remove some mastodon guff - spans with class "invisible"
            if tag.name == 'span' and 'class' in tag.attrs and 'invisible' in tag.attrs['class']:
                tag.extract()
            # Add nofollow and target=_blank to anchors
            if tag.name == 'a':
                tag.attrs['rel'] = 'nofollow ugc'
                tag.attrs['target'] = a_target
            # Add loading=lazy to images
            if tag.name == 'img':
                tag.attrs['loading'] = 'lazy'
            if tag.name == 'table':
                tag.attrs['class'] = 'table'

    clean_html = str(soup)

    # substitute out the <code> snippets so that they don't inadvertently get formatted
    code_snippets, clean_html = stash_code_html(clean_html)

    # avoid returning empty anchors
    re_empty_anchor = re.compile(r'<a href="(.*?)" rel="nofollow ugc" target="_blank"><\/a>')
    clean_html = re_empty_anchor.sub(r'<a href="\1" rel="nofollow ugc" target="_blank">\1</a>', clean_html)

    # replace lemmy's spoiler markdown left in HTML
    clean_html = clean_html.replace('<h2>:::</h2>', '<p>:::</p>')   # this is needed for lemmy.world/c/hardware's sidebar, for some reason.
    re_spoiler = re.compile(r':{3}\s*?spoiler\s+?(\S.+?)(?:\n|</p>)(.+?)(?:\n|<p>):{3}', re.S)
    clean_html = re_spoiler.sub(r'<details><summary>\1</summary><p>\2</p></details>', clean_html)

    # replace strikethough markdown left in HTML
    re_strikethough = re.compile(r'~~(.*)~~')
    clean_html = re_strikethough.sub(r'<s>\1</s>', clean_html)

    # replace subscript markdown left in HTML
    re_subscript = re.compile(r'~([^~\r\n\t\f\v ]+)~')
    clean_html = re_subscript.sub(r'<sub>\1</sub>', clean_html)

    # replace superscript markdown left in HTML
    re_superscript = re.compile(r'\^([^\^\r\n\t\f\v ]+)\^')
    clean_html = re_superscript.sub(r'<sup>\1</sup>', clean_html)

    # replace <img src> for mp4 with <video> - treat them like a GIF (autoplay, but initially muted)
    re_embedded_mp4 = re.compile(r'<img .*?src="(https://.*?\.mp4)".*?/>')
    clean_html = re_embedded_mp4.sub(
        r'<video class="responsive-video" controls preload="auto" autoplay muted loop playsinline disablepictureinpicture><source src="\1" type="video/mp4"></video>',
        clean_html)

    # replace <img src> for webm with <video> - treat them like a GIF (autoplay, but initially muted)
    re_embedded_webm = re.compile(r'<img .*?src="(https://.*?\.webm)".*?/>')
    clean_html = re_embedded_webm.sub(
        r'<video class="responsive-video" controls preload="auto" autoplay muted loop playsinline disablepictureinpicture><source src="\1" type="video/webm"></video>',
        clean_html)

    # replace <img src> for mp3 with <audio>
    re_embedded_mp3 = re.compile(r'<img .*?src="(https://.*?\.mp3)".*?/>')
    clean_html = re_embedded_mp3.sub(r'<audio controls><source src="\1" type="audio/mp3"></audio>', clean_html)

    # replace the 'static' for images hotlinked to fandom sites with 'vignette'
    re_fandom_hotlink = re.compile(r'<img alt="(.*?)" loading="lazy" src="https://static.wikia.nocookie.net')
    clean_html = re_fandom_hotlink.sub(r'<img alt="\1" loading="lazy" src="https://vignette.wikia.nocookie.net',
                                       clean_html)

    # replace ruby markdown like {漢字|かんじ}
    re_ruby = re.compile(r'\{(.+?)\|(.+?)\}')
    clean_html = re_ruby.sub(r'<ruby>\1<rp>(</rp><rt>\2</rt><rp>)</rp></ruby>', clean_html)

    # bring back the <code> snippets
    clean_html = pop_code(code_snippets, clean_html)

    return clean_html


def escape_non_html_angle_brackets(text: str) -> str:
    
    # Step 1: Extract inline and block code, replacing with placeholders
    code_snippets, text = stash_code_md(text)

    # Step 2: Escape <...> unless they look like valid HTML tags
    def escape_tag(match):
        tag_content = match.group(1).strip().lower()
        # Handle closing tags by removing the leading slash before extracting tag name
        if tag_content.startswith('/'):
            tag_name = tag_content[1:].split()[0]
        else:
            tag_name = tag_content.split()[0]
        if tag_name in allowed_tags:
            return match.group(0)
        else:
            return f"&lt;{match.group(1)}&gt;"

    text = re.sub(r'<([^<>]+?)>', escape_tag, text)

    # Step 3: Restore code blocks
    text = pop_code(code_snippets=code_snippets, text=text)

    return text

def handle_double_bolds(text: str) -> str:
    """
    Handles properly assigning <strong> tags to **bolded** words in markdown even if there are **two** of them in the
    same sentence.
    """

    # Step 1: Extract inline and block code, replacing with placeholders
    code_snippets, text = stash_code_md(text)

    # Step 2: Wrap **bold** sections with <strong></strong>
    # Regex is slightly modified from markdown2 source code
    re_bold = re.compile(r"(\*\*)(?=\S)(.+?[*]?)(?<=\S)\1")
    text = re_bold.sub(r"<strong>\2</strong>", text)

    # Step 3: Restore code blocks
    text = pop_code(code_snippets=code_snippets, text=text)

    return text


def escape_img(raw_html: str) -> str:
    """Prevents embedding images for places where an image would break formatting."""
    
    re_img = re.compile(r"<img.+?>")
    raw_html = re_img.sub(r"<code><image placeholder></code>", raw_html)

    return raw_html


# use this for Markdown irrespective of origin, as it can deal with both soft break newlines ('\n' used by PieFed) and hard break newlines ('  \n' or ' \\n')
# ' \\n' will create <br /><br /> instead of just <br />, but hopefully that's acceptable.
def markdown_to_html(markdown_text, anchors_new_tab=True, allow_img=True) -> str:
    if markdown_text:

        # Escape <...> if it’s not a real HTML tag
        markdown_text = escape_non_html_angle_brackets(
            markdown_text)  # To handle situations like https://ani.social/comment/9666667
        
        markdown_text = handle_double_bolds(markdown_text)  # To handle bold in two places in a sentence

        # turn links into anchors
        link_pattern = re.compile(
            r"""
                \b
                (
                    (?:https?://|(?<!//)www\.)    # prefix - https:// or www.
                    \w[\w_\-]*(?:\.\w[\w_\-]*)*   # host
                    [^<>\s"']*                    # rest of url
                    (?<![?!.,:*_~);])             # exclude trailing punctuation
                    (?=[?!.,:*_~);]?(?:[<\s]|$))  # make sure that we're not followed by " or ', i.e. we're outside of href="...".
                )
            """,
            re.X
        )

        try:
            raw_html = markdown2.markdown(markdown_text,
                                          extras={'middle-word-em': False, 'tables': True, 'fenced-code-blocks': True, 'strike': True,
                                                  'tg-spoiler': True, 'link-patterns': [(link_pattern, r'\1')],
                                                  'breaks': {'on_newline': True, 'on_backslash': True},
                                                  'tag-friendly': True})
        except TypeError:
            # weird markdown, like https://mander.xyz/u/tty1 and https://feddit.uk/comment/16076443,
            # causes "markdown2.Markdown._color_with_pygments() argument after ** must be a mapping, not bool" error, so try again without fenced-code-blocks extra
            try:
                raw_html = markdown2.markdown(markdown_text,
                                              extras={'middle-word-em': False, 'tables': True, 'strike': True,
                                                      'tg-spoiler': True, 'link-patterns': [(link_pattern, r'\1')],
                                                      'breaks': {'on_newline': True, 'on_backslash': True},
                                                      'tag-friendly': True})
            except:
                raw_html = ''
        
        if not allow_img:
            raw_html = escape_img(raw_html)

        return allowlist_html(raw_html, a_target='_blank' if anchors_new_tab else '')
    else:
        return ''


# this function lets local users use the more intuitive soft-breaks for newlines, but actually stores the Markdown in Lemmy-compatible format
# Reasons for this:
# 1. it's what any adapted Lemmy apps using an API would expect
# 2. we've reverted to sending out Markdown in 'source' because:
#    a. Lemmy doesn't convert '<details><summary>' back into its '::: spoiler' format
#    b. anything coming from another PieFed instance would get reduced with html_to_text()
#    c. raw 'https' strings in code blocks are being converted into <a> links for HTML that Lemmy then converts back into []()
def piefed_markdown_to_lemmy_markdown(piefed_markdown: str):
    # only difference is newlines for soft breaks.
    re_breaks = re.compile(r'(\S)(\r\n)')
    lemmy_markdown = re_breaks.sub(r'\1  \2', piefed_markdown)
    return lemmy_markdown


def markdown_to_text(markdown_text) -> str:
    if not markdown_text or markdown_text == '':
        return ''
    return markdown_text.replace("# ", '')


def html_to_text(html) -> str:
    if html is None or html == '':
        return ''
    soup = BeautifulSoup(html, 'html.parser')
    return soup.get_text()


def mastodon_extra_field_link(extra_field: str) -> str:
    soup = BeautifulSoup(extra_field, 'html.parser')
    for tag in soup.find_all('a'):
        return tag['href']


def microblog_content_to_title(html: str) -> str:
    title = ''
    if '<p>' in html:
        soup = BeautifulSoup(html, 'html.parser')
        for tag in soup.find_all('p'):
            title = tag.get_text(separator=" ")
            if title and title.strip() != '' and len(title.strip()) >= 5:
                break
    else:
        title = html_to_text(html)

    period_index = title.find('.')
    question_index = title.find('?')
    exclamation_index = title.find('!')

    # Find the earliest occurrence of either '.' or '?' or '!'
    end_index = min(period_index if period_index != -1 else float('inf'),
                    question_index if question_index != -1 else float('inf'),
                    exclamation_index if exclamation_index != -1 else float('inf'))

    # there's no recognised punctuation
    if end_index == float('inf'):
        if len(title) >= 10:
            title = title.replace(' @ ', '').replace(' # ', '')
            title = shorten_string(title, 197)
        else:
            title = '(content in post body)'
        return title.strip()

    if end_index != -1:
        if question_index != -1 and question_index == end_index:
            end_index += 1  # Add the ? back on
        if exclamation_index != -1 and exclamation_index == end_index:
            end_index += 1  # Add the ! back on
        title = title[:end_index]

    if len(title) > 150:
        for i in range(149, -1, -1):
            if title[i] == ' ':
                break
        title = title[:i] + ' ...' if i > 0 else ''

    return title.strip()


def first_paragraph(html):
    soup = BeautifulSoup(html, 'html.parser')
    first_para = soup.find('p')
    if first_para:
        if first_para.text.strip() == 'Summary' or \
                first_para.text.strip() == '*Summary*' or \
                first_para.text.strip() == 'Comments' or \
                first_para.text.lower().startswith('cross-posted from:'):
            second_paragraph = first_para.find_next('p')
            if second_paragraph:
                return f'<p>{second_paragraph.text}</p>'
        return allowlist_html(f'<p>{first_para.text}</p>')
    else:
        return ''


def community_link_to_href(link: str, server_name_override: str | None = None) -> str:
    if server_name_override:
        server_name = server_name_override
    else:
        server_name = current_app.config['SERVER_NAME']

    # Stash the <code> portions so they are not formatted
    code_snippets, link = stash_code_html(link)

    # Stash the existing links so they are not formatted
    link_snippets, link = stash_link_html(link)

    pattern = r"(?<![\/])!([a-zA-Z0-9_.-]*)@([a-zA-Z0-9_.-]*)\b"
    server = r'<a href="https://' + server_name + r'/community/lookup/'
    link = re.sub(pattern, server + r'\g<1>/\g<2>">' + r'!\g<1>@\g<2></a>', link)

    # Bring back the links
    link = pop_link(link_snippets=link_snippets, text=link)

    # Bring back the <code> portions
    link = pop_code(code_snippets=code_snippets, text=link)

    return link


def feed_link_to_href(link: str, server_name_override: str | None = None) -> str:
    if server_name_override:
        server_name = server_name_override
    else:
        server_name = current_app.config['SERVER_NAME']

    # Stash the <code> portions so they are not formatted
    code_snippets, link = stash_code_html(link)

    # Stash the existing links so they are not formatted
    link_snippets, link = stash_link_html(link)

    pattern = r"(?<![\/])~([a-zA-Z0-9_.-]*)@([a-zA-Z0-9_.-]*)\b"
    server = r'<a href="https://' + server_name + r'/feed/lookup/'
    link = re.sub(pattern, server + r'\g<1>/\g<2>">' + r'~\g<1>@\g<2></a>', link)

    # Bring back the links
    link = pop_link(link_snippets=link_snippets, text=link)

    # Bring back the <code> portions
    link = pop_code(code_snippets=code_snippets, text=link)

    return link


def person_link_to_href(link: str, server_name_override: str | None = None) -> str:
    if server_name_override:
        server_name = server_name_override
    else:
        server_name = current_app.config['SERVER_NAME']
    
    # Stash the <code> portions so they are not formatted
    code_snippets, link = stash_code_html(link)

    # Stash the existing links so they are not formatted
    link_snippets, link = stash_link_html(link)

    # Substitute @user@instance.tld with <a> tags, but ignore if it has a preceding / or [ character
    pattern = r"(?<![\/])@([a-zA-Z0-9_.-]*)@([a-zA-Z0-9_.-]*)\b"
    server = f'https://{server_name}/user/lookup/'
    replacement = (r'<a href="' + server + r'\g<1>/\g<2>" rel="nofollow noindex">@\g<1>@\g<2></a>')
    link = re.sub(pattern, replacement, link)

    # Bring back the links
    link = pop_link(link_snippets=link_snippets, text=link)
    
    # Bring back the <code> portions
    link = pop_code(code_snippets=code_snippets, text=link)
    
    return link


def stash_code_html(text: str) -> tuple[list, str]:
    code_snippets = []

    def store_code(match):
        code_snippets.append(match.group(0))
        return f"__CODE_PLACEHOLDER_{len(code_snippets) - 1}__"
    
    text = re.sub(r'<code>[\s\S]*?<\/code>', store_code, text)

    return (code_snippets, text)


def stash_code_md(text: str) -> tuple[list, str]:
    code_snippets = []

    def store_code(match):
        code_snippets.append(match.group(0))
        return f"__CODE_PLACEHOLDER_{len(code_snippets) - 1}__"
    
    # Fenced code blocks (```...```)
    text = re.sub(r'```[\s\S]*?```', store_code, text)
    # Inline code (`...`)
    text = re.sub(r'`[^`\n]+`', store_code, text)

    return (code_snippets, text)


def pop_code(code_snippets: list, text: str) -> str:
    for i, code in enumerate(code_snippets):
        text = text.replace(f"__CODE_PLACEHOLDER_{i}__", code)
    
    return text


def stash_link_html(text: str) -> tuple[list, str]:
    link_snippets = []

    def store_link(match):
        link_snippets.append(match.group(0))
        return f"__LINK_PLACEHOLDER_{len(link_snippets) - 1}__"
    
    text = re.sub(r'<a href=[\s\S]*?<\/a>', store_link, text)

    return (link_snippets, text)


def pop_link(link_snippets: list, text: str) -> str:
    for i, link in enumerate(link_snippets):
        text = text.replace(f"__LINK_PLACEHOLDER_{i}__", link)
    
    return text


def domain_from_url(url: str, create=True) -> Domain:
    parsed_url = urlparse(url.lower().replace('www.', ''))
    if parsed_url and parsed_url.hostname:
        find_this = parsed_url.hostname.lower()
        if find_this == 'youtu.be':
            find_this = 'youtube.com'
        domain = Domain.query.filter_by(name=find_this).first()
        if create and domain is None:
            domain = Domain(name=find_this)
            db.session.add(domain)
            db.session.commit()
        return domain
    else:
        return None


def domain_from_email(email: str) -> str:
    if email is None or email.strip() == '':
        return ''
    else:
        if '@' in email:
            parts = email.split('@')
            return parts[-1]
        else:
            return ''


def shorten_string(input_str, max_length=50):
    if input_str:
        if len(input_str) <= max_length:
            return input_str
        else:
            return input_str[:max_length - 3] + '…'
    else:
        return ''


def shorten_url(input: str, max_length=20):
    if input:
        return shorten_string(input.replace('https://', '').replace('http://', ''))
    else:
        ''


def remove_images(html) -> str:
    # Parse the HTML content
    soup = BeautifulSoup(html, 'html.parser')

    # Remove all <img> tags
    for img in soup.find_all('img'):
        img.decompose()

    # Remove all <video> tags
    for video in soup.find_all('video'):
        video.decompose()

    # Return the modified HTML
    return str(soup)


# the number of digits in a number. e.g. 1000 would be 4
def digits(input: int) -> int:
    return len(shorten_number(input))


@cache.memoize(timeout=50)
def user_access(permission: str, user_id: int) -> bool:
    if user_id == 0:
        return False
    if user_id == 1:
        return True
    has_access = db.session.execute(text('SELECT * FROM "role_permission" as rp ' +
                                         'INNER JOIN user_role ur on rp.role_id = ur.role_id ' +
                                         'WHERE ur.user_id = :user_id AND rp.permission = :permission'),
                                    {'user_id': user_id, 'permission': permission}).first()
    return has_access is not None


def role_access(permission: str, role_id: int) -> bool:
    has_access = db.session.execute(text('SELECT * FROM "role_permission" as rp ' +
                                         'WHERE rp.role_id = :role_id AND rp.permission = :permission'),
                                    {'role_id': role_id, 'permission': permission}).first()
    return has_access is not None


@cache.memoize(timeout=10)
def community_membership(user: User, community: Community) -> int:
    if community is None:
        return False
    return user.subscribed(community.id)


@cache.memoize(timeout=10)
def feed_membership(user: User, feed: Feed) -> int:
    if feed is None:
        return False
    return feed.subscribed(user.id)


@cache.memoize(timeout=86400)
def communities_banned_from(user_id: int) -> List[int]:
    if user_id == 0:
        return []
    community_bans = db.session.query(CommunityBan).filter(CommunityBan.user_id == user_id).all()
    instance_bans = db.session.query(Community).join(InstanceBan, Community.instance_id == InstanceBan.instance_id).\
        filter(InstanceBan.user_id == user_id).all()
    return [cb.community_id for cb in community_bans] + [cb.id for cb in instance_bans]


@cache.memoize(timeout=86400)
def blocked_domains(user_id) -> List[int]:
    if user_id == 0:
        return []
    blocks = db.session.query(DomainBlock).filter_by(user_id=user_id)
    return [block.domain_id for block in blocks]


@cache.memoize(timeout=86400)
def blocked_communities(user_id) -> List[int]:
    if user_id == 0:
        return []
    blocks = db.session.query(CommunityBlock).filter_by(user_id=user_id)
    return [block.community_id for block in blocks]


@cache.memoize(timeout=86400)
def blocked_instances(user_id) -> List[int]:
    if user_id == 0:
        return []
    blocks = db.session.query(InstanceBlock).filter_by(user_id=user_id)
    return [block.instance_id for block in blocks]


@cache.memoize(timeout=86400)
def blocked_users(user_id) -> List[int]:
    if user_id == 0:
        return []
    blocks = db.session.query(UserBlock).filter_by(blocker_id=user_id)
    return [block.blocked_id for block in blocks]


@cache.memoize(timeout=86400)
def blocked_phrases() -> List[str]:
    site = db.session.query(Site).get(1)
    if site.blocked_phrases:
        blocked_phrases = []
        for phrase in site.blocked_phrases.split('\n'):
            if phrase != '':
                if phrase.endswith('\r'):
                    blocked_phrases.append(phrase[:-1])
                else:
                    blocked_phrases.append(phrase)
        return blocked_phrases
    else:
        return []


@cache.memoize(timeout=86400)
def blocked_referrers() -> List[str]:
    site = db.session.query(Site).get(1)
    if site.auto_decline_referrers:
        return [referrer for referrer in site.auto_decline_referrers.split('\n') if referrer != '']
    else:
        return []


def retrieve_block_list():
    try:
        response = httpx_client.get('https://raw.githubusercontent.com/rimu/no-qanon/master/domains.txt', timeout=1)
    except:
        return None
    if response and response.status_code == 200:
        return response.text


def retrieve_peertube_block_list():
    try:
        response = httpx_client.get('https://peertube_isolation.frama.io/list/peertube_isolation.json', timeout=1)
    except:
        return None
    list = ''
    if response and response.status_code == 200:
        response_data = response.json()
        for row in response_data['data']:
            list += row['value'] + "\n"
    response.close()
    return list.strip()


def ensure_directory_exists(directory):
    """Ensure a directory exists and is writable, creating it if necessary."""
    parts = directory.split('/')
    rebuild_directory = ''
    for part in parts:
        rebuild_directory += part
        if not os.path.isdir(rebuild_directory):
            os.mkdir(rebuild_directory)
        rebuild_directory += '/'

    # Check if the final directory is writable
    if not os.access(directory, os.W_OK):
        current_app.logger.warning(f"Directory '{directory}' is not writable")


def mimetype_from_url(url):
    parsed_url = urlparse(url)
    path = parsed_url.path.split('?')[0]  # Strip off anything after '?'
    mime_type, _ = mimetypes.guess_type(path)
    return mime_type


def is_activitypub_request():
    return 'application/ld+json' in request.headers.get('Accept', '') or 'application/activity+json' in request.headers.get('Accept', '')


def validation_required(func):
    @wraps(func)
    def decorated_view(*args, **kwargs):
        if current_user.verified or not get_setting('email_verification', True):
            return func(*args, **kwargs)
        else:
            return redirect(url_for('auth.validation_required'))

    return decorated_view


def approval_required(func):
    @wraps(func)
    def decorated_view(*args, **kwargs):
        if not (current_user.private_key is None and (g.site.registration_mode == 'RequireApplication' or g.site.registration_mode == 'Closed')):
            return func(*args, **kwargs)
        else:
            return redirect(url_for('auth.please_wait'))

    return decorated_view


def trustworthy_account_required(func):
    @wraps(func)
    def decorated_view(*args, **kwargs):
        if current_user.trustworthy():
            return func(*args, **kwargs)
        else:
            return redirect(url_for('auth.not_trustworthy'))

    return decorated_view


def login_required_if_private_instance(func):
    @wraps(func)
    def decorated_view(*args, **kwargs):
        if is_activitypub_request():
            return func(*args, **kwargs)
        if current_app.config['CONTENT_WARNING'] and request.cookies.get('warned') is None:
            return redirect(url_for('main.content_warning', next=request.path))
        if (g.site.private_instance and current_user.is_authenticated) or is_activitypub_request() or g.site.private_instance is False:
            return func(*args, **kwargs)
        else:
            return redirect(url_for('auth.login', next=referrer()))

    return decorated_view


def permission_required(permission):
    def decorator(func):
        @wraps(func)
        def decorated_view(*args, **kwargs):
            if user_access(permission, current_user.get_id()):
                return func(*args, **kwargs)
            else:
                # Handle the case where the user doesn't have the required permission
                return redirect(url_for('auth.permission_denied'))

        return decorated_view

    return decorator


def login_required(csrf=True):
    def decorator(func):
        @wraps(func)
        def decorated_view(*args, **kwargs):
            if request.method in {"OPTIONS"} or current_app.config.get("LOGIN_DISABLED"):
                pass
            elif not current_user.is_authenticated:
                return current_app.login_manager.unauthorized()

            # Validate CSRF token for POST requests
            if request.method == 'POST' and csrf:
                validate_csrf(request.form.get('csrf_token', request.headers.get('x-csrftoken')))

            # flask 1.x compatibility
            # current_app.ensure_sync is only available in Flask >= 2.0
            if callable(getattr(current_app, "ensure_sync", None)):
                return current_app.ensure_sync(func)(*args, **kwargs)
            return func(*args, **kwargs)

        return decorated_view

    # Handle both @login_required and @login_required()
    if callable(csrf):
        # Called as @login_required (csrf is actually the function)
        func = csrf
        csrf = True
        return decorator(func)
    else:
        # Called as @login_required(csrf=False)
        return decorator


def debug_mode_only(func):
    @wraps(func)
    def decorated_function(*args, **kwargs):
        if current_app.debug:
            return func(*args, **kwargs)
        else:
            return abort(403,
                         description="Not available in production mode. Set the FLASK_DEBUG environment variable to 1.")

    return decorated_function


def block_bots(func):
    @wraps(func)
    def decorated_function(*args, **kwargs):
        if not is_bot(request.user_agent.string):
            return func(*args, **kwargs)
        else:
            return abort(403, description="Do not index this.")

    return decorated_function


def is_bot(user_agent) -> bool:
    user_agent = user_agent.lower()
    if 'bot' in user_agent:
        return True
    if 'meta-externalagent' in user_agent:
        return True
    return False


# sends the user back to where they came from
def back(default_url):
    # Get the referrer from the request headers
    referrer = request.referrer

    # If the referrer exists and is not the same as the current request URL, redirect to the referrer
    if referrer and referrer != request.url:
        return redirect(referrer)

    # If referrer is not available or is the same as the current request URL, redirect to the default URL
    return redirect(default_url)


# format a datetime in a way that is used in ActivityPub
def ap_datetime(date_time: datetime) -> str:
    return date_time.isoformat() + '+00:00'


class MultiCheckboxField(SelectMultipleField):
    widget = ListWidget(prefix_label=False)
    option_widget = CheckboxInput()


def ip_address() -> str:
    ip = request.headers.get('CF-Connecting-IP') or request.headers.get('X-Forwarded-For') or request.remote_addr
    if ',' in ip:  # Remove all but first ip addresses
        ip = ip[:ip.index(',')].strip()
    return ip


def user_ip_banned() -> bool:
    current_ip_address = ip_address()
    if current_ip_address:
        return current_ip_address in banned_ip_addresses()


@cache.memoize(150)
def instance_allowed(host: str) -> bool:
    if host is None or host == '':
        return True
    host = host.lower()
    if 'https://' in host or 'http://' in host:
        host = urlparse(host).hostname
    instance = db.session.query(AllowedInstances).filter_by(domain=host.strip()).first()
    return instance is not None


@cache.memoize(timeout=150)
def instance_banned(domain: str) -> bool:
    session = get_task_session()
    try:
        if domain is None or domain == '':
            return False
        domain = domain.lower().strip()
        if 'https://' in domain or 'http://' in domain:
            domain = urlparse(domain).hostname
        banned = session.query(BannedInstances).filter_by(domain=domain).first()
        if banned is not None:
            return True

        # Mastodon sometimes bans with a * in the domain name, meaning "any letter", e.g. "cum.**mp"
        regex_patterns = [re.compile(f"^{cond.domain.replace('*', '[a-zA-Z0-9]')}$") for cond in
                          session.query(BannedInstances).filter(BannedInstances.domain.like('%*%')).all()]
        return any(pattern.match(domain) for pattern in regex_patterns)
    except Exception:
        session.rollback()
        raise
    finally:
        session.close()


@cache.memoize(timeout=150)
def instance_online(domain: str) -> bool:
    if domain is None or domain == '':
        return False
    domain = domain.lower().strip()
    if 'https://' in domain or 'http://' in domain:
        domain = urlparse(domain).hostname
    session = get_task_session()
    try:
        instance = session.query(Instance).filter_by(domain=domain).first()
        if instance is not None:
            return instance.online()
        else:
            return False
    except Exception:
        session.rollback()
        raise
    finally:
        session.close()


@cache.memoize(timeout=150)
def instance_gone_forever(domain: str) -> bool:
    if domain is None or domain == '':
        return False
    domain = domain.lower().strip()
    if 'https://' in domain or 'http://' in domain:
        domain = urlparse(domain).hostname
    session = get_task_session()
    try:
        instance = Instance.query.filter_by(domain=domain).first()
        if instance is not None:
            return instance.gone_forever
        else:
            return True
    except Exception:
        session.rollback()
        raise
    finally:
        session.close()


def user_cookie_banned() -> bool:
    cookie = request.cookies.get('sesion', None)
    return cookie is not None


@cache.memoize(timeout=30)
def banned_ip_addresses() -> List[str]:
    session = get_task_session()
    try:
        ips = session.query(IpBan).all()
        return [ip.ip_address for ip in ips]
    except Exception:
        session.rollback()
        raise
    finally:
        session.close()


def guess_mime_type(file_path: str) -> str:
    content_type = mimetypes.guess_type(file_path)
    if content_type is None:
        ext = os.path.splitext(file_path)[1].lower().lstrip('.')  # get extension without dot
        content_type = f'image/{ext}' if ext else 'application/octet-stream'
    else:
        if content_type[0] is None:
            ext = os.path.splitext(file_path)[1].lower().lstrip('.')  # get extension without dot
            return f'image/{ext}' if ext else 'application/octet-stream'
        content_type = content_type[0]
    return content_type


def can_downvote(user, community: Community, communities_banned_from_list=None) -> bool:
    if user is None or community is None or user.banned or user.bot:
        return False

    try:
        site = g.site
    except:
        site = Site.query.get(1)

    if not site.enable_downvotes:
        return False

    if community.local_only and not user.is_local():
        return False

    if (user.attitude is not None and user.attitude < 0.0) or user.reputation < -10:
        return False

    if community.downvote_accept_mode != DOWNVOTE_ACCEPT_ALL:
        if community.downvote_accept_mode == DOWNVOTE_ACCEPT_MEMBERS:
            if not community.is_member(user):
                return False
        elif community.downvote_accept_mode == DOWNVOTE_ACCEPT_INSTANCE:
            if user.instance_id != community.instance_id:
                return False
        elif community.downvote_accept_mode == DOWNVOTE_ACCEPT_TRUSTED:
            if community.instance_id == user.instance_id:
                pass
            else:
                if user.instance_id not in trusted_instance_ids():
                    return False

    if communities_banned_from_list is not None:
        if community.id in communities_banned_from_list:
            return False
    else:
        if community.id in communities_banned_from(user.id):
            return False

    return True


def can_upvote(user, community: Community, communities_banned_from_list=None) -> bool:
    if user is None or community is None or user.banned or user.bot:
        return False

    if communities_banned_from_list is not None:
        if community.id in communities_banned_from_list:
            return False
    else:
        if community.id in communities_banned_from(user.id):
            return False

    return True


def can_create_post(user, content: Community) -> bool:
    if content is None:
        return False

    if user is None or content is None or user.banned:
        return False

    if user.ban_posts:
        return False

    if user.is_local():
        if user.verified is False or user.private_key is None:
            return False
    else:
<<<<<<< HEAD
        if instance_banned(user.instance.domain):
=======
        if instance_banned(user.instance.domain):   # don't allow posts from defederated instances
>>>>>>> 648c7ad1
            return False

    if content.is_moderator(user) or user.is_admin():
        return True

    if content.restricted_to_mods:
        return False

    if content.local_only and not user.is_local():
        return False

    if content.id in communities_banned_from(user.id):
        return False

    return True


def can_create_post_reply(user, content: Community) -> bool:
    if user is None or content is None or user.banned:
        return False

    if user.ban_comments:
        return False

    if user.is_local():
        if user.verified is False or user.private_key is None:
            return False
    else:
        if instance_banned(user.instance.domain):
            return False

    if content.is_moderator(user) or user.is_admin():
        return True

    if content.local_only and not user.is_local():
        return False

    if content.id in communities_banned_from(user.id):
        return False

    return True


def reply_already_exists(user_id, post_id, parent_id, body) -> bool:
    if parent_id is None:
        num_matching_replies = db.session.execute(text(
            'SELECT COUNT(id) as c FROM "post_reply" WHERE deleted is false and user_id = :user_id AND post_id = :post_id AND parent_id is null AND body = :body'),
            {'user_id': user_id, 'post_id': post_id, 'body': body}).scalar()
    else:
        num_matching_replies = db.session.execute(text(
            'SELECT COUNT(id) as c FROM "post_reply" WHERE deleted is false and user_id = :user_id AND post_id = :post_id AND parent_id = :parent_id AND body = :body'),
            {'user_id': user_id, 'post_id': post_id, 'parent_id': parent_id, 'body': body}).scalar()
    return num_matching_replies != 0


def reply_is_just_link_to_gif_reaction(body) -> bool:
    tmp_body = body.strip()
    if tmp_body.startswith('https://media.tenor.com/') or \
            tmp_body.startswith('https://media1.tenor.com/') or \
            tmp_body.startswith('https://media2.tenor.com/') or \
            tmp_body.startswith('https://media3.tenor.com/') or \
            tmp_body.startswith('https://i.giphy.com/') or \
            tmp_body.startswith('https://i.imgflip.com') or \
            tmp_body.startswith('https://media1.giphy.com/') or \
            tmp_body.startswith('https://media2.giphy.com/') or \
            tmp_body.startswith('https://media3.giphy.com/') or \
            tmp_body.startswith('https://media4.giphy.com/'):
        return True
    else:
        return False


def reply_is_stupid(body) -> bool:
    lower_body = body.lower().strip()
    if lower_body == 'this' or lower_body == 'this.' or lower_body == 'this!':
        return True
    return False


@cache.memoize(timeout=10)
def trusted_instance_ids() -> List[int]:
    return [instance.id for instance in Instance.query.filter(Instance.trusted == True)]


def inbox_domain(inbox: str) -> str:
    inbox = inbox.lower()
    if 'https://' in inbox or 'http://' in inbox:
        inbox = urlparse(inbox).hostname
    return inbox


def awaken_dormant_instance(instance):
    if instance and not instance.gone_forever:
        if instance.dormant:
            if instance.start_trying_again is None:
                instance.start_trying_again = utcnow() + timedelta(seconds=instance.failures ** 4)
                db.session.commit()
            else:
                if instance.start_trying_again < utcnow():
                    instance.dormant = False
                    db.session.commit()
        # give up after ~5 days of trying
        if instance.start_trying_again and utcnow() + timedelta(days=5) < instance.start_trying_again:
            instance.gone_forever = True
            instance.dormant = True
            db.session.commit()


def shorten_number(number):
    if number < 1000:
        return str(number)
    elif number < 1000000:
        return f'{number / 1000:.1f}k'
    else:
        return f'{number / 1000000:.1f}M'


@cache.memoize(timeout=300)
def user_filters_home(user_id):
    filters = Filter.query.filter_by(user_id=user_id, filter_home=True).filter(
        or_(Filter.expire_after > date.today(), Filter.expire_after == None))
    result = defaultdict(set)
    for filter in filters:
        keywords = [keyword.strip().lower() for keyword in filter.keywords.splitlines()]
        if filter.hide_type == 0:
            result[filter.title].update(keywords)
        else:  # type == 1 means hide completely. These posts are excluded from output by the jinja template
            result['-1'].update(keywords)
    return result


@cache.memoize(timeout=300)
def user_filters_posts(user_id):
    filters = Filter.query.filter_by(user_id=user_id, filter_posts=True).filter(
        or_(Filter.expire_after > date.today(), Filter.expire_after == None))
    result = defaultdict(set)
    for filter in filters:
        keywords = [keyword.strip().lower() for keyword in filter.keywords.splitlines()]
        if filter.hide_type == 0:
            result[filter.title].update(keywords)
        else:
            result['-1'].update(keywords)
    return result


@cache.memoize(timeout=300)
def user_filters_replies(user_id):
    filters = Filter.query.filter_by(user_id=user_id, filter_replies=True).filter(
        or_(Filter.expire_after > date.today(), Filter.expire_after == None))
    result = defaultdict(set)
    for filter in filters:
        keywords = [keyword.strip().lower() for keyword in filter.keywords.splitlines()]
        if filter.hide_type == 0:
            result[filter.title].update(keywords)
        else:
            result['-1'].update(keywords)
    return result


@cache.memoize(timeout=300)
def moderating_communities(user_id) -> List[Community]:
    if user_id is None or user_id == 0:
        return []
    communities = Community.query.join(CommunityMember, Community.id == CommunityMember.community_id). \
        filter(Community.banned == False). \
        filter(or_(CommunityMember.is_moderator == True, CommunityMember.is_owner == True)). \
        filter(CommunityMember.is_banned == False). \
        filter(CommunityMember.user_id == user_id).order_by(Community.title).all()

    # Track display names to identify duplicates
    display_name_counts = {}
    for community in communities:
        display_name = community.title
        display_name_counts[display_name] = display_name_counts.get(display_name, 0) + 1

    # Flag communities as duplicates if their display name appears more than once
    for community in communities:
        community.is_duplicate = display_name_counts[community.title] > 1

    return communities


@cache.memoize(timeout=300)
def moderating_communities_ids(user_id) -> List[int]:
    """
    Raw SQL version of moderating_communities() that returns community IDs instead of full objects.
    """
    if user_id is None or user_id == 0:
        return []

    sql = text("""
        SELECT c.id
        FROM community c
        JOIN community_member cm ON c.id = cm.community_id
        WHERE c.banned = false
          AND (cm.is_moderator = true OR cm.is_owner = true)
          AND cm.is_banned = false
          AND cm.user_id = :user_id
        ORDER BY c.title
    """)

    return db.session.execute(sql, {'user_id': user_id}).scalars().all()


@cache.memoize(timeout=300)
def joined_communities(user_id) -> List[Community]:
    if user_id is None or user_id == 0:
        return []
    communities = Community.query.join(CommunityMember, Community.id == CommunityMember.community_id). \
        filter(Community.banned == False). \
        filter(CommunityMember.is_moderator == False, CommunityMember.is_owner == False). \
        filter(CommunityMember.is_banned == False). \
        filter(CommunityMember.user_id == user_id).order_by(Community.title).all()

    # track display names to identify duplicates
    display_name_counts = {}
    for community in communities:
        display_name = community.title
        display_name_counts[display_name] = display_name_counts.get(display_name, 0) + 1

    # flag communities as duplicates if their display name appears more than once
    for community in communities:
        community.is_duplicate = display_name_counts[community.title] > 1

    return communities


def joined_or_modding_communities(user_id):
    if user_id is None or user_id == 0:
        return []
    return db.session.execute(text(
        'SELECT c.id FROM "community" as c INNER JOIN "community_member" as cm on c.id = cm.community_id WHERE c.banned = false AND cm.user_id = :user_id'),
                              {'user_id': user_id}).scalars().all()


def pending_communities(user_id):
    if user_id is None or user_id == 0:
        return []
    result = []
    for join_request in CommunityJoinRequest.query.filter_by(user_id=user_id).all():
        result.append(join_request.community_id)
    return result


@cache.memoize(timeout=3000)
def menu_topics():
    return Topic.query.filter(Topic.parent_id == None).order_by(Topic.name).all()


@cache.memoize(timeout=3000)
def menu_instance_feeds():
    return Feed.query.filter(Feed.parent_feed_id == None).filter(Feed.is_instance_feed == True).order_by(
        Feed.name).all()


# @cache.memoize(timeout=3000)
def menu_my_feeds(user_id):
    return Feed.query.filter(Feed.parent_feed_id == None).filter(Feed.user_id == user_id).order_by(Feed.name).all()


@cache.memoize(timeout=3000)
def menu_subscribed_feeds(user_id):
    return Feed.query.join(FeedMember, Feed.id == FeedMember.feed_id).filter(FeedMember.user_id == user_id).filter_by(
        is_owner=False).all()


# @cache.memoize(timeout=3000)
def subscribed_feeds(user_id: int) -> List[int]:
    if user_id is None or user_id == 0:
        return []
    return [feed.id for feed in
            Feed.query.join(FeedMember, Feed.id == FeedMember.feed_id).filter(FeedMember.user_id == user_id)]


@cache.memoize(timeout=300)
def community_moderators(community_id):
    mods = CommunityMember.query.filter((CommunityMember.community_id == community_id) &
                                        (or_(
                                            CommunityMember.is_owner,
                                            CommunityMember.is_moderator
                                        ))
                                        ).all()
    community = Community.query.get(community_id)
    if community.user_id not in [mod.user_id for mod in mods]:
        mods.append(CommunityMember(user_id=community.user_id, is_owner=True, community_id=community.id))
    return mods


def finalize_user_setup(user):
    from app.activitypub.signature import RsaKeys
    user.verified = True
    user.last_seen = utcnow()
    if user.private_key is None and user.public_key is None:
        private_key, public_key = RsaKeys.generate_keypair()
        user.private_key = private_key
        user.public_key = public_key

    # Only set AP profile IDs if they haven't been set already
    if user.ap_profile_id is None:
        user.ap_profile_id = f"https://{current_app.config['SERVER_NAME']}/u/{user.user_name}".lower()
        user.ap_public_url = f"https://{current_app.config['SERVER_NAME']}/u/{user.user_name}"
        user.ap_inbox_url = f"https://{current_app.config['SERVER_NAME']}/u/{user.user_name.lower()}/inbox"

    # find all notifications from this registration and mark them as read
    reg_notifs = Notification.query.filter_by(notif_type=NOTIF_REGISTRATION, author_id=user.id)
    for rn in reg_notifs:
        rn.read = True

    db.session.commit()


def notification_subscribers(entity_id: int, entity_type: int) -> List[int]:
    return list(db.session.execute(
        text('SELECT user_id FROM "notification_subscription" WHERE entity_id = :entity_id AND type = :type '),
        {'entity_id': entity_id, 'type': entity_type}).scalars())


@cache.memoize(timeout=30)
def num_topics() -> int:
    return db.session.execute(text('SELECT COUNT(*) as c FROM "topic"')).scalar_one()


@cache.memoize(timeout=30)
def num_feeds() -> int:
    return db.session.execute(text('SELECT COUNT(*) as c FROM "feed"')).scalar_one()


# topics, in a tree
def topic_tree() -> List:
    topics = Topic.query.order_by(Topic.name)

    topics_dict = {topic.id: {'topic': topic, 'children': []} for topic in topics.all()}

    for topic in topics:
        if topic.parent_id is not None:
            parent_topic = topics_dict.get(topic.parent_id)
            if parent_topic:
                parent_topic['children'].append(topics_dict[topic.id])

    return [topic for topic in topics_dict.values() if topic['topic'].parent_id is None]


# feeds, in a tree
def feed_tree(user_id) -> List[dict]:
    feeds = Feed.query.filter(Feed.user_id == user_id).order_by(Feed.name)

    feeds_dict = {feed.id: {'feed': feed, 'children': []} for feed in feeds.all()}

    for feed in feeds:
        if feed.parent_feed_id is not None:
            parent_feed = feeds_dict.get(feed.parent_feed_id)
            if parent_feed:
                parent_feed['children'].append(feeds_dict[feed.id])

    return [feed for feed in feeds_dict.values() if feed['feed'].parent_feed_id is None]


def feed_tree_public() -> List[dict]:
    feeds = Feed.query.filter(Feed.public == True).order_by(Feed.title)

    feeds_dict = {feed.id: {'feed': feed, 'children': []} for feed in feeds.all()}

    for feed in feeds:
        if feed.parent_feed_id is not None:
            parent_feed = feeds_dict.get(feed.parent_feed_id)
            if parent_feed:
                parent_feed['children'].append(feeds_dict[feed.id])

    return [feed for feed in feeds_dict.values() if feed['feed'].parent_feed_id is None]


def opengraph_parse(url):
    if '?' in url:
        url = url.split('?')
        url = url[0]
    try:
        return parse_page(url)
    except Exception:
        return None


def url_to_thumbnail_file(filename) -> File:
    try:
        timeout = 15 if 'washingtonpost.com' in filename else 5  # Washington Post is really slow for some reason
        response = httpx_client.get(filename, timeout=timeout)
    except:
        return None

    if response.status_code == 200:
        content_type = response.headers.get('content-type')
        if content_type and content_type.startswith('image'):
            # Don't need to generate thumbnail for svg image
            if "svg" in content_type:
                file_extension = final_ext = ".svg"
            else:
                # Generate file extension from mime type
                if ';' in content_type:
                    content_type_parts = content_type.split(';')
                    content_type = content_type_parts[0]
                content_type_parts = content_type.split('/')
                if content_type_parts:
                    file_extension = '.' + content_type_parts[-1]
                    if file_extension == '.jpeg':
                        file_extension = '.jpg'
                else:
                    file_extension = os.path.splitext(filename)[1]
                    file_extension = file_extension.replace('%3f', '?')  # sometimes urls are not decoded properly
                    if '?' in file_extension:
                        file_extension = file_extension.split('?')[0]

            new_filename = gibberish(15)
            if store_files_in_s3():
                directory = 'app/static/tmp'
            else:
                directory = 'app/static/media/posts/' + new_filename[0:2] + '/' + new_filename[2:4]
            ensure_directory_exists(directory)
            temp_file_path = os.path.join(directory, new_filename + file_extension)

            with open(temp_file_path, 'wb') as f:
                f.write(response.content)
            response.close()

            if file_extension != ".svg":
                # Use environment variables to determine URL thumbnail

                medium_image_format = current_app.config['MEDIA_IMAGE_MEDIUM_FORMAT']
                medium_image_quality = current_app.config['MEDIA_IMAGE_MEDIUM_QUALITY']

                final_ext = file_extension

                if medium_image_format == 'AVIF':
                    import pillow_avif  # NOQA

                Image.MAX_IMAGE_PIXELS = 89478485
                with Image.open(temp_file_path) as img:
                    img = ImageOps.exif_transpose(img)
                    img = img.convert('RGB' if (medium_image_format == 'JPEG' or final_ext in ['.jpg', '.jpeg']) else 'RGBA')

                    # Create 170px thumbnail
                    img_170 = img.copy()
                    img_170.thumbnail((170, 170), resample=Image.LANCZOS)

                    kwargs = {}
                    if medium_image_format:
                        kwargs['format'] = medium_image_format.upper()
                        final_ext = '.' + medium_image_format.lower()
                        temp_file_path = os.path.splitext(temp_file_path)[0] + final_ext
                    if medium_image_quality:
                        kwargs['quality'] = int(medium_image_quality)

                    img_170.save(temp_file_path, optimize=True, **kwargs)
                    thumbnail_width = img_170.width
                    thumbnail_height = img_170.height

                    # Create 512px thumbnail
                    img_512 = img.copy()
                    img_512.thumbnail((512, 512), resample=Image.LANCZOS)

                    # Create filename for 512px thumbnail
                    temp_file_path_512 = os.path.splitext(temp_file_path)[0] + '_512' + final_ext
                    img_512.save(temp_file_path_512, optimize=True, **kwargs)
                    thumbnail_512_width = img_512.width
                    thumbnail_512_height = img_512.height
            else:
                thumbnail_width = thumbnail_height = None
                thumbnail_512_width = thumbnail_512_height = None

            if store_files_in_s3():
                content_type = guess_mime_type(temp_file_path)
                boto3_session = boto3.session.Session()
                s3 = boto3_session.client(
                    service_name='s3',
                    region_name=current_app.config['S3_REGION'],
                    endpoint_url=current_app.config['S3_ENDPOINT'],
                    aws_access_key_id=current_app.config['S3_ACCESS_KEY'],
                    aws_secret_access_key=current_app.config['S3_ACCESS_SECRET'],
                )
                # Upload 170px thumbnail
                s3.upload_file(temp_file_path, current_app.config['S3_BUCKET'], 'posts/' +
                               new_filename[0:2] + '/' + new_filename[2:4] + '/' + new_filename + final_ext,
                               ExtraArgs={'ContentType': content_type})
                os.unlink(temp_file_path)
                thumbnail_170_url = f"https://{current_app.config['S3_PUBLIC_URL']}/posts/{new_filename[0:2]}/{new_filename[2:4]}" + \
                                    '/' + new_filename + final_ext
                
                if final_ext != ".svg":
                    # Upload 512px thumbnail
                    s3.upload_file(temp_file_path_512, current_app.config['S3_BUCKET'], 'posts/' +
                                new_filename[0:2] + '/' + new_filename[2:4] + '/' + new_filename + '_512' + final_ext,
                                ExtraArgs={'ContentType': content_type})
                    os.unlink(temp_file_path_512)
                    thumbnail_512_url = f"https://{current_app.config['S3_PUBLIC_URL']}/posts/{new_filename[0:2]}/{new_filename[2:4]}" + \
                                        '/' + new_filename + '_512' + final_ext
                else:
                    thumbnail_512_url = thumbnail_170_url
            else:
                # For local storage, use the temp file paths as final URLs
                thumbnail_170_url = temp_file_path
                thumbnail_512_url = temp_file_path_512 if not file_extension == ".svg" else temp_file_path
            return File(file_path=thumbnail_512_url, thumbnail_width=thumbnail_width, width=thumbnail_512_width,
                        height=thumbnail_512_height,
                        thumbnail_height=thumbnail_height, thumbnail_path=thumbnail_170_url,
                        source_url=filename)


# By no means is this a complete list, but it is very easy to search for the ones you need later.
KNOWN_OPENGRAPH_TAGS = [
    "og:site_name",
    "og:title",
    "og:locale",
    "og:type",
    "og:image",
    "og:url",
    "og:image:url",
    "og:image:secure_url",
    "og:image:type",
    "og:image:width",
    "og:image:height",
    "og:image:alt",
]


def parse_page(page_url, tags_to_search=KNOWN_OPENGRAPH_TAGS, fallback_tags=None):
    '''
    Parses a page, returns a JSON style dictionary of all OG tags found on that page.

    Passing in tags_to_search is optional. By default it will search through KNOWN_OPENGRAPH_TAGS constant, but for the sake of efficiency, you may want to only search for 1 or 2 tags

    Returns False if page is unreadable
    '''
    # read the html from the page
    response = get_request(page_url)

    if response.status_code != 200:
        return False

    # set up beautiful soup
    soup = BeautifulSoup(response.content, 'html.parser')

    # loop through the known list of opengraph tags, searching for each and appending a dictionary as we go.
    found_tags = {}

    for og_tag in tags_to_search:
        new_found_tag = soup.find("meta", property=og_tag)
        if new_found_tag is not None:
            found_tags[new_found_tag["property"]] = new_found_tag["content"]
        elif fallback_tags is not None and og_tag in fallback_tags:
            found_tags[og_tag] = soup.find(fallback_tags[og_tag]).text

    return found_tags


def current_theme():
    """ The theme the current user has set, falling back to the site default if none specified or user is not logged in """
    if hasattr(g, 'site'):
        site = g.site
    else:
        site = Site.query.get(1)
    if current_user.is_authenticated:
        if current_user.theme is not None and current_user.theme != '':
            return current_user.theme
        else:
            return site.default_theme if site.default_theme is not None else 'piefed'
    else:
        return site.default_theme if site.default_theme is not None else 'piefed'


def theme_list():
    """ All the themes available, by looking in the templates/themes directory """
    result = [('piefed', 'PieFed')]
    for root, dirs, files in os.walk('app/templates/themes'):
        for dir in dirs:
            if os.path.exists(f'app/templates/themes/{dir}/{dir}.json'):
                theme_settings = json.loads(file_get_contents(f'app/templates/themes/{dir}/{dir}.json'))
                result.append((dir, theme_settings['name']))
    return result


def sha256_digest(input_string):
    """
    Compute the SHA-256 hash digest of a given string.

    Args:
    - input_string: The string to compute the hash digest for.

    Returns:
    - A hexadecimal string representing the SHA-256 hash digest.
    """
    sha256_hash = hashlib.sha256()
    sha256_hash.update(input_string.encode('utf-8'))
    return sha256_hash.hexdigest()


# still used to hint to a local user that a post to a URL has already been submitted
def remove_tracking_from_link(url):
    parsed_url = urlparse(url)

    if parsed_url.netloc == 'youtu.be':
        # Extract video ID
        video_id = parsed_url.path[1:]  # Remove leading slash

        # Preserve 't' parameter if it exists
        query_params = parse_qs(parsed_url.query)
        if 't' in query_params:
            new_query_params = {'t': query_params['t']}
            new_query_string = urlencode(new_query_params, doseq=True)
        else:
            new_query_string = ''

        cleaned_url = f"https://youtube.com/watch?v={video_id}"
        if new_query_string:
            new_query_string = new_query_string.replace('t=', 'start=')
            cleaned_url += f"&{new_query_string}"

        return cleaned_url
    else:
        return url


# Fixes URLs so we're more likely to get a thumbnail from youtube, and more posts from streaming sites are embedded
# Also duplicates link tracking removal from the function above.
def fixup_url(url):
    thumbnail_url = embed_url = url
    parsed_url = urlparse(url)

    # fixup embed_url for peertube videos shared outside of the channel
    if len(url) > 25 and url[-25:][:3] == '/w/':
        peertube_domains = db.session.execute(text("SELECT domain FROM instance WHERE software = 'peertube'")).scalars()
        if parsed_url.netloc in peertube_domains:
            try:
                response = get_request(url, headers={'Accept': 'application/activity+json'})
                if response.status_code == 200:
                    try:
                        video_json = response.json()
                        if 'id' in video_json:
                            embed_url = video_json['id']
                        response.close()
                    except:
                        response.close()
            except:
                pass

    youtube_domains = ['www.youtube.com', 'm.youtube.com', 'music.youtube.com', 'youtube.com', 'youtu.be']

    if not parsed_url.netloc in youtube_domains:
        return thumbnail_url, embed_url
    else:
        video_id = timestamp = None
        path = parsed_url.path
        query_params = parse_qs(parsed_url.query)
        if path:
            if path.startswith('/shorts/') and len(path) > 8:
                video_id = path[8:]
            elif path == '/watch' and 'v' in query_params:
                video_id = query_params['v'][0]
            else:
                video_id = path[1:]
        if not video_id:
            return thumbnail_url, embed_url
        if 'start' in query_params:
            timestamp = query_params['start'][0]
        elif 't' in query_params:
            timestamp = query_params['t'][0]

        thumbnail_url = 'https://youtu.be/' + video_id
        embed_url = 'https://www.youtube.com/watch?v=' + video_id
        if timestamp:
            timestamp_param = {'start': timestamp}
            timestamp_query = urlencode(timestamp_param, doseq=True)
            embed_url += f"&{timestamp_query}"

        return thumbnail_url, embed_url


def show_ban_message():
    flash(_('You have been banned.'), 'error')
    logout_user()
    resp = make_response(redirect(url_for('main.index')))
    resp.set_cookie('sesion', '17489047567495', expires=datetime(year=2099, month=12, day=30))
    return resp


# search a sorted list using a binary search. Faster than using 'in' with a unsorted list.
def in_sorted_list(arr, target):
    index = bisect.bisect_left(arr, target)
    return index < len(arr) and arr[index] == target


@cache.memoize(timeout=600)
def recently_upvoted_posts(user_id) -> List[int]:
    post_ids = db.session.execute(
        text('SELECT post_id FROM "post_vote" WHERE user_id = :user_id AND effect > 0 ORDER BY id DESC LIMIT 300'),
        {'user_id': user_id}).scalars()
    return sorted(post_ids)  # sorted so that in_sorted_list can be used


@cache.memoize(timeout=600)
def recently_downvoted_posts(user_id) -> List[int]:
    post_ids = db.session.execute(
        text('SELECT post_id FROM "post_vote" WHERE user_id = :user_id AND effect < 0 ORDER BY id DESC LIMIT 300'),
        {'user_id': user_id}).scalars()
    return sorted(post_ids)


@cache.memoize(timeout=600)
def recently_upvoted_post_replies(user_id) -> List[int]:
    reply_ids = db.session.execute(text(
        'SELECT post_reply_id FROM "post_reply_vote" WHERE user_id = :user_id AND effect > 0 ORDER BY id DESC LIMIT 300'),
                                   {'user_id': user_id}).scalars()
    return sorted(reply_ids)  # sorted so that in_sorted_list can be used


@cache.memoize(timeout=600)
def recently_downvoted_post_replies(user_id) -> List[int]:
    reply_ids = db.session.execute(text(
        'SELECT post_reply_id FROM "post_reply_vote" WHERE user_id = :user_id AND effect < 0 ORDER BY id DESC LIMIT 300'),
                                   {'user_id': user_id}).scalars()
    return sorted(reply_ids)


def languages_for_form(all_languages=False):
    used_languages = []
    if current_user.is_authenticated:
        if current_user.read_language_ids is None or len(current_user.read_language_ids) == 0:
            all_languages=True
        # if they've defined which languages they read, only present those as options for writing.
        # otherwise, present their most recently used languages and then all other languages
        if current_user.read_language_ids is None or len(current_user.read_language_ids) == 0:
            recently_used_language_ids = db.session.execute(text("""SELECT language_id
                                                                    FROM (
                                                                        SELECT language_id, posted_at
                                                                        FROM "post"
                                                                        WHERE user_id = :user_id
                                                                        UNION ALL
                                                                        SELECT language_id, posted_at
                                                                        FROM "post_reply"
                                                                        WHERE user_id = :user_id
                                                                    ) AS subquery
                                                                    GROUP BY language_id
                                                                    ORDER BY MAX(posted_at) DESC
                                                                    LIMIT 10"""),
                                                            {'user_id': current_user.id}).scalars().all()

            # note: recently_used_language_ids is now a List, ordered with the most recently used at the top
            # but Language.query.filter(Language.id.in_(recently_used_language_ids)) isn't guaranteed to return
            # language results in the same order as that List :(
            for language_id in recently_used_language_ids:
                if language_id is not None:
                    used_languages.append((language_id, ""))
        else:
            for language in Language.query.filter(Language.id.in_(tuple(current_user.read_language_ids))).order_by(Language.name).all():
                used_languages.append((language.id, language.name))

        if not used_languages:
            id = site_language_id()
            if id:
                used_languages.append((id, ""))

    other_languages = []
    for language in Language.query.order_by(Language.name).all():
        try:
            i = used_languages.index((language.id, ""))
            used_languages[i] = (language.id, language.name)
        except:
            if all_languages and language.code != "und":
                other_languages.append((language.id, language.name))

    return used_languages + other_languages


def flair_for_form(community_id):
    result = []
    for flair in CommunityFlair.query.filter(CommunityFlair.community_id == community_id).order_by(CommunityFlair.flair):
        result.append((flair.id, flair.flair))
    return result


def find_flair_id(flair: str, community_id: int) -> int | None:
    flair = CommunityFlair.query.filter(CommunityFlair.community_id == community_id,
                                        CommunityFlair.flair == flair.strip()).first()
    if flair:
        return flair.id
    else:
        return None


def site_language_id(site=None):
    if site is not None and site.language_id:
        return site.language_id
    if g and hasattr(g, 'site') and g.site.language_id:
        return g.site.language_id
    else:
        english = Language.query.filter(Language.code == 'en').first()
        return english.id if english else None


def read_language_choices() -> List[tuple]:
    result = []
    for language in Language.query.order_by(Language.name).all():
        result.append((language.id, language.name))
    return result


def actor_contains_blocked_words(actor: str):
    actor = actor.lower().strip()
    blocked_words = get_setting('actor_blocked_words')
    if blocked_words and blocked_words.strip() != '':
        for blocked_word in blocked_words.split('\n'):
            blocked_word = blocked_word.lower().strip()
            if blocked_word in actor:
                return True
    return False


def actor_profile_contains_blocked_words(user: User) -> bool:
    if user is None or not isinstance(user, User):
        return False
    blocked_words = get_setting('actor_bio_blocked_words')
    if blocked_words and blocked_words.strip() != '':
        for blocked_word in blocked_words.split('\n'):
            blocked_word = blocked_word.lower().strip()
            if user.about_html and blocked_word in user.about_html.lower():
                return True
    return False


def add_to_modlog(action: str, actor: User, target_user: User = None, reason: str = '',
                  community: Community = None, post: Post = None, reply: PostReply = None,
                  link: str = '', link_text: str = ''):
    """ Adds a new entry to the Moderation Log """
    if action not in ModLog.action_map.keys():
        raise Exception('Invalid action: ' + action)
    if actor.is_instance_admin() or actor.is_admin() or actor.is_staff():
        action_type = 'admin'
    else:
        action_type = 'mod'
    community_id = community.id if community else None
    target_user_id = target_user.id if target_user else None
    post_id = post.id if post else None
    reply_id = reply.id if reply else None
    reason = shorten_string(reason, 512)
    db.session.add(ModLog(user_id=actor.id, type=action_type, action=action, target_user_id=target_user_id,
                          community_id=community_id, post_id=post_id, reply_id=reply_id,
                          reason=reason, link=link, link_text=link_text, public=get_setting('public_modlog', False)))
    db.session.commit()


def authorise_api_user(auth, return_type=None, id_match=None) -> User | int:
    if not auth:
        raise Exception('incorrect_login')
    token = auth[7:]  # remove 'Bearer '

    decoded = jwt.decode(token, current_app.config['SECRET_KEY'], algorithms=["HS256"])
    if decoded:
        user_id = decoded['sub']
        user = User.query.filter_by(id=user_id, ap_id=None, verified=True, banned=False, deleted=False).one()
        if user.password_updated_at:
            issued_at_time = decoded['iat']
            password_updated_time = int(user.password_updated_at.timestamp())
            if issued_at_time < password_updated_time:
                raise Exception('incorrect_login')
        if id_match and user.id != id_match:
            raise Exception('incorrect_login')
        if return_type and return_type == 'model':
            return user
        else:
            return user.id


# Set up a new SQLAlchemy session specifically for Celery tasks
def get_task_session() -> Session:
    # Use the same engine as the main app, but create an independent session
    return Session(bind=db.engine)


@contextmanager
def patch_db_session(task_session):
    """Temporarily replace db.session with task_session for functions that use it internally"""
    from app import db
    from flask import has_request_context
    
    # Only patch if we're not in a Flask request context (i.e., in a Celery worker)
    if has_request_context():
        # In Flask request context, don't patch - just use the existing session
        yield
        return
    
    original_session = db.session
    
    # Create a wrapper that makes the task session work with Flask-SQLAlchemy's Model.query
    class SessionWrapper:
        def __init__(self, session):
            self._session = session
            
        def __call__(self):
            return self._session
            
        def __getattr__(self, name):
            # Handle scoped session methods that don't exist on regular Session
            if name == 'remove':
                # For task sessions, we don't want to remove since we manage the lifecycle
                return lambda: None
            return getattr(self._session, name)
    
    db.session = SessionWrapper(task_session)
    try:
        yield
    finally:
        db.session = original_session


def get_redis_connection(connection_string=None) -> redis.Redis:
    if connection_string is None:
        connection_string = current_app.config['CACHE_REDIS_URL']
    if connection_string.startswith('unix://'):
        unix_socket_path, db, password = parse_redis_pipe_string(connection_string)
        return redis.Redis(unix_socket_path=unix_socket_path, db=db, password=password, decode_responses=True)
    else:
        host, port, db, password = parse_redis_socket_string(connection_string)
        return redis.Redis(host=host, port=port, db=db, password=password, decode_responses=True)


def parse_redis_pipe_string(connection_string: str):
    if connection_string.startswith('unix://'):
        # Parse the connection string
        parsed_url = urlparse(connection_string)

        # Extract the path (Unix socket path)
        unix_socket_path = parsed_url.path

        # Extract query parameters (if any)
        query_params = parse_qs(parsed_url.query)

        # Extract database number (default to 0 if not provided)
        db = int(query_params.get('db', [0])[0])

        # Extract password (if provided)
        password = query_params.get('password', [None])[0]

        return unix_socket_path, db, password


def parse_redis_socket_string(connection_string: str):
    # Parse the connection string
    parsed_url = urlparse(connection_string)

    # Extract password
    password = parsed_url.password

    # Extract host and port
    host = parsed_url.hostname
    port = parsed_url.port

    # Extract database number (default to 0 if not provided)
    db_num = int(parsed_url.path.lstrip('/') or 0)

    return host, port, db_num, password


def download_defeds(defederation_subscription_id: int, domain: str):
    if current_app.debug:
        download_defeds_worker(defederation_subscription_id, domain)
    else:
        download_defeds_worker.delay(defederation_subscription_id, domain)


@celery.task
def download_defeds_worker(defederation_subscription_id: int, domain: str):
    session = get_task_session()
    for defederation_url in retrieve_defederation_list(domain):
        session.add(BannedInstances(domain=defederation_url, reason='auto', subscription_id=defederation_subscription_id))
    session.commit()
    session.close()


def retrieve_defederation_list(domain: str) -> List[str]:
    result = []
    software = instance_software(domain)
    if software == 'lemmy' or software == 'piefed':
        try:
            response = get_request(f'https://{domain}/api/v3/federated_instances')
        except:
            response = None
        if response and response.status_code == 200:
            instance_data = response.json()
            for row in instance_data['federated_instances']['blocked']:
                result.append(row['domain'])
    else:  # Assume mastodon-compatible API
        try:
            response = get_request(f'https://{domain}/api/v1/instance/domain_blocks')
        except:
            response = None
        if response and response.status_code == 200:
            instance_data = response.json()
            for row in instance_data:
                result.append(row['domain'])

    return result


def instance_software(domain: str):
    instance = Instance.query.filter(Instance.domain == domain).first()
    return instance.software.lower() if instance else ''


# ----------------------------------------------------------------------
# Return contents of referrer with a fallback
def referrer(default: str = None) -> str:
    if request.args.get('next'):
        return request.args.get('next')
    if request.referrer and current_app.config['SERVER_NAME'] in request.referrer:
        return request.referrer
    if default:
        return default
    return url_for('main.index')


def create_captcha(length=4):
    code = ""
    for i in range(length):
        code += str(random.choice(['2', '3', '4', '5', '6', '8', '9']))

    imagedata = ImageCaptcha().generate(code)
    image = "data:image/jpeg;base64," + base64.encodebytes(imagedata.read()).decode()

    audiodata = AudioCaptcha().generate(code)
    audio = "data:audio/wav;base64," + base64.encodebytes(audiodata).decode()

    uuid = os.urandom(12).hex()

    redis_client = get_redis_connection()
    redis_client.set("captcha_" + uuid, code, ex=30 * 60)

    return {"uuid": uuid, "audio": audio, "image": image}


def decode_captcha(uuid: str, code: str):
    re_uuid = re.compile(r'^([a-fA-F0-9]{24})$')
    try:
        if not re.fullmatch(re_uuid, uuid):
            return False
    except TypeError:
        return False

    redis_client = get_redis_connection()
    saved_code = redis_client.get("captcha_" + uuid)
    redis_client.delete("captcha_" + uuid)
    if saved_code is not None:
        if code.lower() == saved_code.lower():
            return True
    return False


class CaptchaField(StringField):
    widget = TextInput()

    def __call__(self, *args, **kwargs):
        self.data = ''
        captcha = create_captcha()
        input_field_html = super(CaptchaField, self).__call__(*args, **kwargs)
        return Markup("""<input type="hidden" name="captcha_uuid" value="{uuid}" id="captcha-uuid">
                         <img src="{image}" class="border mb-2" id="captcha-image">
                         <audio src="{audio}" type="audio/wav" controls></audio>
                         <!--<button type="button" id="captcha-refresh-button">Refresh</button>-->
                         <br />
                      """).format(uuid=captcha["uuid"], image=captcha["image"],
                                  audio=captcha["audio"]) + input_field_html

    def post_validate(self, form, validation_stopped):
        if decode_captcha(request.form.get('captcha_uuid', None), self.data):
            pass
        else:
            raise ValidationError(_l('Wrong Captcha text.'))


user2_cache = {}


def wilson_confidence_lower_bound(ups, downs, z = 1.281551565545) -> float:
    if ups is None or ups < 0:
        ups = 0
    if downs is None or downs < 0:
        downs = 0
    n = ups + downs
    if n == 0:
        return 0.0
    p = float(ups) / n
    left = p + 1 / (2 * n) * z * z
    right = z * math.sqrt(p * (1 - p) / n + z * z / (4 * n * n))
    under = 1 + 1 / n * z * z
    return (left - right) / under


def jaccard_similarity(user1_upvoted: set, user2_id: int):
    if user2_id not in user2_cache:
        user2_upvoted_posts = ['post/' + str(id) for id in recently_upvoted_posts(user2_id)]
        user2_upvoted_replies = ['reply/' + str(id) for id in recently_upvoted_post_replies(user2_id)]
        user2_cache[user2_id] = set(user2_upvoted_posts + user2_upvoted_replies)

    user2_upvoted = user2_cache[user2_id]

    if len(user2_upvoted) > 12:
        intersection = len(user1_upvoted.intersection(user2_upvoted))
        union = len(user1_upvoted.union(user2_upvoted))

        return (intersection / union) * 100
    else:
        return 0


def dedupe_post_ids(post_ids: List[Tuple[int, Optional[List[int]], int, int]], is_all_view: bool) -> List[int]:
    # Remove duplicate posts based on cross-posting rules
    # post_ids is a list of tuples: (post_id, cross_post_ids, user_id, reply_count)
    result = []
    if post_ids is None or len(post_ids) == 0:
        return result

    seen_before = set()  # Track which post IDs we've already processed to avoid duplicates
    priority = set()     # Track post IDs that should be prioritized (kept over their cross-posts)
    lvp = low_value_reposters()

    for post_id in post_ids:
        # If this post has cross-posts AND the author is a low-value reposter
        # Only applies to 'All' feed to avoid suppressing posts when alternatives aren't viewable to user
        if post_id[1] and is_all_view and post_id[2] in lvp:
            # Mark this post as seen (will be filtered out)
            seen_before.add(post_id[0])
            # Find the cross-post with the most replies and prioritize only that one
            cross_posts = list(post_id[1])
            if cross_posts:
                # Find reply counts for each cross-post from remaining tuples
                cross_post_replies = {}
                for other_post in post_ids:
                    if other_post[0] in cross_posts:
                        cross_post_replies[other_post[0]] = other_post[3]

                # Prioritize the cross-post with most replies
                best_cross_post = max(cross_posts, key=lambda x: cross_post_replies.get(x, 0))
                priority.add(best_cross_post)
                # Mark all other cross-posts as seen to avoid duplicates
                seen_before.update(cp for cp in cross_posts if cp != best_cross_post)
        # If this post has cross-posts AND it's not already prioritized or seen
        elif post_id[1] and post_id[0] not in priority and post_id[0] not in seen_before:
            # Mark all its cross-posts as seen (they'll be filtered out)
            seen_before.update(post_id[1])
            # Remove cross-posts from priority set (this post takes precedence)
            priority.difference_update(post_id[1])

        # Only add the post to results if we haven't seen it before
        if post_id[0] not in seen_before:
            result.append(post_id[0])
    return result


def paginate_post_ids(post_ids, page: int, page_length: int):
    start = page * page_length
    end = start + page_length
    return post_ids[start:end]


def get_deduped_post_ids(result_id: str, community_ids: List[int], sort: str) -> List[int]:
    from app import redis_client
    if community_ids is None or len(community_ids) == 0:
        return []
    if result_id:
        if redis_client.exists(result_id):
            return json.loads(redis_client.get(result_id))

    if community_ids[0] == -1:  # A special value meaning to get posts from all communities
        post_id_sql = 'SELECT p.id, p.cross_posts, p.user_id, p.reply_count FROM "post" as p\nINNER JOIN "community" as c on p.community_id = c.id\n'
        post_id_where = ['c.banned is false AND c.show_all is true']
        if current_user.is_authenticated and current_user.hide_low_quality:
            post_id_where.append('c.low_quality is false')
        params = {}
    else:
        post_id_sql = 'SELECT p.id, p.cross_posts, p.user_id, p.reply_count FROM "post" as p\nINNER JOIN "community" as c on p.community_id = c.id\n'
        post_id_where = ['c.id IN :community_ids AND c.banned is false ']
        params = {'community_ids': tuple(community_ids)}

    # filter out posts in communities where the community name is objectionable to them
    if current_user.is_authenticated:
        filtered_out_community_ids = filtered_out_communities(current_user)
        if len(filtered_out_community_ids):
            post_id_where.append('c.id NOT IN :filtered_out_community_ids ')
            params['filtered_out_community_ids'] = tuple(filtered_out_community_ids)

    # filter out nsfw and nsfl if desired
    if current_user.is_anonymous:
        if current_app.config['CONTENT_WARNING']:
            post_id_where.append('p.from_bot is false AND p.nsfl is false AND p.deleted is false AND p.status > 0 ')
        else:
            post_id_where.append('p.from_bot is false AND p.nsfw is false AND p.nsfl is false AND p.deleted is false AND p.status > 0 ')
    else:
        if current_user.ignore_bots == 1:
            post_id_where.append('p.from_bot is false ')
        if current_user.hide_nsfl == 1:
            post_id_where.append('p.nsfl is false ')
        if current_user.hide_nsfw == 1:
            post_id_where.append('p.nsfw is false')
        if current_user.hide_read_posts:
            post_id_where.append('p.id NOT IN (SELECT read_post_id FROM "read_posts" WHERE user_id = :user_id) ')
            params['user_id'] = current_user.id

        # Language filter
        if current_user.read_language_ids and len(current_user.read_language_ids) > 0:
            post_id_where.append('(p.language_id IN :read_language_ids OR p.language_id is null) ')
            params['read_language_ids'] = tuple(current_user.read_language_ids)

        post_id_where.append('p.deleted is false AND p.status > 0 ')

        # filter blocked domains and instances
        domains_ids = blocked_domains(current_user.id)
        if domains_ids:
            post_id_where.append('(p.domain_id NOT IN :domain_ids OR p.domain_id is null) ')
            params['domain_ids'] = tuple(domains_ids)
        instance_ids = blocked_instances(current_user.id)
        if instance_ids:
            post_id_where.append('(p.instance_id NOT IN :instance_ids OR p.instance_id is null) ')
            params['instance_ids'] = tuple(instance_ids)
        blocked_community_ids = blocked_communities(current_user.id)
        if blocked_community_ids:
            post_id_where.append('p.community_id NOT IN :blocked_community_ids ')
            params['blocked_community_ids'] = tuple(blocked_community_ids)
        # filter blocked users
        blocked_accounts = blocked_users(current_user.id)
        if blocked_accounts:
            post_id_where.append('p.user_id NOT IN :blocked_accounts ')
            params['blocked_accounts'] = tuple(blocked_accounts)
        # filter communities banned from
        banned_from = communities_banned_from(current_user.id)
        if banned_from:
            post_id_where.append('p.community_id NOT IN :banned_from ')
            params['banned_from'] = tuple(banned_from)
    # sorting
    post_id_sort = ''
    if sort == '' or sort == 'hot':
        post_id_sort = 'ORDER BY p.ranking DESC, p.posted_at DESC'
    elif sort == 'scaled':
        post_id_sort = 'ORDER BY p.ranking_scaled DESC, p.ranking DESC, p.posted_at DESC'
        post_id_where.append('p.ranking_scaled is not null ')
    elif sort.startswith('top'):
        if sort != 'top_all':
            post_id_where.append('p.posted_at > :top_cutoff ')
        post_id_sort = 'ORDER BY p.up_votes - p.down_votes DESC'
        if sort == 'top_1h':
            params['top_cutoff'] = utcnow() - timedelta(hours=1)
        elif sort == 'top_6h':
            params['top_cutoff'] = utcnow() - timedelta(hours=6)
        elif sort == 'top_12h':
            params['top_cutoff'] = utcnow() - timedelta(hours=12)
        elif sort == 'top':
            params['top_cutoff'] = utcnow() - timedelta(hours=24)
        elif sort == 'top_1w':
            params['top_cutoff'] = utcnow() - timedelta(days=7)
        elif sort == 'top_1m':
            params['top_cutoff'] = utcnow() - timedelta(days=28)
        elif sort == 'top_1y':
            params['top_cutoff'] = utcnow() - timedelta(days=365)
        elif sort != 'top_all':
            params['top_cutoff'] = utcnow() - timedelta(days=1)
    elif sort == 'new':
        post_id_sort = 'ORDER BY p.posted_at DESC'
    elif sort == 'old':
        post_id_sort = 'ORDER BY p.posted_at ASC'
    elif sort == 'active':
        post_id_sort = 'ORDER BY p.last_active DESC'
    final_post_id_sql = f"{post_id_sql} WHERE {' AND '.join(post_id_where)}\n{post_id_sort}\nLIMIT 1000"
    post_ids = db.session.execute(text(final_post_id_sql), params).all()
    post_ids = dedupe_post_ids(post_ids, community_ids[0] == -1)

    if current_user.is_authenticated:
        redis_client.set(result_id, json.dumps(post_ids), ex=86400)  # 86400 is 1 day
    return post_ids


def post_ids_to_models(post_ids: List[int], sort: str):
    posts = Post.query.filter(Post.id.in_([p for p in post_ids]))
    # Final sorting
    if sort == '' or sort == 'hot':
        posts = posts.order_by(desc(Post.ranking)).order_by(desc(Post.posted_at))
    elif sort == 'scaled':
        posts = posts.order_by(desc(Post.ranking_scaled)).order_by(desc(Post.ranking)).order_by(desc(Post.posted_at))
    elif sort.startswith('top'):
        posts = posts.order_by(desc(Post.up_votes - Post.down_votes))
    elif sort == 'new':
        posts = posts.order_by(desc(Post.posted_at))
    elif sort == 'old':
        posts = posts.order_by(asc(Post.posted_at))
    elif sort == 'active':
        posts = posts.order_by(desc(Post.last_active))
    return posts


def total_comments_on_post_and_cross_posts(post_id):
    sql = """SELECT
            p.reply_count + (
                SELECT COALESCE(SUM(cp.reply_count), 0)
                FROM post cp
                WHERE cp.id = ANY(p.cross_posts)
            ) AS total_reply_count
        FROM post p
        WHERE p.id = :post_id;
    """
    result = db.session.execute(text(sql), {'post_id': post_id}).scalar_one_or_none()
    return result if result is not None else 0


def store_files_in_s3():
    return current_app.config['S3_ACCESS_KEY'] != '' and current_app.config['S3_ACCESS_SECRET'] != '' and \
        current_app.config['S3_ENDPOINT'] != ''


def move_file_to_s3(file_id, s3):
    if store_files_in_s3():
        file: File = File.query.get(file_id)
        if file:
            if file.thumbnail_path and not file.thumbnail_path.startswith('http') and file.thumbnail_path.startswith(
                    'app/static/media'):
                if os.path.isfile(file.thumbnail_path):
                    content_type = guess_mime_type(file.thumbnail_path)
                    new_path = file.thumbnail_path.replace('app/static/media/', "")
                    s3.upload_file(file.thumbnail_path, current_app.config['S3_BUCKET'], new_path,
                                   ExtraArgs={'ContentType': content_type})
                    os.unlink(file.thumbnail_path)
                    file.thumbnail_path = f"https://{current_app.config['S3_PUBLIC_URL']}/{new_path}"
                    db.session.commit()

            if file.file_path and not file.file_path.startswith('http') and file.file_path.startswith(
                    'app/static/media'):
                if os.path.isfile(file.file_path):
                    content_type = guess_mime_type(file.file_path)
                    new_path = file.file_path.replace('app/static/media/', "")
                    s3.upload_file(file.file_path, current_app.config['S3_BUCKET'], new_path,
                                   ExtraArgs={'ContentType': content_type})
                    os.unlink(file.file_path)
                    file.file_path = f"https://{current_app.config['S3_PUBLIC_URL']}/{new_path}"
                    db.session.commit()

            if file.source_url and not file.source_url.startswith('http') and file.source_url.startswith(
                    'app/static/media'):
                if os.path.isfile(file.source_url):
                    content_type = guess_mime_type(file.source_url)
                    new_path = file.source_url.replace('app/static/media/', "")
                    s3.upload_file(file.source_url, current_app.config['S3_BUCKET'], new_path,
                                   ExtraArgs={'ContentType': content_type})
                    os.unlink(file.source_url)
                    file.source_url = f"https://{current_app.config['S3_PUBLIC_URL']}/{new_path}"
                    db.session.commit()


def days_to_add_for_next_month(today):
    # Calculate the new month and year
    new_month = today.month + 1
    new_year = today.year

    if new_month > 12:
        new_month = 1
        new_year += 1

    # Get the last day of the new month
    if new_month in {1, 3, 5, 7, 8, 10, 12}:
        last_day = 31
    elif new_month in {4, 6, 9, 11}:
        last_day = 30
    else:  # February
        # Check for leap year
        if (new_year % 4 == 0 and new_year % 100 != 0) or (new_year % 400 == 0):
            last_day = 29
        else:
            last_day = 28

    # Calculate the new day
    new_day = min(today.day, last_day)

    # Calculate the number of days to add
    days_to_add = (datetime(new_year, new_month, new_day) - today).days + 1

    return days_to_add


def find_next_occurrence(post: Post) -> timedelta:
    if post.repeat is not None and post.repeat != 'none':
        if post.repeat == 'daily':
            return timedelta(days=1)
        elif post.repeat == 'weekly':
            return timedelta(days=7)
        elif post.repeat == 'monthly':
            days_to_add = days_to_add_for_next_month(utcnow())
            return timedelta(days=days_to_add)

    return timedelta(seconds=0)


def notif_id_to_string(notif_id) -> str:
    # -- user level ---
    if notif_id == NOTIF_USER:
        return _('User')
    if notif_id == NOTIF_COMMUNITY:
        return _('Community')
    if notif_id == NOTIF_TOPIC:
        return _('Topic/feed')
    if notif_id == NOTIF_POST:
        return _('Comment')
    if notif_id == NOTIF_REPLY:
        return _('Comment')
    if notif_id == NOTIF_FEED:
        return _('Topic/feed')
    if notif_id == NOTIF_MENTION:
        return _('Comment')
    if notif_id == NOTIF_MESSAGE:
        return _('Chat')
    if notif_id == NOTIF_BAN:
        return _('Admin')
    if notif_id == NOTIF_UNBAN:
        return _('Admin')
    if notif_id == NOTIF_NEW_MOD:
        return _('Admin')

    # --- mod/admin level ---
    if notif_id == NOTIF_REPORT:
        return _('Admin')

    # --- admin level ---
    if notif_id == NOTIF_REPORT_ESCALATION:
        return _('Admin')
    if notif_id == NOTIF_REGISTRATION:
        return _('Admin')

    # --model/db default--
    if notif_id == NOTIF_DEFAULT:
        return _('All')


@cache.memoize(timeout=6000)
def filtered_out_communities(user: User) -> List[int]:
    if user.community_keyword_filter:
        keyword_filters = []
        for community_filter in user.community_keyword_filter.split(','):
            keyword = community_filter.strip()
            if keyword:
                keyword_filters.append(or_(Community.name.ilike(f"%{keyword}%"),
                                           Community.title.ilike(f"%{keyword}%")))
        
        if keyword_filters:
            communities = Community.query.filter(or_(*keyword_filters))
            return [community.id for community in communities.all()]
    
    return []


@cache.memoize(timeout=300)
def retrieve_image_hash(image_url):
    def fetch_hash(retries_left):
        try:
            response = get_request(current_app.config['IMAGE_HASHING_ENDPOINT'], {'image_url': image_url})
            if response.status_code == 200:
                result = response.json()
                if result.get('quality', 0) >= 70:
                    return result.get('pdq_hash_binary', '')
            elif response.status_code == 429 and retries_left > 0:
                sleep(random.uniform(1, 3))
                return fetch_hash(retries_left - 1)
        except httpx.HTTPError as e:
            current_app.logger.warning(f"Error retrieving image hash: {e}")
        except httpx.ReadError as e:
            current_app.logger.warning(f"Error retrieving image hash: {e}")
        finally:
            try:
                response.close()
            except:
                pass
        return None

    return fetch_hash(retries_left=2)


BINARY_RE = re.compile(r'^[01]+$')  # used in hash_matches_blocked_image()


def hash_matches_blocked_image(hash: str) -> bool:
    # calculate hamming distance between the provided hash and the hashes of all the blocked images.
    # the hamming distance is a value between 0 and 256 indicating how many bits are different.
    # 15 is the number of different bits we will accept. Anything less than that and we consider the images to be the same.

    # only accept a string with 0 and 1 in it. This makes it safe to use sql injection-prone code below, which greatly simplifies the conversion of binary strings
    if not BINARY_RE.match(hash):
        current_app.logger.warning(f"Invalid binary hash: {hash}")
        return False

    sql = f"""SELECT id FROM blocked_image WHERE length(replace((hash # B'{hash}')::text, '0', '')) < 15;"""
    blocked_images = db.session.execute(text(sql)).scalars().first()
    return blocked_images is not None


def posts_with_blocked_images() -> List[int]:
    sql = """
    SELECT DISTINCT post.id
    FROM post
    JOIN file ON post.image_id = file.id
    JOIN blocked_image ON (
        length(replace((file.hash # blocked_image.hash)::text, '0', ''))
    ) < 15
    WHERE post.deleted = false AND file.hash is not null
    """

    return list(db.session.execute(text(sql)).scalars())


def notify_admin(title, url, author_id, notif_type, subtype, targets):
    for admin in Site.admins():
        notify = Notification(title=title, url=url,
                              user_id=admin.id,
                              author_id=author_id, notif_type=notif_type,
                              subtype=subtype,
                              targets=targets)
        admin.unread_notifications += 1
        db.session.add(notify)
    db.session.commit()


def reported_posts(user_id, admin_ids) -> List[int]:
    if user_id is None:
        return []
    if user_id in admin_ids:
        post_ids = list(db.session.execute(text('SELECT id FROM "post" WHERE reports > 0')).scalars())
    else:
        community_ids = [community.id for community in moderating_communities(user_id)]
        if len(community_ids) > 0:
            post_ids = list(db.session.execute(text('SELECT id FROM "post" WHERE reports > 0 AND community_id IN :community_ids'),
                                               {'community_ids': tuple(community_ids)}).scalars())
        else:
            return []
    return post_ids


def reported_post_replies(user_id, admin_ids) -> List[int]:
    if user_id is None:
        return []
    if user_id in admin_ids:
        post_reply_ids = list(db.session.execute(text('SELECT id FROM "post_reply" WHERE reports > 0')).scalars())
    else:
        community_ids = [community.id for community in moderating_communities(user_id)]
        post_reply_ids = list(db.session.execute(text('SELECT id FROM "post_reply" WHERE reports > 0 AND community_id IN :community_ids'),
                                                 {'community_ids': community_ids}).scalars())
    return post_reply_ids


def possible_communities():
    which_community = {}
    joined = joined_communities(current_user.get_id())
    moderating = moderating_communities(current_user.get_id())
    comms = []
    already_added = set()
    for c in moderating:
        if c.id not in already_added:
            comms.append((c.id, c.display_name()))
            already_added.add(c.id)
    if len(comms) > 0:
        which_community['Moderating'] = comms
    comms = []
    for c in joined:
        if c.id not in already_added:
            comms.append((c.id, c.display_name()))
            already_added.add(c.id)
    if len(comms) > 0:
        which_community['Joined communities'] = comms
    comms = []
    for c in db.session.query(Community.id, Community.ap_id, Community.title, Community.ap_domain).filter(
            Community.banned == False).order_by(Community.title).all():
        if c.id not in already_added:
            if c.ap_id is None:
                display_name = c.title
            else:
                display_name = f"{c.title}@{c.ap_domain}"
            comms.append((c.id, display_name))
            already_added.add(c.id)
    if len(comms) > 0:
        which_community['Others'] = comms
    return which_community


def user_notes(user_id):
    if user_id is None:
        return {}
    result = {}
    for note in UserNote.query.filter(UserNote.user_id == user_id).all():
        result[note.target_id] = note.body
    return result


@event.listens_for(User.unread_notifications, 'set')
def on_unread_notifications_set(target, value, oldvalue, initiator):
    if value != oldvalue and current_app.config['NOTIF_SERVER']:
        publish_sse_event(f"notifications:{target.id}", json.dumps({'num_notifs': value}))


def publish_sse_event(key, value):
    r = get_redis_connection()
    r.publish(key, value)


def apply_feed_url_rules(self):
    if '-' in self.url.data.strip():
        self.url.errors.append(_l('- cannot be in Url. Use _ instead?'))
        return False

    if not self.public.data and not '/' in self.url.data.strip():
        self.url.data = self.url.data.strip().lower() + '/' + current_user.user_name.lower()
    elif self.public.data and '/' in self.url.data.strip():
        self.url.data = self.url.data.strip().split('/', 1)[0]
    else:
        self.url.data = self.url.data.strip().lower()

    # Allow alphanumeric characters and underscores (a-z, A-Z, 0-9, _)
    if self.public.data:
        regex = r'^[a-zA-Z0-9_]+$'
    else:
        regex = r'^[a-zA-Z0-9_]+(?:/' + current_user.user_name.lower() + ')?$'
    if not re.match(regex, self.url.data):
        self.url.errors.append(_l('Feed urls can only contain letters, numbers, and underscores.'))
        return False

    try:
        self.feed_id
    except AttributeError:
        feed = Feed.query.filter(Feed.name == self.url.data).first()
    else:
        feed = Feed.query.filter(Feed.name == self.url.data).filter(Feed.id != self.feed_id).first()
    if feed is not None:
        self.url.errors.append(_l('A Feed with this url already exists.'))
        return False
    return True


# notification destination user helper function to make sure the
# notification text is stored in the database using the language of the
# recipient, rather than the language of the originator
def get_recipient_language(user_id: int) -> str:
    lang_to_use = ''

    # look up the user in the db based on the id
    recipient = User.query.get(user_id)

    # if the user has language_id set, use that
    if recipient.language_id:
        lang = Language.query.get(recipient.language_id)
        lang_to_use = lang.code

    # else if the user has interface_language use that
    elif recipient.interface_language:
        lang_to_use = recipient.interface_language

    # else default to english
    else:
        lang_to_use = 'en'

    return lang_to_use


def safe_order_by(sort_param: str, model, allowed_fields: set):
    """
    Returns a SQLAlchemy order_by clause for a given model and sort parameter. Guards against SQL injection.

    Parameters:
        sort_param (str): The user-supplied sort string (e.g., 'name desc').
        model (db.Model): The SQLAlchemy model class to sort on.
        allowed_fields (set): A set of allowed field names (str) from the model.

    Returns:
        A SQLAlchemy order_by clause (asc/desc column expression).

    Example usage:
        sort_param = request.args.get('sort_by', 'post_reply_count desc')
        allowed_fields = {'name', 'created_at', 'post_reply_count'}

        communities = communities.order_by(
            safe_order_by(sort_param, Community, allowed_fields)
        )
    """
    parts = sort_param.strip().split()
    field_name = parts[0]
    direction = parts[1].lower() if len(parts) > 1 else 'asc'

    if field_name in allowed_fields and hasattr(model, field_name):
        column = getattr(model, field_name)
        if direction == 'desc':
            return desc(column)
        else:
            return asc(column)
    else:
        # Return a default safe order if invalid input
        default_field = next(iter(allowed_fields))
        return desc(getattr(model, default_field))



def render_from_tpl(tpl: str) -> str:
    """
    Replace tags in `template` like {% week %}, {%day%}, {% month %}, {%year%}
    with the corresponding values.
    """
    date = utcnow()

    # Words to replace
    replacements = {
        "week": f"{date.isocalendar()[1]:02d}",
        "day": f"{date.day:02d}",
        "month": f"{date.month:02d}",
        "year": str(date.year)
    }

    # Regex to find {%   word   %}, spaces will be ignored
    pattern = re.compile(r"\{\%\s*(week|day|month|year)\s*\%\}")

    # Substitute each match with its replacement
    def _sub(match):
        key = match.group(1)
        return replacements.get(key, match.group(0))

    return pattern.sub(_sub, tpl)


@lru_cache(maxsize=None)
def get_timezones():
    """
    returns an OrderedDict of timezones:
    {
       'Africa': [('Africa/Abidjan','Africa/Abidjan'), ...],
       'America': [('America/New_York','America/New_York'), ...],
       ...
    }
    """
    by_region = OrderedDict()
    for tz in sorted(available_timezones()):
        if '/' in tz:
            region, _ = tz.split('/', 1)
            if region in ['Arctic', 'Atlantic', 'Etc', 'Other']:
                continue
            by_region.setdefault(region, []).append((tz, tz))
    return by_region


@cache.memoize(timeout=6000)
def low_value_reposters() -> List[int]:
    result = db.session.execute(text('SELECT id FROM "user" WHERE bot = true or bot_override = true or suppress_crossposts = true')).scalars()
    return list(result)


def orjson_response(obj, status=200, headers=None):
    return Response(
        response=orjson.dumps(obj),
        status=status,
        headers=headers,
        mimetype="application/json"
    )


def is_valid_xml_utf8(pystring):
    """Check if a string is like valid UTF-8 XML content."""
    if isinstance(pystring, str):
        pystring = pystring.encode('utf-8', errors='ignore')

    s = pystring
    c_end = len(s)
    i = 0

    while i < c_end - 2:
        if s[i] & 0x80:
            # Check for forbidden characters
            if i + 2 < c_end:
                next3 = (s[i] << 16) | (s[i + 1] << 8) | s[i + 2]
                # 0xefbfbe and 0xefbfbf are utf-8 encodings of forbidden characters \ufffe and \uffff
                if next3 == 0xefbfbe or next3 == 0xefbfbf:
                    return False
                # 0xeda080 and 0xedbfbf are utf-8 encodings of \ud800 and \udfff (surrogate blocks)
                if 0xeda080 <= next3 <= 0xedbfbf:
                    return False
        elif s[i] < 9 or s[i] == 11 or s[i] == 12 or (14 <= s[i] <= 31) or s[i] == 127:
            return False  # invalid ascii char
        i += 1

    while i < c_end:
        if not (s[i] & 0x80) and (s[i] < 9 or s[i] == 11 or s[i] == 12 or (14 <= s[i] <= 31) or s[i] == 127):
            return False  # invalid ascii char
        i += 1

    return True


@celery.task
def archive_post(post_id: int):
    from app import redis_client
    import os
    session = get_task_session()
    try:
        with patch_db_session(session):
            if current_app.debug:
                filename = f'post_{post_id}{gibberish(5)}.json'
            else:
                filename = f'post_{post_id}.json'
            with redis_client.lock(f"lock:post:{post_id}", timeout=300, blocking_timeout=6):
                post = session.query(Post).get(post_id)

                if post is None:
                    return

                # Delete thumbnail and medium sized versions if post has an image
                if post.image_id is not None:

                    image_file = session.query(File).get(post.image_id)
                    if image_file:
                        if store_files_in_s3():
                            boto3_session = boto3.session.Session()
                            s3 = boto3_session.client(
                                service_name='s3',
                                region_name=current_app.config['S3_REGION'],
                                endpoint_url=current_app.config['S3_ENDPOINT'],
                                aws_access_key_id=current_app.config['S3_ACCESS_KEY'],
                                aws_secret_access_key=current_app.config['S3_ACCESS_SECRET'],
                            )

                        # Delete thumbnail
                        if image_file.thumbnail_path:
                            if image_file.thumbnail_path.startswith('app/'):
                                # Local file deletion
                                try:
                                    os.unlink(image_file.thumbnail_path)
                                except (OSError, FileNotFoundError):
                                    pass
                            elif store_files_in_s3() and image_file.thumbnail_path.startswith(
                                    f'https://{current_app.config["S3_PUBLIC_URL"]}'):
                                # S3 file deletion
                                try:
                                    s3_key = image_file.thumbnail_path.split(current_app.config['S3_PUBLIC_URL'])[-1].lstrip('/')
                                    s3.delete_object(Bucket=current_app.config['S3_BUCKET'], Key=s3_key)
                                except Exception:
                                    pass
                            image_file.thumbnail_path = None

                        # Delete medium sized version (file_path)
                        if image_file.file_path:
                            if image_file.file_path.startswith('app/'):
                                # Local file deletion
                                try:
                                    os.unlink(image_file.file_path)
                                except (OSError, FileNotFoundError):
                                    pass
                            elif store_files_in_s3() and image_file.file_path.startswith(
                                    f'https://{current_app.config["S3_PUBLIC_URL"]}'):
                                # S3 file deletion
                                try:
                                    s3_key = image_file.file_path.split(current_app.config['S3_PUBLIC_URL'])[-1].lstrip('/')
                                    s3.delete_object(Bucket=current_app.config['S3_BUCKET'], Key=s3_key)
                                except Exception:
                                    pass
                            image_file.file_path = None

                        if store_files_in_s3():
                            s3.close()

                    session.commit()

                if post.reply_count == 0 and (post.body is None or len(post.body) < 200):  # don't save to json when the url of the json will be longer than the savings from removing the body
                    return

                save_this = {}

                save_this['id'] = post.id
                save_this['version'] = 1
                save_this['body'] = post.body
                save_this['body_html'] = post.body_html
                save_this['replies'] = []
                post.body = None
                post.body_html = None
                if post.reply_count:
                    from app.post.util import post_replies
                    # Get replies sorted by 'hot' with scores preserved - keep hierarchical structure
                    hot_replies = post_replies(post, 'hot', None, db_only=True)  # No viewer to get all replies
                    
                    # Serialization of hierarchical tree
                    def serialize_tree(reply_tree):
                        result = []
                        for reply_dict in reply_tree:
                            comment = reply_dict['comment']
                            serialized = {
                                'id': int(comment.id) if comment.id else None,
                                'body': str(comment.body) if comment.body else '',
                                'body_html': str(comment.body_html) if comment.body_html else '',
                                'posted_at': comment.posted_at.isoformat() if comment.posted_at else None,
                                'edited_at': comment.edited_at.isoformat() if comment.edited_at else None,
                                'score': int(comment.score) if comment.score else 0,
                                'ranking': float(comment.ranking) if comment.ranking else 0.0,
                                'parent_id': int(comment.parent_id) if comment.parent_id else None,
                                'distinguished': bool(comment.distinguished),
                                'deleted': bool(comment.deleted),
                                'deleted_by': int(comment.deleted_by) if comment.deleted_by else None,
                                'user_id': int(comment.user_id) if comment.user_id else None,
                                'depth': int(comment.depth) if comment.depth else 0,
                                'language_id': int(comment.language_id) if comment.language_id else None,
                                'replies_enabled': bool(comment.replies_enabled),
                                'community_id': int(comment.community_id) if comment.community_id else None,
                                'up_votes': int(comment.up_votes) if comment.up_votes else 0,
                                'down_votes': int(comment.down_votes) if comment.down_votes else 0,
                                'child_count': int(comment.child_count) if comment.child_count else 0,
                                'path': list(comment.path) if comment.path else [],
                                'author_name': str(comment.author.display_name()) if comment.author and comment.author.display_name() else 'Unknown',
                                'author_id': int(comment.author.id) if comment.author and comment.author.id else None,
                                'author_indexable': bool(comment.author.indexable) if comment.author else True,
                                'author_deleted': bool(comment.author.deleted) if comment.author else False,
                                'author_user_name': comment.author.user_name if comment.author else False,
                                'author_ap_id': comment.author.ap_id if comment.author else False,
                                'author_ap_profile_id': comment.author.ap_profile_id if comment.author else False,
                                'author_reputation': comment.author.reputation if comment.author else 0,
                                'author_created': comment.author.created.isoformat() if comment.author else None,
                                'author_ap_domain': comment.author.ap_domain if comment.author else '',
                                'replies': serialize_tree(reply_dict['replies'])
                            }
                            result.append(serialized)
                        return result
                    
                    save_this['replies'] = serialize_tree(hot_replies)

                if store_files_in_s3():
                    # upload to s3
                    boto3_session = boto3.session.Session()
                    s3 = boto3_session.client(
                        service_name='s3',
                        region_name=current_app.config['S3_REGION'],
                        endpoint_url=current_app.config['S3_ENDPOINT'],
                        aws_access_key_id=current_app.config['S3_ACCESS_KEY'],
                        aws_secret_access_key=current_app.config['S3_ACCESS_SECRET'],
                    )

                    # upload orjson(save_this) to a file in S3 named f'archived/{filename}'
                    # save url to  new file into s3_url variable
                    s3_key = f'archived/{filename}.gz'
                    json_data = orjson.dumps(save_this)
                    compressed_data = gzip.compress(json_data)

                    s3.put_object(
                        Bucket=current_app.config['S3_BUCKET'],
                        Key=s3_key,
                        Body=compressed_data,
                        ContentType='application/gzip',
                        ContentEncoding='gzip'
                    )

                    s3_url = f"https://{current_app.config['S3_PUBLIC_URL']}/{s3_key}"

                    s3.close()
                    post.archived = s3_url
                else:
                    ensure_directory_exists('app/static/media/archived')
                    file_path = f'app/static/media/archived/{filename}'
                    with gzip.open(file_path + '.gz', 'wb') as f:
                        f.write(orjson.dumps(save_this))
                    post.archived = file_path + '.gz'

                session.commit()

                # Delete all post_replies associated with the post
                # First, get all reply IDs that have bookmarks by users other than the reply author
                bookmarked_reply_ids = set(
                    session.execute(text('''
                        SELECT DISTINCT prb.post_reply_id 
                        FROM post_reply_bookmark prb 
                        JOIN post_reply pr ON prb.post_reply_id = pr.id 
                        WHERE pr.post_id = :post_id
                    '''), {'post_id': post.id}).scalars()
                )

                for reply in session.query(PostReply).filter(PostReply.post_id == post.id).order_by(desc(PostReply.created_at)):
                    if reply.id not in bookmarked_reply_ids:
                        reply.delete_dependencies()
                        session.delete(reply)
                        session.commit()

    except Exception:
        session.rollback()
        raise
    finally:
        session.close()


def user_in_restricted_country(user: User) -> bool:
    restricted_countries = get_setting('nsfw_country_restriction', '').split('\n')
    return user.ip_address_country and user.ip_address_country in [country_code.strip() for country_code in restricted_countries]


@cache.memoize(timeout=80600)
def libretranslate_string(text: str, source: str, target: str):
    try:
        lt = LibreTranslateAPI(current_app.config['TRANSLATE_ENDPOINT'], api_key=current_app.config['TRANSLATE_KEY'])
        return lt.translate(text, source=source, target=target)
    except Exception as e:
        current_app.logger.exception(str(e))
        return ''


def to_srgb(im: Image.Image, assume="sRGB"):
    """ Convert a jpeg to sRGB, from other color profiles like CMYK. Test with testing_data/sample-wonky.profile.jpg.
     See https://civitai.com/articles/18193 for background and the source of this code. """
    srgb_cms = ImageCms.createProfile("sRGB")
    srgb_wrap = ImageCms.ImageCmsProfile(srgb_cms)

    # 1) source profile
    icc_bytes = im.info.get("icc_profile")
    if icc_bytes:
        src = ImageCms.ImageCmsProfile(io.BytesIO(icc_bytes))
    else:
        src = ImageCms.createProfile(assume)

    # 2) CMYK → RGB first
    if im.mode == "CMYK":
        im = im.convert("RGB")

    try:
        im = ImageCms.profileToProfile(
            im, src, srgb_cms,
            outputMode="RGB",
            renderingIntent=0,
            flags=ImageCms.FLAGS["BLACKPOINTCOMPENSATION"],
        )
        # keep an sRGB tag just in case
        im.info["icc_profile"] = srgb_wrap.tobytes()
    except ImageCms.PyCMSError:
        # Fallback: just convert without ICC
        im = im.convert("RGB")

    return im


@cache.memoize(timeout=30)
def show_explore():
    return num_topics() > 0 or num_feeds() > 0<|MERGE_RESOLUTION|>--- conflicted
+++ resolved
@@ -1303,11 +1303,7 @@
         if user.verified is False or user.private_key is None:
             return False
     else:
-<<<<<<< HEAD
-        if instance_banned(user.instance.domain):
-=======
         if instance_banned(user.instance.domain):   # don't allow posts from defederated instances
->>>>>>> 648c7ad1
             return False
 
     if content.is_moderator(user) or user.is_admin():
