--- conflicted
+++ resolved
@@ -145,7 +145,6 @@
 from app.shared.site import block_remote_instance
 from app.shared.community import get_comm_flair_list
 from app.shared.tasks import task_selector
-<<<<<<< HEAD
 from app.utils import (
     render_template,
     markdown_to_html,
@@ -195,21 +194,8 @@
     libretranslate_string,
     user_in_restricted_country,
     instance_gone_forever,
+    site_language_code,
 )
-=======
-from app.utils import render_template, markdown_to_html, validation_required, \
-    shorten_string, markdown_to_text, gibberish, ap_datetime, return_304, \
-    request_etag_matches, ip_address, instance_banned, \
-    blocked_instances, blocked_domains, community_moderators, show_ban_message, recently_upvoted_posts, \
-    recently_downvoted_posts, recently_upvoted_post_replies, recently_downvoted_post_replies, \
-    languages_for_form, add_to_modlog, blocked_communities, piefed_markdown_to_lemmy_markdown, \
-    permission_required, blocked_users, get_request, is_local_image_url, is_video_url, can_upvote, can_downvote, \
-    referrer, can_create_post_reply, communities_banned_from, \
-    block_bots, flair_for_form, login_required_if_private_instance, retrieve_image_hash, posts_with_blocked_images, \
-    possible_communities, user_notes, login_required, get_recipient_language, user_filters_posts, \
-    total_comments_on_post_and_cross_posts, approval_required, libretranslate_string, user_in_restricted_country, \
-    instance_gone_forever, site_language_code
->>>>>>> 6ed8eabc
 
 
 @login_required_if_private_instance
@@ -989,7 +975,11 @@
     if post.type == POST_TYPE_POLL:
         poll_data = Poll.query.get(post.id)
         if poll_data:
-            poll_choices = PollChoice.query.filter_by(post_id=post.id).order_by(PollChoice.sort_order).all()
+            poll_choices = (
+                PollChoice.query.filter_by(post_id=post.id)
+                .order_by(PollChoice.sort_order)
+                .all()
+            )
             poll_total_votes = poll_data.total_votes()
             if current_user.is_authenticated:
                 has_voted = poll_data.has_voted(current_user.id)
@@ -1005,12 +995,16 @@
         if parent_comment and not parent_comment.deleted:
             parent_id = comment.parent_id
 
-<<<<<<< HEAD
     response = render_template(
         "post/continue_discussion.html",
         title=_("Discussing %(title)s", title=post.title),
         post=post,
         mods=mod_list,
+        has_voted=has_voted,
+        poll_results=poll_results,
+        poll_data=poll_data,
+        poll_choices=poll_choices,
+        poll_total_votes=poll_total_votes,
         event=event,
         is_moderator=is_moderator,
         comment=comment,
@@ -1027,21 +1021,6 @@
         else None,
     )
     response.headers.set("Vary", "Accept, Cookie, Accept-Language")
-=======
-    response = render_template('post/continue_discussion.html', title=_('Discussing %(title)s', title=post.title),
-                               post=post, mods=mod_list, has_voted=has_voted, poll_results=poll_results,
-                               poll_data=poll_data,
-                               poll_choices=poll_choices, poll_total_votes=poll_total_votes,
-                               event=event,
-                               is_moderator=is_moderator, comment=comment, replies=replies,
-                               markdown_editor=current_user.is_authenticated and current_user.markdown_editor,
-                               recently_upvoted_replies=recently_upvoted_replies,
-                               recently_downvoted_replies=recently_downvoted_replies,
-                               community=post.community, parent_id=parent_id,
-                               SUBSCRIPTION_OWNER=SUBSCRIPTION_OWNER, SUBSCRIPTION_MODERATOR=SUBSCRIPTION_MODERATOR,
-                               inoculation=inoculation[randint(0, len(inoculation) - 1)] if g.site.show_inoculation_block else None)
-    response.headers.set('Vary', 'Accept, Cookie, Accept-Language')
->>>>>>> 6ed8eabc
     return response
 
 
@@ -1675,58 +1654,47 @@
     return redirect(url_for("user.show_profile_by_id", user_id=post.user_id))
 
 
-<<<<<<< HEAD
-@bp.route("/post/<int:post_id>/translate", methods=["POST"])
-=======
-@bp.route('/post_teaser/<int:post_id>/translate', methods=['POST'])
+@bp.route("/post_teaser/<int:post_id>/translate", methods=["POST"])
 @login_required
 def post_teaser_translate(post_id: int):
     post = Post.query.get_or_404(post_id)
-    if current_app.config['TRANSLATE_ENDPOINT']:
+    if current_app.config["TRANSLATE_ENDPOINT"]:
         recipient_language = get_recipient_language(current_user.id)
-        source = post.language.code if post.language_id and post.language.code != 'und' else 'auto'
+        source = (
+            post.language.code
+            if post.language_id and post.language.code != "und"
+            else "auto"
+        )
         if source == site_language_code():
-            source = 'auto'
-        result_title = libretranslate_string(post.title,
-                                             source=source,
-                                             target=recipient_language)
+            source = "auto"
+        result_title = libretranslate_string(
+            post.title, source=source, target=recipient_language
+        )
         post_url = post.slug if post.slug else f"/post/{post.id}"
         return f'<h3><a href="{post_url}" class="post_teaser_title_a">{result_title}</a></h3>'
 
 
-@bp.route('/post/<int:post_id>/translate', methods=['POST'])
->>>>>>> 6ed8eabc
+@bp.route("/post/<int:post_id>/translate", methods=["POST"])
 @login_required
 def post_translate(post_id: int):
     post = Post.query.get_or_404(post_id)
     if current_app.config["TRANSLATE_ENDPOINT"]:
         recipient_language = get_recipient_language(current_user.id)
-<<<<<<< HEAD
+        source = (
+            post.language.code
+            if post.language_id and post.language.code != "und"
+            else "auto"
+        )
+        if (
+            source == site_language_code()
+        ):  # If the source is the same as the default then there's a chance the author didn't specify a language, so just use 'auto'
+            source = "auto"
         result = libretranslate_string(
-            post.body_html,
-            source=post.language.code
-            if post.language_id and post.language.code != "und"
-            else "auto",
-            target=recipient_language,
+            post.body_html, source=source, target=recipient_language
         )
         result_title = libretranslate_string(
-            post.title,
-            source=post.language.code
-            if post.language_id and post.language.code != "und"
-            else "auto",
-            target=recipient_language,
-        )
-=======
-        source = post.language.code if post.language_id and post.language.code != 'und' else 'auto'
-        if source == site_language_code():  # If the source is the same as the default then there's a chance the author didn't specify a language, so just use 'auto'
-            source = 'auto'
-        result = libretranslate_string(post.body_html,
-                                       source=source,
-                                       target=recipient_language)
-        result_title = libretranslate_string(post.title,
-                                             source=source,
-                                             target=recipient_language)
->>>>>>> 6ed8eabc
+            post.title, source=source, target=recipient_language
+        )
         return f'<div class="post_body">{result}</div><h1 class="mt-2 post_title" hx-swap-oob="outerHTML:h1.post_title">{result_title}</h1>'
 
 
@@ -1736,13 +1704,15 @@
     post_reply = PostReply.query.get_or_404(post_reply_id)
     if current_app.config["TRANSLATE_ENDPOINT"]:
         recipient_language = get_recipient_language(current_user.id)
-<<<<<<< HEAD
+        source = (
+            post_reply.language.code
+            if post_reply.language_id and post_reply.language.code != "und"
+            else "auto"
+        )
+        if source == site_language_code():
+            source = "auto"
         result = libretranslate_string(
-            post_reply.body_html,
-            source=post_reply.language.code
-            if post_reply.language_id and post_reply.language.code != "und"
-            else "auto",
-            target=recipient_language,
+            post_reply.body_html, source=source, target=recipient_language
         )
         return (
             f'<div class="col-12 pr-0" lang="{recipient_language}">' + result + "</div>"
@@ -1750,18 +1720,6 @@
 
 
 @bp.route("/post/<int:post_id>/reminder", methods=["GET", "POST"])
-=======
-        source = post_reply.language.code if post_reply.language_id and post_reply.language.code != 'und' else 'auto'
-        if source == site_language_code():
-            source = 'auto'
-        result = libretranslate_string(post_reply.body_html,
-                                       source=source,
-                                       target=recipient_language)
-        return f'<div class="col-12 pr-0" lang="{recipient_language}">' + result + "</div>"
-
-
-@bp.route('/post/<int:post_id>/reminder', methods=['GET', 'POST'])
->>>>>>> 6ed8eabc
 @login_required
 def post_reminder(post_id: int):
     post = Post.query.get_or_404(post_id)
@@ -1959,13 +1917,8 @@
         resp = make_response()
         curr_url = request.headers.get("HX-Current-Url")
 
-<<<<<<< HEAD
-        if "/post/" in curr_url:
+        if "/post/" in curr_url or ("/c/" in curr_url and "/p/" in curr_url):
             resp.headers["HX-Redirect"] = post.community.local_url()
-=======
-        if "/post/" in curr_url or ("/c/" in curr_url and "/p/" in curr_url):
-            resp.headers['HX-Redirect'] = post.community.local_url()
->>>>>>> 6ed8eabc
         elif "/u/" in curr_url:
             resp.headers["HX-Redirect"] = url_for("main.index")
         else:
@@ -1996,13 +1949,8 @@
         resp = make_response()
         curr_url = request.headers.get("HX-Current-Url")
 
-<<<<<<< HEAD
-        if "/post/" in curr_url:
+        if "/post/" in curr_url or ("/c/" in curr_url and "/p/" in curr_url):
             resp.headers["HX-Redirect"] = url_for("main.index")
-=======
-        if "/post/" in curr_url or ("/c/" in curr_url and "/p/" in curr_url):
-            resp.headers['HX-Redirect'] = url_for("main.index")
->>>>>>> 6ed8eabc
         else:
             resp.headers["HX-Redirect"] = curr_url
 
@@ -2052,7 +2000,11 @@
         resp = make_response()
         curr_url = request.headers.get("HX-Current-Url")
 
-        if post.instance.domain in curr_url or "/post/" in curr_url or ("/c/" in curr_url and "/p/" in curr_url):
+        if (
+            post.instance.domain in curr_url
+            or "/post/" in curr_url
+            or ("/c/" in curr_url and "/p/" in curr_url)
+        ):
             resp.headers["HX-Redirect"] = url_for("main.index")
         else:
             resp.headers["HX-Redirect"] = curr_url
@@ -2682,16 +2634,11 @@
 @bp.route("/post/<int:post_id>/cross_posts", methods=["GET"])
 def post_cross_posts(post_id: int):
     post = Post.query.get_or_404(post_id)
-<<<<<<< HEAD
-    cross_posts = Post.query.filter(Post.id.in_(post.cross_posts))
-    return render_template("post/post_cross_posts.html", cross_posts=cross_posts)
-=======
     if post.cross_posts:
         cross_posts = Post.query.filter(Post.id.in_(post.cross_posts))
-        return render_template('post/post_cross_posts.html', cross_posts=cross_posts)
+        return render_template("post/post_cross_posts.html", cross_posts=cross_posts)
     else:
         abort(404)
->>>>>>> 6ed8eabc
 
 
 @bp.route("/post/<int:post_id>/block_image", methods=["GET", "POST"])
