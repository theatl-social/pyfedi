--- conflicted
+++ resolved
@@ -569,13 +569,10 @@
                 
         return render_template('post/add_reply_inline.html', post_id=post_id, comment_id=comment_id, nonce=nonce,
                                languages=languages_for_form(), markdown_editor=current_user.markdown_editor,
-<<<<<<< HEAD
                                recipient_language_id=recipient_language_id,
                                recipient_language_code=recipient_language_code,
-                               recipient_language_name=recipient_language_name)
-=======
+                               recipient_language_name=recipient_language_name,
                                in_reply_to=in_reply_to)
->>>>>>> 68e3e0be
     else:
         content = request.form.get('body', '').strip()
         language_id = int(request.form.get('language_id'))
