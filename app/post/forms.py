--- conflicted
+++ resolved
@@ -66,11 +66,7 @@
             for choice in self.reason_choices:
                 if choice[0] == reason_id:
                     result.append(str(choice[1]))
-<<<<<<< HEAD
-        return ", ".join(result)
-=======
-        return ', '.join(result)[:255]
->>>>>>> d9a8c4df
+        return ", ".join(result)[:255]
 
 
 class MeaCulpaForm(FlaskForm):
