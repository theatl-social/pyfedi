--- conflicted
+++ resolved
@@ -46,11 +46,8 @@
     setupNotificationPermission();
     setupFederationModeToggle();
     setupMegaMenuNavigation();
-<<<<<<< HEAD
     setupPopupCommunitySidebar();
-=======
     setupVideoSpoilers();
->>>>>>> 4951ddb9
 
     // save user timezone into a timezone field, if it exists
     const timezoneField = document.getElementById('timezone');
@@ -1324,17 +1321,16 @@
     }
 }
 
-<<<<<<< HEAD
 function setupPopupCommunitySidebar() {
     const dialog = document.getElementById('communitySidebar');
-    
+
     document.querySelectorAll('.showPopupCommunitySidebar').forEach(anchor => {
         anchor.addEventListener('click', function(event) {
             event.preventDefault();
             event.stopPropagation();
-            
+
             const communityId = this.getAttribute('data-id');
-            
+
             if (communityId && dialog) {
                 fetch(`/community/get_sidebar/${communityId}`)
                     .then(response => response.text())
@@ -1345,14 +1341,14 @@
                                 ${html}
                             </div>
                         `;
-                        
+
                         const closeButton = dialog.querySelector('#closeCommunitySidebar');
                         if (closeButton) {
                             closeButton.addEventListener('click', function() {
                                 dialog.close();
                             });
                         }
-                        
+
                         dialog.showModal();
                     })
                     .catch(error => {
@@ -1361,7 +1357,7 @@
             }
         });
     });
-    
+
     if (dialog) {
         dialog.addEventListener('click', function(event) {
             if (event.target === dialog) {
@@ -1369,7 +1365,8 @@
             }
         });
     }
-=======
+}
+
 function setupVideoSpoilers() {
     const videosBlurred = document.querySelectorAll('.responsive-video.blur');
 
@@ -1381,5 +1378,4 @@
             vid.classList.add("blur");
         });
     });
->>>>>>> 4951ddb9
 }