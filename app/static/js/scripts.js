if(!setTheme) {
    const setTheme = theme => {
        if (theme === 'auto' && window.matchMedia('(prefers-color-scheme: dark)').matches) {
          document.documentElement.setAttribute('data-bs-theme', 'dark')
        } else {
          document.documentElement.setAttribute('data-bs-theme', theme)
        }
    }
}

// fires after DOM is ready for manipulation
document.addEventListener("DOMContentLoaded", function () {
    let low_bandwidth = document.body.classList.contains('low_bandwidth');
    if(navigator.getBattery) {
        navigator.getBattery().then(function(battery) {
            // Only load youtube videos in teasers if there is plenty of power available
            if (battery.charging) {
                setupYouTubeLazyLoad();
            }
        });
    }
    setupVotingLongPress();
    setupVotingDialogHandlers();
    setupCommunityNameInput();
    setupShowMoreLinks();
    setupConfirmFirst();
    setupSendPost();
    setupSubmitOnInputChange();
    setupTimeTracking();
    setupMobileNav();
    setupLightDark();
    setupKeyboardShortcuts();
    setupTopicChooser();
    setupConversationChooser();
    setupMarkdownEditorEnabler();
    setupPolls();
    setupShowElementLinks();
    if (!low_bandwidth) {
      setupLightboxTeaser();
      setupLightboxPostBody();
    }
    setupPostTeaserHandler();
    setupPostTypeSwitcher();
    setupSelectNavigation();
    setupUserPopup();
    preventDoubleFormSubmissions();
    setupSelectAllCheckbox();
    setupFontSizeChangers();
    setupAddPassKey();
    setupFancySelects();
    setupImagePreview();
    setupNotificationPermission();
    setupFederationModeToggle();
    setupPopupCommunitySidebar();
    setupVideoSpoilers();
    setupDynamicContentObserver();
    setupCommunityFilter();
    setupPopupTooltips();
    setupPasswordEye();
    setupBasicAutoResize();
    setupEventTimes();
    setupUserMentionSuggestions();
    setupScrollToComment();
    setupTranslateAll();

    // save user timezone into a timezone field, if it exists
    const timezoneField = document.getElementById('timezone');
    if(timezoneField && timezoneField.type === 'hidden') {
        timezoneField.value = Intl.DateTimeFormat().resolvedOptions().timeZone;
    }

    // iOS doesn't support beforeinstallprompt, so detect iOS and show PWA button manually
    if(/iPad|iPhone|iPod/.test(navigator.userAgent)) {
        document.getElementById('btn_add_home_screen').style.display = 'inline-block';
        document.body.classList.add('ios');
    }

});


function setupUserPopup() {
    document.querySelectorAll('.render_username .author_link').forEach(anchor => {
        if (!anchor.dataset.userPopupSetup) {
            let timeoutId;

            anchor.addEventListener('mouseover', function() {
                timeoutId = setTimeout(function () {
                    anchor.nextElementSibling.classList.remove('d-none');
                }, 1000);
            });

            anchor.addEventListener('mouseout', function() {
                clearTimeout(timeoutId);

                let userPreview = anchor.closest('.render_username').querySelector('.user_preview');
                if (userPreview) {
                    userPreview.classList.add('d-none');
                }
            });

            anchor.dataset.userPopupSetup = 'true';
        }
    });
}
function setupPostTeaserHandler() {
    document.querySelectorAll('.post_teaser_clickable').forEach(div => {
        div.onclick = function() {
            const firstAnchor = this.parentElement.querySelector('h3 a');
            if (firstAnchor) {
                window.location.href = firstAnchor.href;
            }
        };
    });
}

function setupPostTypeSwitcher() {
    document.querySelectorAll('#type_of_post a').forEach(a => {
        a.onclick = function() {
            setCookie('post_title', document.getElementById('title').value, 0.1);
            setCookie('post_description', document.getElementById('body').value, 0.1);
            setCookie('post_tags', document.getElementById('tags').value, 0.1);
        };
    });

    var typeSwitcher = document.getElementById('type_of_post');
    var title = document.getElementById('title');
    var body = document.getElementById('body');
    var tags = document.getElementById('tags');
    if(typeSwitcher && title && body && tags) {
        var cookie_title = getCookie('post_title');
        var cookie_description = getCookie('post_description');
        var cookie_tags = getCookie('post_tags');
        if(cookie_title)
            title.value = cookie_title;
        if(cookie_description)
            body.value = cookie_description;
        if(cookie_tags)
            tags.value = cookie_tags;
    }
}

function setupSelectNavigation() {
    document.querySelectorAll("select.navigate_on_change").forEach(select => {
        select.addEventListener("change", function () {
            if (this.value) {
                window.location.href = this.value;
            }
        });
    });
}

function setupYouTubeLazyLoad() {
    const lazyVideos = document.querySelectorAll(".video-wrapper");

    if ("IntersectionObserver" in window) {
        let videoObserver = new IntersectionObserver((entries, observer) => {
            entries.forEach((entry) => {
                if (entry.isIntersecting) {
                    let videoWrapper = entry.target;
                    let iframe = document.createElement("iframe");
                    iframe.src = videoWrapper.getAttribute("data-src");
                    iframe.allow = "accelerometer; autoplay; clipboard-write; encrypted-media; gyroscope; picture-in-picture; fullscreen";

                    videoWrapper.innerHTML = "";
                    videoWrapper.appendChild(iframe);

                    videoObserver.unobserve(videoWrapper);
                }
            });
        }, {
            rootMargin: "0px 0px 300px 0px" // Preload when 300px away from the viewport
        });

        lazyVideos.forEach((video) => {
            videoObserver.observe(video);
        });
    } else {
        // Fallback for older browsers
        lazyVideos.forEach((video) => {
            let iframe = document.createElement("iframe");
            iframe.src = video.getAttribute("data-src");
            iframe.allow = "accelerometer; autoplay; clipboard-write; encrypted-media; gyroscope; picture-in-picture; fullscreen";

            video.innerHTML = "";
            video.appendChild(iframe);
        });
    }
}

// All elements with the class "showElement" will show the DOM element referenced by the data-id attribute
function setupShowElementLinks() {
    var elements = document.querySelectorAll('.showElement');
    elements.forEach(function(element) {
        if (!element.dataset.showElementSetup) {
            element.addEventListener('click', function(event) {
                event.preventDefault();
                var dataId = this.getAttribute('data-id');
                var targetElement = document.getElementById(dataId);
                if (targetElement) {
                    targetElement.style.display = 'inherit';
                }
            });
            element.dataset.showElementSetup = 'true';
        }
    });
}

function renderMasonry(masonry, htmlSnippets) {
      const mainPane = document.querySelector('.main_pane');
      const mainPaneWidth = mainPane.offsetWidth;
      let numColumns;

      if (mainPaneWidth < 600) {
          numColumns = 2; // 2 columns for mobile
      } else if (mainPaneWidth < 992) {
          numColumns = 3; // 3 columns for phablet
      } else if (mainPaneWidth < 1200) {
          numColumns = 4; // 4 columns for tablet or laptop
      } else {
          numColumns = 5; // 5 columns for larger screens
      }
      const columns = [];

      // Create and append column divs
      for (let i = 0; i < numColumns; i++) {
        const column = document.createElement('div');
        column.classList.add('column');
        masonry.appendChild(column);
        columns.push(column);
      }

      // Distribute HTML snippets to columns
      htmlSnippets.forEach(function(htmlSnippet, index) {
        const columnIndex = index % numColumns;
        const column = columns[columnIndex];
        const item = document.createElement('div');
        item.innerHTML = htmlSnippet;
        column.appendChild(item);
      });

      setupLightboxGallery();
}

function setupLightboxGallery() {
    // Check if there are elements with either "post_list_masonry_wide" or "post_list_masonry" class
    var galleryPosts = document.querySelectorAll('.masonry');

    // Enable lightbox on masonry images
    if (galleryPosts.length > 0) {
        baguetteBox.run('.masonry', {
            fullScreen: false,
            titleTag: true,
            preload: 5,
            captions: function(element) {
                return element.getElementsByTagName('img')[0].title;
            }
        });
    }
}


function setupLightboxTeaser() {
    if(typeof baguetteBox !== 'undefined') {
        function popStateListener(event) {
            baguetteBox.hide();
        };
        function baguetteBoxClickImg(event) {
          if (this.style.width != "100vw" && this.offsetWidth < window.innerWidth) {
            this.style.width = "100vw";
            this.style.maxHeight = "none";
          } else {
            baguetteBox.hide();
          }
        };
        baguetteBox.run('.post_teaser', {
            fullScreen: false,
            noScrollbars: true,
            async: true,
            preload: 3,
            ignoreClass: 'preview_image',
            afterShow: function() {
                window.history.pushState('#lightbox', document.title, document.location+'#lightbox');
                window.addEventListener('popstate', popStateListener);
                for (const el of document.querySelectorAll('div#baguetteBox-overlay img')) {
                  el.addEventListener('click', baguetteBoxClickImg);
                }
            },
            afterHide: function() {
                if (window.history.state === '#lightbox') {
                  for (const el of document.querySelectorAll('div#baguetteBox-overlay img')) {
                    el.style.width = "";
                    el.style.maxHeight = "";
                    el.removeEventListener('click', baguetteBoxClickImg);
                  }
                  window.removeEventListener('popstate', popStateListener);
                  window.history.back();
                }
            },
        });
    }

}

function setupLightboxPostBody() {
    if(typeof baguetteBox !== 'undefined') {
        const images = document.querySelectorAll('.post_body img');
        images.forEach(function(img) {
            const parent = img.parentNode;
            const link = document.createElement('a');
            link.href = img.src;
            link.setAttribute('data-caption', img.alt);
            parent.replaceChild(link, img);
            link.appendChild(img);
        });

        baguetteBox.run('.post_body', {
            fullScreen: false,
            titleTag: true,
            async: true,
            preload: 3
        });
    }

}

// fires after all resources have loaded, including stylesheets and js files
window.addEventListener("load", function () {
    setupHideButtons();
});

function setupMobileNav() {
    var navbarToggler = document.getElementById('navbar-toggler');
    var navbarSupportedContent = document.getElementById('navbarSupportedContent');
    navbarToggler.addEventListener("click", function(event) {
        toggleClass('navbarSupportedContent', 'show_menu');
        var isExpanded = navbarSupportedContent.classList.contains('show_menu');
        navbarToggler.setAttribute('aria-expanded', isExpanded ? 'true' : 'false');
        navbarSupportedContent.setAttribute('aria-expanded', isExpanded ? 'true' : 'false');
    });
    if(window.innerWidth < 992) {
        navbarToggler.setAttribute('aria-expanded', 'false');
    }
}

function setupLightDark() {
    const elem = document.getElementById('color_mode');
    const icon = document.getElementById('color_mode_icon');

    const showActiveTheme = (theme) => {
        if (theme === 'dark') {
            elem.setAttribute('aria-label', 'Light mode');
            elem.setAttribute('title', 'Light mode');
            elem.setAttribute('data-bs-theme-value', 'light');
            icon.classList.remove('fe-moon');
            icon.classList.add('fe-sun');
        } else {
            elem.setAttribute('aria-label', 'Dark mode');
            elem.setAttribute('title', 'Dark mode');
            elem.setAttribute('data-bs-theme-value', 'dark');
            icon.classList.remove('fe-sun');
            icon.classList.add('fe-moon');
        }
    };

    elem.addEventListener("click", function(event) {
        const theme = elem.getAttribute('data-bs-theme-value');
        setStoredTheme(theme);
        setTheme(theme);
        showActiveTheme(theme);
        event.preventDefault();
    });

    var preferredTheme = getStoredTheme();
    if (!preferredTheme || (preferredTheme !== 'light' && preferredTheme !== 'dark')) {
        preferredTheme = window.matchMedia('(prefers-color-scheme: dark)').matches ? 'dark' : 'light';
    }
    //setTheme(preferredTheme);
    icon.classList.remove('fe-eye');
    showActiveTheme(preferredTheme);
}

function toggleClass(elementId, className) {
  var element = document.getElementById(elementId);

  if (element.classList.contains(className)) {
    // If the element has the class, remove it
    element.classList.remove(className);
  } else {
    // If the element doesn't have the class, add it
    element.classList.add(className);
  }
}

function findOutermostParent(element, className) {
  while (element && !element.classList.contains(className)) {
    element = element.parentNode;
  }
  return element;
}

function setupAutoResize(element) {
    const elem = document.getElementById(element);
    elem.addEventListener("keyup", function(event) {
        const outerWrapper = findOutermostParent(elem, 'downarea');
        elem.style.height = 'auto'; // Reset height to auto to calculate scrollHeight accurately
        elem.style.height = (elem.scrollHeight + 2) + 'px'; // Add 2px to avoid cutting off text
        outerWrapper.style.height = (elem.scrollHeight + 61) + 'px';
    });

}


// disabled for now
function setupImageExpander() {
    // Get all elements with the class "preview_image"
    var imageLinks = document.querySelectorAll('.preview_image');

    // Loop through each element and attach a click event listener
    imageLinks.forEach(function(link) {
      link.addEventListener('click', function(event) {
        event.preventDefault(); // Prevent the default behavior of the anchor link

        // Check if the image is already visible
        var image = this.nextElementSibling; // Assumes the image is always the next sibling
        var isImageVisible = image && image.style.display !== 'none';

        // Toggle the visibility of the image
        if (isImageVisible) {
          image.remove(); // Remove the image from the DOM
        } else {
          image = document.createElement('img');
          image.src = this.href; // Set the image source to the href of the anchor link
          image.alt = 'Image'; // Set the alt attribute for accessibility
          image.className = 'preview_image_shown';

          // Add click event listener to the inserted image
          image.addEventListener('click', function() {
            // Replace location.href with the URL of the clicked image
            window.location.href = image.src;
          });

          // Insert the image after the anchor link
          this.parentNode.insertBefore(image, this.nextSibling);
        }

        // Toggle a class on the anchor to indicate whether the image is being shown or not
        this.classList.toggle('imageVisible', !isImageVisible);
      });
    });
}

function collapseReply(comment_id) {
    const reply = document.getElementById('comment_' + comment_id);
    let isHidden = false;
    if(reply) {
        const hidables = parentElement.querySelectorAll('.hidable');

        hidables.forEach(hidable => {
            hidable.style.display = isHidden ? 'block' : 'none';
        });

        const moreHidables = parentElement.parentElement.querySelectorAll('.hidable');
        moreHidables.forEach(hidable => {
            hidable.style.display = isHidden ? 'block' : 'none';
        });

        // Toggle the content of hideEl
        if (isHidden) {
            hideEl.innerHTML = "<a href='#'>[-] hide</a>";
        } else {
            hideEl.innerHTML = "<a href='#'>[+] show</a>";
        }

        isHidden = !isHidden; // Toggle the state
    }
}

// every element with the 'confirm_first' class gets a popup confirmation dialog
function setupConfirmFirst() {
    const show_first = document.querySelectorAll('.confirm_first');
    show_first.forEach(element => {
        if (!element.dataset.confirmFirstSetup) {
            element.addEventListener("click", function(event) {
                if (!confirm("Are you sure?")) {
                  event.preventDefault(); // As the user clicked "Cancel" in the dialog, prevent the default action.
                  event.stopImmediatePropagation(); // Stop other event listeners from running
                  event.action_cancelled = true; // Custom flag for setupSendPost handlers
                }
            }, true); // Use capture phase to run before other handlers
            element.dataset.confirmFirstSetup = 'true';
        }
    });

    const go_back = document.querySelectorAll('.go_back');
    go_back.forEach(element => {
        if (!element.dataset.goBackSetup) {
            element.addEventListener("click", function(event) {
                history.back();
                event.preventDefault();
                return false;
            });
            element.dataset.goBackSetup = 'true';
        }
    })

    const redirect_login = document.querySelectorAll('.redirect_login');
    redirect_login.forEach(element => {
        if (!element.dataset.redirectLoginSetup) {
            element.addEventListener("click", function(event) {
                location.href = '/auth/login';
                event.preventDefault();
                return false;
            });
            element.dataset.redirectLoginSetup = 'true';
        }
    });
}

// Handle custom POST requests for destructive actions
function setupSendPost() {
    const sendPostElements = document.querySelectorAll('a.send_post');
    sendPostElements.forEach(element => {
        if (!element.dataset.sendPostSetup) {
            element.addEventListener("click", function(event) {
                // Check if the event was cancelled by confirm_first
                if (event.action_cancelled) {
                    return;
                }

                event.preventDefault();

                const url = element.getAttribute('data-url');
                if (!url) return;

                // Get CSRF token from meta tag
                const csrfToken = document.querySelector('meta[name="csrf-token"]').getAttribute('content');

                // Create a form and submit it to preserve flash messages
                const form = document.createElement('form');
                form.method = 'POST';
                form.action = url;
                form.style.display = 'none';

                // Add CSRF token as hidden input
                const tokenInput = document.createElement('input');
                tokenInput.type = 'hidden';
                tokenInput.name = 'csrf_token';
                tokenInput.value = csrfToken;
                form.appendChild(tokenInput);

                document.body.appendChild(form);
                form.submit();
            });
            element.dataset.sendPostSetup = 'true';
        }
    });
}

function setupSubmitOnInputChange() {
    const inputElements = document.querySelectorAll('.submit_on_change');

    inputElements.forEach(element => {
        element.addEventListener("change", function() {
            const form = findParentForm(element);
            if (form) {
                form.submit();
            }
        });
    });
}

// Find the parent form of an element
function findParentForm(element) {
    let currentElement = element;
    while (currentElement) {
        if (currentElement.tagName === 'FORM') {
            return currentElement;
        }
        currentElement = currentElement.parentElement;
    }
    return null;
}

function setupShowMoreLinks() {
    const comments = document.querySelectorAll('.comment');

    comments.forEach(comment => {
        const content = comment.querySelector('.limit_height');
        if (content && content.clientHeight > 400 && !content.dataset.showMoreSetup) {
            content.style.overflow = 'hidden';
            content.style.maxHeight = '400px';
            const showMoreLink = document.createElement('a');
            showMoreLink.classList.add('show-more');
            showMoreLink.classList.add('hidable');
            showMoreLink.innerHTML = '<i class="fe fe-angles-down" title="Read more"></i>';
            showMoreLink.href = '#';
            showMoreLink.addEventListener('click', function(event) {
                event.preventDefault();
                content.classList.toggle('expanded');
                if (content.classList.contains('expanded')) {
                    content.style.overflow = 'visible';
                    content.style.maxHeight = '';
                    showMoreLink.innerHTML = '<i class="fe fe-angles-up" title="Collapse"></i>';
                } else {
                    content.style.overflow = 'hidden';
                    content.style.maxHeight = '400px';
                    showMoreLink.innerHTML = '<i class="fe fe-angles-down" title="Read more"></i>';
                }
            });
            content.insertAdjacentElement('afterend', showMoreLink);
            content.dataset.showMoreSetup = 'true';
        }
    });
}

function setupCommunityNameInput() {
   var communityNameInput = document.getElementById('community_name');

   if (communityNameInput) {
       communityNameInput.addEventListener('keyup', function() {
          var urlInput = document.getElementById('url');
          urlInput.value = titleToURL(communityNameInput.value);
       });
   }
}


function processToBeHiddenArray() {
    if(typeof toBeHidden !== "undefined" && toBeHidden) {
        toBeHidden.forEach((arrayElement) => {
          // Build the ID of the outer div
          const divId = "comment_" + arrayElement;

          // Access the outer div by its ID
          const commentDiv = document.getElementById(divId);

          if (commentDiv) {
            // Access the inner div with class "hide_button" inside the outer div
            const hideButton = commentDiv.querySelectorAll(".hide_button a");

            if (hideButton && hideButton.length > 0) {
              // Programmatically trigger a click event on the "hide_button" anchor
              hideButton[0].click();
            } else {
              console.log(`"hide_button" not found in ${divId}`);
            }
          } else {
            console.log(`Div with ID ${divId} not found`);
          }
        });
    }
}

function checkForCollapsedComments() {
    // This function can be used for debugging if needed
    // Currently not performing any actions
}

function setupHideButtons() {
    const hideEls2 = document.querySelectorAll('.hide_button a');
    hideEls2.forEach(hideEl => {
        if (!hideEl.dataset.hideButtonSetup) {
            let isHidden = false;

            hideEl.addEventListener('click', event => {
                event.preventDefault();
                const parentElement = hideEl.parentElement.parentElement;
                const hidables = parentElement.parentElement.querySelectorAll('.hidable');

                hidables.forEach(hidable => {
                    hidable.style.display = 'none';
                });

                const unhide = parentElement.parentElement.querySelectorAll('.unhide');
                unhide[0].style.display = 'inline-block';
            });

            hideEl.dataset.hideButtonSetup = 'true';
        }
    });

    const showEls = document.querySelectorAll('a.unhide');
    showEls.forEach(showEl => {
        if (!showEl.dataset.unhideButtonSetup) {
            showEl.addEventListener('click', event => {
                event.preventDefault();
                showEl.style.display = 'none';
                toBeHidden = Array(); // This array is used during page initialization to hide comments. If we empty it then the mutation observer won't re-collapse comments whenever the DOM changes.
                const hidables = showEl.parentElement.parentElement.parentElement.querySelectorAll('.hidable');
                hidables.forEach(hidable => {
                    hidable.style.display = '';
                });
            });

            showEl.dataset.unhideButtonSetup = 'true';
        }
    });

    processToBeHiddenArray();
}

function titleToURL(title) {
  // Convert the title to lowercase and replace spaces with hyphens
  return title.toLowerCase().replace(/\s+/g, '_');
}

var timeTrackingInterval;
var currentlyVisible = true;

function setupTimeTracking() {
    // Check for Page Visibility API support
    if (document.visibilityState) {
        const lastUpdate = new Date(localStorage.getItem('lastUpdate')) || new Date();

       // Initialize variables to track time
       let timeSpent = parseInt(localStorage.getItem('timeSpent')) || 0;

       displayTimeTracked();

       timeTrackingInterval = setInterval(() => {
          timeSpent += 2;
          localStorage.setItem('timeSpent', timeSpent);
          // Display timeSpent
          displayTimeTracked();
       }, 2000)


       // Event listener for visibility changes
       document.addEventListener("visibilitychange", function() {
          const currentDate = new Date();

          if (currentDate.getMonth() !== lastUpdate.getMonth() || currentDate.getFullYear() !== lastUpdate.getFullYear()) {
            // Reset counter for a new month
            timeSpent = 0;
            localStorage.setItem('timeSpent', timeSpent);
            localStorage.setItem('lastUpdate', currentDate.toString());
            displayTimeTracked();
          }

          if (document.visibilityState === "visible") {
              console.log('visible')
              currentlyVisible = true
              timeTrackingInterval = setInterval(() => {
                  timeSpent += 2;
                  localStorage.setItem('timeSpent', timeSpent);
                  displayTimeTracked();
              }, 2000)
          } else {
              currentlyVisible = false;
              if(timeTrackingInterval) {
                 clearInterval(timeTrackingInterval);
              }
          }
       });
    }
}

var currentPost;                        // keep track of which is the current post. Set by mouse movements (see const votableElements) and by J and K key presses
var showCurrentPost = false;    // when true, the currently selected post will be visibly different from the others. Set to true by J and K key presses

function setupKeyboardShortcuts() {
    document.addEventListener('keydown', function(event) {
        if (document.activeElement.tagName !== 'INPUT' && document.activeElement.tagName !== 'TEXTAREA') {
            if(document.activeElement.classList.contains('skip-link')) {
                return;
            }
            // Don't intercept keyboard shortcuts when modifier keys are pressed
            if (event.ctrlKey || event.metaKey || event.altKey) {
                return;
            }
            var didSomething = false;
            if(event.shiftKey && event.key === '?') {
                location.href = '/keyboard_shortcuts';
                didSomething = true;
            } else if (event.key === 'a') {
                if(currentPost) {
                    currentPost.querySelector('.upvote_button').click();
                    didSomething = true;
                }
            } else if (event.key === 'z') {
                if(currentPost) {
                    currentPost.querySelector('.downvote_button').click();
                    didSomething = true;
                }
            } else if (event.key === 'x') {
                if(currentPost) {
                    currentPost.querySelector('.preview_image').click();
                    didSomething = true;
                }
            } else if (event.key === 'l') {
                if (currentPost) {
                    currentPost.querySelector('.post_link').click();
                    didSomething = true;
                }
            } else if (event.key === 'Enter') {
                if(currentPost && document.activeElement.tagName !== 'a') {
                    var target_element = currentPost.querySelector('.post_teaser_title_a');
                    if(target_element == null && (document.activeElement.classList.contains('upvote_button') || document.activeElement.classList.contains('downvote_button'))) {
                        target_element = document.activeElement;
                    }
                    if(target_element)
                        target_element.click();
                    didSomething = true;
                }
            } else if (event.key === 'j') {
                showCurrentPost = true;
                if(currentPost) {
                    if(currentPost.nextElementSibling) {
                        var elementToRemoveClass = document.querySelector('.post_teaser.current_post');
                        if(elementToRemoveClass)
                            elementToRemoveClass.classList.remove('current_post');
                        currentPost = currentPost.nextElementSibling;
                        currentPost.classList.add('current_post');
                    }
                    didSomething = true;
                }
                else {
                    currentPost = document.querySelector('.post_teaser');
                    currentPost.classList.add('current_post');
                }
                // Check if the current post is out of the viewport
                var rect = currentPost.getBoundingClientRect();
                if (rect.bottom > window.innerHeight || rect.top < 0) {
                    currentPost.scrollIntoView({ behavior: 'smooth', block: 'start' });
                }
            } else if (event.key === 'k') {
                showCurrentPost = true;
                if(currentPost) {
                    if(currentPost.previousElementSibling) {
                        var elementToRemoveClass = document.querySelector('.post_teaser.current_post');
                        if(elementToRemoveClass)
                            elementToRemoveClass.classList.remove('current_post');
                        currentPost = currentPost.previousElementSibling;
                        currentPost.classList.add('current_post');
                    }
                    didSomething = true;
                }
                else {
                    currentPost = document.querySelector('.post_teaser');
                    currentPost.classList.add('current_post');
                }
                // Check if the current post is out of the viewport
                var rect = currentPost.getBoundingClientRect();
                if (rect.bottom > window.innerHeight || rect.top < 0) {
                    currentPost.scrollIntoView({ behavior: 'smooth', block: 'end' });
                }
            }
            if(didSomething) {
                event.preventDefault();
            }
        }

        // While typing a post or reply, Ctrl + Enter (or Cmd + Enter on Mac) submits the form
        if(document.activeElement.tagName === 'TEXTAREA') {
            if ((event.ctrlKey || event.metaKey) && event.key === 'Enter') {
                // Special handling for textareas with name "body"
                if (document.activeElement.name === 'body') {
                    event.preventDefault();
                    handleCtrlEnterForBodyTextarea(document.activeElement);
                } else {
                    var form = document.activeElement.closest('form');
                    if (form) {
                        form.submit.click();
                    }
                }
            }
        }
    });

    const votableElements = document.querySelectorAll('.post_teaser, .post_full');
    votableElements.forEach(votable => {
        votable.addEventListener('mouseover', event => {
            currentPost = event.currentTarget;
            if(showCurrentPost) {
                var elementToRemoveClass = document.querySelector('.post_teaser.current_post');
                elementToRemoveClass.classList.remove('current_post');
                currentPost.classList.add('current_post');
            }
        });
        votable.addEventListener('mouseout', event => {
            //currentPost = null;
            if(showCurrentPost) {
                //var elementToRemoveClass = document.querySelector('.post_teaser.current_post');
                //elementToRemoveClass.classList.remove('current_post');
            }
        });
    });
}

function setupTopicChooser() {
    // at /topic/news/submit, clicking on an anchor element needs to save the clicked community id to a hidden field and then submit the form
    var chooseTopicLinks = document.querySelectorAll('a.choose_topic_for_post');
    chooseTopicLinks.forEach(function(link) {
        link.addEventListener('click', function(event) {
            event.preventDefault();
            var communityIdInput = document.getElementById('community_id');
            var communityForm = document.getElementById('choose_community');

            // Set the value of the hidden input field
            if (communityIdInput) {
                communityIdInput.value = this.getAttribute('data-id');
            }
            if (communityForm) {
                communityForm.submit();
            }
        });
    });
}

function setupConversationChooser() {
    const changeSender = document.getElementById('changeSender');
    if(changeSender) {
        changeSender.addEventListener('change', function() {
            const user_id = changeSender.options[changeSender.selectedIndex].value;
            location.href = '/chat/' + user_id;
        });
    }
}

function formatTime(seconds) {
  const hours = Math.floor(seconds / 3600);
  const minutes = Math.floor((seconds % 3600) / 60);

  let result = '';

  if (hours > 0) {
    result += `${hours} ${hours === 1 ? 'hour' : 'hours'}`;
  }

  if (minutes > 0) {
    if (result !== '') {
      result += ' ';
    }
    result += `${minutes} ${minutes === 1 ? 'minute' : 'minutes'}`;
  }

  if (result === '') {
    result = 'Less than a minute';
  }

  return result;
}

function displayTimeTracked() {
    const timeSpentElement = document.getElementById('timeSpent');
    let timeSpent = parseInt(localStorage.getItem('timeSpent')) || 0;
    if(timeSpentElement && timeSpent) {
        timeSpentElement.textContent = formatTime(timeSpent)
    }
}

function setupMarkdownEditorEnabler() {
    const markdownEnablerLinks = document.querySelectorAll('.markdown_editor_enabler');
    markdownEnablerLinks.forEach(function(link) {
        link.addEventListener('click', function(event) {
            event.preventDefault();
            const dataId = link.dataset.id;
            if(dataId) {
                var downarea = new DownArea({
                    elem: document.querySelector('#' + dataId),
                    resize: DownArea.RESIZE_VERTICAL,
                    hide: ['heading', 'bold-italic'],
                    value: document.getElementById(dataId).value
                });
                setupAutoResize(dataId);
                link.style.display = 'none';
            }
        });
    });
}

function setupPolls() {
    // Show results link
    const viewPollResults = document.getElementById('viewPollResults');
    const showVotingForm = document.getElementById('showVotingForm');
    const pollResults = document.getElementById('pollResults');
    const pollVotingForm = document.getElementById('pollVotingForm');
    if(viewPollResults) {
        viewPollResults.addEventListener('click', function(event) {
           event.preventDefault();
           pollResults.classList.remove('d-none');
           pollVotingForm.classList.add('d-none');
        });

        showVotingForm.addEventListener('click', function(event) {
           event.preventDefault();
           pollVotingForm.classList.remove('d-none');
           pollResults.classList.add('d-none');
        });

    }

    const addChoiceButton = document.getElementById('addPollChoice');
    const pollChoicesFieldset = document.getElementById('pollChoicesFieldset');
    if(pollChoicesFieldset == null) {
        return;
    }
    const formGroups = pollChoicesFieldset.getElementsByClassName('form-group');

    if(addChoiceButton && addChoiceButton) {
        addChoiceButton.addEventListener('click', function(event) {
            // Loop through the form groups and show the first hidden one
            for (let i = 0; i < formGroups.length; i++) {
                if (formGroups[i].style.display === 'none') {
                    formGroups[i].style.display = 'block';
                    break; // Stop once we've shown the next hidden form group
                }
            }
        });
    }
}

function preventDoubleFormSubmissions() {
    document.querySelectorAll('form').forEach(function (form) {
        if (!form.dataset.doubleSubmissionPrevented) {
            form.addEventListener('submit', function (e) {
                if (form.dataset.submitting) {
                    e.preventDefault();
                } else {
                    form.dataset.submitting = 'true';
                }
            });
            form.dataset.doubleSubmissionPrevented = 'true';
        }
    });
}

function setupSelectAllCheckbox() {
    const selectAllCheckbox = document.getElementById("select_all");

    if(selectAllCheckbox) {
        selectAllCheckbox.addEventListener("change", function() {
            const checkboxes = document.querySelectorAll("input.can_select_all");
            checkboxes.forEach(cb => {
                cb.checked = selectAllCheckbox.checked;
            });
        });
    }
}

function setupFontSizeChangers() {
    const increaseFontSize = document.getElementById('increase_font_size');
    if(increaseFontSize) {
        document.getElementById('increase_font_size').addEventListener('click', (e) => {
            e.preventDefault();
            let current = getCurrentFontSize();
            current += 0.1;
            applyFontSize(current);
            setCookie('fontSize', current, 100000);
        });
        document.getElementById('decrease_font_size').addEventListener('click', (e) => {
            e.preventDefault();
            let current = getCurrentFontSize();
            current = Math.max(0.5, current - 0.1); // Prevent too small
            applyFontSize(current);
            setCookie('fontSize', current, 100000);
        });
    }
}

function setupAddPassKey() {
    const passkeyButton = document.getElementById('add_passkey_button');
    if(passkeyButton) {
        document.getElementById('add_passkey_button').addEventListener('click', () => {
           const { startRegistration } = SimpleWebAuthnBrowser;
           fetch('/user/passkeys/registration/options')
              .then(response => {
                if (!response.ok) {
                  throw new Error(`Options request failed: ${response.statusText}`);
                }
                return response.json();
              })
              .then(registrationOptionsJSON => {
                // Start WebAuthn registration
                startRegistration({ optionsJSON: registrationOptionsJSON })
                  .then(regResp => {
                    const device = prompt(`Enter a name for this passkey:`);

                    fetch('/user/passkeys/registration/verification', {
                      method: 'POST',
                      headers: {
                        'Content-Type': 'application/json'
                      },
                      body: JSON.stringify({
                        response: regResp,
                        device: device
                      })
                    })
                      .then(response => {
                        if (!response.ok) {
                          throw new Error(`Verification request failed: ${response.statusText}`);
                        }
                        return response.text();
                      })
                      .then(result => {
                        if (result === 'FAILED') {
                          console.log(`Verification request failed.`);
                          alert(`Something went wrong, and we couldn't register the passkey.`);
                        } else {
                          setCookie('passkey', result.trim(), 365);
                          location.href = `/user/passkeys`;
                        }
                      })
                      .catch(error => {
                        alert(error.message);
                        alert(`Something went wrong, and we couldn't register the passkey.`);
                      });
                  })
                  .catch(error => {
                    alert(error.message);
                    alert(`Something went wrong, and we couldn't register the passkey.`);
                  });
              })
              .catch(error => {
                alert(error.message);
                alert(`Something went wrong, and we couldn't register the passkey.`);
              });

        });
    }

    const logInWithPasskey = document.getElementById('log_in_with_passkey');
    if(logInWithPasskey) {
        document.getElementById('log_in_with_passkey').addEventListener('click', async () => {
            const { browserSupportsWebAuthn } = SimpleWebAuthnBrowser;
            let passkeyUsername = getCookie('passkey');
            if(!passkeyUsername) {
                passkeyUsername = document.getElementById('user_name').value;
                if(!passkeyUsername) {
                   passkeyUsername = prompt('What is your user name?');
                }
            }

            const { startAuthentication, browserSupportsWebAuthnAutofill } = SimpleWebAuthnBrowser;
            let redirect = getValueFromQueryString('next');
            // Submit options
            const apiAuthOptsResp = await fetch('/auth/passkeys/login_options', {
                method: 'POST',
                headers: {'Content-Type': 'application/json'},
                body: JSON.stringify({
                    username: passkeyUsername,
                }),
            });
            const authenticationOptionsJSON = await apiAuthOptsResp.json();

            console.log('AUTHENTICATION OPTIONS');
            console.log(JSON.stringify(authenticationOptionsJSON, null, 2));

            if (authenticationOptionsJSON.error) {
                $.prompt(authenticationOptionsJSON.error);
                return;
            }

            // Start WebAuthn authentication
            const authResp = await startAuthentication({ optionsJSON: authenticationOptionsJSON, useBrowserAutofill: false });

            console.log('AUTHENTICATION RESPONSE');
            console.log(JSON.stringify(authResp, null, 2));

            // Submit response
            const apiAuthVerResp = await fetch('/auth/passkeys/login_verification', {
                method: 'POST',
                headers: {'Content-Type': 'application/json'},
                body: JSON.stringify({
                    username: passkeyUsername,
                    redirect: redirect,
                    response: authResp,
                }),
            });
            const verificationJSON = await apiAuthVerResp.json()

            if (verificationJSON.verified === true) {
                setCookie('passkey', passkeyUsername, 1000);
                location.href = verificationJSON.redirectTo;
            } else {
                console.log(`Authentication failed: ${verificationJSON.message}`);
                $.prompt(verificationJSON.message);
            }
        });
    }
}

function setupFancySelects() {
    var crossPostCommunity = document.getElementById('which_community');
    if(crossPostCommunity && crossPostCommunity.type === 'select-one') {
        new TomSelect('#which_community', {maxOptions: null, maxItems: 1});
    }

    var communities = document.getElementById('communities');
    if(communities && communities.type === 'select-one') {
        new TomSelect('#communities', {maxOptions: null, maxItems: 1});
    }

    var community = document.getElementById('community');
    if(community && community.type === 'select-one') {
        new TomSelect('#community', {maxOptions: null, maxItems: 1});
    }

    var languageSelect = document.querySelector('#tom_select div #language_id');
    if (languageSelect) {
        new TomSelect('#tom_select #language_id', {maxOptions: null, maxItems: 1});
    }

    var languageSelect2 = document.querySelector('#tom_select div #languages');
    if (languageSelect2) {
        new TomSelect('#tom_select #languages', {maxOptions: null});
    }
}

function setupImagePreview() {
    const input = document.getElementById('image_file');
    const preview = document.getElementById('image_preview');

    if(input) {
        input.addEventListener('change', () => {
            const file = input.files[0];
            if (file) {
                const url = URL.createObjectURL(file);
                preview.src = url;
                preview.style.display = 'block';

                // revoke the object URL later to free memory
                preview.onload = () => URL.revokeObjectURL(url);
            } else {
                preview.src = '';
                preview.style.display = 'none';
            }
        });
    }
}

function setupNotificationPermission() {
    const permissionButton = document.getElementById('enableNotifications');
    if(permissionButton) {
        if(Notification.permission !== "granted") {
            permissionButton.addEventListener('click', () => {
                Notification.requestPermission().then((permission) => {
                  permissionButton.innerText = 'Granted'
                });
            });
        }
        else {
            const enableNotificationWrapper = document.getElementById('enableNotificationWrapper');
            if(enableNotificationWrapper)
                enableNotificationWrapper.style.display = 'none';
        }
    }
}

function setupFederationModeToggle() {
    const federationModeRadios = document.querySelectorAll('input[name="federation_mode"]');
    const allowlistField = document.getElementById('allowlist');
    const blocklistField = document.getElementById('blocklist');

    if (federationModeRadios.length === 0 || !allowlistField || !blocklistField) {
        return; // Exit if we're not on the federation page
    }

    // Get the form groups containing the textarea fields
    const allowlistGroup = allowlistField.closest('.form-group');
    const blocklistGroup = blocklistField.closest('.form-group');

    function toggleFields() {
        const selectedMode = document.querySelector('input[name="federation_mode"]:checked').value;

        if (selectedMode === 'allowlist') {
            allowlistGroup.style.display = '';
            blocklistGroup.style.display = 'none';
        } else {
            allowlistGroup.style.display = 'none';
            blocklistGroup.style.display = '';
        }
    }

    // Set initial state
    toggleFields();

    // Add event listeners to radio buttons
    federationModeRadios.forEach(radio => {
        radio.addEventListener('change', toggleFields);
    });
}

function getCurrentFontSize() {
    const fontSize = getComputedStyle(document.body).fontSize;
    return parseFloat(fontSize) / parseFloat(getComputedStyle(document.documentElement).fontSize);
}

// Apply font size to target elements
function applyFontSize(sizeRem) {
    document.body.style.fontSize = sizeRem + 'rem';
    document.querySelectorAll('.form-control').forEach(el => {
        el.style.fontSize = sizeRem + 'rem';
    });
}


// ------------------- Utilities -------------------


// Retrieve a value from the query string by key
function getValueFromQueryString(key) {
    const queryString = window.location.search;
    const params = new URLSearchParams(queryString);
    return params.get(key);
}

function getCookie(name) {
    var cookies = document.cookie.split(';');

    for (var i = 0; i < cookies.length; i++) {
        var cookie = cookies[i].trim();

        if (cookie.indexOf(name + '=') === 0) {
            return decodeURIComponent(cookie.substring(name.length + 1));
        }
    }

    return null;
}

function setCookie(name, value, days) {
    var expires;

    if (days) {
        var date = new Date();
        date.setTime(date.getTime() + (days * 24 * 60 * 60 * 1000));
        expires = "; expires=" + date.toGMTString();
    } else {
        expires = "";
    }
    document.cookie = encodeURIComponent(name) + "=" + encodeURIComponent(value) + expires + "; path=/";
}

function eraseCookie(name) {
    setCookie(name, "", -1);
}

/* register a service worker */
if ('serviceWorker' in navigator) {
  window.addEventListener('load', function() {
    navigator.serviceWorker.register('/service_worker.js', {scope: '/'}).then(function(registration) {
      // Registration was successful
      // console.log('ServiceWorker2 registration successful with scope: ', registration.scope);
    }, function(err) {
      // registration failed :(
      console.log('ServiceWorker registration failed: ', err);
    });
  });
}



// Add PieFed app button to install PWA
let deferredPrompt;

window.addEventListener('beforeinstallprompt', function (e) {
    // Prevent the mini-infobar from appearing on mobile
    e.preventDefault();
    // Stash the event so it can be triggered later.
    deferredPrompt = e;
    document.getElementById('btn_add_home_screen').style.display = 'inline-block';
});

document.getElementById('btn_add_home_screen').addEventListener('click', function () {
    // iOS doesn't support beforeinstallprompt, so show manual instructions
    if (/iPad|iPhone|iPod/.test(navigator.userAgent)) {
        alert('To add this app to your home screen:\n\n1. Tap the Share button at the bottom of the screen\n2. Select "Add to Home Screen" from the menu\n3. Tap "Add" to confirm');
    } else if (deferredPrompt) {
        // For other browsers that support beforeinstallprompt
        document.getElementById('btn_add_home_screen').style.display = 'none';
        deferredPrompt.prompt();
        deferredPrompt.userChoice.then(function (choiceResult) {
            if (choiceResult.outcome === 'accepted') {
                console.log('User accepted the A2HS prompt');
            } else {
                console.log('User dismissed the A2HS prompt');
            }
            deferredPrompt = null;
        });
    }
});

function setupPopupCommunitySidebar() {
    const dialog = document.getElementById('communitySidebar');

    document.querySelectorAll('.showPopupCommunitySidebar').forEach(anchor => {
        anchor.addEventListener('click', function(event) {
            event.preventDefault();
            event.stopPropagation();

            const communityId = this.getAttribute('data-id');

            if (communityId && dialog) {
                fetch(`/community/get_sidebar/${communityId}`)
                    .then(response => response.text())
                    .then(html => {
                        dialog.innerHTML = `
                            <div style="position: relative;">
                                <button id="closeCommunitySidebar" style="position: absolute; top: -10px; right: 0; background: none; border: none; font-size: 24px; cursor: pointer; z-index: 1000;" aria-label="Close">&times;</button>
                                ${html}
                            </div>
                        `;

                        const closeButton = dialog.querySelector('#closeCommunitySidebar');
                        if (closeButton) {
                            closeButton.addEventListener('click', function() {
                                dialog.close();
                            });
                        }

                        dialog.showModal();
                    })
                    .catch(error => {
                        console.error('Error fetching community sidebar:', error);
                    });
            }
        });
    });

    if (dialog) {
        dialog.addEventListener('click', function(event) {
            if (event.target === dialog) {
                dialog.close();
            }
        });
    }
}

function setupVideoSpoilers() {
    const videosBlurred = document.querySelectorAll('.responsive-video.blur');

    videosBlurred.forEach(function(vid) {
        vid.addEventListener('play', function(playing) {
            vid.classList.remove("blur");
        });
        vid.addEventListener('pause', function(paused) {
            vid.classList.add("blur");
        });
    });
}

// Setup MutationObserver to detect dynamically loaded content (e.g., from htmx)
function setupDynamicContentObserver() {
    const observer = new MutationObserver(function(mutations) {
        let shouldResetup = false;

        mutations.forEach(function(mutation) {
            // Check if new nodes were added
            if (mutation.type === 'childList' && mutation.addedNodes.length > 0) {
                mutation.addedNodes.forEach(function(node) {
                    // Only process element nodes (not text nodes)
                    if (node.nodeType === Node.ELEMENT_NODE) {
                        // Check if the added content contains elements that need event handlers
                        if (node.querySelector && (
                            node.querySelector('.send_post') ||
                            node.querySelector('.confirm_first') ||
                            node.querySelector('.showElement') ||
                            node.querySelector('.show-more') ||
                            node.querySelector('.user_preview') ||
                            node.querySelector('.hide_button') ||
                            node.querySelector('.unhide') ||
                            node.querySelector('.comment') ||
                            node.querySelector('.autoresize') ||
                            node.classList.contains('send_post') ||
                            node.classList.contains('confirm_first') ||
                            node.classList.contains('showElement') ||
                            node.classList.contains('hide_button') ||
                            node.classList.contains('unhide') ||
                            node.classList.contains('comment') ||
                            node.classList.contains('autoresize')
                        )) {
                            shouldResetup = true;
                        }
                    }
                });
            }
        });

        // Re-run setup functions for the new content
        if (shouldResetup) {
            setupDynamicContent();
        }
    });

    // Start observing
    observer.observe(document.body, {
        childList: true,
        subtree: true
    });
}

// handle Ctrl+Enter for comment textareas
function handleCtrlEnterForBodyTextarea(textarea) {
    // First try to find btn-primary within the same form
    const form = textarea.closest('form');
    if (form) {
        const btnPrimary = form.querySelector('.btn-primary');
        if (btnPrimary) {
            btnPrimary.click();
            return;
        }
    }

    // If no form or no btn-primary in form, search in the parent container
    let container = textarea.parentElement;
    while (container && container !== document.body) {
        const btnPrimary = container.querySelector('.btn-primary');
        if (btnPrimary) {
            btnPrimary.click();
            return;
        }
        container = container.parentElement;
    }
}

// Re-run specific setup functions for dynamically loaded content
function setupDynamicContent() {
    // These are the key functions needed for post options and other dynamic content
    setupConfirmFirst();
    setupSendPost();
    setupShowElementLinks();
    setupShowMoreLinks();
    setupUserPopup();
    setupVotingLongPress();
    setupDynamicKeyboardShortcuts();
    setupHideButtons();
    setupPopupTooltips();
    setupBasicAutoResize();
    setupUserMentionSuggestions();
<<<<<<< HEAD

=======
    setupTranslateAll();
    
>>>>>>> 6ed8eabc
    // Process toBeHidden array after a short delay to allow inline scripts to run
    setTimeout(() => {
        processToBeHiddenArray();
        // Also manually check for any comments that should be collapsed
        checkForCollapsedComments();
    }, 100);
}

// Setup keyboard shortcuts for dynamically loaded content
function setupDynamicKeyboardShortcuts() {
    // Add event listeners to any new textarea elements with name "body"
    document.querySelectorAll('textarea[name="body"]').forEach(textarea => {
        if (!textarea.dataset.dynamicKeyboardSetup) {
            textarea.addEventListener('keydown', handleDynamicCtrlEnter);
            textarea.dataset.dynamicKeyboardSetup = 'true';
        }
    });
}

// Handler for dynamic textarea keydown events
function handleDynamicCtrlEnter(event) {
    if ((event.ctrlKey || event.metaKey) && event.key === 'Enter' && event.target.name === 'body') {
        event.preventDefault();
        handleCtrlEnterForBodyTextarea(event.target);
    }
}

// Community filter (search box)
function setupCommunityFilter() {
    // Try and hookup the filter first (in case HTMX already loaded)
    hookupCommunityFilter();

    // HTMX event listeners for dynamic content loading
    document.addEventListener('htmx:afterSwap', function(event) {
        // Check if the swapped content contains the communities menu
        if (event.target.classList && event.target.classList.contains('communities_menu')) {
            hookupCommunityFilter();
        }

        // Also check if the swapped content is inside the communities menu
        const communitiesMenu = event.target.closest('.communities_menu');
        if (communitiesMenu) {
            hookupCommunityFilter();
        }
    });

    document.addEventListener('htmx:afterSettle', function(event) {
        // Double-check after settle in case afterSwap missed it
        if (event.target.classList && event.target.classList.contains('communities_menu')) {
            hookupCommunityFilter();
        }
    });
}

function hookupCommunityFilter() {
    // Set up community filter functionality for the communities dropdown
    const filterInput = document.getElementById('community-filter');
    const clearButton = document.getElementById('clear-community-filter');

    if (!filterInput) {
        return; // Only run if filter element exists in current theme
    }

    const communityItems = document.querySelectorAll('.community-item');
    const communitySections = document.querySelectorAll('.community-section');

    function prevSection(communityItem) {
        let current = communityItem.previousElementSibling;

        while (current) {
            if (current.classList.contains('community-section')) {
                return current;
            }
            current = current.previousElementSibling;
        }

        return null; // No section found
    }

    function filterCommunities() {
        const filterText = filterInput.value.toLowerCase().trim();

        let visibleInSection = {};

        // Show/hide clear button
        if (clearButton) {
            //clearButton.style.display = filterText ? 'block' : 'none';
        }

        communityItems.forEach((item, index) => {
            const communityName = item.getAttribute('data-community-name') || '';
            const isVisible = !filterText || communityName.includes(filterText);

            item.style.display = isVisible ? 'list-item' : 'none';

            // Track which sections have visible items
            if (isVisible) {
                const parentSection = prevSection(item);
                if (parentSection) {
                    const sectionType = parentSection.getAttribute('data-community-section');
                    if (sectionType) {
                        visibleInSection[sectionType] = true;
                    }
                }
            }
        });

        // Show/hide section headers based on whether they have visible items
        communitySections.forEach((section, index) => {
            let shouldShow = false;

            const sectionType = section.getAttribute('data-community-section');
            if (sectionType) {
                shouldShow = visibleInSection[sectionType];
            }

            section.style.display = shouldShow ? 'list-item' : 'none';
        });
    }

    function clearFilter() {
        filterInput.value = '';
        filterCommunities();
        filterInput.focus();
    }

    // Event listeners
    filterInput.addEventListener('input', filterCommunities);
    filterInput.addEventListener('keydown', function(e) {
        if (e.key === 'Escape') {
            clearFilter();
        }
    });

    if (clearButton) {
        clearButton.addEventListener('click', clearFilter);
    }

    // Focus the input when the dropdown becomes visible
    const observer = new MutationObserver(function(mutations) {
        mutations.forEach(function(mutation) {
            if (mutation.type === 'childList' && mutation.target.classList.contains('communities_menu')) {
                // Check if the filter input is now in the DOM and visible
                const currentFilter = document.getElementById('community-filter');
                if (currentFilter && currentFilter.offsetParent !== null) {
                    setTimeout(() => currentFilter.focus(), 100);
                }
            }
        });
    });

    // Observe the communities menu for changes (HTMX loading)
    const communitiesMenu = document.querySelector('.communities_menu');
    if (communitiesMenu) {
        observer.observe(communitiesMenu, { childList: true, subtree: true });
    }
}

function checkLanguage(languageSelect, warningDiv, recipientLanguage) {
    if (typeof languageSelect === 'string') {
        languageSelect = document.querySelector(languageSelect);
    }

    if (typeof warningDiv === 'string') {
        warningDiv = document.querySelector(warningDiv);
    }

    if (warningDiv === undefined) {
        warnignDiv = languageSelect.getAttribute('data-warning-div-id');
    }

    if (recipientLanguage === undefined && languageSelect) {
        recipientLanguage = languageSelect.getAttribute('data-recipient-language');
    }


    if (recipientLanguage && languageSelect.value !== recipientLanguage) {
        warningDiv.classList.remove('d-none');
    } else {
        warningDiv.classList.add('d-none');
    }
}

function addLanguageCheck(languageSelect, warningDiv, recipientLanguage) {
    if (typeof languageSelect === 'string') {
        languageSelect = document.querySelector(languageSelect);
    }

    if (typeof warningDiv === 'string') {
        warningDiv = document.querySelector(warningDiv);
    }

    if (warningDiv === undefined && languageSelect) {
        warningDiv = document.getElementById(languageSelect.getAttribute('data-warning-div-id'));
    }

    if (recipientLanguage === undefined && languageSelect) {
        recipientLanguage = languageSelect.getAttribute('data-recipient-language');
    }

    console.log(languageSelect, warningDiv, recipientLanguage);


    if (languageSelect && warningDiv) {
        // Initial check
        checkLanguage(languageSelect, warningDiv, recipientLanguage);

        // Add event listener for changes
        languageSelect.addEventListener('change', function () {
            console.log('languageSelect change');
            checkLanguage(languageSelect, warningDiv, recipientLanguage);
        });

        return languageSelect;
    }
}
function setupVotingLongPress() {
    const votingElements = document.querySelectorAll('.voting_buttons_new');

    votingElements.forEach(element => {
        if (!element.dataset.votingLongPressSetup) {
            let longPressTimer;
            let isLongPress = false;
            let touchStartX = 0;
            let touchStartY = 0;
            let hasMoved = false;

            // Mouse events
            element.addEventListener('mousedown', function(event) {
                isLongPress = false;
                longPressTimer = setTimeout(() => {
                    isLongPress = true;
                    openVotingDialog(element);
                }, 2000); // 2 seconds
            });

            element.addEventListener('mouseup', function(event) {
                clearTimeout(longPressTimer);
            });

            element.addEventListener('mouseleave', function(event) {
                clearTimeout(longPressTimer);
            });

            // Touch events for mobile
            element.addEventListener('touchstart', function(event) {
                isLongPress = false;
                hasMoved = false;
                touchStartX = event.touches[0].clientX;
                touchStartY = event.touches[0].clientY;
                longPressTimer = setTimeout(() => {
                    if (!hasMoved) {
                        isLongPress = true;
                        openVotingDialog(element);
                    }
                }, 2000); // 2 seconds
            });

            element.addEventListener('touchmove', function(event) {
                if (!hasMoved) {
                    const touch = event.touches[0];
                    const deltaX = Math.abs(touch.clientX - touchStartX);
                    const deltaY = Math.abs(touch.clientY - touchStartY);

                    // If the user has moved more than 10 pixels in any direction, consider it scrolling
                    if (deltaX > 10 || deltaY > 10) {
                        hasMoved = true;
                        clearTimeout(longPressTimer);
                    }
                }
            });

            element.addEventListener('touchend', function(event) {
                clearTimeout(longPressTimer);
            });

            element.addEventListener('touchcancel', function(event) {
                clearTimeout(longPressTimer);
            });

            // Prevent normal click if it was a long press
            element.addEventListener('click', function(event) {
                if (isLongPress) {
                    event.preventDefault();
                    event.stopPropagation();
                }
            });

            element.dataset.votingLongPressSetup = 'true';
        }
    });
}

function openVotingDialog(votingElement) {
    const dialog = document.getElementById('voting_dialog');
    if (!dialog) return;

    // Get the base URL from the voting element
    const baseUrl = votingElement.getAttribute('data-base-url');
    if (!baseUrl) {
        console.error('No data-base-url found on voting element');
        return;
    }

    // Store the base URL and reference to original voting element on the dialog
    dialog.dataset.currentBaseUrl = baseUrl;
    dialog.originalVotingElement = votingElement;

    // Get position of triggering element
    const rect = votingElement.getBoundingClientRect();

    // Show the dialog first to get its dimensions
    dialog.showModal();

    // Now get the dialog dimensions and position it
    const dialogRect = dialog.getBoundingClientRect();

    // Calculate position - center dialog over the voting element
    const left = rect.left + (rect.width / 2) - (dialogRect.width / 2);
    const top = rect.top + (rect.height / 2) - (dialogRect.height / 2);

    // Keep dialog within viewport bounds
    const viewportWidth = window.innerWidth;
    const viewportHeight = window.innerHeight;

    const finalLeft = Math.max(10, Math.min(left, viewportWidth - dialogRect.width - 10));
    const finalTop = Math.max(10, Math.min(top, viewportHeight - dialogRect.height - 10));

    // Apply positioning
    dialog.style.position = 'fixed';
    dialog.style.left = finalLeft + 'px';
    dialog.style.top = finalTop + 'px';
    dialog.style.margin = '0';
}

function setupVotingDialogHandlers() {
    const dialog = document.getElementById('voting_dialog');
    if (!dialog || dialog.dataset.handlersAttached) return;

    // Mark that handlers are attached to prevent duplicates
    dialog.dataset.handlersAttached = 'true';

    // Close button functionality
    const closeButton = dialog.querySelector('#voting_dialog_close');
    if (closeButton) {
        closeButton.addEventListener('click', function() {
            dialog.close();
        });
    }

    // Voting button event handlers using HTMX JS API
    const votingButtons = [
        { id: '#voting_dialog_upvote_public', path: '/upvote/public' },
        { id: '#voting_dialog_upvote_private', path: '/upvote/private' },
        { id: '#voting_dialog_downvote_private', path: '/downvote/private' },
        { id: '#voting_dialog_downvote_public', path: '/downvote/public' }
    ];

    votingButtons.forEach(buttonConfig => {
        const button = dialog.querySelector(buttonConfig.id);
        if (button) {
            button.addEventListener('click', function() {
                const baseUrl = dialog.dataset.currentBaseUrl;
                const originalVotingElement = dialog.originalVotingElement;

                if (!baseUrl) {
                    console.error('No base URL available for voting');
                    return;
                }

                if (!originalVotingElement) {
                    console.error('No original voting element available for swap');
                    return;
                }

                const url = baseUrl + buttonConfig.path;
                console.log('Making HTMX request to:', url);

                // Use HTMX JavaScript API to make the request
                htmx.ajax('POST', url, {
                    source: button,
                    target: originalVotingElement,
                    swap: 'innerHTML',
                    headers: {
                        'HX-Request': 'true'
                    }
                }).then(() => {
                    console.log('Vote request completed');
                    dialog.close();
                }).catch((error) => {
                    console.error('Vote request failed:', error);
                    dialog.close();
                });
            });
        }
    });

    // Close on backdrop click
    dialog.addEventListener('click', function(event) {
        if (event.target === dialog) {
            dialog.close();
        }
    });
}

function setupPopupTooltips() {
    // Find all elements with a title, add the necessary bootstrap attributes
    document.querySelectorAll('[title]').forEach(el => {
      if (!el.hasAttribute('data-bs-toggle') && !el.dataset.tooltipSetup) {     // don't mess with dropdowns that use data-bs-toggle
        el.setAttribute('data-bs-toggle', 'tooltip');
        el.setAttribute('data-bs-placement', 'top');
        el.dataset.tooltipSetup = 'true';
      }
    });

    // Initialize tooltips only for elements that haven't been initialized yet
    const tooltipTriggerList = document.querySelectorAll('[data-bs-toggle="tooltip"]:not([data-tooltip-initialized])');
    [...tooltipTriggerList].map(el => {
      new bootstrap.Tooltip(el, {
          delay: { show: 750, hide: 200 }
      });
      el.dataset.tooltipInitialized = 'true';
    });
}

function setupPasswordEye() {
    const showPasswordBtn = document.querySelector('.showPassword');
    const hidePasswordBtn = document.querySelector('.hidePassword');
    const passwordElement = document.getElementById('password');

    if(showPasswordBtn && hidePasswordBtn && passwordElement) {
            function togglePassword() {
                if (passwordElement.type === 'password') {
                    passwordElement.type = 'text';
                    showPasswordBtn.style.display = 'inline';
                    hidePasswordBtn.style.display = 'none';
                } else {
                    passwordElement.type = 'password';
                    showPasswordBtn.style.display = 'none';
                    hidePasswordBtn.style.display = 'inline';
                }
            }

            showPasswordBtn.addEventListener('click', function (e) {
                togglePassword();
                e.preventDefault();
            });

            hidePasswordBtn.addEventListener('click', function (e) {
                togglePassword();
                e.preventDefault();
            });

            // Initially hide the showPassword button
            showPasswordBtn.style.display = 'none';
    }
}

function autoResize(textarea) {
    if (textarea.closest('.downarea-wrapper')) {
        return;
    }
    textarea.style.height = 'auto';
    const maxHeight = window.innerHeight - textarea.getBoundingClientRect().top - 10; // 10px padding
    const scrollHeight = textarea.scrollHeight;

    textarea.style.overflowY = scrollHeight > maxHeight ? 'auto' : 'hidden';
    textarea.style.height = Math.min(scrollHeight, maxHeight) + 'px';
}

function applyAutoResize(textarea) {
    if (!textarea.dataset.autoResizeSetup) {
        textarea.addEventListener('input', () => autoResize(textarea));
        autoResize(textarea); // initial sizing
        textarea.dataset.autoResizeSetup = 'true';
    }
}

function setupBasicAutoResize() {
    // automatically increase height of textareas as people type in them.
    const textareas = document.querySelectorAll('textarea.autoresize');
    if(textareas) {
        textareas.forEach(applyAutoResize);
        if (!window.autoResizeWindowListenerAdded) {
            window.addEventListener('resize', () => {
                document.querySelectorAll('textarea.autoresize').forEach(autoResize);
            });
            window.autoResizeWindowListenerAdded = true;
        }
    }
}

function setupEventTimes() {
    document.querySelectorAll("time.convert_to_local").forEach(el => {
        const utcStr = el.textContent.trim();

        // Parse as UTC - handle both ISO format with Z and plain format
        const utcDate = utcStr.endsWith('Z') ? new Date(utcStr) : new Date(utcStr + " UTC");

        // Format in viewer's local timezone
        el.textContent = utcDate.toLocaleString([], {
            weekday: "short",
            year: "numeric",
            month: "short",
            day: "2-digit",
            hour: "2-digit",
            minute: "2-digit",
            timeZoneName: "short"
        });
    });
}

function setupScrollToComment() {
    // Check if user is navigating to a specific comment
    if (window.location.hash && window.location.hash.startsWith('#comment_')) {
        const targetHash = window.location.hash;

        // Force immediate loading of comments
        const lazyDiv = document.getElementById('lazy_load_replies');
        if (lazyDiv) {
            // Listen for when the comments finish loading and settle
            document.body.addEventListener('htmx:afterSettle', function scrollToComment(event) {
                // Check if this was the lazy_load_replies or post_replies being settled
                if (event.detail.target.id === 'lazy_load_replies' ||
                    event.detail.target.closest('#post_replies')) {

                    // Try to find the target element
                    const targetElement = document.querySelector(targetHash);
                    if (targetElement) {
                        // Remove the event listener now that we found the element
                        document.body.removeEventListener('htmx:afterSettle', scrollToComment);

                        // Wait for images and other content to load before scrolling
                        const images = targetElement.querySelectorAll('img');
                        const imagePromises = Array.from(images).map(img => {
                            if (img.complete) {
                                return Promise.resolve();
                            }
                            return new Promise((resolve) => {
                                img.addEventListener('load', resolve);
                                img.addEventListener('error', resolve); // resolve even on error
                                // Timeout after 2 seconds in case image fails to load
                                setTimeout(resolve, 2000);
                            });
                        });

                        // Wait for all images to load (or timeout), then scroll
                        Promise.all(imagePromises).then(() => {
                            // Wait for setupShowMoreLinks and other dynamic content setup to complete
                            // This may collapse tall comments which affects layout
                            requestAnimationFrame(() => {
                                // If the target comment itself was collapsed, expand it
                                const limitHeightContent = targetElement.querySelector('.limit_height');
                                if (limitHeightContent && limitHeightContent.style.maxHeight === '400px') {
                                    limitHeightContent.style.overflow = 'visible';
                                    limitHeightContent.style.maxHeight = '';
                                    limitHeightContent.classList.add('expanded');
                                }

                                // Wait one more frame for any layout changes to settle
                                requestAnimationFrame(() => {
                                    targetElement.scrollIntoView({ behavior: 'smooth', block: 'center' });
                                    // Optionally highlight the comment briefly
                                    targetElement.style.transition = 'background-color 0.3s ease';
                                    targetElement.style.backgroundColor = 'rgba(255, 193, 7, 0.3)';
                                    setTimeout(function() {
                                        targetElement.style.backgroundColor = '';
                                    }, 2000);
                                });
                            });
                        });
                    }
                    // If element not found yet, keep listening for the next settle event
                }
            });

            htmx.trigger(lazyDiv, 'intersect');
        }
    }
}

function setupTranslateAll() {
    var triggerElement = document.getElementById('translateAllComments');
    if(triggerElement && !triggerElement.dataset.listenerAdded) {
        triggerElement.addEventListener('click', async function(event) {
            event.preventDefault();
            const anchors = document.querySelectorAll('div.post_translate_icon a');
              for (const a of anchors) {
                a.click();
                // don't flood the server
                await new Promise(resolve => setTimeout(resolve, 500));
              }
        });
        triggerElement.dataset.listenerAdded = 'true'; // mark as initialized
    }
}<|MERGE_RESOLUTION|>--- conflicted
+++ resolved
@@ -1528,12 +1528,8 @@
     setupPopupTooltips();
     setupBasicAutoResize();
     setupUserMentionSuggestions();
-<<<<<<< HEAD
-
-=======
     setupTranslateAll();
-    
->>>>>>> 6ed8eabc
+
     // Process toBeHidden array after a short delay to allow inline scripts to run
     setTimeout(() => {
         processToBeHiddenArray();
