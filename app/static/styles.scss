--- conflicted
+++ resolved
@@ -134,15 +134,11 @@
 
 .dropdown-menu {
   .dropdown-item {
-<<<<<<< HEAD
-    white-space: break-spaces;
-=======
     @include breakpoint(tablet) {
       max-width: 200px;
     }
     white-space: break-spaces;
     break-inside: avoid;
->>>>>>> fba33500
   }
 }
 
