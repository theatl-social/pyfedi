--- conflicted
+++ resolved
@@ -308,10 +308,15 @@
         return show_ban_message()
     form = SearchRemoteCommunity()
     new_community = None
-    
-    if get_setting("allow_default_user_add_remote_community", True) is False and not current_user.is_admin_or_staff():
-        flash(_('Adding remote communities is restricted to admin and staff users only.'))
-        return redirect(url_for('main.list_communities'))
+
+    if (
+        get_setting("allow_default_user_add_remote_community", True) is False
+        and not current_user.is_admin_or_staff()
+    ):
+        flash(
+            _("Adding remote communities is restricted to admin and staff users only.")
+        )
+        return redirect(url_for("main.list_communities"))
 
     if form.validate_on_submit():
         address = form.address.data.strip().lower()
@@ -2014,13 +2019,8 @@
         resp = make_response()
         curr_url = request.headers.get("HX-Current-Url")
 
-<<<<<<< HEAD
-        if "/post/" in curr_url:
+        if "/post/" in curr_url or ("/c/" in curr_url and "/p/" in curr_url):
             post_id = request.args.get("post_id", None)
-=======
-        if "/post/" in curr_url or ("/c/" in curr_url and "/p/" in curr_url):
-            post_id = request.args.get('post_id', None)
->>>>>>> 6ed8eabc
             if post_id:
                 post = Post.query.get_or_404(post_id)
                 if post:
