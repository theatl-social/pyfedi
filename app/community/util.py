--- conflicted
+++ resolved
@@ -23,7 +23,6 @@
 )
 from app.community.forms import CreateLinkForm
 from app.constants import SRC_WEB, POST_TYPE_LINK
-<<<<<<< HEAD
 from app.models import (
     Community,
     File,
@@ -49,13 +48,8 @@
     patch_db_session,
     instance_allowed,
     get_setting,
+    scale_gif,
 )
-=======
-from app.models import Community, File, PostReply, Post, utcnow, CommunityMember, Site, \
-    Instance, User, Tag, CommunityFlair
-from app.utils import get_request, gibberish, ensure_directory_exists, ap_datetime, instance_banned, get_task_session, \
-    store_files_in_s3, guess_mime_type, patch_db_session, instance_allowed, get_setting, scale_gif
->>>>>>> 6ed8eabc
 from sqlalchemy import func, desc, text
 import os
 
@@ -761,45 +755,8 @@
 
     # resize if necessary or if using MEDIA_IMAGE_FORMAT
     if file_ext.lower() in allowed_extensions:
-<<<<<<< HEAD
+        # Process the image based on file type
         if file_ext.lower() == ".svg":  # svgs don't need to be resized
-            file = File(
-                file_path=final_place,
-                file_name=new_filename + file_ext,
-                alt_text=f"{directory} icon",
-                thumbnail_path=final_place,
-            )
-            # Move uploaded file to S3 if needed
-            if store_files_in_s3():
-                import boto3
-
-                session = boto3.session.Session()
-                s3 = session.client(
-                    service_name="s3",
-                    region_name=current_app.config["S3_REGION"],
-                    endpoint_url=current_app.config["S3_ENDPOINT"],
-                    aws_access_key_id=current_app.config["S3_ACCESS_KEY"],
-                    aws_secret_access_key=current_app.config["S3_ACCESS_SECRET"],
-                )
-                s3_path = f"{s3_directory}/{new_filename}{file_ext}"
-                s3.upload_file(
-                    final_place,
-                    current_app.config["S3_BUCKET"],
-                    s3_path,
-                    ExtraArgs={"ContentType": guess_mime_type(final_place)},
-                )
-                file.file_path = (
-                    f"https://{current_app.config['S3_PUBLIC_URL']}/{s3_path}"
-                )
-                file.thumbnail_path = file.file_path
-                s3.close()
-                os.unlink(final_place)
-            db.session.add(file)
-            return file
-        else:
-=======
-        # Process the image based on file type
-        if file_ext.lower() == '.svg':  # svgs don't need to be resized
             img_width = None
             img_height = None
             thumbnail_width = None
@@ -807,7 +764,7 @@
             final_ext = file_ext
             thumbnail_ext = file_ext
             final_place_thumbnail = final_place
-        elif file_ext.lower() == '.gif':  # handle animated gifs specially
+        elif file_ext.lower() == ".gif":  # handle animated gifs specially
             Image.MAX_IMAGE_PIXELS = 89478485
             img = Image.open(final_place)
             img_width = img.width
@@ -822,14 +779,15 @@
 
             # Create thumbnail
             final_ext = file_ext
-            thumbnail_ext = '.gif'
-            final_place_thumbnail = os.path.join(local_directory, new_filename + '_thumbnail.gif')
+            thumbnail_ext = ".gif"
+            final_place_thumbnail = os.path.join(
+                local_directory, new_filename + "_thumbnail.gif"
+            )
             scale_gif(final_place, (40, 40), final_place_thumbnail)
             img_thumb = Image.open(final_place_thumbnail)
             thumbnail_width = img_thumb.width
             thumbnail_height = img_thumb.height
         else:  # handle regular images (jpg, png, webp, heic, etc.)
->>>>>>> 6ed8eabc
             Image.MAX_IMAGE_PIXELS = 89478485
             img = Image.open(final_place)
             img = ImageOps.exif_transpose(img)
@@ -891,44 +849,43 @@
             thumbnail_width = img.width
             thumbnail_height = img.height
 
-<<<<<<< HEAD
-            file = File(
-                file_path=final_place,
-                file_name=new_filename + final_ext,
-                alt_text=f"{directory} icon",
-                width=img_width,
-                height=img_height,
-                thumbnail_width=thumbnail_width,
-                thumbnail_height=thumbnail_height,
-                thumbnail_path=final_place_thumbnail,
+        # Create the File object
+        file = File(
+            file_path=final_place,
+            file_name=new_filename + final_ext,
+            alt_text=f"{directory} icon",
+            width=img_width,
+            height=img_height,
+            thumbnail_width=thumbnail_width,
+            thumbnail_height=thumbnail_height,
+            thumbnail_path=final_place_thumbnail,
+        )
+        db.session.add(file)
+
+        # Move uploaded files to S3 if needed
+        if store_files_in_s3():
+            import boto3
+
+            session = boto3.session.Session()
+            s3 = session.client(
+                service_name="s3",
+                region_name=current_app.config["S3_REGION"],
+                endpoint_url=current_app.config["S3_ENDPOINT"],
+                aws_access_key_id=current_app.config["S3_ACCESS_KEY"],
+                aws_secret_access_key=current_app.config["S3_ACCESS_SECRET"],
             )
-            db.session.add(file)
-
-            # Move uploaded files to S3 if needed
-            if store_files_in_s3():
-                import boto3
-
-                session = boto3.session.Session()
-                s3 = session.client(
-                    service_name="s3",
-                    region_name=current_app.config["S3_REGION"],
-                    endpoint_url=current_app.config["S3_ENDPOINT"],
-                    aws_access_key_id=current_app.config["S3_ACCESS_KEY"],
-                    aws_secret_access_key=current_app.config["S3_ACCESS_SECRET"],
-                )
-                # Upload main image
-                s3_path = f"{s3_directory}/{new_filename}{final_ext}"
-                s3.upload_file(
-                    final_place,
-                    current_app.config["S3_BUCKET"],
-                    s3_path,
-                    ExtraArgs={"ContentType": guess_mime_type(final_place)},
-                )
-                file.file_path = (
-                    f"https://{current_app.config['S3_PUBLIC_URL']}/{s3_path}"
-                )
-
-                # Upload thumbnail
+            # Upload main image
+            s3_path = f"{s3_directory}/{new_filename}{final_ext}"
+            s3.upload_file(
+                final_place,
+                current_app.config["S3_BUCKET"],
+                s3_path,
+                ExtraArgs={"ContentType": guess_mime_type(final_place)},
+            )
+            file.file_path = f"https://{current_app.config['S3_PUBLIC_URL']}/{s3_path}"
+
+            # Upload thumbnail (if different from main image)
+            if final_place_thumbnail != final_place:
                 s3_thumbnail_path = (
                     f"{s3_directory}/{new_filename}_thumbnail{thumbnail_ext}"
                 )
@@ -941,40 +898,6 @@
                 file.thumbnail_path = (
                     f"https://{current_app.config['S3_PUBLIC_URL']}/{s3_thumbnail_path}"
                 )
-
-                s3.close()
-                os.unlink(final_place)
-                os.unlink(final_place_thumbnail)
-
-            return file
-=======
-        # Create the File object
-        file = File(file_path=final_place, file_name=new_filename + final_ext, alt_text=f'{directory} icon',
-                    width=img_width, height=img_height, thumbnail_width=thumbnail_width,
-                    thumbnail_height=thumbnail_height, thumbnail_path=final_place_thumbnail)
-        db.session.add(file)
-
-        # Move uploaded files to S3 if needed
-        if store_files_in_s3():
-            import boto3
-            session = boto3.session.Session()
-            s3 = session.client(
-                service_name='s3',
-                region_name=current_app.config['S3_REGION'],
-                endpoint_url=current_app.config['S3_ENDPOINT'],
-                aws_access_key_id=current_app.config['S3_ACCESS_KEY'],
-                aws_secret_access_key=current_app.config['S3_ACCESS_SECRET'],
-            )
-            # Upload main image
-            s3_path = f'{s3_directory}/{new_filename}{final_ext}'
-            s3.upload_file(final_place, current_app.config['S3_BUCKET'], s3_path, ExtraArgs={'ContentType': guess_mime_type(final_place)})
-            file.file_path = f"https://{current_app.config['S3_PUBLIC_URL']}/{s3_path}"
-
-            # Upload thumbnail (if different from main image)
-            if final_place_thumbnail != final_place:
-                s3_thumbnail_path = f'{s3_directory}/{new_filename}_thumbnail{thumbnail_ext}'
-                s3.upload_file(final_place_thumbnail, current_app.config['S3_BUCKET'], s3_thumbnail_path, ExtraArgs={'ContentType': guess_mime_type(final_place_thumbnail)})
-                file.thumbnail_path = f"https://{current_app.config['S3_PUBLIC_URL']}/{s3_thumbnail_path}"
                 os.unlink(final_place_thumbnail)
             else:
                 file.thumbnail_path = file.file_path
@@ -983,7 +906,6 @@
             os.unlink(final_place)
 
         return file
->>>>>>> 6ed8eabc
     else:
         abort(400)
 
