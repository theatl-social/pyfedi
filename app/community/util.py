from __future__ import annotations

from datetime import datetime, timedelta
from time import sleep
from random import randint
from typing import List

import httpx
from PIL import Image, ImageOps
from flask import request, abort, g, current_app, json
from flask_login import current_user
from pillow_heif import register_heif_opener
from psycopg2 import IntegrityError

from app import db, cache, celery
from app.activitypub.signature import post_request, default_context, send_post_request
from app.activitypub.util import (
    find_actor_or_create,
    actor_json_to_model,
    find_hashtag_or_create,
    create_post,
    remote_object_to_json,
)
from app.community.forms import CreateLinkForm
from app.constants import SRC_WEB, POST_TYPE_LINK
from app.models import (
    Community,
    File,
    PostReply,
    Post,
    utcnow,
    CommunityMember,
    Site,
    Instance,
    User,
    Tag,
    CommunityFlair,
)
from app.utils import (
    get_request,
    gibberish,
    ensure_directory_exists,
    ap_datetime,
    instance_banned,
    get_task_session,
    store_files_in_s3,
    guess_mime_type,
    patch_db_session,
    instance_allowed,
    get_setting,
)
from sqlalchemy import func, desc, text
import os


allowed_extensions = [
    ".gif",
    ".jpg",
    ".jpeg",
    ".png",
    ".webp",
    ".heic",
    ".mpo",
    ".avif",
    ".svg",
]


<<<<<<< HEAD
def search_for_community(address: str) -> Community | None:
    if address.startswith("!"):
        name, server = address[1:].split("@")
=======
def search_for_community(address: str, allow_fetch: bool = True) -> Community | None:
    if address.startswith('!'):
        name, server = address[1:].split('@')
>>>>>>> d9a8c4df

        if get_setting("use_allowlist") and not instance_allowed(server):
            return None
        if instance_banned(server):
            return None

        if current_app.config["SERVER_NAME"] == server:
            profile_id = f"https://{server}/c/{name.lower()}"
            already_exists = Community.query.filter_by(
                ap_profile_id=profile_id, ap_id=None
            ).first()
            return already_exists

        already_exists = Community.query.filter_by(ap_id=address[1:]).first()
        if already_exists:
            return already_exists
        elif not allow_fetch:
            return None

        # Look up the profile address of the community using WebFinger
        try:
            webfinger_data = get_request(
                f"https://{server}/.well-known/webfinger",
                params={"resource": f"acct:{address[1:]}"},
            )
        except httpx.HTTPError:
            sleep(randint(3, 10))
            try:
                webfinger_data = get_request(
                    f"https://{server}/.well-known/webfinger",
                    params={"resource": f"acct:{address[1:]}"},
                )
            except httpx.HTTPError:
                return None

        if webfinger_data.status_code == 200:
            webfinger_json = webfinger_data.json()
            for links in webfinger_json["links"]:
                if (
                    "rel" in links and links["rel"] == "self"
                ):  # this contains the URL of the activitypub profile
                    type = (
                        links["type"]
                        if "type" in links
                        else "application/activity+json"
                    )
                    # retrieve the activitypub profile
                    community_data = get_request(
                        links["href"], headers={"Accept": type}
                    )
                    # to see the structure of the json contained in community_data, do a GET to https://lemmy.world/c/technology with header Accept: application/activity+json
                    if community_data.status_code == 200:
                        try:
                            community_json = community_data.json()
                            community_data.close()
                        except:
                            community_data.close()
                            return None
                        if community_json["type"] == "Group":
                            community = actor_json_to_model(
                                community_json, name, server
                            )
                            if community:
                                if current_app.debug:
                                    retrieve_mods_and_backfill(
                                        community.id, server, name, community_json
                                    )
                                else:
                                    retrieve_mods_and_backfill.delay(
                                        community.id, server, name, community_json
                                    )
                            return community
        return None


@celery.task
def retrieve_mods_and_backfill(community_id: int, server, name, community_json=None):
    with current_app.app_context():
        session = get_task_session()
        try:
            with patch_db_session(session):
                community = session.query(Community).get(community_id)
                if not community:
                    return
                site = session.query(Site).get(1)

                is_peertube = is_guppe = is_wordpress = False
                if community.ap_profile_id == f"https://{server}/video-channels/{name}":
                    is_peertube = True
                elif community.ap_profile_id.startswith("https://ovo.st/club"):
                    is_guppe = True

                # get mods
                if community.ap_moderators_url:
                    mods_data = remote_object_to_json(community.ap_moderators_url)
                    if (
                        mods_data
                        and mods_data["type"] == "OrderedCollection"
                        and "orderedItems" in mods_data
                    ):
                        for actor in mods_data["orderedItems"]:
                            sleep(0.5)
                            mod = find_actor_or_create(actor)
                            if mod:
                                existing_membership = (
                                    session.query(CommunityMember)
                                    .filter_by(
                                        community_id=community.id, user_id=mod.id
                                    )
                                    .first()
                                )
                                if existing_membership:
                                    existing_membership.is_moderator = True
                                else:
                                    new_membership = CommunityMember(
                                        community_id=community.id,
                                        user_id=mod.id,
                                        is_moderator=True,
                                    )
                                    session.add(new_membership)
                                try:
                                    session.commit()
                                except IntegrityError:
                                    session.rollback()

                elif community_json and "attributedTo" in community_json:
                    mods = community_json["attributedTo"]
                    if isinstance(mods, list):
                        for m in mods:
                            if "type" in m and m["type"] == "Person" and "id" in m:
                                mod = find_actor_or_create(m["id"])
                                if mod:
                                    existing_membership = (
                                        session.query(CommunityMember)
                                        .filter_by(
                                            community_id=community.id, user_id=mod.id
                                        )
                                        .first()
                                    )
                                    if existing_membership:
                                        existing_membership.is_moderator = True
                                    else:
                                        new_membership = CommunityMember(
                                            community_id=community.id,
                                            user_id=mod.id,
                                            is_moderator=True,
                                        )
                                        session.add(new_membership)
                                    try:
                                        session.commit()
                                    except IntegrityError:
                                        session.rollback()
                if is_peertube:
                    community.restricted_to_mods = True
                session.commit()

                # only backfill nsfw if nsfw communities are allowed
                if (community.nsfw and not site.enable_nsfw) or (
                    community.nsfl and not site.enable_nsfl
                ):
                    return

                # download 50 old posts from unpaginated outboxes or 10 posts from page 1 if outbox is paginated (with Celery, or just 2 without)
                if community.ap_outbox_url:
                    outbox_data = remote_object_to_json(community.ap_outbox_url)
                    if not outbox_data or (
                        "totalItems" in outbox_data and outbox_data["totalItems"] == 0
                    ):
                        return
                    if "first" in outbox_data:
                        outbox_data = remote_object_to_json(outbox_data["first"])
                        if not outbox_data:
                            return
                        max = 10
                    else:
                        max = 50
                    if current_app.debug:
                        max = 2
                    if (
                        "type" in outbox_data
                        and (
                            outbox_data["type"] == "OrderedCollection"
                            or outbox_data["type"] == "OrderedCollectionPage"
                        )
                        and "orderedItems" in outbox_data
                    ):
                        activities_processed = 0
                        for announce in outbox_data["orderedItems"]:
                            activity = None
                            if is_peertube or is_guppe:
                                activity = remote_object_to_json(announce["object"])
                            elif (
                                "object" in announce and "object" in announce["object"]
                            ):
                                activity = announce["object"]["object"]
                            elif "type" in announce and announce["type"] == "Create":
                                activity = announce["object"]
                                is_wordpress = True
                            if not activity:
                                return
                            if is_peertube:
                                user = mod
                            elif "attributedTo" in activity and isinstance(
                                activity["attributedTo"], str
                            ):
                                user = find_actor_or_create(activity["attributedTo"])
                                if not user:
                                    continue
                            else:
                                continue
                            if user.is_local():
                                continue
                            if is_peertube or is_guppe:
                                request_json = {
                                    "id": f"https://{server}/activities/create/{gibberish(15)}",
                                    "object": activity,
                                }
                            elif is_wordpress:
                                request_json = announce
                            else:
                                request_json = announce["object"]
                            try:
                                post = create_post(
                                    True, community, request_json, user, announce["id"]
                                )
                            except Exception as e:
                                session.rollback()
                                # Log the error but continue processing other posts
                                print(f"Error creating post: {e}")
                                continue
                            if post:
                                if "published" in activity:
                                    post.posted_at = activity["published"]
                                    post.last_active = activity["published"]
                                    session.commit()

                                    # create post_replies based on activity['replies'], if it exists
                                    if "replies" in activity and isinstance(
                                        activity["replies"], str
                                    ):
                                        replies = remote_object_to_json(
                                            activity["replies"]
                                        )
                                        if (
                                            replies
                                            and replies["type"] == "OrderedCollection"
                                            and "orderedItems" in replies
                                        ):
                                            for reply_data in replies["orderedItems"]:
                                                # Skip if reply already exists
                                                if (
                                                    session.query(PostReply)
                                                    .filter_by(ap_id=reply_data["id"])
                                                    .first()
                                                ):
                                                    continue

                                                # Find the author of the reply
                                                reply_author = find_actor_or_create(
                                                    reply_data["attributedTo"]
                                                )
                                                if not reply_author:
                                                    continue

                                                # Extract reply content
                                                body = body_html = ""
                                                if "content" in reply_data:
                                                    if not (
                                                        reply_data[
                                                            "content"
                                                        ].startswith("<p>")
                                                        or reply_data[
                                                            "content"
                                                        ].startswith("<blockquote>")
                                                    ):
                                                        reply_data["content"] = (
                                                            "<p>"
                                                            + reply_data["content"]
                                                            + "</p>"
                                                        )
                                                    from app.utils import (
                                                        allowlist_html,
                                                        markdown_to_html,
                                                        html_to_text,
                                                    )

                                                    body_html = allowlist_html(
                                                        reply_data["content"]
                                                    )
                                                    if (
                                                        "source" in reply_data
                                                        and isinstance(
                                                            reply_data["source"], dict
                                                        )
                                                        and "mediaType"
                                                        in reply_data["source"]
                                                        and reply_data["source"][
                                                            "mediaType"
                                                        ]
                                                        == "text/markdown"
                                                    ):
                                                        body = reply_data["source"][
                                                            "content"
                                                        ]
                                                        body_html = markdown_to_html(
                                                            body
                                                        )
                                                    else:
                                                        body = html_to_text(body_html)

                                                # Find parent (post or comment this is replying to)
                                                in_reply_to = None
                                                if "inReplyTo" in reply_data:
                                                    # Check if replying to the post itself
                                                    if (
                                                        reply_data["inReplyTo"]
                                                        == post.ap_id
                                                    ):
                                                        in_reply_to = (
                                                            None  # Direct reply to post
                                                        )
                                                    else:
                                                        # Check if replying to another comment
                                                        parent_comment = (
                                                            session.query(PostReply)
                                                            .filter_by(
                                                                ap_id=reply_data[
                                                                    "inReplyTo"
                                                                ]
                                                            )
                                                            .first()
                                                        )
                                                        if parent_comment:
                                                            in_reply_to = parent_comment

                                                # Get language
                                                language_id = None
                                                if (
                                                    "language" in reply_data
                                                    and isinstance(
                                                        reply_data["language"], dict
                                                    )
                                                ):
                                                    from app.activitypub.util import (
                                                        find_language_or_create,
                                                    )

                                                    language = find_language_or_create(
                                                        reply_data["language"][
                                                            "identifier"
                                                        ],
                                                        reply_data["language"]["name"],
                                                    )
                                                    language_id = language.id

                                                # Check if distinguished
                                                distinguished = reply_data.get(
                                                    "distinguished", False
                                                )

                                                # Create the reply
                                                try:
                                                    reply_data["object"] = {
                                                        "id": reply_data["id"]
                                                    }
                                                    post_reply = PostReply.new(
                                                        reply_author,
                                                        post,
                                                        in_reply_to,
                                                        body,
                                                        body_html,
                                                        False,
                                                        language_id,
                                                        distinguished,
                                                        reply_data,
                                                        session=session,
                                                    )
                                                    session.add(post_reply)
                                                    community.post_reply_count += 1
                                                    session.commit()
                                                except Exception as e:
                                                    session.rollback()
                                                    # Log the error but continue processing other replies
                                                    print(
                                                        f"Error creating post reply: {e}"
                                                    )
                                                    continue
                            activities_processed += 1
                            if activities_processed >= max:
                                break
                        if community.post_count > 0:
                            community.last_active = (
                                session.query(Post)
                                .filter(Post.community_id == community.id)
                                .order_by(desc(Post.posted_at))
                                .first()
                                .posted_at
                            )
                            session.commit()
                if community.ap_featured_url:
                    featured_data = remote_object_to_json(community.ap_featured_url)
                    if (
                        featured_data
                        and "type" in featured_data
                        and featured_data["type"] == "OrderedCollection"
                        and "orderedItems" in featured_data
                    ):
                        for item in featured_data["orderedItems"]:
                            post = (
                                session.query(Post).filter_by(ap_id=item["id"]).first()
                            )
                            if post:
                                post.sticky = True
                                session.commit()
            session.execute(
                text("""UPDATE "post"
                                  SET reply_count = (
                                      SELECT COUNT(*)
                                      FROM post_reply
                                      WHERE post_reply.post_id = post.id
                                      AND post_reply.deleted = false
                                  )
                                  WHERE post.community_id = :community_id;
                                 """),
                {"community_id": community.id},
            )
            session.commit()
        except Exception:
            session.rollback()
            raise
        finally:
            session.close()


def actor_to_community(actor) -> Community:
    actor = actor.strip()
    if "@" in actor:
        community = Community.query.filter_by(banned=False, ap_id=actor).first()
    else:
        community = (
            Community.query.filter(func.lower(Community.name) == func.lower(actor))
            .filter_by(banned=False, ap_id=None)
            .first()
        )
    return community


def end_poll_date(end_choice):
    delta_mapping = {
        "30m": timedelta(minutes=30),
        "1h": timedelta(hours=1),
        "6h": timedelta(hours=6),
        "12h": timedelta(hours=12),
        "1d": timedelta(days=1),
        "3d": timedelta(days=3),
        "7d": timedelta(days=7),
    }

    if end_choice in delta_mapping:
        return datetime.utcnow() + delta_mapping[end_choice]
    else:
        raise ValueError("Invalid choice")


def tags_from_string(tags: str) -> List[dict]:
    return_value = []
    tags = tags.strip()
    if tags == "":
        return []
    tag_list = tags.split(",")
    tag_list = [tag.strip() for tag in tag_list]
    for tag in tag_list:
        if tag[0] == "#":
            tag = tag[1:]
        tag_to_append = find_hashtag_or_create(tag)
        if tag_to_append:
            return_value.append({"type": "Hashtag", "name": tag_to_append.name})
    return return_value


def tags_from_string_old(tags: str) -> List[Tag]:
    return_value = []
    if tags is None:
        return []
    tags = tags.strip()
    if tags == "":
        return []
    if tags[-1:] == ",":
        tags = tags[:-1]
    tag_list = tags.split(",")
    tag_list = [tag.strip() for tag in tag_list]
    for tag in tag_list:
        if tag[0] == "#":
            tag = tag[1:]
        tag_to_append = find_hashtag_or_create(tag)
        if tag_to_append and tag_to_append not in return_value:
            return_value.append(tag_to_append)
    return return_value


def flair_from_form(tag_ids) -> List[CommunityFlair]:
    if tag_ids is None:
        return []
    return CommunityFlair.query.filter(CommunityFlair.id.in_(tag_ids)).all()


def delete_post_from_community(post_id):
    if current_app.debug:
        delete_post_from_community_task(post_id, current_user.id)
    else:
        delete_post_from_community_task.delay(post_id, current_user.id)


@celery.task
def delete_post_from_community_task(post_id, user_id):
    with current_app.app_context():
        session = get_task_session()
        try:
            with patch_db_session(session):
                user = session.query(User).get(user_id)
                post = session.query(Post).get(post_id)
                community = post.community
                post.deleted = True
                post.deleted_by = user.id
                session.commit()

                if not community.local_only:
                    delete_json = {
                        "id": f"https://{current_app.config['SERVER_NAME']}/activities/delete/{gibberish(15)}",
                        "type": "Delete",
                        "actor": user.public_url(),
                        "audience": post.community.public_url(),
                        "to": [
                            post.community.public_url(),
                            "https://www.w3.org/ns/activitystreams#Public",
                        ],
                        "published": ap_datetime(utcnow()),
                        "cc": [user.followers_url()],
                        "object": post.ap_id,
                    }

                    if not post.community.is_local():  # this is a remote community, send it to the instance that hosts it
                        send_post_request(
                            post.community.ap_inbox_url,
                            delete_json,
                            user.private_key,
                            user.public_url() + "#main-key",
                        )
                    else:  # local community - send it to followers on remote instances
                        announce = {
                            "id": f"https://{current_app.config['SERVER_NAME']}/activities/announce/{gibberish(15)}",
                            "type": "Announce",
                            "to": ["https://www.w3.org/ns/activitystreams#Public"],
                            "actor": post.community.ap_profile_id,
                            "cc": [post.community.ap_followers_url],
                            "@context": default_context(),
                            "object": delete_json,
                        }

                        for instance in post.community.following_instances():
                            if (
                                instance.inbox
                                and not current_user.has_blocked_instance(instance.id)
                                and not instance_banned(instance.domain)
                            ):
                                send_to_remote_instance(
                                    instance.id, post.community.id, announce
                                )
        except Exception:
            session.rollback()
            raise
        finally:
            session.close()


def delete_post_reply_from_community(post_reply_id, user_id):
    if current_app.debug:
        delete_post_reply_from_community_task(post_reply_id, user_id)
    else:
        delete_post_reply_from_community_task.delay(post_reply_id, user_id)


@celery.task
def delete_post_reply_from_community_task(post_reply_id, user_id):
    with current_app.app_context():
        session = get_task_session()
        try:
            with patch_db_session(session):
                user = session.query(User).get(user_id)
                post_reply = session.query(PostReply).get(post_reply_id)
                post = post_reply.post

                post_reply.deleted = True
                post_reply.deleted_by = user.id
                session.commit()

                # federate delete
                if not post.community.local_only:
                    delete_json = {
                        "id": f"https://{current_app.config['SERVER_NAME']}/activities/delete/{gibberish(15)}",
                        "type": "Delete",
                        "actor": user.public_url(),
                        "audience": post.community.public_url(),
                        "to": [
                            post.community.public_url(),
                            "https://www.w3.org/ns/activitystreams#Public",
                        ],
                        "published": ap_datetime(utcnow()),
                        "cc": [user.followers_url()],
                        "object": post_reply.ap_id,
                    }

                    if not post.community.is_local():  # this is a remote community, send it to the instance that hosts it
                        send_post_request(
                            post.community.ap_inbox_url,
                            delete_json,
                            user.private_key,
                            user.public_url() + "#main-key",
                        )

                    else:  # local community - send it to followers on remote instances
                        announce = {
                            "id": f"https://{current_app.config['SERVER_NAME']}/activities/announce/{gibberish(15)}",
                            "type": "Announce",
                            "to": ["https://www.w3.org/ns/activitystreams#Public"],
                            "actor": post.community.ap_profile_id,
                            "cc": [post.community.ap_followers_url],
                            "@context": default_context(),
                            "object": delete_json,
                        }

                        for instance in post.community.following_instances():
                            if (
                                instance.inbox
                                and not post_reply.author.has_blocked_instance(
                                    instance.id
                                )
                                and not instance_banned(instance.domain)
                            ):
                                send_to_remote_instance(
                                    instance.id, post.community.id, announce
                                )
        except Exception:
            session.rollback()
            raise
        finally:
            session.close()


def remove_old_file(file_id):
    remove_file = File.query.get(file_id)
    remove_file.delete_from_disk()


def save_icon_file(icon_file, directory="communities") -> File:
    # check if this is an allowed type of file
    file_ext = os.path.splitext(icon_file.filename)[1]
    if file_ext.lower() not in allowed_extensions:
        abort(400)
    new_filename = gibberish(15)

    # set up the storage directory
    if store_files_in_s3():
        local_directory = "app/static/tmp"
    else:
        local_directory = (
            f"app/static/media/{directory}/{new_filename[0:2]}/{new_filename[2:4]}"
        )
    ensure_directory_exists(local_directory)

    # save the file
    s3_directory = f"{directory}/{new_filename[0:2]}/{new_filename[2:4]}"
    final_place = os.path.join(local_directory, new_filename + file_ext)
    final_place_thumbnail = os.path.join(
        local_directory, new_filename + "_thumbnail.webp"
    )
    icon_file.save(final_place)

    if file_ext.lower() == ".heic":
        register_heif_opener()
    elif file_ext.lower() == ".avif":
        import pillow_avif  # NOQA

    # resize if necessary or if using MEDIA_IMAGE_FORMAT
    if file_ext.lower() in allowed_extensions:
        if file_ext.lower() == ".svg":  # svgs don't need to be resized
            file = File(
                file_path=final_place,
                file_name=new_filename + file_ext,
                alt_text=f"{directory} icon",
                thumbnail_path=final_place,
            )
            # Move uploaded file to S3 if needed
            if store_files_in_s3():
                import boto3

                session = boto3.session.Session()
                s3 = session.client(
                    service_name="s3",
                    region_name=current_app.config["S3_REGION"],
                    endpoint_url=current_app.config["S3_ENDPOINT"],
                    aws_access_key_id=current_app.config["S3_ACCESS_KEY"],
                    aws_secret_access_key=current_app.config["S3_ACCESS_SECRET"],
                )
                s3_path = f"{s3_directory}/{new_filename}{file_ext}"
                s3.upload_file(
                    final_place,
                    current_app.config["S3_BUCKET"],
                    s3_path,
                    ExtraArgs={"ContentType": guess_mime_type(final_place)},
                )
                file.file_path = (
                    f"https://{current_app.config['S3_PUBLIC_URL']}/{s3_path}"
                )
                file.thumbnail_path = file.file_path
                s3.close()
                os.unlink(final_place)
            db.session.add(file)
            return file
        else:
            Image.MAX_IMAGE_PIXELS = 89478485
            img = Image.open(final_place)
            img = ImageOps.exif_transpose(img)
            img_width = img.width
            img_height = img.height

            image_format = current_app.config["MEDIA_IMAGE_FORMAT"]
            image_quality = current_app.config["MEDIA_IMAGE_QUALITY"]
            thumbnail_image_format = current_app.config["MEDIA_IMAGE_THUMBNAIL_FORMAT"]
            thumbnail_image_quality = current_app.config[
                "MEDIA_IMAGE_THUMBNAIL_QUALITY"
            ]

            final_ext = file_ext
            thumbnail_ext = file_ext

            if image_format == "AVIF" or thumbnail_image_format == "AVIF":
                import pillow_avif  # NOQA

            if (
                img.width > 250
                or img.height > 250
                or image_format
                or thumbnail_image_format
            ):
                img = img.convert(
                    "RGB"
                    if (image_format == "JPEG" or final_ext in [".jpg", ".jpeg"])
                    else "RGBA"
                )
                img.thumbnail((250, 250), resample=Image.LANCZOS)

                kwargs = {}
                if image_format:
                    kwargs["format"] = image_format.upper()
                    final_ext = "." + image_format.lower()
                    final_place = os.path.splitext(final_place)[0] + final_ext
                if image_quality:
                    kwargs["quality"] = int(image_quality)
                img.save(final_place, optimize=True, **kwargs)

                img_width = img.width
                img_height = img.height
            # save a second, smaller, version as a thumbnail
            img = img.convert("RGB" if thumbnail_image_format == "JPEG" else "RGBA")
            img.thumbnail((40, 40), resample=Image.LANCZOS)

            kwargs = {}
            if thumbnail_image_format:
                kwargs["format"] = thumbnail_image_format.upper()
                thumbnail_ext = "." + thumbnail_image_format.lower()
                final_place_thumbnail = (
                    os.path.splitext(final_place_thumbnail)[0] + thumbnail_ext
                )
            if thumbnail_image_quality:
                kwargs["quality"] = int(thumbnail_image_quality)
            img.save(final_place_thumbnail, optimize=True, **kwargs)

            thumbnail_width = img.width
            thumbnail_height = img.height

            file = File(
                file_path=final_place,
                file_name=new_filename + final_ext,
                alt_text=f"{directory} icon",
                width=img_width,
                height=img_height,
                thumbnail_width=thumbnail_width,
                thumbnail_height=thumbnail_height,
                thumbnail_path=final_place_thumbnail,
            )
            db.session.add(file)

            # Move uploaded files to S3 if needed
            if store_files_in_s3():
                import boto3

                session = boto3.session.Session()
                s3 = session.client(
                    service_name="s3",
                    region_name=current_app.config["S3_REGION"],
                    endpoint_url=current_app.config["S3_ENDPOINT"],
                    aws_access_key_id=current_app.config["S3_ACCESS_KEY"],
                    aws_secret_access_key=current_app.config["S3_ACCESS_SECRET"],
                )
                # Upload main image
                s3_path = f"{s3_directory}/{new_filename}{final_ext}"
                s3.upload_file(
                    final_place,
                    current_app.config["S3_BUCKET"],
                    s3_path,
                    ExtraArgs={"ContentType": guess_mime_type(final_place)},
                )
                file.file_path = (
                    f"https://{current_app.config['S3_PUBLIC_URL']}/{s3_path}"
                )

                # Upload thumbnail
                s3_thumbnail_path = (
                    f"{s3_directory}/{new_filename}_thumbnail{thumbnail_ext}"
                )
                s3.upload_file(
                    final_place_thumbnail,
                    current_app.config["S3_BUCKET"],
                    s3_thumbnail_path,
                    ExtraArgs={"ContentType": guess_mime_type(final_place_thumbnail)},
                )
                file.thumbnail_path = (
                    f"https://{current_app.config['S3_PUBLIC_URL']}/{s3_thumbnail_path}"
                )

                s3.close()
                os.unlink(final_place)
                os.unlink(final_place_thumbnail)

            return file
    else:
        abort(400)


def save_banner_file(banner_file, directory="communities") -> File:
    # check if this is an allowed type of file
    file_ext = os.path.splitext(banner_file.filename)[1]
    if file_ext.lower() not in allowed_extensions:
        abort(400)
    new_filename = gibberish(15)

    # set up the storage directory
    if store_files_in_s3():
        local_directory = "app/static/tmp"
    else:
        local_directory = (
            f"app/static/media/{directory}/{new_filename[0:2]}/{new_filename[2:4]}"
        )
    ensure_directory_exists(local_directory)

    # save the file or if using MEDIA_IMAGE_FORMAT
    s3_directory = f"{directory}/{new_filename[0:2]}/{new_filename[2:4]}"
    final_place = os.path.join(local_directory, new_filename + file_ext)
    final_place_thumbnail = os.path.join(
        local_directory, new_filename + "_thumbnail.webp"
    )
    banner_file.save(final_place)

    if file_ext.lower() == ".heic":
        register_heif_opener()
    elif file_ext.lower() == ".avif":
        import pillow_avif  # NOQA

    # resize if necessary
    Image.MAX_IMAGE_PIXELS = 89478485
    img = Image.open(final_place)
    if "." + img.format.lower() in allowed_extensions:
        img = ImageOps.exif_transpose(img)

        image_format = current_app.config["MEDIA_IMAGE_FORMAT"]
        image_quality = current_app.config["MEDIA_IMAGE_QUALITY"]
        thumbnail_image_format = current_app.config["MEDIA_IMAGE_THUMBNAIL_FORMAT"]
        thumbnail_image_quality = current_app.config["MEDIA_IMAGE_THUMBNAIL_QUALITY"]

        final_ext = file_ext
        thumbnail_ext = file_ext
        img_width = img.width
        img_height = img.height

        if image_format == "AVIF" or thumbnail_image_format == "AVIF":
            import pillow_avif  # NOQA

        if (
            img.width > 1600
            or img.height > 600
            or image_format
            or thumbnail_image_format
        ):
            img = img.convert(
                "RGB"
                if (image_format == "JPEG" or final_ext in [".jpg", ".jpeg"])
                else "RGBA"
            )
            img.thumbnail((1600, 600), resample=Image.LANCZOS)

            kwargs = {}
            if image_format:
                kwargs["format"] = image_format.upper()
                final_ext = "." + image_format.lower()
                final_place = os.path.splitext(final_place)[0] + final_ext
            if image_quality:
                kwargs["quality"] = int(image_quality)
            img.save(final_place, optimize=True, **kwargs)

            img_width = img.width
            img_height = img.height

        # save a second, smaller, version as a thumbnail
        img = img.convert("RGB" if thumbnail_image_format == "JPEG" else "RGBA")
        img.thumbnail((878, 500), resample=Image.LANCZOS)

        kwargs = {}
        if thumbnail_image_format:
            kwargs["format"] = thumbnail_image_format.upper()
            thumbnail_ext = "." + thumbnail_image_format.lower()
            final_place_thumbnail = (
                os.path.splitext(final_place_thumbnail)[0] + thumbnail_ext
            )
        if thumbnail_image_quality:
            kwargs["quality"] = int(thumbnail_image_quality)
        img.save(final_place_thumbnail, optimize=True, **kwargs)

        thumbnail_width = img.width
        thumbnail_height = img.height

        file = File(
            file_path=final_place,
            file_name=new_filename + final_ext,
            alt_text=f"{directory} banner",
            width=img_width,
            height=img_height,
            thumbnail_path=final_place_thumbnail,
            thumbnail_width=thumbnail_width,
            thumbnail_height=thumbnail_height,
        )
        db.session.add(file)

        # Move uploaded files to S3 if needed
        if store_files_in_s3():
            import boto3

            session = boto3.session.Session()
            s3 = session.client(
                service_name="s3",
                region_name=current_app.config["S3_REGION"],
                endpoint_url=current_app.config["S3_ENDPOINT"],
                aws_access_key_id=current_app.config["S3_ACCESS_KEY"],
                aws_secret_access_key=current_app.config["S3_ACCESS_SECRET"],
            )
            # Upload main image
            s3_path = f"{s3_directory}/{new_filename}{final_ext}"
            s3.upload_file(
                final_place,
                current_app.config["S3_BUCKET"],
                s3_path,
                ExtraArgs={"ContentType": guess_mime_type(final_place)},
            )
            file.file_path = f"https://{current_app.config['S3_PUBLIC_URL']}/{s3_path}"

            # Upload thumbnail
            s3_thumbnail_path = (
                f"{s3_directory}/{new_filename}_thumbnail{thumbnail_ext}"
            )
            s3.upload_file(
                final_place_thumbnail,
                current_app.config["S3_BUCKET"],
                s3_thumbnail_path,
                ExtraArgs={"ContentType": guess_mime_type(final_place_thumbnail)},
            )
            file.thumbnail_path = (
                f"https://{current_app.config['S3_PUBLIC_URL']}/{s3_thumbnail_path}"
            )

            s3.close()
            os.unlink(final_place)
            os.unlink(final_place_thumbnail)

        return file
    else:
        abort(400)


# NB this always signs POSTs as the community so is only suitable for Announce activities
def send_to_remote_instance(instance_id: int, community_id: int, payload):
    if current_app.debug:
        send_to_remote_instance_task(instance_id, community_id, payload)
    else:
        send_to_remote_instance_task.delay(instance_id, community_id, payload)


@celery.task
def send_to_remote_instance_task(instance_id: int, community_id: int, payload):
    session = get_task_session()
    try:
        community: Community = session.query(Community).get(community_id)
        if community:
            instance: Instance = session.query(Instance).get(instance_id)
            if (
                instance.inbox
                and instance.online()
                and not instance_banned(instance.domain)
            ):
                send_post_request(
                    instance.inbox,
                    payload,
                    community.private_key,
                    community.ap_profile_id + "#main-key",
                    timeout=10,
                    new_task=False,
                )
    except Exception:
        session.rollback()
        raise
    finally:
        session.close()


def send_to_remote_instance_fast(
    inbox: str, community_private_key: str, community_ap_profile_id: str, payload
):
    # a faster version of send_to_remote_instance that does not use the DB
    if current_app.debug:
        send_to_remote_instance_fast_task(
            inbox, community_private_key, community_ap_profile_id, payload
        )
    else:
        send_to_remote_instance_fast_task.delay(
            inbox, community_private_key, community_ap_profile_id, payload
        )


@celery.task
def send_to_remote_instance_fast_task(
    inbox: str, community_private_key: str, community_ap_profile_id: str, payload
):
    send_post_request(
        inbox,
        payload,
        community_private_key,
        community_ap_profile_id + "#main-key",
        timeout=10,
        new_task=False,
    )


def community_in_list(community_id, community_list):
    for tup in community_list:
        if community_id == tup[0]:
            return True
    return False


def find_local_users(search: str) -> List[User]:
    return (
        User.query.filter(
            User.banned == False,
            User.deleted == False,
            User.ap_id == None,
            User.user_name.ilike(f"%{search}%"),
        )
        .order_by(desc(User.reputation))
        .all()
    )


def find_potential_moderators(search: str) -> List[User]:
    if not "@" in search:
        return (
            User.query.filter(
                User.banned == False,
                User.deleted == False,
                User.user_name.ilike(f"%{search}%"),
            )
            .order_by(desc(User.reputation))
            .all()
        )
    else:
        return (
            User.query.filter(
                User.banned == False,
                User.deleted == False,
                User.ap_id == search.lower(),
            )
            .order_by(desc(User.reputation))
            .all()
        )


def hashtags_used_in_community(community_id: int, content_filters):
    tags = (
        db.session.execute(
            text("""SELECT t.*, COUNT(post.id) AS pc
    FROM "tag" AS t
    INNER JOIN post_tag pt ON t.id = pt.tag_id
    INNER JOIN "post" ON pt.post_id = post.id
    WHERE post.community_id = :community_id
      AND t.banned IS FALSE AND post.deleted IS FALSE
    GROUP BY t.id
    ORDER BY pc DESC
    LIMIT 30;"""),
            {"community_id": community_id},
        )
        .mappings()
        .all()
    )

    def tag_blocked(tag):
        for name, keywords in content_filters.items() if content_filters else {}:
            for keyword in keywords:
                if keyword in tag["name"].lower():
                    return True
        return False

    return normalize_font_size([dict(row) for row in tags if not tag_blocked(row)])


def hashtags_used_in_communities(community_ids: List[int], content_filters):
    if community_ids is None or len(list(community_ids)) == 0:
        return None
    tags = (
        db.session.execute(
            text("""SELECT t.*, COUNT(post.id) AS pc
    FROM "tag" AS t
    INNER JOIN post_tag pt ON t.id = pt.tag_id
    INNER JOIN "post" ON pt.post_id = post.id
    WHERE post.community_id IN :community_ids
      AND t.banned IS FALSE AND post.deleted IS FALSE
    GROUP BY t.id
    ORDER BY pc DESC
    LIMIT 30;"""),
            {"community_ids": tuple(community_ids)},
        )
        .mappings()
        .all()
    )

    def tag_blocked(tag):
        for name, keywords in content_filters.items() if content_filters else {}:
            for keyword in keywords:
                if keyword in tag["name"].lower():
                    return True
        return False

    return normalize_font_size([dict(row) for row in tags if not tag_blocked(row)])


def normalize_font_size(tags: List[dict], min_size=12, max_size=24):
    # Add a font size to each dict, based on the number of times each tag is used (the post count aka 'pc')
    if len(tags) == 0:
        return []
    pcs = [
        tag["pc"] for tag in tags
    ]  # pcs = a list of all post counts. Sorry about the 'pc', the SQL that generates this dict had a naming collision
    min_pc, max_pc = min(pcs), max(pcs)

    def scale(pc):
        if max_pc == min_pc:
            return (min_size + max_size) // 2  # if all tags have the same count
        return min_size + (pc - min_pc) * (max_size - min_size) / (max_pc - min_pc)

    for tag in tags:
        tag["font_size"] = round(
            scale(tag["pc"]), 1
        )  # add a font size based on its post count

    return tags


def publicize_community(community: Community):
    from app.shared.post import make_post

    form = CreateLinkForm()
    form.title.data = community.title
    form.link_url.data = community.public_url()
    form.body.data = f"{community.lemmy_link()}\n\n"
    form.body.data += community.description if community.description else ""
    form.language_id.data = current_user.language_id or g.site.language_id
    if current_app.debug:
        community = Community.query.filter(
            Community.ap_id == "playground@piefed.social"
        ).first()
    else:
        community = Community.query.filter(
            Community.ap_id == "newcommunities@lemmy.world"
        ).first()

    if community:
        make_post(form, community, POST_TYPE_LINK, SRC_WEB)

        """
        Have this removed for now, due to several problems:

        1. 'community' has been over-ridden, and is now 'playground@piefed.social' or 'newcommunities@lemmy.world'

        2. Lemmy's v3/resolve_object endpoint doesn't accept queries in '!community@domain' format,
           it needs to be 'q={community.public_url()}'

        3. None of those instances will add data to their DBs based on an anonymous query, so will just respond 400
           to any communities they don't already know about

        if current_app.debug:
            publicize_community_task(community.id)
        else:
            publicize_community_task.delay(community.id)
        """


@celery.task
def publicize_community_task(community_id: int):
    session = get_task_session()
    community = session.query(Community).get(community_id)
    get_request(f"https://lemmy.world/api/v3/resolve_object?q={community.lemmy_link()}")
    get_request(
        f"https://sh.itjust.works/api/v3/resolve_object?q={community.lemmy_link()}"
    )
    get_request(f"https://lemmy.zip/api/v3/resolve_object?q={community.lemmy_link()}")
    get_request(f"https://feddit.org/api/v3/resolve_object?q={community.lemmy_link()}")
    get_request(
        f"https://lemmy.dbzer0.com/api/v3/resolve_object?q={community.lemmy_link()}"
    )
    get_request(f"https://lemmy.ca/api/v3/resolve_object?q={community.lemmy_link()}")
    get_request(
        f"https://lemmy.blahaj.zone/api/v3/resolve_object?q={community.lemmy_link()}"
    )
    get_request(
        f"https://programming.dev/api/v3/resolve_object?q={community.lemmy_link()}"
    )
    session.close()<|MERGE_RESOLUTION|>--- conflicted
+++ resolved
@@ -66,15 +66,9 @@
 ]
 
 
-<<<<<<< HEAD
-def search_for_community(address: str) -> Community | None:
+def search_for_community(address: str, allow_fetch: bool = True) -> Community | None:
     if address.startswith("!"):
         name, server = address[1:].split("@")
-=======
-def search_for_community(address: str, allow_fetch: bool = True) -> Community | None:
-    if address.startswith('!'):
-        name, server = address[1:].split('@')
->>>>>>> d9a8c4df
 
         if get_setting("use_allowlist") and not instance_allowed(server):
             return None
