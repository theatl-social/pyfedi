import re
from io import BytesIO
from zoneinfo import ZoneInfo

import pytesseract
from PIL import Image, UnidentifiedImageError
from flask import request, g
from flask_babel import _, lazy_gettext as _l
from flask_login import current_user
from flask_wtf import FlaskForm
from sqlalchemy import func
from wtforms import (
    StringField,
    SubmitField,
    TextAreaField,
    BooleanField,
    HiddenField,
    SelectField,
    FileField,
    DateField,
    IntegerField,
    DateTimeLocalField,
)

from wtforms.validators import ValidationError, DataRequired, Length, Regexp, Optional

from app import db
from app.constants import (
    DOWNVOTE_ACCEPT_ALL,
    DOWNVOTE_ACCEPT_MEMBERS,
    DOWNVOTE_ACCEPT_INSTANCE,
    DOWNVOTE_ACCEPT_TRUSTED,
)
from app.models import Community, Site, utcnow, User, Feed
from app.utils import domain_from_url, MultiCheckboxField, get_timezones


class AddCommunityForm(FlaskForm):
    community_name = StringField(_l("Name"), validators=[DataRequired()])
    url = StringField(_l("Url"), validators=[Length(max=50)])
    description = TextAreaField(_l("Description"), validators=[Length(max=10000)])
    posting_warning = StringField(_l("Posting warning"), validators=[Length(max=512)])
    icon_file = FileField(_l("Icon image"), render_kw={"accept": "image/*"})
    banner_file = FileField(_l("Banner image"), render_kw={"accept": "image/*"})
    nsfw = BooleanField("NSFW")
    local_only = BooleanField("Local only")
    publicize = BooleanField("Announce this community to newcommunities@lemmy.world")
    languages = MultiCheckboxField(
        _l("Languages"),
        coerce=int,
        validators=[Optional()],
        render_kw={"class": "form-multicheck-columns"},
    )
    submit = SubmitField(_l("Create"))

    def validate(self, extra_validators=None):
        if not super().validate():
            return False
        if self.url.data.strip() == "":
            self.url.errors.append(_l("Url is required."))
            return False
        else:
            if "-" in self.url.data.strip():
                self.url.errors.append(_l("- cannot be in Url. Use _ instead?"))
                return False

            # Allow alphanumeric characters and underscores (a-z, A-Z, 0-9, _)
            if not re.match(r"^[a-zA-Z0-9_]+$", self.url.data):
                self.url.errors.append(
                    _l(
                        "Community urls can only contain letters, numbers, and underscores."
                    )
                )
                return False

            community = Community.query.filter(
                Community.name == self.url.data.strip().lower(), Community.ap_id == None
            ).first()
            if community is not None:
                self.url.errors.append(_l("A community with this url already exists."))
                return False
            user = (
                User.query.filter(
                    func.lower(User.user_name) == func.lower(self.url.data.strip())
                )
                .filter_by(ap_id=None)
                .first()
            )
            if user is not None:
                if user.deleted:
                    self.url.errors.append(
                        _l("This name was used in the past and cannot be reused.")
                    )
                else:
                    self.url.errors.append(_l("This name is in use already."))
                return False
            feed = Feed.query.filter(
                Feed.name == self.url.data.strip().lower(), Feed.ap_id == None
            ).first()
            if feed is not None:
                self.url.errors.append(_("This name is in use already."))
                return False
        return True


class EditCommunityForm(FlaskForm):
    title = StringField(_l("Title"), validators=[DataRequired()])
    description = TextAreaField(_l("Description"), validators=[Length(max=10000)])
    posting_warning = StringField(_l("Posting warning"), validators=[Length(max=512)])
    icon_file = FileField(_l("Icon image"), render_kw={"accept": "image/*"})
    banner_file = FileField(_l("Banner image"), render_kw={"accept": "image/*"})
    nsfw = BooleanField(_l("NSFW community"))
    local_only = BooleanField(_l("Only accept posts from current instance"))
    restricted_to_mods = BooleanField(_l("Only moderators can post"))
    new_mods_wanted = BooleanField(_l("New moderators wanted"))
    downvote_accept_modes = [
        (DOWNVOTE_ACCEPT_ALL, _l("Everyone")),
        (DOWNVOTE_ACCEPT_MEMBERS, _l("Community members")),
        (DOWNVOTE_ACCEPT_INSTANCE, _l("This instance")),
        (DOWNVOTE_ACCEPT_TRUSTED, _l("Trusted instances")),
    ]
    downvote_accept_mode = SelectField(
        _l("Accept downvotes from"),
        coerce=int,
        choices=downvote_accept_modes,
        validators=[Optional()],
        render_kw={"class": "form-select"},
    )
    topic = SelectField(
        _l("Topic"),
        coerce=int,
        validators=[Optional()],
        render_kw={"class": "form-select"},
    )
    languages = MultiCheckboxField(
        _l("Languages"),
        coerce=int,
        validators=[Optional()],
        render_kw={"class": "form-multicheck-columns"},
    )
    layouts = [
        ("", _l("List")),
        ("masonry", _l("Masonry")),
        ("masonry_wide", _l("Wide masonry")),
    ]
    default_layout = SelectField(
        _l("Layout"),
        coerce=str,
        choices=layouts,
        validators=[Optional()],
        render_kw={"class": "form-select"},
    )
    post_types = [
        ("link", _l("Link")),
        ("discussion", _l("Discussion")),
        ("image", _l("Image")),
        ("video", _l("Video")),
        ("poll", _l("Poll")),
        ("event", _l("Event")),
    ]
    default_post_type = SelectField(
        _l("Default post type"),
        coerce=str,
        choices=post_types,
        validators=[Optional()],
        render_kw={"class": "form-select"},
    )
    submit = SubmitField(_l("Save"))


class EditCommunityWikiPageForm(FlaskForm):
    title = StringField(_l("Title"), validators=[DataRequired()])
    slug = StringField(_l("Slug"), validators=[DataRequired()])
    body = TextAreaField(_l("Body"), render_kw={"rows": "10"})
    edit_options = [
        (0, _l("Mods and admins")),
        (1, _l("Trusted accounts")),
        (2, _l("Community members")),
        (3, _l("Any account")),
    ]
    who_can_edit = SelectField(
        _l("Who can edit"),
        coerce=int,
        choices=edit_options,
        validators=[Optional()],
        render_kw={"class": "form-select"},
    )
    submit = SubmitField(_l("Save"))


class AddModeratorForm(FlaskForm):
    user_name = StringField(_l("User name"), validators=[DataRequired()])
    submit = SubmitField(_l("Find"))


class EscalateReportForm(FlaskForm):
    reason = StringField(
        _l("Amend the report description if necessary"), validators=[DataRequired()]
    )
    submit = SubmitField(_l("Escalate report"))


class ResolveReportForm(FlaskForm):
    note = StringField(_l("Note for mod log"), validators=[Optional()])
    also_resolve_others = BooleanField(
        _l("Also resolve all other reports about the same thing."), default=True
    )
    submit = SubmitField(_l("Resolve report"))


class SearchRemoteCommunity(FlaskForm):
    address = StringField(
        _l("Community address"),
        render_kw={
            "placeholder": "e.g. !name@server",
            "autofocus": True,
            "autocomplete": "off",
        },
        validators=[DataRequired()],
    )
    submit = SubmitField(_l("Search"))


class BanUserCommunityForm(FlaskForm):
    reason = StringField(
        _l("Reason"), render_kw={"autofocus": True}, validators=[DataRequired()]
    )
    ban_until = DateField(_l("Ban until"), validators=[Optional()])
    delete_posts = BooleanField(_l("Also delete all their posts"))
    delete_post_replies = BooleanField(_l("Also delete all their comments"))
    submit = SubmitField(_l("Ban"))


class FindAndBanUserCommunityForm(FlaskForm):
    user_name = StringField(_l("User name"), validators=[DataRequired()])
    submit = SubmitField(_l("Find"))


class CreatePostForm(FlaskForm):
    communities = SelectField(
        _l("Community"),
        validators=[DataRequired()],
        coerce=int,
        render_kw={
            "class": "form-select",
            "hx-get": "/community/community_changed",
            "hx-params": "*",
            "hx-target": "#communityFlair",
        },
    )
    title = StringField(
        _l("Title"), validators=[DataRequired(), Length(min=3, max=255)]
    )
    body = TextAreaField(
        _l("Body"),
        validators=[Optional(), Length(min=3, max=50000)],
        render_kw={"rows": 5, "class": "autoresize"},
    )
    tags = StringField(_l("Tags"), validators=[Optional(), Length(min=2, max=5000)])
    flair = MultiCheckboxField(
        _l("Flair"),
        coerce=int,
        validators=[Optional()],
        render_kw={"class": "form-multicheck-columns"},
    )
    sticky = BooleanField(_l("Sticky"))
    nsfw = BooleanField(_l("NSFW"))
    nsfl = BooleanField(_l("Gore/gross"))
    notify_author = BooleanField(_l("Notify about replies"))
    language_id = SelectField(
        _l("Language"),
        validators=[DataRequired()],
        coerce=int,
        render_kw={"class": "form-select"},
    )
    scheduled_for = DateTimeLocalField(
        _l("Publish at"), validators=[Optional()], format="%Y-%m-%dT%H:%M"
    )
    repeat = SelectField(
        _l("Repeat"),
        validators=[Optional()],
        choices=[
            ("none", _l("None")),
            ("daily", _l("Daily")),
            ("weekly", _l("Weekly")),
            ("monthly", _l("Monthly")),
        ],
        render_kw={"class": "form-select"},
    )
    timezone = SelectField(
        _("Timezone"),
        validators=[DataRequired()],
        render_kw={"id": "timezone", "class": "form-control tom-select"},
    )
    submit = SubmitField(_l("Publish"))

    def __init__(self, *args, **kwargs):
        super().__init__(*args, **kwargs)
        self.timezone.choices = get_timezones()

    def validate_nsfw(self, field):
        if g.site.enable_nsfw is False:
            if field.data:
                self.nsfw.errors.append(_l("NSFW posts are not allowed."))
                return False
        return True

    def validate_nsfl(self, field):
        if g.site.enable_nsfl is False:
            if field.data:
                self.nsfl.errors.append(_l("NSFL posts are not allowed."))
                return False
        return True

    def validate_scheduled_for(self, field):
        if field.data:
            date_with_tz = field.data.replace(tzinfo=ZoneInfo(self.timezone.data))
            if date_with_tz.astimezone(ZoneInfo("UTC")) < utcnow(naive=False):
                self.scheduled_for.errors.append(_l("Choose a time in the future."))
                return False
        return True


class CreateDiscussionForm(CreatePostForm):
    pass


class CreateLinkForm(CreatePostForm):
    link_url = StringField(
        _l("URL"),
        validators=[
            DataRequired(),
            Regexp(
                r"^https?://",
                message='Submitted links need to start with "http://"" or "https://"',
            ),
        ],
        render_kw={
            "placeholder": "https://...",
            "hx-get": "/community/check_url_already_posted",
            "hx-params": "*",
            "hx-target": "#urlUsed",
        },
    )
    image_alt_text = StringField(
        _l("Alt text (for links to images)"),
        validators=[Optional(), Length(min=3, max=1500)],
    )

    def validate_link_url(self, field):
        if "blogspot.com" in field.data:
            self.link_url.errors.append(
                _l("Links to %(domain)s are not allowed.", domain="blogspot.com")
            )
            return False
        domain = domain_from_url(field.data, create=False)
        if domain and domain.banned:
            self.link_url.errors.append(
                _l("Links to %(domain)s are not allowed.", domain=domain.name)
            )
            return False
        return True


class CreateVideoForm(CreatePostForm):
    video_url = StringField(
        _l("URL"),
        validators=[
            DataRequired(),
            Regexp(
                r"^https?://",
                message='Submitted links need to start with "http://"" or "https://"',
            ),
        ],
        render_kw={"placeholder": "https://..."},
    )

    def validate(self, extra_validators=None) -> bool:
        super().validate(extra_validators)

        domain = domain_from_url(self.video_url.data, create=False)
        if domain and domain.banned:
            self.video_url.errors.append(
                _l("Videos from %(domain)s are not allowed.", domain=domain.name)
            )
            return False
        return True


class CreateImageForm(CreatePostForm):
    image_alt_text = StringField(
        _l("Alt text"), validators=[Optional(), Length(min=3, max=1500)]
    )
    image_file = FileField(
        _l("Image"), validators=[DataRequired()], render_kw={"accept": "image/*"}
    )

    def validate(self, extra_validators=None) -> bool:
        super().validate(extra_validators)

        uploaded_file = request.files["image_file"]
        if (
            uploaded_file
            and uploaded_file.filename != ""
            and not uploaded_file.filename.endswith(".svg")
            and not uploaded_file.filename.endswith(".gif")
        ):
            Image.MAX_IMAGE_PIXELS = 89478485

            site = Site.query.get(1)
            if site is None:
                site = Site()

            if site.enable_chan_image_filter:
                # Do not allow fascist meme content
                try:
                    if ".avif" in uploaded_file.filename:
                        import pillow_avif  # NOQA
                    image_text = pytesseract.image_to_string(
                        Image.open(BytesIO(uploaded_file.read())).convert("L")
                    )
                except FileNotFoundError:
                    image_text = ""
                except UnidentifiedImageError:
                    image_text = ""

                if "Anonymous" in image_text and (
                    "No." in image_text or " N0" in image_text
                ):  # chan posts usually contain the text 'Anonymous' and ' No.12345'
                    self.image_file.errors.append(
                        "This image is an invalid file type."
                    )  # deliberately misleading error message
                    current_user.reputation -= 1
                    db.session.commit()
                    return False
        if uploaded_file.filename.endswith(".gif"):
            max_size_in_mb = 10 * 1024 * 1024  # 10 MB
            if len(uploaded_file.read()) > max_size_in_mb:
                error_message = "This image filesize is too large."
                if not isinstance(self.image_file.errors, list):
                    self.image_file.errors = [error_message]
                else:
                    self.image_file.errors.append(error_message)
                return False
            uploaded_file.seek(0)
        if self.communities:
            community = Community.query.get(self.communities.data)
            if community.is_local() and g.site.allow_local_image_posts is False:
                self.communities.errors.append(
                    _l("Images cannot be posted to local communities.")
                )

        return True


class EditImageForm(CreateImageForm):
    image_file = FileField(
        _l("Replace Image"),
        validators=[DataRequired()],
        render_kw={"accept": "image/*"},
    )
    image_file = FileField(
        _l("Image"), validators=[Optional()], render_kw={"accept": "image/*"}
    )

    def validate(self, extra_validators=None) -> bool:
        super().validate(extra_validators)

        if self.communities:
            community = Community.query.get(self.communities.data)
            if community.is_local() and g.site.allow_local_image_posts is False:
                self.communities.errors.append(
                    _l("Images cannot be posted to local communities.")
                )

        return True


class CreateEventForm(CreatePostForm):
    start_datetime = DateTimeLocalField(
        _l("Start"), validators=[DataRequired()], format="%Y-%m-%dT%H:%M"
    )
    end_datetime = DateTimeLocalField(
        _l("End"), validators=[DataRequired()], format="%Y-%m-%dT%H:%M"
    )
    image_file = FileField(
        _l("Banner"), validators=[Optional()], render_kw={"accept": "image/*"}
    )
    more_info_url = StringField(
        _l("More information link"),
        validators=[
            Optional(),
            Regexp(
                r"^https?://",
                message='URLs need to start with "http://"" or "https://"',
            ),
        ],
    )
    event_timezone = SelectField(
        _("Timezone"),
        validators=[Optional()],
        render_kw={"id": "timezone", "class": "form-control tom-select"},
    )
    join_mode = SelectField(_("Cost"), validators=[Optional()])
    max_attendees = IntegerField(_l("Maximum number of attendees"))
    online = BooleanField(_l("Online"))
    online_link = StringField(
        _l("Online link"),
        validators=[
            Optional(),
            Regexp(
                r"^https?://",
                message='URLs need to start with "http://"" or "https://"',
            ),
        ],
    )
    irl_address = StringField(_l("Address"))
    irl_city = StringField(_l("City"))
    irl_country = StringField(_l("Country"))

    def __init__(self, *args, **kwargs):
        super().__init__(*args, **kwargs)
        self.event_timezone.choices = get_timezones()
        self.join_mode.choices = [
            ("free", _("Free")),
            ("donation", _("Donation")),
            ("paid", _("Paid")),
        ]

    def validate_link_url(self, field):
        if "blogspot.com" in field.data:
            self.link_url.errors.append(
                _l("Links to %(domain)s are not allowed.", domain="blogspot.com")
            )
            return False
        domain = domain_from_url(field.data, create=False)
        if domain and domain.banned:
            self.link_url.errors.append(
                _l("Links to %(domain)s are not allowed.", domain=domain.name)
            )
            return False
        return True

    def validate(self, extra_validators=None) -> bool:
        super().validate(extra_validators)

        local_tz = ZoneInfo(self.event_timezone.data)
        local_start = self.start_datetime.data.replace(tzinfo=local_tz)
        local_end = self.end_datetime.data.replace(tzinfo=local_tz)

        # Convert to UTC for comparison with utcnow()
        utc_start = local_start.astimezone(ZoneInfo("UTC"))
        utc_end = local_end.astimezone(ZoneInfo("UTC"))

        if utc_start < utcnow(naive=False):
            self.start_datetime.errors.append(_("This time is in the past."))
        if utc_end < utcnow(naive=False):
            self.end_datetime.errors.append(_("This time is in the past."))

        if self.start_datetime.data > self.end_datetime.data:
            self.start_datetime.errors.append(_("Start must be less than end."))

        # Validate online vs physical event requirements
        if self.online.data:
            # Online event - online_link is required
            if not self.online_link.data or not self.online_link.data.strip():
                self.online_link.errors.append(
                    _l("Online link is required for online events.")
                )
                return False
        else:
            # Physical event - address, city, and country are required
            if not self.irl_address.data or not self.irl_address.data.strip():
                self.irl_address.errors.append(
                    _l("Address is required for physical events.")
                )
                return False
            if not self.irl_city.data or not self.irl_city.data.strip():
                self.irl_city.errors.append(_l("City is required for physical events."))
                return False
            if not self.irl_country.data or not self.irl_country.data.strip():
                self.irl_country.errors.append(
                    _l("Country is required for physical events.")
                )
                return False

        if "image_file" in request.files:
            uploaded_file = request.files["image_file"]
            max_size_in_mb = 10 * 1024 * 1024  # 10 MB
            if len(uploaded_file.read()) > max_size_in_mb:
                error_message = "This image filesize is too large."
                if not isinstance(self.image_file.errors, list):
                    self.image_file.errors = [error_message]
                else:
                    self.image_file.errors.append(error_message)
                return False
            uploaded_file.seek(0)
            if self.communities:
                community = Community.query.get(self.communities.data)
                if community.is_local() and g.site.allow_local_image_posts is False:
                    self.communities.errors.append(
                        _l("Images cannot be posted to local communities.")
                    )

        return True


class CreatePollForm(CreatePostForm):
    mode = SelectField(
        _("Mode"),
        validators=[DataRequired()],
        choices=[
            ("single", _l("Voters choose one option")),
            ("multiple", _l("Voters choose many options")),
        ],
        render_kw={"class": "form-select"},
    )
    finish_choices = [
        ("30m", _l("30 minutes")),
        ("1h", _l("1 hour")),
        ("6h", _l("6 hours")),
        ("12h", _l("12 hours")),
        ("1d", _l("1 day")),
        ("3d", _l("3 days")),
        ("7d", _l("7 days")),
    ]
    finish_in = SelectField(
        _("End voting in"),
        validators=[DataRequired()],
        choices=finish_choices,
        render_kw={"class": "form-select"},
    )
    local_only = BooleanField(_l("Accept votes from this instance only"))
    choice_1 = StringField(
        "Choice"
    )  # intentionally left out of internationalization (no _l()) as this label is not used
    choice_2 = StringField("Choice")
    choice_3 = StringField("Choice")
    choice_4 = StringField("Choice")
    choice_5 = StringField("Choice")
    choice_6 = StringField("Choice")
    choice_7 = StringField("Choice")
    choice_8 = StringField("Choice")
    choice_9 = StringField("Choice")
    choice_10 = StringField("Choice")

    def validate(self, extra_validators=None) -> bool:
        super().validate(extra_validators)

        # Polls shouldn't be scheduled more than once
        if self.repeat.data in ["daily", "weekly", "monthly"]:
            self.repeat.errors.append(_l("Polls can't be scheduled more than once"))
            return False

        choices_made = 0
        for i in range(1, 10):
            choice_data = getattr(self, f"choice_{i}").data.strip()
            if choice_data != "":
                choices_made += 1
        if choices_made == 0:
            self.choice_1.errors.append(
                _l("Polls need options for people to choose from")
            )
            return False
        elif choices_made <= 1:
            self.choice_2.errors.append(_l("Provide at least two choices"))
            return False
        return True


class ReportCommunityForm(FlaskForm):
<<<<<<< HEAD
    reason_choices = [
        ("1", _l("Breaks instance rules")),
        ("2", _l("Abandoned by moderators")),
        ("3", _l("Cult")),
        ("4", _l("Scam")),
        ("5", _l("Alt-right pipeline")),
        ("6", _l("Hate / genocide")),
        ("7", _l("Other")),
    ]
    reasons = MultiCheckboxField(_l("Reason"), choices=reason_choices)
    description = StringField(_l("More info"))
    report_remote = BooleanField("Also send report to originating instance")
    submit = SubmitField(_l("Report"))
=======
    reason_choices = [('1', _l('Breaks instance rules')),
                      ('2', _l('Abandoned by moderators')),
                      ('3', _l('Cult')),
                      ('4', _l('Scam')),
                      ('5', _l('Alt-right pipeline')),
                      ('6', _l('Hate / genocide')),
                      ('7', _l('Other')),
                      ]
    reasons = MultiCheckboxField(_l('Reason'), choices=reason_choices)
    description = StringField(_l('More info'), validators=[Length(max=256)])
    report_remote = BooleanField('Also send report to originating instance')
    submit = SubmitField(_l('Report'))
>>>>>>> 2a09edca

    def reasons_to_string(self, reason_data) -> str:
        result = []
        for reason_id in reason_data:
            for choice in self.reason_choices:
                if choice[0] == reason_id:
                    result.append(str(choice[1]))
        return ", ".join(result)[:255]


class SetMyFlairForm(FlaskForm):
    my_flair = StringField(_l("Flair"), validators=[Optional(), Length(min=0, max=50)])
    submit = SubmitField(_l("Save"))


class DeleteCommunityForm(FlaskForm):
    submit = SubmitField(_l("Delete community"))


class RetrieveRemotePost(FlaskForm):
    address = StringField(
        _l("Full URL"),
        render_kw={
            "placeholder": "e.g. https://lemmy.world/post/123",
            "autofocus": True,
        },
        validators=[DataRequired()],
    )
    submit = SubmitField(_l("Retrieve"))


class InviteCommunityForm(FlaskForm):
    to = TextAreaField(
        _l("To"),
        validators=[DataRequired()],
        render_kw={
            "placeholder": _l("Email addresses or fediverse handles, one per line"),
            "autofocus": True,
        },
    )
    submit = SubmitField(_l("Invite"))

    def validate_to(self, field):
        if "," in field.data:
            raise ValidationError(_l("Use new lines instead of commas."))
        lines = field.data.split("\n")
        if len(lines) > 50:
            raise ValidationError(_l("Maximum of 50 at a time."))


class MoveCommunityForm(FlaskForm):
    old_community_locked = BooleanField(
        _l("The old community is locked"), validators=[DataRequired()]
    )
    post_link = StringField(
        _l("Move notification post in old community"), validators=[DataRequired()]
    )
    submit = SubmitField(_l("Request move"))


class EditCommunityFlairForm(FlaskForm):
    flair = StringField(_l("Flair"), validators=[DataRequired()])
    text_color = StringField(_l("Text color"), render_kw={"type": "color"})
    background_color = StringField(_l("Background color"), render_kw={"type": "color"})
    blur_images = BooleanField(
        _l("Blur images and thumbnails for posts with this flair")
    )
    submit = SubmitField(_l("Save"))<|MERGE_RESOLUTION|>--- conflicted
+++ resolved
@@ -9,290 +9,180 @@
 from flask_login import current_user
 from flask_wtf import FlaskForm
 from sqlalchemy import func
-from wtforms import (
-    StringField,
-    SubmitField,
-    TextAreaField,
-    BooleanField,
-    HiddenField,
-    SelectField,
-    FileField,
-    DateField,
-    IntegerField,
-    DateTimeLocalField,
-)
+from wtforms import StringField, SubmitField, TextAreaField, BooleanField, HiddenField, SelectField, FileField, \
+    DateField, IntegerField, DateTimeLocalField
 
 from wtforms.validators import ValidationError, DataRequired, Length, Regexp, Optional
 
 from app import db
-from app.constants import (
-    DOWNVOTE_ACCEPT_ALL,
-    DOWNVOTE_ACCEPT_MEMBERS,
-    DOWNVOTE_ACCEPT_INSTANCE,
-    DOWNVOTE_ACCEPT_TRUSTED,
-)
+from app.constants import DOWNVOTE_ACCEPT_ALL, DOWNVOTE_ACCEPT_MEMBERS, DOWNVOTE_ACCEPT_INSTANCE, \
+    DOWNVOTE_ACCEPT_TRUSTED
 from app.models import Community, Site, utcnow, User, Feed
 from app.utils import domain_from_url, MultiCheckboxField, get_timezones
 
 
 class AddCommunityForm(FlaskForm):
-    community_name = StringField(_l("Name"), validators=[DataRequired()])
-    url = StringField(_l("Url"), validators=[Length(max=50)])
-    description = TextAreaField(_l("Description"), validators=[Length(max=10000)])
-    posting_warning = StringField(_l("Posting warning"), validators=[Length(max=512)])
-    icon_file = FileField(_l("Icon image"), render_kw={"accept": "image/*"})
-    banner_file = FileField(_l("Banner image"), render_kw={"accept": "image/*"})
-    nsfw = BooleanField("NSFW")
-    local_only = BooleanField("Local only")
-    publicize = BooleanField("Announce this community to newcommunities@lemmy.world")
-    languages = MultiCheckboxField(
-        _l("Languages"),
-        coerce=int,
-        validators=[Optional()],
-        render_kw={"class": "form-multicheck-columns"},
-    )
-    submit = SubmitField(_l("Create"))
+    community_name = StringField(_l('Name'), validators=[DataRequired()])
+    url = StringField(_l('Url'), validators=[Length(max=50)])
+    description = TextAreaField(_l('Description'), validators=[Length(max=10000)])
+    posting_warning = StringField(_l('Posting warning'), validators=[Length(max=512)])
+    icon_file = FileField(_l('Icon image'), render_kw={'accept': 'image/*'})
+    banner_file = FileField(_l('Banner image'), render_kw={'accept': 'image/*'})
+    nsfw = BooleanField('NSFW')
+    local_only = BooleanField('Local only')
+    publicize = BooleanField('Announce this community to newcommunities@lemmy.world')
+    languages = MultiCheckboxField(_l('Languages'), coerce=int, validators=[Optional()],
+                                   render_kw={'class': 'form-multicheck-columns'})
+    submit = SubmitField(_l('Create'))
 
     def validate(self, extra_validators=None):
         if not super().validate():
             return False
-        if self.url.data.strip() == "":
-            self.url.errors.append(_l("Url is required."))
+        if self.url.data.strip() == '':
+            self.url.errors.append(_l('Url is required.'))
             return False
         else:
-            if "-" in self.url.data.strip():
-                self.url.errors.append(_l("- cannot be in Url. Use _ instead?"))
+            if '-' in self.url.data.strip():
+                self.url.errors.append(_l('- cannot be in Url. Use _ instead?'))
                 return False
 
             # Allow alphanumeric characters and underscores (a-z, A-Z, 0-9, _)
-            if not re.match(r"^[a-zA-Z0-9_]+$", self.url.data):
-                self.url.errors.append(
-                    _l(
-                        "Community urls can only contain letters, numbers, and underscores."
-                    )
-                )
-                return False
-
-            community = Community.query.filter(
-                Community.name == self.url.data.strip().lower(), Community.ap_id == None
-            ).first()
+            if not re.match(r'^[a-zA-Z0-9_]+$', self.url.data):
+                self.url.errors.append(_l('Community urls can only contain letters, numbers, and underscores.'))
+                return False
+
+            community = Community.query.filter(Community.name == self.url.data.strip().lower(),
+                                               Community.ap_id == None).first()
             if community is not None:
-                self.url.errors.append(_l("A community with this url already exists."))
-                return False
-            user = (
-                User.query.filter(
-                    func.lower(User.user_name) == func.lower(self.url.data.strip())
-                )
-                .filter_by(ap_id=None)
-                .first()
-            )
+                self.url.errors.append(_l('A community with this url already exists.'))
+                return False
+            user = User.query.filter(func.lower(User.user_name) == func.lower(self.url.data.strip())).filter_by(
+                ap_id=None).first()
             if user is not None:
                 if user.deleted:
-                    self.url.errors.append(
-                        _l("This name was used in the past and cannot be reused.")
-                    )
+                    self.url.errors.append(_l('This name was used in the past and cannot be reused.'))
                 else:
-                    self.url.errors.append(_l("This name is in use already."))
-                return False
-            feed = Feed.query.filter(
-                Feed.name == self.url.data.strip().lower(), Feed.ap_id == None
-            ).first()
+                    self.url.errors.append(_l('This name is in use already.'))
+                return False
+            feed = Feed.query.filter(Feed.name == self.url.data.strip().lower(), Feed.ap_id == None).first()
             if feed is not None:
-                self.url.errors.append(_("This name is in use already."))
+                self.url.errors.append(_('This name is in use already.'))
                 return False
         return True
 
 
 class EditCommunityForm(FlaskForm):
-    title = StringField(_l("Title"), validators=[DataRequired()])
-    description = TextAreaField(_l("Description"), validators=[Length(max=10000)])
-    posting_warning = StringField(_l("Posting warning"), validators=[Length(max=512)])
-    icon_file = FileField(_l("Icon image"), render_kw={"accept": "image/*"})
-    banner_file = FileField(_l("Banner image"), render_kw={"accept": "image/*"})
-    nsfw = BooleanField(_l("NSFW community"))
-    local_only = BooleanField(_l("Only accept posts from current instance"))
-    restricted_to_mods = BooleanField(_l("Only moderators can post"))
-    new_mods_wanted = BooleanField(_l("New moderators wanted"))
-    downvote_accept_modes = [
-        (DOWNVOTE_ACCEPT_ALL, _l("Everyone")),
-        (DOWNVOTE_ACCEPT_MEMBERS, _l("Community members")),
-        (DOWNVOTE_ACCEPT_INSTANCE, _l("This instance")),
-        (DOWNVOTE_ACCEPT_TRUSTED, _l("Trusted instances")),
-    ]
-    downvote_accept_mode = SelectField(
-        _l("Accept downvotes from"),
-        coerce=int,
-        choices=downvote_accept_modes,
-        validators=[Optional()],
-        render_kw={"class": "form-select"},
-    )
-    topic = SelectField(
-        _l("Topic"),
-        coerce=int,
-        validators=[Optional()],
-        render_kw={"class": "form-select"},
-    )
-    languages = MultiCheckboxField(
-        _l("Languages"),
-        coerce=int,
-        validators=[Optional()],
-        render_kw={"class": "form-multicheck-columns"},
-    )
-    layouts = [
-        ("", _l("List")),
-        ("masonry", _l("Masonry")),
-        ("masonry_wide", _l("Wide masonry")),
-    ]
-    default_layout = SelectField(
-        _l("Layout"),
-        coerce=str,
-        choices=layouts,
-        validators=[Optional()],
-        render_kw={"class": "form-select"},
-    )
-    post_types = [
-        ("link", _l("Link")),
-        ("discussion", _l("Discussion")),
-        ("image", _l("Image")),
-        ("video", _l("Video")),
-        ("poll", _l("Poll")),
-        ("event", _l("Event")),
-    ]
-    default_post_type = SelectField(
-        _l("Default post type"),
-        coerce=str,
-        choices=post_types,
-        validators=[Optional()],
-        render_kw={"class": "form-select"},
-    )
-    submit = SubmitField(_l("Save"))
+    title = StringField(_l('Title'), validators=[DataRequired()])
+    description = TextAreaField(_l('Description'), validators=[Length(max=10000)])
+    posting_warning = StringField(_l('Posting warning'), validators=[Length(max=512)])
+    icon_file = FileField(_l('Icon image'), render_kw={'accept': 'image/*'})
+    banner_file = FileField(_l('Banner image'), render_kw={'accept': 'image/*'})
+    nsfw = BooleanField(_l('NSFW community'))
+    local_only = BooleanField(_l('Only accept posts from current instance'))
+    restricted_to_mods = BooleanField(_l('Only moderators can post'))
+    new_mods_wanted = BooleanField(_l('New moderators wanted'))
+    downvote_accept_modes = [(DOWNVOTE_ACCEPT_ALL, _l('Everyone')),
+                             (DOWNVOTE_ACCEPT_MEMBERS, _l('Community members')),
+                             (DOWNVOTE_ACCEPT_INSTANCE, _l('This instance')),
+                             (DOWNVOTE_ACCEPT_TRUSTED, _l('Trusted instances')),
+
+                             ]
+    downvote_accept_mode = SelectField(_l('Accept downvotes from'), coerce=int, choices=downvote_accept_modes,
+                                       validators=[Optional()], render_kw={'class': 'form-select'})
+    topic = SelectField(_l('Topic'), coerce=int, validators=[Optional()], render_kw={'class': 'form-select'})
+    languages = MultiCheckboxField(_l('Languages'), coerce=int, validators=[Optional()],
+                                   render_kw={'class': 'form-multicheck-columns'})
+    layouts = [('', _l('List')),
+               ('masonry', _l('Masonry')),
+               ('masonry_wide', _l('Wide masonry'))]
+    default_layout = SelectField(_l('Layout'), coerce=str, choices=layouts, validators=[Optional()],
+                                 render_kw={'class': 'form-select'})
+    post_types = [('link', _l('Link')),
+                  ('discussion', _l('Discussion')),
+                  ('image', _l('Image')),
+                  ('video', _l('Video')),
+                  ('poll', _l('Poll')),
+                  ('event', _l('Event')),
+                 ]
+    default_post_type = SelectField(_l('Default post type'), coerce=str, choices=post_types, validators=[Optional()],
+                                 render_kw={'class': 'form-select'})
+    submit = SubmitField(_l('Save'))
 
 
 class EditCommunityWikiPageForm(FlaskForm):
-    title = StringField(_l("Title"), validators=[DataRequired()])
-    slug = StringField(_l("Slug"), validators=[DataRequired()])
-    body = TextAreaField(_l("Body"), render_kw={"rows": "10"})
-    edit_options = [
-        (0, _l("Mods and admins")),
-        (1, _l("Trusted accounts")),
-        (2, _l("Community members")),
-        (3, _l("Any account")),
-    ]
-    who_can_edit = SelectField(
-        _l("Who can edit"),
-        coerce=int,
-        choices=edit_options,
-        validators=[Optional()],
-        render_kw={"class": "form-select"},
-    )
-    submit = SubmitField(_l("Save"))
+    title = StringField(_l('Title'), validators=[DataRequired()])
+    slug = StringField(_l('Slug'), validators=[DataRequired()])
+    body = TextAreaField(_l('Body'), render_kw={'rows': '10'})
+    edit_options = [(0, _l('Mods and admins')),
+                    (1, _l('Trusted accounts')),
+                    (2, _l('Community members')),
+                    (3, _l('Any account'))
+                    ]
+    who_can_edit = SelectField(_l('Who can edit'), coerce=int, choices=edit_options, validators=[Optional()],
+                               render_kw={'class': 'form-select'})
+    submit = SubmitField(_l('Save'))
 
 
 class AddModeratorForm(FlaskForm):
-    user_name = StringField(_l("User name"), validators=[DataRequired()])
-    submit = SubmitField(_l("Find"))
+    user_name = StringField(_l('User name'), validators=[DataRequired()])
+    submit = SubmitField(_l('Find'))
 
 
 class EscalateReportForm(FlaskForm):
-    reason = StringField(
-        _l("Amend the report description if necessary"), validators=[DataRequired()]
-    )
-    submit = SubmitField(_l("Escalate report"))
+    reason = StringField(_l('Amend the report description if necessary'), validators=[DataRequired()])
+    submit = SubmitField(_l('Escalate report'))
 
 
 class ResolveReportForm(FlaskForm):
-    note = StringField(_l("Note for mod log"), validators=[Optional()])
-    also_resolve_others = BooleanField(
-        _l("Also resolve all other reports about the same thing."), default=True
-    )
-    submit = SubmitField(_l("Resolve report"))
+    note = StringField(_l('Note for mod log'), validators=[Optional()])
+    also_resolve_others = BooleanField(_l('Also resolve all other reports about the same thing.'), default=True)
+    submit = SubmitField(_l('Resolve report'))
 
 
 class SearchRemoteCommunity(FlaskForm):
-    address = StringField(
-        _l("Community address"),
-        render_kw={
-            "placeholder": "e.g. !name@server",
-            "autofocus": True,
-            "autocomplete": "off",
-        },
-        validators=[DataRequired()],
-    )
-    submit = SubmitField(_l("Search"))
+    address = StringField(_l('Community address'),
+                          render_kw={'placeholder': 'e.g. !name@server', 'autofocus': True, 'autocomplete': 'off'},
+                          validators=[DataRequired()])
+    submit = SubmitField(_l('Search'))
 
 
 class BanUserCommunityForm(FlaskForm):
-    reason = StringField(
-        _l("Reason"), render_kw={"autofocus": True}, validators=[DataRequired()]
-    )
-    ban_until = DateField(_l("Ban until"), validators=[Optional()])
-    delete_posts = BooleanField(_l("Also delete all their posts"))
-    delete_post_replies = BooleanField(_l("Also delete all their comments"))
-    submit = SubmitField(_l("Ban"))
+    reason = StringField(_l('Reason'), render_kw={'autofocus': True}, validators=[DataRequired()])
+    ban_until = DateField(_l('Ban until'), validators=[Optional()])
+    delete_posts = BooleanField(_l('Also delete all their posts'))
+    delete_post_replies = BooleanField(_l('Also delete all their comments'))
+    submit = SubmitField(_l('Ban'))
 
 
 class FindAndBanUserCommunityForm(FlaskForm):
-    user_name = StringField(_l("User name"), validators=[DataRequired()])
-    submit = SubmitField(_l("Find"))
+    user_name = StringField(_l('User name'), validators=[DataRequired()])
+    submit = SubmitField(_l('Find'))
 
 
 class CreatePostForm(FlaskForm):
-    communities = SelectField(
-        _l("Community"),
-        validators=[DataRequired()],
-        coerce=int,
-        render_kw={
-            "class": "form-select",
-            "hx-get": "/community/community_changed",
-            "hx-params": "*",
-            "hx-target": "#communityFlair",
-        },
-    )
-    title = StringField(
-        _l("Title"), validators=[DataRequired(), Length(min=3, max=255)]
-    )
-    body = TextAreaField(
-        _l("Body"),
-        validators=[Optional(), Length(min=3, max=50000)],
-        render_kw={"rows": 5, "class": "autoresize"},
-    )
-    tags = StringField(_l("Tags"), validators=[Optional(), Length(min=2, max=5000)])
-    flair = MultiCheckboxField(
-        _l("Flair"),
-        coerce=int,
-        validators=[Optional()],
-        render_kw={"class": "form-multicheck-columns"},
-    )
-    sticky = BooleanField(_l("Sticky"))
-    nsfw = BooleanField(_l("NSFW"))
-    nsfl = BooleanField(_l("Gore/gross"))
-    notify_author = BooleanField(_l("Notify about replies"))
-    language_id = SelectField(
-        _l("Language"),
-        validators=[DataRequired()],
-        coerce=int,
-        render_kw={"class": "form-select"},
-    )
-    scheduled_for = DateTimeLocalField(
-        _l("Publish at"), validators=[Optional()], format="%Y-%m-%dT%H:%M"
-    )
-    repeat = SelectField(
-        _l("Repeat"),
-        validators=[Optional()],
-        choices=[
-            ("none", _l("None")),
-            ("daily", _l("Daily")),
-            ("weekly", _l("Weekly")),
-            ("monthly", _l("Monthly")),
-        ],
-        render_kw={"class": "form-select"},
-    )
-    timezone = SelectField(
-        _("Timezone"),
-        validators=[DataRequired()],
-        render_kw={"id": "timezone", "class": "form-control tom-select"},
-    )
-    submit = SubmitField(_l("Publish"))
+    communities = SelectField(_l('Community'), validators=[DataRequired()], coerce=int,
+                              render_kw={'class': 'form-select',
+                                         'hx-get': '/community/community_changed',
+                                         'hx-params': '*',
+                                         'hx-target': '#communityFlair'})
+    title = StringField(_l('Title'), validators=[DataRequired(), Length(min=3, max=255)])
+    body = TextAreaField(_l('Body'), validators=[Optional(), Length(min=3, max=50000)], render_kw={'rows': 5, 'class': 'autoresize'})
+    tags = StringField(_l('Tags'), validators=[Optional(), Length(min=2, max=5000)])
+    flair = MultiCheckboxField(_l('Flair'), coerce=int, validators=[Optional()],
+                               render_kw={'class': 'form-multicheck-columns'})
+    sticky = BooleanField(_l('Sticky'))
+    nsfw = BooleanField(_l('NSFW'))
+    nsfl = BooleanField(_l('Gore/gross'))
+    notify_author = BooleanField(_l('Notify about replies'))
+    language_id = SelectField(_l('Language'), validators=[DataRequired()], coerce=int,
+                              render_kw={'class': 'form-select'})
+    scheduled_for = DateTimeLocalField(_l('Publish at'), validators=[Optional()], format="%Y-%m-%dT%H:%M")
+    repeat = SelectField(_l('Repeat'), validators=[Optional()],
+                         choices=[('none', _l('None')), ('daily', _l('Daily')),
+                                  ('weekly', _l('Weekly')), ('monthly', _l('Monthly'))],
+                         render_kw={'class': 'form-select'})
+    timezone = SelectField(_('Timezone'), validators=[DataRequired()], render_kw={'id': 'timezone', "class": "form-control tom-select"})
+    submit = SubmitField(_l('Publish'))
 
     def __init__(self, *args, **kwargs):
         super().__init__(*args, **kwargs)
@@ -301,22 +191,22 @@
     def validate_nsfw(self, field):
         if g.site.enable_nsfw is False:
             if field.data:
-                self.nsfw.errors.append(_l("NSFW posts are not allowed."))
+                self.nsfw.errors.append(_l('NSFW posts are not allowed.'))
                 return False
         return True
 
     def validate_nsfl(self, field):
         if g.site.enable_nsfl is False:
             if field.data:
-                self.nsfl.errors.append(_l("NSFL posts are not allowed."))
+                self.nsfl.errors.append(_l('NSFL posts are not allowed.'))
                 return False
         return True
 
     def validate_scheduled_for(self, field):
         if field.data:
             date_with_tz = field.data.replace(tzinfo=ZoneInfo(self.timezone.data))
-            if date_with_tz.astimezone(ZoneInfo("UTC")) < utcnow(naive=False):
-                self.scheduled_for.errors.append(_l("Choose a time in the future."))
+            if date_with_tz.astimezone(ZoneInfo('UTC')) < utcnow(naive=False):
+                self.scheduled_for.errors.append(_l('Choose a time in the future.'))
                 return False
         return True
 
@@ -326,85 +216,47 @@
 
 
 class CreateLinkForm(CreatePostForm):
-    link_url = StringField(
-        _l("URL"),
-        validators=[
-            DataRequired(),
-            Regexp(
-                r"^https?://",
-                message='Submitted links need to start with "http://"" or "https://"',
-            ),
-        ],
-        render_kw={
-            "placeholder": "https://...",
-            "hx-get": "/community/check_url_already_posted",
-            "hx-params": "*",
-            "hx-target": "#urlUsed",
-        },
-    )
-    image_alt_text = StringField(
-        _l("Alt text (for links to images)"),
-        validators=[Optional(), Length(min=3, max=1500)],
-    )
+    link_url = StringField(_l('URL'), validators=[DataRequired(), Regexp(r'^https?://', message='Submitted links need to start with "http://"" or "https://"')],
+                           render_kw={'placeholder': 'https://...',
+                                      'hx-get': '/community/check_url_already_posted',
+                                      'hx-params': '*',
+                                      'hx-target': '#urlUsed'})
+    image_alt_text = StringField(_l('Alt text (for links to images)'), validators=[Optional(), Length(min=3, max=1500)])
 
     def validate_link_url(self, field):
-        if "blogspot.com" in field.data:
-            self.link_url.errors.append(
-                _l("Links to %(domain)s are not allowed.", domain="blogspot.com")
-            )
+        if 'blogspot.com' in field.data:
+            self.link_url.errors.append(_l("Links to %(domain)s are not allowed.", domain='blogspot.com'))
             return False
         domain = domain_from_url(field.data, create=False)
         if domain and domain.banned:
-            self.link_url.errors.append(
-                _l("Links to %(domain)s are not allowed.", domain=domain.name)
-            )
+            self.link_url.errors.append(_l("Links to %(domain)s are not allowed.", domain=domain.name))
             return False
         return True
 
 
 class CreateVideoForm(CreatePostForm):
-    video_url = StringField(
-        _l("URL"),
-        validators=[
-            DataRequired(),
-            Regexp(
-                r"^https?://",
-                message='Submitted links need to start with "http://"" or "https://"',
-            ),
-        ],
-        render_kw={"placeholder": "https://..."},
-    )
+    video_url = StringField(_l('URL'), validators=[DataRequired(), Regexp(r'^https?://', message='Submitted links need to start with "http://"" or "https://"')],
+                            render_kw={'placeholder': 'https://...'})
 
     def validate(self, extra_validators=None) -> bool:
         super().validate(extra_validators)
 
         domain = domain_from_url(self.video_url.data, create=False)
         if domain and domain.banned:
-            self.video_url.errors.append(
-                _l("Videos from %(domain)s are not allowed.", domain=domain.name)
-            )
+            self.video_url.errors.append(_l("Videos from %(domain)s are not allowed.", domain=domain.name))
             return False
         return True
 
 
 class CreateImageForm(CreatePostForm):
-    image_alt_text = StringField(
-        _l("Alt text"), validators=[Optional(), Length(min=3, max=1500)]
-    )
-    image_file = FileField(
-        _l("Image"), validators=[DataRequired()], render_kw={"accept": "image/*"}
-    )
+    image_alt_text = StringField(_l('Alt text'), validators=[Optional(), Length(min=3, max=1500)])
+    image_file = FileField(_l('Image'), validators=[DataRequired()], render_kw={'accept': 'image/*'})
 
     def validate(self, extra_validators=None) -> bool:
         super().validate(extra_validators)
 
-        uploaded_file = request.files["image_file"]
-        if (
-            uploaded_file
-            and uploaded_file.filename != ""
-            and not uploaded_file.filename.endswith(".svg")
-            and not uploaded_file.filename.endswith(".gif")
-        ):
+        uploaded_file = request.files['image_file']
+        if uploaded_file and uploaded_file.filename != '' and not uploaded_file.filename.endswith('.svg') and not uploaded_file.filename.endswith('.gif'):
             Image.MAX_IMAGE_PIXELS = 89478485
 
             site = Site.query.get(1)
@@ -414,26 +266,22 @@
             if site.enable_chan_image_filter:
                 # Do not allow fascist meme content
                 try:
-                    if ".avif" in uploaded_file.filename:
+                    if '.avif' in uploaded_file.filename:
                         import pillow_avif  # NOQA
-                    image_text = pytesseract.image_to_string(
-                        Image.open(BytesIO(uploaded_file.read())).convert("L")
-                    )
+                    image_text = pytesseract.image_to_string(Image.open(BytesIO(uploaded_file.read())).convert('L'))
                 except FileNotFoundError:
-                    image_text = ""
+                    image_text = ''
                 except UnidentifiedImageError:
-                    image_text = ""
-
-                if "Anonymous" in image_text and (
-                    "No." in image_text or " N0" in image_text
-                ):  # chan posts usually contain the text 'Anonymous' and ' No.12345'
+                    image_text = ''
+
+                if 'Anonymous' in image_text and (
+                        'No.' in image_text or ' N0' in image_text):  # chan posts usually contain the text 'Anonymous' and ' No.12345'
                     self.image_file.errors.append(
-                        "This image is an invalid file type."
-                    )  # deliberately misleading error message
+                        "This image is an invalid file type.")  # deliberately misleading error message
                     current_user.reputation -= 1
                     db.session.commit()
                     return False
-        if uploaded_file.filename.endswith(".gif"):
+        if uploaded_file.filename.endswith('.gif'):
             max_size_in_mb = 10 * 1024 * 1024  # 10 MB
             if len(uploaded_file.read()) > max_size_in_mb:
                 error_message = "This image filesize is too large."
@@ -446,22 +294,14 @@
         if self.communities:
             community = Community.query.get(self.communities.data)
             if community.is_local() and g.site.allow_local_image_posts is False:
-                self.communities.errors.append(
-                    _l("Images cannot be posted to local communities.")
-                )
+                self.communities.errors.append(_l('Images cannot be posted to local communities.'))
 
         return True
 
 
 class EditImageForm(CreateImageForm):
-    image_file = FileField(
-        _l("Replace Image"),
-        validators=[DataRequired()],
-        render_kw={"accept": "image/*"},
-    )
-    image_file = FileField(
-        _l("Image"), validators=[Optional()], render_kw={"accept": "image/*"}
-    )
+    image_file = FileField(_l('Replace Image'), validators=[DataRequired()], render_kw={'accept': 'image/*'})
+    image_file = FileField(_l('Image'), validators=[Optional()], render_kw={'accept': 'image/*'})
 
     def validate(self, extra_validators=None) -> bool:
         super().validate(extra_validators)
@@ -469,75 +309,39 @@
         if self.communities:
             community = Community.query.get(self.communities.data)
             if community.is_local() and g.site.allow_local_image_posts is False:
-                self.communities.errors.append(
-                    _l("Images cannot be posted to local communities.")
-                )
+                self.communities.errors.append(_l('Images cannot be posted to local communities.'))
 
         return True
 
 
 class CreateEventForm(CreatePostForm):
-    start_datetime = DateTimeLocalField(
-        _l("Start"), validators=[DataRequired()], format="%Y-%m-%dT%H:%M"
-    )
-    end_datetime = DateTimeLocalField(
-        _l("End"), validators=[DataRequired()], format="%Y-%m-%dT%H:%M"
-    )
-    image_file = FileField(
-        _l("Banner"), validators=[Optional()], render_kw={"accept": "image/*"}
-    )
-    more_info_url = StringField(
-        _l("More information link"),
-        validators=[
-            Optional(),
-            Regexp(
-                r"^https?://",
-                message='URLs need to start with "http://"" or "https://"',
-            ),
-        ],
-    )
-    event_timezone = SelectField(
-        _("Timezone"),
-        validators=[Optional()],
-        render_kw={"id": "timezone", "class": "form-control tom-select"},
-    )
-    join_mode = SelectField(_("Cost"), validators=[Optional()])
-    max_attendees = IntegerField(_l("Maximum number of attendees"))
-    online = BooleanField(_l("Online"))
-    online_link = StringField(
-        _l("Online link"),
-        validators=[
-            Optional(),
-            Regexp(
-                r"^https?://",
-                message='URLs need to start with "http://"" or "https://"',
-            ),
-        ],
-    )
-    irl_address = StringField(_l("Address"))
-    irl_city = StringField(_l("City"))
-    irl_country = StringField(_l("Country"))
+    start_datetime = DateTimeLocalField(_l('Start'), validators=[DataRequired()], format="%Y-%m-%dT%H:%M")
+    end_datetime = DateTimeLocalField(_l('End'), validators=[DataRequired()], format="%Y-%m-%dT%H:%M")
+    image_file = FileField(_l('Banner'), validators=[Optional()], render_kw={'accept': 'image/*'})
+    more_info_url = StringField(_l('More information link'), validators=[Optional(), Regexp(r'^https?://', message='URLs need to start with "http://"" or "https://"')])
+    event_timezone = SelectField(_('Timezone'), validators=[Optional()],
+                           render_kw={'id': 'timezone', "class": "form-control tom-select"})
+    join_mode = SelectField(_('Cost'), validators=[Optional()])
+    max_attendees = IntegerField(_l('Maximum number of attendees'))
+    online = BooleanField(_l('Online'))
+    online_link = StringField(_l('Online link'), validators=[Optional(), Regexp(r'^https?://', message='URLs need to start with "http://"" or "https://"')])
+    irl_address = StringField(_l('Address'))
+    irl_city = StringField(_l('City'))
+    irl_country = StringField(_l('Country'))
+
 
     def __init__(self, *args, **kwargs):
         super().__init__(*args, **kwargs)
         self.event_timezone.choices = get_timezones()
-        self.join_mode.choices = [
-            ("free", _("Free")),
-            ("donation", _("Donation")),
-            ("paid", _("Paid")),
-        ]
+        self.join_mode.choices = [('free', _('Free')), ('donation', _('Donation')), ('paid', _('Paid'))]
 
     def validate_link_url(self, field):
-        if "blogspot.com" in field.data:
-            self.link_url.errors.append(
-                _l("Links to %(domain)s are not allowed.", domain="blogspot.com")
-            )
+        if 'blogspot.com' in field.data:
+            self.link_url.errors.append(_l("Links to %(domain)s are not allowed.", domain='blogspot.com'))
             return False
         domain = domain_from_url(field.data, create=False)
         if domain and domain.banned:
-            self.link_url.errors.append(
-                _l("Links to %(domain)s are not allowed.", domain=domain.name)
-            )
+            self.link_url.errors.append(_l("Links to %(domain)s are not allowed.", domain=domain.name))
             return False
         return True
 
@@ -549,43 +353,37 @@
         local_end = self.end_datetime.data.replace(tzinfo=local_tz)
 
         # Convert to UTC for comparison with utcnow()
-        utc_start = local_start.astimezone(ZoneInfo("UTC"))
-        utc_end = local_end.astimezone(ZoneInfo("UTC"))
+        utc_start = local_start.astimezone(ZoneInfo('UTC'))
+        utc_end = local_end.astimezone(ZoneInfo('UTC'))
 
         if utc_start < utcnow(naive=False):
-            self.start_datetime.errors.append(_("This time is in the past."))
+            self.start_datetime.errors.append(_('This time is in the past.'))
         if utc_end < utcnow(naive=False):
-            self.end_datetime.errors.append(_("This time is in the past."))
+            self.end_datetime.errors.append(_('This time is in the past.'))
 
         if self.start_datetime.data > self.end_datetime.data:
-            self.start_datetime.errors.append(_("Start must be less than end."))
+            self.start_datetime.errors.append(_('Start must be less than end.'))
 
         # Validate online vs physical event requirements
         if self.online.data:
             # Online event - online_link is required
             if not self.online_link.data or not self.online_link.data.strip():
-                self.online_link.errors.append(
-                    _l("Online link is required for online events.")
-                )
+                self.online_link.errors.append(_l('Online link is required for online events.'))
                 return False
         else:
             # Physical event - address, city, and country are required
             if not self.irl_address.data or not self.irl_address.data.strip():
-                self.irl_address.errors.append(
-                    _l("Address is required for physical events.")
-                )
+                self.irl_address.errors.append(_l('Address is required for physical events.'))
                 return False
             if not self.irl_city.data or not self.irl_city.data.strip():
-                self.irl_city.errors.append(_l("City is required for physical events."))
+                self.irl_city.errors.append(_l('City is required for physical events.'))
                 return False
             if not self.irl_country.data or not self.irl_country.data.strip():
-                self.irl_country.errors.append(
-                    _l("Country is required for physical events.")
-                )
-                return False
-
-        if "image_file" in request.files:
-            uploaded_file = request.files["image_file"]
+                self.irl_country.errors.append(_l('Country is required for physical events.'))
+                return False
+
+        if 'image_file' in request.files:
+            uploaded_file = request.files['image_file']
             max_size_in_mb = 10 * 1024 * 1024  # 10 MB
             if len(uploaded_file.read()) > max_size_in_mb:
                 error_message = "This image filesize is too large."
@@ -598,92 +396,62 @@
             if self.communities:
                 community = Community.query.get(self.communities.data)
                 if community.is_local() and g.site.allow_local_image_posts is False:
-                    self.communities.errors.append(
-                        _l("Images cannot be posted to local communities.")
-                    )
+                    self.communities.errors.append(_l('Images cannot be posted to local communities.'))
 
         return True
 
 
 class CreatePollForm(CreatePostForm):
-    mode = SelectField(
-        _("Mode"),
-        validators=[DataRequired()],
-        choices=[
-            ("single", _l("Voters choose one option")),
-            ("multiple", _l("Voters choose many options")),
-        ],
-        render_kw={"class": "form-select"},
-    )
+    mode = SelectField(_('Mode'), validators=[DataRequired()], choices=[('single', _l('Voters choose one option')),
+                                                                        ('multiple', _l('Voters choose many options'))],
+                       render_kw={'class': 'form-select'})
     finish_choices = [
-        ("30m", _l("30 minutes")),
-        ("1h", _l("1 hour")),
-        ("6h", _l("6 hours")),
-        ("12h", _l("12 hours")),
-        ("1d", _l("1 day")),
-        ("3d", _l("3 days")),
-        ("7d", _l("7 days")),
+        ('30m', _l('30 minutes')),
+        ('1h', _l('1 hour')),
+        ('6h', _l('6 hours')),
+        ('12h', _l('12 hours')),
+        ('1d', _l('1 day')),
+        ('3d', _l('3 days')),
+        ('7d', _l('7 days')),
     ]
-    finish_in = SelectField(
-        _("End voting in"),
-        validators=[DataRequired()],
-        choices=finish_choices,
-        render_kw={"class": "form-select"},
-    )
-    local_only = BooleanField(_l("Accept votes from this instance only"))
+    finish_in = SelectField(_('End voting in'), validators=[DataRequired()], choices=finish_choices,
+                            render_kw={'class': 'form-select'})
+    local_only = BooleanField(_l('Accept votes from this instance only'))
     choice_1 = StringField(
-        "Choice"
-    )  # intentionally left out of internationalization (no _l()) as this label is not used
-    choice_2 = StringField("Choice")
-    choice_3 = StringField("Choice")
-    choice_4 = StringField("Choice")
-    choice_5 = StringField("Choice")
-    choice_6 = StringField("Choice")
-    choice_7 = StringField("Choice")
-    choice_8 = StringField("Choice")
-    choice_9 = StringField("Choice")
-    choice_10 = StringField("Choice")
+        'Choice')  # intentionally left out of internationalization (no _l()) as this label is not used
+    choice_2 = StringField('Choice')
+    choice_3 = StringField('Choice')
+    choice_4 = StringField('Choice')
+    choice_5 = StringField('Choice')
+    choice_6 = StringField('Choice')
+    choice_7 = StringField('Choice')
+    choice_8 = StringField('Choice')
+    choice_9 = StringField('Choice')
+    choice_10 = StringField('Choice')
 
     def validate(self, extra_validators=None) -> bool:
         super().validate(extra_validators)
 
         # Polls shouldn't be scheduled more than once
-        if self.repeat.data in ["daily", "weekly", "monthly"]:
+        if self.repeat.data in ['daily', 'weekly', 'monthly']:
             self.repeat.errors.append(_l("Polls can't be scheduled more than once"))
             return False
 
         choices_made = 0
         for i in range(1, 10):
             choice_data = getattr(self, f"choice_{i}").data.strip()
-            if choice_data != "":
+            if choice_data != '':
                 choices_made += 1
         if choices_made == 0:
-            self.choice_1.errors.append(
-                _l("Polls need options for people to choose from")
-            )
+            self.choice_1.errors.append(_l('Polls need options for people to choose from'))
             return False
         elif choices_made <= 1:
-            self.choice_2.errors.append(_l("Provide at least two choices"))
+            self.choice_2.errors.append(_l('Provide at least two choices'))
             return False
         return True
 
 
 class ReportCommunityForm(FlaskForm):
-<<<<<<< HEAD
-    reason_choices = [
-        ("1", _l("Breaks instance rules")),
-        ("2", _l("Abandoned by moderators")),
-        ("3", _l("Cult")),
-        ("4", _l("Scam")),
-        ("5", _l("Alt-right pipeline")),
-        ("6", _l("Hate / genocide")),
-        ("7", _l("Other")),
-    ]
-    reasons = MultiCheckboxField(_l("Reason"), choices=reason_choices)
-    description = StringField(_l("More info"))
-    report_remote = BooleanField("Also send report to originating instance")
-    submit = SubmitField(_l("Report"))
-=======
     reason_choices = [('1', _l('Breaks instance rules')),
                       ('2', _l('Abandoned by moderators')),
                       ('3', _l('Cult')),
@@ -696,7 +464,6 @@
     description = StringField(_l('More info'), validators=[Length(max=256)])
     report_remote = BooleanField('Also send report to originating instance')
     submit = SubmitField(_l('Report'))
->>>>>>> 2a09edca
 
     def reasons_to_string(self, reason_data) -> str:
         result = []
@@ -704,64 +471,48 @@
             for choice in self.reason_choices:
                 if choice[0] == reason_id:
                     result.append(str(choice[1]))
-        return ", ".join(result)[:255]
+        return ', '.join(result)[:255]
 
 
 class SetMyFlairForm(FlaskForm):
-    my_flair = StringField(_l("Flair"), validators=[Optional(), Length(min=0, max=50)])
-    submit = SubmitField(_l("Save"))
+    my_flair = StringField(_l('Flair'), validators=[Optional(), Length(min=0, max=50)])
+    submit = SubmitField(_l('Save'))
 
 
 class DeleteCommunityForm(FlaskForm):
-    submit = SubmitField(_l("Delete community"))
+    submit = SubmitField(_l('Delete community'))
 
 
 class RetrieveRemotePost(FlaskForm):
-    address = StringField(
-        _l("Full URL"),
-        render_kw={
-            "placeholder": "e.g. https://lemmy.world/post/123",
-            "autofocus": True,
-        },
-        validators=[DataRequired()],
-    )
-    submit = SubmitField(_l("Retrieve"))
+    address = StringField(_l('Full URL'),
+                          render_kw={'placeholder': 'e.g. https://lemmy.world/post/123', 'autofocus': True},
+                          validators=[DataRequired()])
+    submit = SubmitField(_l('Retrieve'))
 
 
 class InviteCommunityForm(FlaskForm):
-    to = TextAreaField(
-        _l("To"),
-        validators=[DataRequired()],
-        render_kw={
-            "placeholder": _l("Email addresses or fediverse handles, one per line"),
-            "autofocus": True,
-        },
-    )
-    submit = SubmitField(_l("Invite"))
+    to = TextAreaField(_l('To'), validators=[DataRequired()],
+                       render_kw={'placeholder': _l('Email addresses or fediverse handles, one per line'),
+                                  'autofocus': True})
+    submit = SubmitField(_l('Invite'))
 
     def validate_to(self, field):
-        if "," in field.data:
-            raise ValidationError(_l("Use new lines instead of commas."))
-        lines = field.data.split("\n")
+        if ',' in field.data:
+            raise ValidationError(_l('Use new lines instead of commas.'))
+        lines = field.data.split('\n')
         if len(lines) > 50:
-            raise ValidationError(_l("Maximum of 50 at a time."))
+            raise ValidationError(_l('Maximum of 50 at a time.'))
 
 
 class MoveCommunityForm(FlaskForm):
-    old_community_locked = BooleanField(
-        _l("The old community is locked"), validators=[DataRequired()]
-    )
-    post_link = StringField(
-        _l("Move notification post in old community"), validators=[DataRequired()]
-    )
-    submit = SubmitField(_l("Request move"))
+    old_community_locked = BooleanField(_l('The old community is locked'), validators=[DataRequired()])
+    post_link = StringField(_l('Move notification post in old community'), validators=[DataRequired()])
+    submit = SubmitField(_l('Request move'))
 
 
 class EditCommunityFlairForm(FlaskForm):
-    flair = StringField(_l("Flair"), validators=[DataRequired()])
-    text_color = StringField(_l("Text color"), render_kw={"type": "color"})
-    background_color = StringField(_l("Background color"), render_kw={"type": "color"})
-    blur_images = BooleanField(
-        _l("Blur images and thumbnails for posts with this flair")
-    )
-    submit = SubmitField(_l("Save"))+    flair = StringField(_l('Flair'), validators=[DataRequired()])
+    text_color = StringField(_l('Text color'), render_kw={"type": "color"})
+    background_color = StringField(_l('Background color'), render_kw={"type": "color"})
+    blur_images = BooleanField(_l('Blur images and thumbnails for posts with this flair'))
+    submit = SubmitField(_l('Save'))