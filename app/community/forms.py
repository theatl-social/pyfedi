import re
from io import BytesIO
from zoneinfo import ZoneInfo

import pytesseract
from PIL import Image, UnidentifiedImageError
from flask import request, g
from flask_babel import _, lazy_gettext as _l
from flask_login import current_user
from flask_wtf import FlaskForm
from sqlalchemy import func
from wtforms import (
    StringField,
    SubmitField,
    TextAreaField,
    BooleanField,
    HiddenField,
    SelectField,
    FileField,
    DateField,
    IntegerField,
    DateTimeLocalField,
)

from wtforms.validators import ValidationError, DataRequired, Length, Regexp, Optional

from app import db
from app.constants import (
    DOWNVOTE_ACCEPT_ALL,
    DOWNVOTE_ACCEPT_MEMBERS,
    DOWNVOTE_ACCEPT_INSTANCE,
    DOWNVOTE_ACCEPT_TRUSTED,
)
from app.models import Community, Site, utcnow, User, Feed
from app.utils import domain_from_url, MultiCheckboxField, get_timezones


class AddCommunityForm(FlaskForm):
    community_name = StringField(_l("Name"), validators=[DataRequired()])
    url = StringField(_l("Url"), validators=[Length(max=50)])
    description = TextAreaField(_l("Description"), validators=[Length(max=10000)])
    posting_warning = StringField(_l("Posting warning"), validators=[Length(max=512)])
    icon_file = FileField(_l("Icon image"), render_kw={"accept": "image/*"})
    banner_file = FileField(_l("Banner image"), render_kw={"accept": "image/*"})
    nsfw = BooleanField("NSFW")
    local_only = BooleanField("Local only")
    publicize = BooleanField("Announce this community to newcommunities@lemmy.world")
    languages = MultiCheckboxField(
        _l("Languages"),
        coerce=int,
        validators=[Optional()],
        render_kw={"class": "form-multicheck-columns"},
    )
    submit = SubmitField(_l("Create"))

    def validate(self, extra_validators=None):
        if not super().validate():
            return False
        if self.url.data.strip() == "":
            self.url.errors.append(_l("Url is required."))
            return False
        else:
            if "-" in self.url.data.strip():
                self.url.errors.append(_l("- cannot be in Url. Use _ instead?"))
                return False

            # Allow alphanumeric characters and underscores (a-z, A-Z, 0-9, _)
            if not re.match(r"^[a-zA-Z0-9_]+$", self.url.data):
                self.url.errors.append(
                    _l(
                        "Community urls can only contain letters, numbers, and underscores."
                    )
                )
                return False

            community = Community.query.filter(
                Community.name == self.url.data.strip().lower(), Community.ap_id == None
            ).first()
            if community is not None:
                self.url.errors.append(_l("A community with this url already exists."))
                return False
            user = (
                User.query.filter(
                    func.lower(User.user_name) == func.lower(self.url.data.strip())
                )
                .filter_by(ap_id=None)
                .first()
            )
            if user is not None:
                if user.deleted:
                    self.url.errors.append(
                        _l("This name was used in the past and cannot be reused.")
                    )
                else:
                    self.url.errors.append(_l("This name is in use already."))
                return False
            feed = Feed.query.filter(
                Feed.name == self.url.data.strip().lower(), Feed.ap_id == None
            ).first()
            if feed is not None:
                self.url.errors.append(_("This name is in use already."))
                return False
        return True


class EditCommunityForm(FlaskForm):
<<<<<<< HEAD
    title = StringField(_l("Title"), validators=[DataRequired()])
    description = TextAreaField(_l("Description"), validators=[Length(max=10000)])
    posting_warning = StringField(_l("Posting warning"), validators=[Length(max=512)])
    icon_file = FileField(_l("Icon image"), render_kw={"accept": "image/*"})
    banner_file = FileField(_l("Banner image"), render_kw={"accept": "image/*"})
    nsfw = BooleanField(_l("NSFW community"))
    local_only = BooleanField(_l("Only accept posts from current instance"))
    restricted_to_mods = BooleanField(_l("Only moderators can post"))
    new_mods_wanted = BooleanField(_l("New moderators wanted"))
    downvote_accept_modes = [
        (DOWNVOTE_ACCEPT_ALL, _l("Everyone")),
        (DOWNVOTE_ACCEPT_MEMBERS, _l("Community members")),
        (DOWNVOTE_ACCEPT_INSTANCE, _l("This instance")),
        (DOWNVOTE_ACCEPT_TRUSTED, _l("Trusted instances")),
    ]
    downvote_accept_mode = SelectField(
        _l("Accept downvotes from"),
        coerce=int,
        choices=downvote_accept_modes,
        validators=[Optional()],
        render_kw={"class": "form-select"},
    )
    topic = SelectField(
        _l("Topic"),
        coerce=int,
        validators=[Optional()],
        render_kw={"class": "form-select"},
    )
    languages = MultiCheckboxField(
        _l("Languages"),
        coerce=int,
        validators=[Optional()],
        render_kw={"class": "form-multicheck-columns"},
    )
    layouts = [
        ("", _l("List")),
        ("masonry", _l("Masonry")),
        ("masonry_wide", _l("Wide masonry")),
    ]
    default_layout = SelectField(
        _l("Layout"),
        coerce=str,
        choices=layouts,
        validators=[Optional()],
        render_kw={"class": "form-select"},
    )
    submit = SubmitField(_l("Save"))
=======
    title = StringField(_l('Title'), validators=[DataRequired()])
    description = TextAreaField(_l('Description'), validators=[Length(max=10000)])
    posting_warning = StringField(_l('Posting warning'), validators=[Length(max=512)])
    icon_file = FileField(_l('Icon image'), render_kw={'accept': 'image/*'})
    banner_file = FileField(_l('Banner image'), render_kw={'accept': 'image/*'})
    nsfw = BooleanField(_l('NSFW community'))
    local_only = BooleanField(_l('Only accept posts from current instance'))
    restricted_to_mods = BooleanField(_l('Only moderators can post'))
    new_mods_wanted = BooleanField(_l('New moderators wanted'))
    downvote_accept_modes = [(DOWNVOTE_ACCEPT_ALL, _l('Everyone')),
                             (DOWNVOTE_ACCEPT_MEMBERS, _l('Community members')),
                             (DOWNVOTE_ACCEPT_INSTANCE, _l('This instance')),
                             (DOWNVOTE_ACCEPT_TRUSTED, _l('Trusted instances')),

                             ]
    downvote_accept_mode = SelectField(_l('Accept downvotes from'), coerce=int, choices=downvote_accept_modes,
                                       validators=[Optional()], render_kw={'class': 'form-select'})
    topic = SelectField(_l('Topic'), coerce=int, validators=[Optional()], render_kw={'class': 'form-select'})
    languages = MultiCheckboxField(_l('Languages'), coerce=int, validators=[Optional()],
                                   render_kw={'class': 'form-multicheck-columns'})
    layouts = [('', _l('List')),
               ('masonry', _l('Masonry')),
               ('masonry_wide', _l('Wide masonry'))]
    default_layout = SelectField(_l('Layout'), coerce=str, choices=layouts, validators=[Optional()],
                                 render_kw={'class': 'form-select'})
    post_types = [('link', _l('Link')),
                  ('discussion', _l('Discussion')),
                  ('image', _l('Image')),
                  ('video', _l('Video')),
                  ('poll', _l('Poll')),
                  ('event', _l('Event')),
                 ]
    default_post_type = SelectField(_l('Default post type'), coerce=str, choices=post_types, validators=[Optional()],
                                 render_kw={'class': 'form-select'})
    submit = SubmitField(_l('Save'))
>>>>>>> d9a8c4df


class EditCommunityWikiPageForm(FlaskForm):
    title = StringField(_l("Title"), validators=[DataRequired()])
    slug = StringField(_l("Slug"), validators=[DataRequired()])
    body = TextAreaField(_l("Body"), render_kw={"rows": "10"})
    edit_options = [
        (0, _l("Mods and admins")),
        (1, _l("Trusted accounts")),
        (2, _l("Community members")),
        (3, _l("Any account")),
    ]
    who_can_edit = SelectField(
        _l("Who can edit"),
        coerce=int,
        choices=edit_options,
        validators=[Optional()],
        render_kw={"class": "form-select"},
    )
    submit = SubmitField(_l("Save"))


class AddModeratorForm(FlaskForm):
    user_name = StringField(_l("User name"), validators=[DataRequired()])
    submit = SubmitField(_l("Find"))


class EscalateReportForm(FlaskForm):
    reason = StringField(
        _l("Amend the report description if necessary"), validators=[DataRequired()]
    )
    submit = SubmitField(_l("Escalate report"))


class ResolveReportForm(FlaskForm):
    note = StringField(_l("Note for mod log"), validators=[Optional()])
    also_resolve_others = BooleanField(
        _l("Also resolve all other reports about the same thing."), default=True
    )
    submit = SubmitField(_l("Resolve report"))


class SearchRemoteCommunity(FlaskForm):
    address = StringField(
        _l("Community address"),
        render_kw={
            "placeholder": "e.g. !name@server",
            "autofocus": True,
            "autocomplete": "off",
        },
        validators=[DataRequired()],
    )
    submit = SubmitField(_l("Search"))


class BanUserCommunityForm(FlaskForm):
    reason = StringField(
        _l("Reason"), render_kw={"autofocus": True}, validators=[DataRequired()]
    )
    ban_until = DateField(_l("Ban until"), validators=[Optional()])
    delete_posts = BooleanField(_l("Also delete all their posts"))
    delete_post_replies = BooleanField(_l("Also delete all their comments"))
    submit = SubmitField(_l("Ban"))


class FindAndBanUserCommunityForm(FlaskForm):
    user_name = StringField(_l("User name"), validators=[DataRequired()])
    submit = SubmitField(_l("Find"))


class CreatePostForm(FlaskForm):
    communities = SelectField(
        _l("Community"),
        validators=[DataRequired()],
        coerce=int,
        render_kw={
            "class": "form-select",
            "hx-get": "/community/community_changed",
            "hx-params": "*",
            "hx-target": "#communityFlair",
        },
    )
    title = StringField(
        _l("Title"), validators=[DataRequired(), Length(min=3, max=255)]
    )
    body = TextAreaField(
        _l("Body"),
        validators=[Optional(), Length(min=3, max=50000)],
        render_kw={"rows": 5, "class": "autoresize"},
    )
    tags = StringField(_l("Tags"), validators=[Optional(), Length(min=2, max=5000)])
    flair = MultiCheckboxField(
        _l("Flair"),
        coerce=int,
        validators=[Optional()],
        render_kw={"class": "form-multicheck-columns"},
    )
    sticky = BooleanField(_l("Sticky"))
    nsfw = BooleanField(_l("NSFW"))
    nsfl = BooleanField(_l("Gore/gross"))
    notify_author = BooleanField(_l("Notify about replies"))
    language_id = SelectField(
        _l("Language"),
        validators=[DataRequired()],
        coerce=int,
        render_kw={"class": "form-select"},
    )
    scheduled_for = DateTimeLocalField(
        _l("Publish at"), validators=[Optional()], format="%Y-%m-%dT%H:%M"
    )
    repeat = SelectField(
        _l("Repeat"),
        validators=[Optional()],
        choices=[
            ("none", _l("None")),
            ("daily", _l("Daily")),
            ("weekly", _l("Weekly")),
            ("monthly", _l("Monthly")),
        ],
        render_kw={"class": "form-select"},
    )
    timezone = SelectField(
        _("Timezone"),
        validators=[DataRequired()],
        render_kw={"id": "timezone", "class": "form-control tom-select"},
    )
    submit = SubmitField(_l("Publish"))

    def __init__(self, *args, **kwargs):
        super().__init__(*args, **kwargs)
        self.timezone.choices = get_timezones()

    def validate_nsfw(self, field):
        if g.site.enable_nsfw is False:
            if field.data:
                self.nsfw.errors.append(_l("NSFW posts are not allowed."))
                return False
        return True

    def validate_nsfl(self, field):
        if g.site.enable_nsfl is False:
            if field.data:
                self.nsfl.errors.append(_l("NSFL posts are not allowed."))
                return False
        return True

    def validate_scheduled_for(self, field):
        if field.data:
            date_with_tz = field.data.replace(tzinfo=ZoneInfo(self.timezone.data))
            if date_with_tz.astimezone(ZoneInfo("UTC")) < utcnow(naive=False):
                self.scheduled_for.errors.append(_l("Choose a time in the future."))
                return False
        return True


class CreateDiscussionForm(CreatePostForm):
    pass


class CreateLinkForm(CreatePostForm):
<<<<<<< HEAD
    link_url = StringField(
        _l("URL"),
        validators=[
            DataRequired(),
            Regexp(
                r"^https?://",
                message='Submitted links need to start with "http://"" or "https://"',
            ),
        ],
        render_kw={
            "placeholder": "https://...",
            "hx-get": "/community/check_url_already_posted",
            "hx-params": "*",
            "hx-target": "#urlUsed",
        },
    )
=======
    link_url = StringField(_l('URL'), validators=[DataRequired(), Regexp(r'^https?://', message='Submitted links need to start with "http://"" or "https://"')],
                           render_kw={'placeholder': 'https://...',
                                      'hx-get': '/community/check_url_already_posted',
                                      'hx-params': '*',
                                      'hx-target': '#urlUsed'})
    image_alt_text = StringField(_l('Alt text (for links to images)'), validators=[Optional(), Length(min=3, max=1500)])
>>>>>>> d9a8c4df

    def validate_link_url(self, field):
        if "blogspot.com" in field.data:
            self.link_url.errors.append(
                _l("Links to %(domain)s are not allowed.", domain="blogspot.com")
            )
            return False
        domain = domain_from_url(field.data, create=False)
        if domain and domain.banned:
            self.link_url.errors.append(
                _l("Links to %(domain)s are not allowed.", domain=domain.name)
            )
            return False
        return True


class CreateVideoForm(CreatePostForm):
    video_url = StringField(
        _l("URL"),
        validators=[
            DataRequired(),
            Regexp(
                r"^https?://",
                message='Submitted links need to start with "http://"" or "https://"',
            ),
        ],
        render_kw={"placeholder": "https://..."},
    )

    def validate(self, extra_validators=None) -> bool:
        super().validate(extra_validators)

        domain = domain_from_url(self.video_url.data, create=False)
        if domain and domain.banned:
            self.video_url.errors.append(
                _l("Videos from %(domain)s are not allowed.", domain=domain.name)
            )
            return False
        return True


class CreateImageForm(CreatePostForm):
    image_alt_text = StringField(
        _l("Alt text"), validators=[Optional(), Length(min=3, max=1500)]
    )
    image_file = FileField(
        _l("Image"), validators=[DataRequired()], render_kw={"accept": "image/*"}
    )

    def validate(self, extra_validators=None) -> bool:
        super().validate(extra_validators)

        uploaded_file = request.files["image_file"]
        if (
            uploaded_file
            and uploaded_file.filename != ""
            and not uploaded_file.filename.endswith(".svg")
            and not uploaded_file.filename.endswith(".gif")
        ):
            Image.MAX_IMAGE_PIXELS = 89478485

            site = Site.query.get(1)
            if site is None:
                site = Site()

            if site.enable_chan_image_filter:
                # Do not allow fascist meme content
                try:
                    if ".avif" in uploaded_file.filename:
                        import pillow_avif  # NOQA
                    image_text = pytesseract.image_to_string(
                        Image.open(BytesIO(uploaded_file.read())).convert("L")
                    )
                except FileNotFoundError:
                    image_text = ""
                except UnidentifiedImageError:
                    image_text = ""

                if "Anonymous" in image_text and (
                    "No." in image_text or " N0" in image_text
                ):  # chan posts usually contain the text 'Anonymous' and ' No.12345'
                    self.image_file.errors.append(
                        "This image is an invalid file type."
                    )  # deliberately misleading error message
                    current_user.reputation -= 1
                    db.session.commit()
                    return False
        if uploaded_file.filename.endswith(".gif"):
            max_size_in_mb = 10 * 1024 * 1024  # 10 MB
            if len(uploaded_file.read()) > max_size_in_mb:
                error_message = "This image filesize is too large."
                if not isinstance(self.image_file.errors, list):
                    self.image_file.errors = [error_message]
                else:
                    self.image_file.errors.append(error_message)
                return False
            uploaded_file.seek(0)
        if self.communities:
            community = Community.query.get(self.communities.data)
            if community.is_local() and g.site.allow_local_image_posts is False:
                self.communities.errors.append(
                    _l("Images cannot be posted to local communities.")
                )

        return True


class EditImageForm(CreateImageForm):
    image_file = FileField(
        _l("Replace Image"),
        validators=[DataRequired()],
        render_kw={"accept": "image/*"},
    )
    image_file = FileField(
        _l("Image"), validators=[Optional()], render_kw={"accept": "image/*"}
    )

    def validate(self, extra_validators=None) -> bool:
        super().validate(extra_validators)

        if self.communities:
            community = Community.query.get(self.communities.data)
            if community.is_local() and g.site.allow_local_image_posts is False:
                self.communities.errors.append(
                    _l("Images cannot be posted to local communities.")
                )

        return True


class CreateEventForm(CreatePostForm):
    start_datetime = DateTimeLocalField(
        _l("Start"), validators=[DataRequired()], format="%Y-%m-%dT%H:%M"
    )
    end_datetime = DateTimeLocalField(
        _l("End"), validators=[DataRequired()], format="%Y-%m-%dT%H:%M"
    )
    image_file = FileField(
        _l("Banner"), validators=[Optional()], render_kw={"accept": "image/*"}
    )
    more_info_url = StringField(
        _l("More information link"),
        validators=[
            Optional(),
            Regexp(
                r"^https?://",
                message='URLs need to start with "http://"" or "https://"',
            ),
        ],
    )
    event_timezone = SelectField(
        _("Timezone"),
        validators=[Optional()],
        render_kw={"id": "timezone", "class": "form-control tom-select"},
    )
    join_mode = SelectField(_("Cost"), validators=[Optional()])
    max_attendees = IntegerField(_l("Maximum number of attendees"))
    online = BooleanField(_l("Online"))
    online_link = StringField(
        _l("Online link"),
        validators=[
            Optional(),
            Regexp(
                r"^https?://",
                message='URLs need to start with "http://"" or "https://"',
            ),
        ],
    )
    irl_address = StringField(_l("Address"))
    irl_city = StringField(_l("City"))
    irl_country = StringField(_l("Country"))

    def __init__(self, *args, **kwargs):
        super().__init__(*args, **kwargs)
        self.event_timezone.choices = get_timezones()
        self.join_mode.choices = [
            ("free", _("Free")),
            ("donation", _("Donation")),
            ("paid", _("Paid")),
        ]

    def validate_link_url(self, field):
        if "blogspot.com" in field.data:
            self.link_url.errors.append(
                _l("Links to %(domain)s are not allowed.", domain="blogspot.com")
            )
            return False
        domain = domain_from_url(field.data, create=False)
        if domain and domain.banned:
            self.link_url.errors.append(
                _l("Links to %(domain)s are not allowed.", domain=domain.name)
            )
            return False
        return True

    def validate(self, extra_validators=None) -> bool:
        super().validate(extra_validators)

        local_tz = ZoneInfo(self.event_timezone.data)
        local_start = self.start_datetime.data.replace(tzinfo=local_tz)
        local_end = self.end_datetime.data.replace(tzinfo=local_tz)

        # Convert to UTC for comparison with utcnow()
        utc_start = local_start.astimezone(ZoneInfo("UTC"))
        utc_end = local_end.astimezone(ZoneInfo("UTC"))

        if utc_start < utcnow(naive=False):
            self.start_datetime.errors.append(_("This time is in the past."))
        if utc_end < utcnow(naive=False):
            self.end_datetime.errors.append(_("This time is in the past."))

        if self.start_datetime.data > self.end_datetime.data:
            self.start_datetime.errors.append(_("Start must be less than end."))

        # Validate online vs physical event requirements
        if self.online.data:
            # Online event - online_link is required
            if not self.online_link.data or not self.online_link.data.strip():
                self.online_link.errors.append(
                    _l("Online link is required for online events.")
                )
                return False
        else:
            # Physical event - address, city, and country are required
            if not self.irl_address.data or not self.irl_address.data.strip():
                self.irl_address.errors.append(
                    _l("Address is required for physical events.")
                )
                return False
            if not self.irl_city.data or not self.irl_city.data.strip():
                self.irl_city.errors.append(_l("City is required for physical events."))
                return False
            if not self.irl_country.data or not self.irl_country.data.strip():
                self.irl_country.errors.append(
                    _l("Country is required for physical events.")
                )
                return False

        if "image_file" in request.files:
            uploaded_file = request.files["image_file"]
            max_size_in_mb = 10 * 1024 * 1024  # 10 MB
            if len(uploaded_file.read()) > max_size_in_mb:
                error_message = "This image filesize is too large."
                if not isinstance(self.image_file.errors, list):
                    self.image_file.errors = [error_message]
                else:
                    self.image_file.errors.append(error_message)
                return False
            uploaded_file.seek(0)
            if self.communities:
                community = Community.query.get(self.communities.data)
                if community.is_local() and g.site.allow_local_image_posts is False:
                    self.communities.errors.append(
                        _l("Images cannot be posted to local communities.")
                    )

        return True


class CreatePollForm(CreatePostForm):
    mode = SelectField(
        _("Mode"),
        validators=[DataRequired()],
        choices=[
            ("single", _l("Voters choose one option")),
            ("multiple", _l("Voters choose many options")),
        ],
        render_kw={"class": "form-select"},
    )
    finish_choices = [
        ("30m", _l("30 minutes")),
        ("1h", _l("1 hour")),
        ("6h", _l("6 hours")),
        ("12h", _l("12 hours")),
        ("1d", _l("1 day")),
        ("3d", _l("3 days")),
        ("7d", _l("7 days")),
    ]
    finish_in = SelectField(
        _("End voting in"),
        validators=[DataRequired()],
        choices=finish_choices,
        render_kw={"class": "form-select"},
    )
    local_only = BooleanField(_l("Accept votes from this instance only"))
    choice_1 = StringField(
        "Choice"
    )  # intentionally left out of internationalization (no _l()) as this label is not used
    choice_2 = StringField("Choice")
    choice_3 = StringField("Choice")
    choice_4 = StringField("Choice")
    choice_5 = StringField("Choice")
    choice_6 = StringField("Choice")
    choice_7 = StringField("Choice")
    choice_8 = StringField("Choice")
    choice_9 = StringField("Choice")
    choice_10 = StringField("Choice")

    def validate(self, extra_validators=None) -> bool:
        super().validate(extra_validators)

        # Polls shouldn't be scheduled more than once
        if self.repeat.data in ["daily", "weekly", "monthly"]:
            self.repeat.errors.append(_l("Polls can't be scheduled more than once"))
            return False

        choices_made = 0
        for i in range(1, 10):
            choice_data = getattr(self, f"choice_{i}").data.strip()
            if choice_data != "":
                choices_made += 1
        if choices_made == 0:
            self.choice_1.errors.append(
                _l("Polls need options for people to choose from")
            )
            return False
        elif choices_made <= 1:
            self.choice_2.errors.append(_l("Provide at least two choices"))
            return False
        return True


class ReportCommunityForm(FlaskForm):
    reason_choices = [
        ("1", _l("Breaks instance rules")),
        ("2", _l("Abandoned by moderators")),
        ("3", _l("Cult")),
        ("4", _l("Scam")),
        ("5", _l("Alt-right pipeline")),
        ("6", _l("Hate / genocide")),
        ("7", _l("Other")),
    ]
    reasons = MultiCheckboxField(_l("Reason"), choices=reason_choices)
    description = StringField(_l("More info"))
    report_remote = BooleanField("Also send report to originating instance")
    submit = SubmitField(_l("Report"))

    def reasons_to_string(self, reason_data) -> str:
        result = []
        for reason_id in reason_data:
            for choice in self.reason_choices:
                if choice[0] == reason_id:
                    result.append(str(choice[1]))
<<<<<<< HEAD
        return ", ".join(result)
=======
        return ', '.join(result)[:255]
>>>>>>> d9a8c4df


class SetMyFlairForm(FlaskForm):
    my_flair = StringField(_l("Flair"), validators=[Optional(), Length(min=0, max=50)])
    submit = SubmitField(_l("Save"))


class DeleteCommunityForm(FlaskForm):
    submit = SubmitField(_l("Delete community"))


class RetrieveRemotePost(FlaskForm):
    address = StringField(
        _l("Full URL"),
        render_kw={
            "placeholder": "e.g. https://lemmy.world/post/123",
            "autofocus": True,
        },
        validators=[DataRequired()],
    )
    submit = SubmitField(_l("Retrieve"))


class InviteCommunityForm(FlaskForm):
    to = TextAreaField(
        _l("To"),
        validators=[DataRequired()],
        render_kw={
            "placeholder": _l("Email addresses or fediverse handles, one per line"),
            "autofocus": True,
        },
    )
    submit = SubmitField(_l("Invite"))

    def validate_to(self, field):
        if "," in field.data:
            raise ValidationError(_l("Use new lines instead of commas."))
        lines = field.data.split("\n")
        if len(lines) > 50:
            raise ValidationError(_l("Maximum of 50 at a time."))


class MoveCommunityForm(FlaskForm):
    old_community_locked = BooleanField(
        _l("The old community is locked"), validators=[DataRequired()]
    )
    post_link = StringField(
        _l("Move notification post in old community"), validators=[DataRequired()]
    )
    submit = SubmitField(_l("Request move"))


class EditCommunityFlairForm(FlaskForm):
    flair = StringField(_l("Flair"), validators=[DataRequired()])
    text_color = StringField(_l("Text color"), render_kw={"type": "color"})
    background_color = StringField(_l("Background color"), render_kw={"type": "color"})
    blur_images = BooleanField(
        _l("Blur images and thumbnails for posts with this flair")
    )
    submit = SubmitField(_l("Save"))<|MERGE_RESOLUTION|>--- conflicted
+++ resolved
@@ -104,7 +104,6 @@
 
 
 class EditCommunityForm(FlaskForm):
-<<<<<<< HEAD
     title = StringField(_l("Title"), validators=[DataRequired()])
     description = TextAreaField(_l("Description"), validators=[Length(max=10000)])
     posting_warning = StringField(_l("Posting warning"), validators=[Length(max=512)])
@@ -151,44 +150,22 @@
         validators=[Optional()],
         render_kw={"class": "form-select"},
     )
+    post_types = [
+        ("link", _l("Link")),
+        ("discussion", _l("Discussion")),
+        ("image", _l("Image")),
+        ("video", _l("Video")),
+        ("poll", _l("Poll")),
+        ("event", _l("Event")),
+    ]
+    default_post_type = SelectField(
+        _l("Default post type"),
+        coerce=str,
+        choices=post_types,
+        validators=[Optional()],
+        render_kw={"class": "form-select"},
+    )
     submit = SubmitField(_l("Save"))
-=======
-    title = StringField(_l('Title'), validators=[DataRequired()])
-    description = TextAreaField(_l('Description'), validators=[Length(max=10000)])
-    posting_warning = StringField(_l('Posting warning'), validators=[Length(max=512)])
-    icon_file = FileField(_l('Icon image'), render_kw={'accept': 'image/*'})
-    banner_file = FileField(_l('Banner image'), render_kw={'accept': 'image/*'})
-    nsfw = BooleanField(_l('NSFW community'))
-    local_only = BooleanField(_l('Only accept posts from current instance'))
-    restricted_to_mods = BooleanField(_l('Only moderators can post'))
-    new_mods_wanted = BooleanField(_l('New moderators wanted'))
-    downvote_accept_modes = [(DOWNVOTE_ACCEPT_ALL, _l('Everyone')),
-                             (DOWNVOTE_ACCEPT_MEMBERS, _l('Community members')),
-                             (DOWNVOTE_ACCEPT_INSTANCE, _l('This instance')),
-                             (DOWNVOTE_ACCEPT_TRUSTED, _l('Trusted instances')),
-
-                             ]
-    downvote_accept_mode = SelectField(_l('Accept downvotes from'), coerce=int, choices=downvote_accept_modes,
-                                       validators=[Optional()], render_kw={'class': 'form-select'})
-    topic = SelectField(_l('Topic'), coerce=int, validators=[Optional()], render_kw={'class': 'form-select'})
-    languages = MultiCheckboxField(_l('Languages'), coerce=int, validators=[Optional()],
-                                   render_kw={'class': 'form-multicheck-columns'})
-    layouts = [('', _l('List')),
-               ('masonry', _l('Masonry')),
-               ('masonry_wide', _l('Wide masonry'))]
-    default_layout = SelectField(_l('Layout'), coerce=str, choices=layouts, validators=[Optional()],
-                                 render_kw={'class': 'form-select'})
-    post_types = [('link', _l('Link')),
-                  ('discussion', _l('Discussion')),
-                  ('image', _l('Image')),
-                  ('video', _l('Video')),
-                  ('poll', _l('Poll')),
-                  ('event', _l('Event')),
-                 ]
-    default_post_type = SelectField(_l('Default post type'), coerce=str, choices=post_types, validators=[Optional()],
-                                 render_kw={'class': 'form-select'})
-    submit = SubmitField(_l('Save'))
->>>>>>> d9a8c4df
 
 
 class EditCommunityWikiPageForm(FlaskForm):
@@ -349,7 +326,6 @@
 
 
 class CreateLinkForm(CreatePostForm):
-<<<<<<< HEAD
     link_url = StringField(
         _l("URL"),
         validators=[
@@ -366,14 +342,10 @@
             "hx-target": "#urlUsed",
         },
     )
-=======
-    link_url = StringField(_l('URL'), validators=[DataRequired(), Regexp(r'^https?://', message='Submitted links need to start with "http://"" or "https://"')],
-                           render_kw={'placeholder': 'https://...',
-                                      'hx-get': '/community/check_url_already_posted',
-                                      'hx-params': '*',
-                                      'hx-target': '#urlUsed'})
-    image_alt_text = StringField(_l('Alt text (for links to images)'), validators=[Optional(), Length(min=3, max=1500)])
->>>>>>> d9a8c4df
+    image_alt_text = StringField(
+        _l("Alt text (for links to images)"),
+        validators=[Optional(), Length(min=3, max=1500)],
+    )
 
     def validate_link_url(self, field):
         if "blogspot.com" in field.data:
@@ -717,11 +689,7 @@
             for choice in self.reason_choices:
                 if choice[0] == reason_id:
                     result.append(str(choice[1]))
-<<<<<<< HEAD
-        return ", ".join(result)
-=======
-        return ', '.join(result)[:255]
->>>>>>> d9a8c4df
+        return ", ".join(result)[:255]
 
 
 class SetMyFlairForm(FlaskForm):
