from flask_wtf import FlaskForm
from flask_wtf.file import FileRequired, FileAllowed
from sqlalchemy import func
from wtforms import (
    StringField,
    PasswordField,
    SubmitField,
    EmailField,
    HiddenField,
    BooleanField,
    TextAreaField,
    SelectField,
    FileField,
    IntegerField,
    FloatField,
    RadioField,
)
from wtforms.fields.choices import SelectMultipleField
from wtforms.validators import (
    ValidationError,
    DataRequired,
    Email,
    EqualTo,
    Length,
    Optional,
)
from flask_babel import _, lazy_gettext as _l

from app.models import Community, User, CmsPage


class SiteProfileForm(FlaskForm):
    name = StringField(_l("Site Name"))
    description = StringField(_l("Tagline"))
    icon = FileField(
        _l("Icon"),
        validators=[FileAllowed(["jpg", "jpeg", "png", "webp", "svg"], "Images only!")],
        render_kw={"accept": "image/*"},
    )
    sidebar = TextAreaField(_l("Sidebar"))
    about = TextAreaField(_l("About"))
    announcement = TextAreaField(_l("Announcement at top of home page"))
    legal_information = TextAreaField(_l("Legal information"))
    tos_url = StringField(_l("Terms of service url"), validators=[Length(max=255)])
    privacy_url = StringField(_l("Privacy policy url"), validators=[Length(max=255)])
    contact_email = EmailField(
        _l("General instance contact email address"),
        validators=[DataRequired(), Length(min=5, max=255)],
    )
    submit = SubmitField(_l("Save"))


class SiteMiscForm(FlaskForm):
<<<<<<< HEAD
    enable_downvotes = BooleanField(_l("Enable downvotes"))
    enable_gif_reply_rep_decrease = BooleanField(
        _l("Decrease reputation when posting only a gif as a comment")
    )
    enable_chan_image_filter = BooleanField(
        _l("Decrease reputation when an image post matches the 4chan filter")
    )
    enable_this_comment_filter = BooleanField(
        _l('Filter out comments that are simply a form of "this"')
    )
    meme_comms_low_quality = BooleanField(_l("Meme communities = low-quality"))
    allow_local_image_posts = BooleanField(_l("Allow local image posts"))
    enable_nsfw = BooleanField(_l("Allow NSFW communities"))
    enable_nsfl = BooleanField(_l("Allow NSFL communities and posts"))
    nsfw_country_restriction = TextAreaField(
        _l("Bar people from these countries from accessing NSFW and NSFL content")
    )
    community_creation_admin_only = BooleanField(
        _l("Only admins can create new local communities")
    )
    reports_email_admins = BooleanField(
        _l("Notify admins about reports, not just moderators")
    )
    email_verification = BooleanField(
        _l("Require new accounts to verify their email address")
    )
    captcha_enabled = BooleanField(_l("Require CAPTCHA for new account registration"))
    types = [
        ("Open", _l("Open")),
        ("RequireApplication", _l("Require application")),
        ("Closed", _l("Closed")),
    ]
    registration_mode = SelectField(
        _l("Registration mode"),
        choices=types,
        default=1,
        coerce=str,
        render_kw={"class": "form-select"},
    )
    application_question = TextAreaField(
        _l("Question to ask people applying for an account")
    )
    registration_approved_email = TextAreaField(
        _l("Registration approved email"), render_kw={"rows": "5"}
    )

    choose_topics = BooleanField(_l("Provide a list of topics to subscribe to"))
    filter_selection = BooleanField(_l("Trump Musk filter setup"))
    auto_decline_countries = TextAreaField(
        _l("Ignore registrations from these countries")
    )
    auto_decline_referrers = TextAreaField(
        _l("Block registrations from these referrers (one per line)")
    )
    ban_check_servers = TextAreaField(
        _l("Warn if new account banned from these instances")
    )
    language_id = SelectField(
        _l("Primary language"),
        validators=[DataRequired()],
        coerce=int,
        render_kw={"class": "form-select"},
    )
    default_theme = SelectField(
        _l("Default theme"), coerce=str, render_kw={"class": "form-select"}
    )
    additional_css = TextAreaField(_l("Additional CSS"))
    additional_js = TextAreaField(_l("Additional JS"))
    filters = [
        ("subscribed", _l("Subscribed")),
        ("local", _l("Local")),
        ("popular", _l("Popular")),
        ("all", _l("All")),
    ]
    default_filter = SelectField(
        _l("Default home filter"),
        choices=filters,
        validators=[DataRequired()],
        coerce=str,
        render_kw={"class": "form-select"},
    )
    log_activitypub_json = BooleanField(_l("Log ActivityPub JSON for debugging"))
    public_modlog = BooleanField(_l("Show moderation actions publicly"))
    private_instance = BooleanField(_l("Private instance - require login to browse"))
    show_inoculation_block = BooleanField(
        _l("Show Rational Discourse Toolkit in sidebar")
    )

    submit = SubmitField(_l("Save"))
=======
    enable_downvotes = BooleanField(_l('Enable downvotes'))
    enable_gif_reply_rep_decrease = BooleanField(_l('Decrease reputation when posting only a gif as a comment'))
    enable_chan_image_filter = BooleanField(_l('Decrease reputation when an image post matches the 4chan filter'))
    enable_this_comment_filter = BooleanField(_l('Filter out comments that are simply a form of "this"'))
    meme_comms_low_quality = BooleanField(_l('Meme communities = low-quality'))
    allow_local_image_posts = BooleanField(_l('Allow local image posts'))
    enable_nsfw = BooleanField(_l('Allow NSFW communities'))
    enable_nsfl = BooleanField(_l('Allow NSFL communities and posts'))
    nsfw_country_restriction = TextAreaField(_l('Bar people from these countries from accessing NSFW and NSFL content'))
    community_creation_admin_only = BooleanField(_l('Only admins can create new local communities'))
    reports_email_admins = BooleanField(_l('Notify admins about reports, not just moderators'))
    email_verification = BooleanField(_l('Require new accounts to verify their email address'))
    captcha_enabled = BooleanField(_l('Require CAPTCHA for new account registration'))
    types = [('Open', _l('Open')), ('RequireApplication', _l('Require application')), ('Closed', _l('Closed'))]
    registration_mode = SelectField(_l('Registration mode'), choices=types, default=1, coerce=str, render_kw={'class': 'form-select'})
    application_question = TextAreaField(_l('Question to ask people applying for an account'))
    registration_approved_email = TextAreaField(_l('Registration approved email'), render_kw={'rows': '5'})

    choose_topics = BooleanField(_l('Provide a list of topics to subscribe to'))
    filter_selection = BooleanField(_l('Trump Musk filter setup'))
    auto_decline_countries = TextAreaField(_l('Ignore registrations from these countries'))
    auto_decline_referrers = TextAreaField(_l('Block registrations from these referrers (one per line)'))
    ban_check_servers = TextAreaField(_l('Warn if new account banned from these instances'))
    language_id = SelectField(_l('Primary language'), validators=[DataRequired()], coerce=int, render_kw={'class': 'form-select'})
    default_theme = SelectField(_l('Default theme'), coerce=str, render_kw={'class': 'form-select'})
    additional_css = TextAreaField(_l('Additional CSS'))
    additional_js = TextAreaField(_l('Additional JS'))
    filters = [('subscribed', _l('Subscribed')),
               ('local', _l('Local')),
               ('popular', _l('Popular')),
               ('all', _l('All')),
               ]
    default_filter = SelectField(_l('Default home filter'), choices=filters, validators=[DataRequired()], coerce=str,
                                 render_kw={'class': 'form-select'})
    log_activitypub_json = BooleanField(_l('Log ActivityPub JSON for debugging'))
    public_modlog = BooleanField(_l('Show moderation actions publicly'))
    private_instance = BooleanField(_l('Private instance - require login to browse'))
    show_inoculation_block = BooleanField(_l('Show Rational Discourse Toolkit in sidebar'))
    allow_default_user_add_remote_community = BooleanField(_l('Allow non-admins to add remote communities'))

    submit = SubmitField(_l('Save'))
>>>>>>> 6ed8eabc


class InstanceChooserForm(FlaskForm):
    enable_instance_chooser = BooleanField(_l("Enable instance chooser"))
    elevator_pitch = StringField(
        _l("One-sentence elevator pitch"), validators=[Length(max=90)]
    )
    number_of_admins = IntegerField(_l("Number of admins with emergency access"))
    financial_stability = BooleanField(
        _l("Non-admins donate enough to pay for hosting")
    )
    daily_backups = BooleanField(_l("This instance has automated daily backups"))
    submit = SubmitField(_l("Save"))


class FederationForm(FlaskForm):
    federation_mode = RadioField(
        _l("Federation mode"),
        choices=[
            ("blocklist", _l("Blocklist - deny federation with specified instances")),
            (
                "allowlist",
                _l("Allowlist - only allow federation with specified instances"),
            ),
        ],
        default="blocklist",
    )
    allowlist = TextAreaField(_l("Allow federation with these instances"))
    blocklist = TextAreaField(_l("Deny federation with these instances"))
    defederation_subscription = TextAreaField(
        _l("Auto-defederate from any instance defederated by")
    )
    blocked_phrases = TextAreaField(
        _l("Discard all posts, comments and PMs with these phrases (one per line)")
    )
    blocked_actors = TextAreaField(
        _l(
            "Discard all posts and comments by users with these words in their name (one per line)"
        )
    )
    blocked_bio = TextAreaField(
        _l(
            "Discard all posts and comments by users with these phrases in their bio (one per line)"
        )
    )
    auto_add_remote_communities = BooleanField(
        _l("Automatically add new remote communities")
    )
    submit = SubmitField(_l("Save"))


class CloseInstanceForm(FlaskForm):
    announcement = TextAreaField(
        _l("Closing down announcement for home page"), validators=[DataRequired()]
    )
    submit = SubmitField(_l("Yes, close my instance"))


class PreLoadCommunitiesForm(FlaskForm):
    communities_num = IntegerField(_l("Number of Communities to add"), default=25)
    pre_load_submit = SubmitField(_l("Add Communities"))


class RemoteInstanceScanForm(FlaskForm):
    remote_url = StringField(_l("Remote Server"), validators=[DataRequired()])
    communities_requested = IntegerField(_l("Number of Communities to add"), default=25)
    minimum_posts = IntegerField(
        _l("Communities must have at least this many posts"), default=100
    )
    minimum_active_users = IntegerField(
        _l("Communities must have at least this many active users in the past week."),
        default=100,
    )
    dry_run = BooleanField(_l("Dry Run"))
    remote_scan_submit = SubmitField(_l("Scan"))


class ImportExportBannedListsForm(FlaskForm):
    import_file = FileField(_l("Import Bans List Json File"))
    import_submit = SubmitField(_l("Import"))
    export_submit = SubmitField(_l("Export"))


class EditCommunityForm(FlaskForm):
<<<<<<< HEAD
    title = StringField(_l("Title"), validators=[DataRequired()])
    url = StringField(_l("Url"), validators=[DataRequired()])
    description = TextAreaField(_l("Description"))
    icon_file = FileField(_l("Icon image"))
    banner_file = FileField(_l("Banner image"))
    rules = TextAreaField(_l("Rules"))
    nsfw = BooleanField(_l("NSFW community"))
    banned = BooleanField(_l("Banned - no new posts accepted"))
    local_only = BooleanField(_l("Only accept posts from current instance"))
    restricted_to_mods = BooleanField(_l("Only moderators can post"))
    new_mods_wanted = BooleanField(_l("New moderators wanted"))
    show_popular = BooleanField(_l("Posts can be popular"))
    show_all = BooleanField(_l("Posts show in All list"))
    low_quality = BooleanField(
        _l("Low quality / toxic - upvotes in here don't add to reputation")
    )
    options = [
        (-1, _l("Forever")),
        (7, _l("1 week")),
        (14, _l("2 weeks")),
        (28, _l("1 month")),
        (56, _l("2 months")),
        (84, _l("3 months")),
        (168, _l("6 months")),
        (365, _l("1 year")),
        (730, _l("2 years")),
        (1825, _l("5 years")),
        (3650, _l("10 years")),
    ]
    content_retention = SelectField(
        _l("Retain content"),
        choices=options,
        default=1,
        coerce=int,
        render_kw={"class": "form-select"},
    )
    topic = SelectField(
        _l("Topic"),
        coerce=int,
        validators=[Optional()],
        render_kw={"class": "form-select"},
    )
    layouts = [
        ("", _l("List")),
        ("masonry", _l("Masonry")),
        ("masonry_wide", _l("Wide masonry")),
    ]
    default_layout = SelectField(
        _l("Layout"),
        coerce=str,
        choices=layouts,
        validators=[Optional()],
        render_kw={"class": "form-select"},
    )
    posting_warning = StringField(
        _l("Posting warning"), validators=[Optional(), Length(min=3, max=512)]
    )
    languages = SelectMultipleField(
        _l("Languages"),
        coerce=int,
        validators=[Optional()],
        render_kw={"class": "form-select"},
    )
    ignore_remote_language = BooleanField(_l("Override remote language setting"))
    can_be_archived = BooleanField(_l("Old posts can be archived"))
    submit = SubmitField(_l("Save"))
=======
    title = StringField(_l('Title'), validators=[DataRequired()])
    url = StringField(_l('Url'), validators=[DataRequired()])
    description = TextAreaField(_l('Description'))
    icon_file = FileField(_l('Icon image'))
    banner_file = FileField(_l('Banner image'))
    rules = TextAreaField(_l('Rules'))
    nsfw = BooleanField(_l('NSFW community'))
    banned = BooleanField(_l('Banned - no new posts accepted'))
    local_only = BooleanField(_l('Only accept posts from current instance'))
    restricted_to_mods = BooleanField(_l('Only moderators can post'))
    new_mods_wanted = BooleanField(_l('New moderators wanted'))
    show_popular = BooleanField(_l('Posts can be popular'))
    show_all = BooleanField(_l('Posts show in All list'))
    low_quality = BooleanField(_l("Low quality / toxic - upvotes in here don't add to reputation"))
    options = [(-1, _l('Forever')),
               (7, _l('1 week')),
               (14, _l('2 weeks')),
               (28, _l('1 month')),
               (56, _l('2 months')),
               (84, _l('3 months')),
               (168, _l('6 months')),
               (365, _l('1 year')),
               (730, _l('2 years')),
               (1825, _l('5 years')),
               (3650, _l('10 years')),
             ]
    content_retention = SelectField(_l('Retain content'), choices=options, default=1, coerce=int, render_kw={'class': 'form-select'})
    topic = SelectField(_l('Topic'), coerce=int, validators=[Optional()], render_kw={'class': 'form-select'})
    layouts = [('', _l('List')),
               ('masonry', _l('Masonry')),
               ('masonry_wide', _l('Wide masonry'))]
    default_layout = SelectField(_l('Layout'), coerce=str, choices=layouts, validators=[Optional()], render_kw={'class': 'form-select'})
    posting_warning = StringField(_l('Posting warning'), validators=[Optional(), Length(min=3, max=512)])
    languages = SelectMultipleField(_l('Languages'), coerce=int, validators=[Optional()], render_kw={'class': 'form-select'})
    ignore_remote_language = BooleanField(_l('Override remote language setting'))
    always_translate = BooleanField(_l('Always show translation icon on posts'))
    can_be_archived = BooleanField(_l('Old posts can be archived'))
    submit = SubmitField(_l('Save'))
>>>>>>> 6ed8eabc

    def validate(self, extra_validators=None):
        if not super().validate():
            return False
        if self.url.data.strip() == "":
            self.url.errors.append(_l("Url is required."))
            return False
        # commented out as PeerTube and NodeBB can both use dashes in their URLs
        # else:
        #    if '-' in self.url.data.strip():
        #        self.url.errors.append(_l('- cannot be in Url. Use _ instead?'))
        #        return False
        return True


class EditTopicForm(FlaskForm):
    name = StringField(
        _l("Name"),
        validators=[DataRequired()],
        render_kw={"title": _l("Human readable name for the topic.")},
    )
    machine_name = StringField(
        _l("Slug"),
        validators=[DataRequired()],
        render_kw={
            "title": _l("A short and unique identifier that becomes part of the URL.")
        },
    )
    parent_id = SelectField(
        _l("Parent topic"),
        coerce=int,
        validators=[Optional()],
        render_kw={"class": "form-select"},
    )
    show_posts_in_children = BooleanField(
        _l("Show posts from child topics"), validators=[Optional()]
    )
    submit = SubmitField(_l("Save"))


class EditInstanceForm(FlaskForm):
    vote_weight = FloatField(_l("Vote weight"))
    dormant = BooleanField(_l("Dormant"))
    gone_forever = BooleanField(_l("Gone forever"))
    trusted = BooleanField(_l("Trusted"))
    hide = BooleanField(_l("Hide from instance chooser"))
    posting_warning = TextAreaField(_l("Posting warning"))
    inbox = StringField(_l("Inbox"))
    submit = SubmitField(_l("Save"))


class CreateOfflineInstanceForm(FlaskForm):
    domain = StringField(_l("Domain (not including https://)"))
    submit = SubmitField(_l("Save"))


class EditBlockedImageForm(FlaskForm):
    hash = TextAreaField(
        _l("Hash"), validators=[DataRequired(), Length(min=256, max=256)]
    )
    file_name = StringField(_l("Filename"), validators=[Optional(), Length(max=256)])
    note = StringField(_l("Note"), validators=[Optional(), Length(max=256)])
    submit = SubmitField(_l("Save"))


class AddBlockedImageForm(FlaskForm):
    url = StringField(_l("Url"), validators=[Optional()])
    hash = TextAreaField(_l("Hash"), validators=[Optional(), Length(min=256, max=256)])
    file_name = StringField(_l("Filename"), validators=[Optional(), Length(max=256)])
    note = StringField(_l("Note"), validators=[Optional(), Length(max=256)])
    submit = SubmitField(_l("Save"))


class AddUserForm(FlaskForm):
    user_name = StringField(
        _l("User name"),
        validators=[DataRequired(), Length(max=50)],
        render_kw={"autofocus": True, "autocomplete": "off"},
    )
    email = StringField(_l("Email address"), validators=[Optional(), Length(max=255)])
    password = PasswordField(
        _l("Password"),
        validators=[DataRequired(), Length(min=8, max=50)],
        render_kw={"autocomplete": "new-password"},
    )
    password2 = PasswordField(
        _l("Repeat password"), validators=[DataRequired(), EqualTo("password")]
    )
    about = TextAreaField(_l("Bio"), validators=[Optional(), Length(min=3, max=5000)])
    matrix_user_id = StringField(
        _l("Matrix User ID"), validators=[Optional(), Length(max=255)]
    )
    profile_file = FileField(_l("Avatar image"))
    banner_file = FileField(_l("Top banner image"))
    bot = BooleanField(_l("This profile is a bot"))
    verified = BooleanField(_l("Email address is verified"))
    banned = BooleanField(_l("Banned"))
    newsletter = BooleanField(_l("Subscribe to email newsletter"))
    hide_type_choices = [
        (0, _l("Show")),
        (1, _l("Hide completely")),
        (2, _l("Blur")),
        (3, _l("Make semi-transparent")),
    ]
    ignore_bots = SelectField(
        _l("Hide posts by bots"),
        choices=hide_type_choices,
        default=0,
        coerce=int,
        render_kw={"class": "form-select"},
    )
    hide_nsfw = SelectField(
        _l("Show NSFW posts"),
        choices=hide_type_choices,
        default=1,
        coerce=int,
        render_kw={"class": "form-select"},
    )
    hide_nsfl = SelectField(
        _l("Show NSFL posts"),
        choices=hide_type_choices,
        default=1,
        coerce=int,
        render_kw={"class": "form-select"},
    )

    role_options = [
        (2, _l("User")),
        (3, _l("Staff")),
        (4, _l("Admin")),
    ]
    role = SelectField(
        _l("Role"),
        choices=role_options,
        default=2,
        coerce=int,
        render_kw={"class": "form-select"},
    )
    submit = SubmitField(_l("Save"))

    def validate_email(self, email):
        user = User.query.filter(
            func.lower(User.email) == func.lower(email.data.strip())
        ).first()
        if user is not None:
            raise ValidationError(
                _l("An account with this email address already exists.")
            )

    def validate_user_name(self, user_name):
        if "@" in user_name.data:
            raise ValidationError(_l("User names cannot contain @."))
        user = (
            User.query.filter(
                func.lower(User.user_name) == func.lower(user_name.data.strip())
            )
            .filter_by(ap_id=None)
            .first()
        )
        if user is not None:
            if user.deleted:
                raise ValidationError(
                    _l("This username was used in the past and cannot be reused.")
                )
            else:
                raise ValidationError(
                    _l("An account with this user name already exists.")
                )
        community = Community.query.filter(
            func.lower(Community.name) == func.lower(user_name.data.strip())
        ).first()
        if community is not None:
            raise ValidationError(
                _l("A community with this name exists so it cannot be used for a user.")
            )

    def validate_password(self, password):
        if not password.data:
            return
        password.data = password.data.strip()
        if (
            password.data == "password"
            or password.data == "12345678"
            or password.data == "1234567890"
        ):
            raise ValidationError(_l("This password is too common."))

        first_char = password.data[0]  # the first character in the string

        all_the_same = True
        # Compare all characters to the first character
        for char in password.data:
            if char != first_char:
                all_the_same = False
        if all_the_same:
            raise ValidationError(_l("This password is not secure."))

        if (
            password.data == "password"
            or password.data == "12345678"
            or password.data == "1234567890"
        ):
            raise ValidationError(_l("This password is too common."))


class EditUserForm(FlaskForm):
    bot = BooleanField(_l("This profile is a bot"))
    bot_override = BooleanField(_l("Flag their posts as from a bot"))
    suppress_crossposts = BooleanField(_l("Hide cross-posts by this user"))
    verified = BooleanField(_l("Email address is verified"))
    banned = BooleanField(_l("Banned"))
    ban_posts = BooleanField(_l("Ban posts"))
    ban_comments = BooleanField(_l("Ban comments"))
    hide_type_choices = [
        (0, _l("Show")),
        (1, _l("Hide completely")),
        (2, _l("Blur")),
        (3, _l("Make semi-transparent")),
    ]
    hide_nsfw = SelectField(
        _l("Show NSFW posts"),
        choices=hide_type_choices,
        default=1,
        coerce=int,
        render_kw={"class": "form-select"},
    )
    hide_nsfl = SelectField(
        _l("Show NSFL posts"),
        choices=hide_type_choices,
        default=1,
        coerce=int,
        render_kw={"class": "form-select"},
    )
    role_options = [
        (2, _l("User")),
        (3, _l("Staff")),
        (4, _l("Admin")),
    ]
    role = SelectField(
        _l("Role"),
        choices=role_options,
        default=2,
        coerce=int,
        render_kw={"class": "form-select"},
    )
    remove_avatar = BooleanField(_l("Remove avatar"))
    remove_banner = BooleanField(_l("Remove banner"))
    submit = SubmitField(_l("Save"))


class SendNewsletterForm(FlaskForm):
    subject = StringField(_l("Subject"), validators=[DataRequired()])
    body_text = TextAreaField(
        _l("Body (text)"), render_kw={"rows": 10}, validators=[DataRequired()]
    )
    body_html = TextAreaField(
        _l("Body (html)"), render_kw={"rows": 20}, validators=[DataRequired()]
    )
    test = BooleanField(_l("Test mode"), render_kw={"checked": True})
    submit = SubmitField(_l("Send newsletter"))


class MoveCommunityForm(FlaskForm):
    new_url = StringField(_l("New url"), validators=[DataRequired()])
    new_owner = BooleanField(_l("Set new owner"))
    submit = SubmitField(_l("Submit"))

    def validate_new_url(self, new_url):
        existing_community = Community.query.filter(
            Community.ap_id == None, Community.name == new_url.data.lower()
        ).first()
        if existing_community:
            raise ValidationError(_l("A local community at that url already exists"))


class CmsPageForm(FlaskForm):
    url = StringField(
        _l("URL path"),
        validators=[DataRequired(), Length(max=100)],
        render_kw={"placeholder": _l("e.g., /about-us")},
    )
    title = StringField(_l("Page title"), validators=[DataRequired(), Length(max=255)])
    body = TextAreaField(
        _l("Content (Markdown)"),
        validators=[DataRequired()],
        render_kw={
            "rows": 15,
            "placeholder": _l("Write your content in Markdown format..."),
        },
    )
    submit = SubmitField(_l("Save"))

    def __init__(self, original_page=None, *args, **kwargs):
        super().__init__(*args, **kwargs)
        self.original_page = original_page

    def validate_url(self, url):
        if not url.data.startswith("/"):
            url.data = "/" + url.data

        # Check if another page already uses this URL (excluding the current page if editing)
        existing_page = CmsPage.query.filter_by(url=url.data).first()
        if existing_page and (
            not self.original_page or existing_page.id != self.original_page.id
        ):
            raise ValidationError(_l("A page with this URL already exists."))<|MERGE_RESOLUTION|>--- conflicted
+++ resolved
@@ -42,7 +42,6 @@
     announcement = TextAreaField(_l("Announcement at top of home page"))
     legal_information = TextAreaField(_l("Legal information"))
     tos_url = StringField(_l("Terms of service url"), validators=[Length(max=255)])
-    privacy_url = StringField(_l("Privacy policy url"), validators=[Length(max=255)])
     contact_email = EmailField(
         _l("General instance contact email address"),
         validators=[DataRequired(), Length(min=5, max=255)],
@@ -51,7 +50,6 @@
 
 
 class SiteMiscForm(FlaskForm):
-<<<<<<< HEAD
     enable_downvotes = BooleanField(_l("Enable downvotes"))
     enable_gif_reply_rep_decrease = BooleanField(
         _l("Decrease reputation when posting only a gif as a comment")
@@ -139,51 +137,11 @@
     show_inoculation_block = BooleanField(
         _l("Show Rational Discourse Toolkit in sidebar")
     )
-
-    submit = SubmitField(_l("Save"))
-=======
-    enable_downvotes = BooleanField(_l('Enable downvotes'))
-    enable_gif_reply_rep_decrease = BooleanField(_l('Decrease reputation when posting only a gif as a comment'))
-    enable_chan_image_filter = BooleanField(_l('Decrease reputation when an image post matches the 4chan filter'))
-    enable_this_comment_filter = BooleanField(_l('Filter out comments that are simply a form of "this"'))
-    meme_comms_low_quality = BooleanField(_l('Meme communities = low-quality'))
-    allow_local_image_posts = BooleanField(_l('Allow local image posts'))
-    enable_nsfw = BooleanField(_l('Allow NSFW communities'))
-    enable_nsfl = BooleanField(_l('Allow NSFL communities and posts'))
-    nsfw_country_restriction = TextAreaField(_l('Bar people from these countries from accessing NSFW and NSFL content'))
-    community_creation_admin_only = BooleanField(_l('Only admins can create new local communities'))
-    reports_email_admins = BooleanField(_l('Notify admins about reports, not just moderators'))
-    email_verification = BooleanField(_l('Require new accounts to verify their email address'))
-    captcha_enabled = BooleanField(_l('Require CAPTCHA for new account registration'))
-    types = [('Open', _l('Open')), ('RequireApplication', _l('Require application')), ('Closed', _l('Closed'))]
-    registration_mode = SelectField(_l('Registration mode'), choices=types, default=1, coerce=str, render_kw={'class': 'form-select'})
-    application_question = TextAreaField(_l('Question to ask people applying for an account'))
-    registration_approved_email = TextAreaField(_l('Registration approved email'), render_kw={'rows': '5'})
-
-    choose_topics = BooleanField(_l('Provide a list of topics to subscribe to'))
-    filter_selection = BooleanField(_l('Trump Musk filter setup'))
-    auto_decline_countries = TextAreaField(_l('Ignore registrations from these countries'))
-    auto_decline_referrers = TextAreaField(_l('Block registrations from these referrers (one per line)'))
-    ban_check_servers = TextAreaField(_l('Warn if new account banned from these instances'))
-    language_id = SelectField(_l('Primary language'), validators=[DataRequired()], coerce=int, render_kw={'class': 'form-select'})
-    default_theme = SelectField(_l('Default theme'), coerce=str, render_kw={'class': 'form-select'})
-    additional_css = TextAreaField(_l('Additional CSS'))
-    additional_js = TextAreaField(_l('Additional JS'))
-    filters = [('subscribed', _l('Subscribed')),
-               ('local', _l('Local')),
-               ('popular', _l('Popular')),
-               ('all', _l('All')),
-               ]
-    default_filter = SelectField(_l('Default home filter'), choices=filters, validators=[DataRequired()], coerce=str,
-                                 render_kw={'class': 'form-select'})
-    log_activitypub_json = BooleanField(_l('Log ActivityPub JSON for debugging'))
-    public_modlog = BooleanField(_l('Show moderation actions publicly'))
-    private_instance = BooleanField(_l('Private instance - require login to browse'))
-    show_inoculation_block = BooleanField(_l('Show Rational Discourse Toolkit in sidebar'))
-    allow_default_user_add_remote_community = BooleanField(_l('Allow non-admins to add remote communities'))
-
-    submit = SubmitField(_l('Save'))
->>>>>>> 6ed8eabc
+    allow_default_user_add_remote_community = BooleanField(
+        _l("Allow non-admins to add remote communities")
+    )
+
+    submit = SubmitField(_l("Save"))
 
 
 class InstanceChooserForm(FlaskForm):
@@ -268,7 +226,6 @@
 
 
 class EditCommunityForm(FlaskForm):
-<<<<<<< HEAD
     title = StringField(_l("Title"), validators=[DataRequired()])
     url = StringField(_l("Url"), validators=[DataRequired()])
     description = TextAreaField(_l("Description"))
@@ -333,48 +290,9 @@
         render_kw={"class": "form-select"},
     )
     ignore_remote_language = BooleanField(_l("Override remote language setting"))
+    always_translate = BooleanField(_l("Always show translation icon on posts"))
     can_be_archived = BooleanField(_l("Old posts can be archived"))
     submit = SubmitField(_l("Save"))
-=======
-    title = StringField(_l('Title'), validators=[DataRequired()])
-    url = StringField(_l('Url'), validators=[DataRequired()])
-    description = TextAreaField(_l('Description'))
-    icon_file = FileField(_l('Icon image'))
-    banner_file = FileField(_l('Banner image'))
-    rules = TextAreaField(_l('Rules'))
-    nsfw = BooleanField(_l('NSFW community'))
-    banned = BooleanField(_l('Banned - no new posts accepted'))
-    local_only = BooleanField(_l('Only accept posts from current instance'))
-    restricted_to_mods = BooleanField(_l('Only moderators can post'))
-    new_mods_wanted = BooleanField(_l('New moderators wanted'))
-    show_popular = BooleanField(_l('Posts can be popular'))
-    show_all = BooleanField(_l('Posts show in All list'))
-    low_quality = BooleanField(_l("Low quality / toxic - upvotes in here don't add to reputation"))
-    options = [(-1, _l('Forever')),
-               (7, _l('1 week')),
-               (14, _l('2 weeks')),
-               (28, _l('1 month')),
-               (56, _l('2 months')),
-               (84, _l('3 months')),
-               (168, _l('6 months')),
-               (365, _l('1 year')),
-               (730, _l('2 years')),
-               (1825, _l('5 years')),
-               (3650, _l('10 years')),
-             ]
-    content_retention = SelectField(_l('Retain content'), choices=options, default=1, coerce=int, render_kw={'class': 'form-select'})
-    topic = SelectField(_l('Topic'), coerce=int, validators=[Optional()], render_kw={'class': 'form-select'})
-    layouts = [('', _l('List')),
-               ('masonry', _l('Masonry')),
-               ('masonry_wide', _l('Wide masonry'))]
-    default_layout = SelectField(_l('Layout'), coerce=str, choices=layouts, validators=[Optional()], render_kw={'class': 'form-select'})
-    posting_warning = StringField(_l('Posting warning'), validators=[Optional(), Length(min=3, max=512)])
-    languages = SelectMultipleField(_l('Languages'), coerce=int, validators=[Optional()], render_kw={'class': 'form-select'})
-    ignore_remote_language = BooleanField(_l('Override remote language setting'))
-    always_translate = BooleanField(_l('Always show translation icon on posts'))
-    can_be_archived = BooleanField(_l('Old posts can be archived'))
-    submit = SubmitField(_l('Save'))
->>>>>>> 6ed8eabc
 
     def validate(self, extra_validators=None):
         if not super().validate():
