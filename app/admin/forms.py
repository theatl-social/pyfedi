from flask_wtf import FlaskForm
from flask_wtf.file import FileRequired, FileAllowed
from sqlalchemy import func
from wtforms import (
    StringField,
    PasswordField,
    SubmitField,
    EmailField,
    HiddenField,
    BooleanField,
    TextAreaField,
    SelectField,
    FileField,
    IntegerField,
    FloatField,
    RadioField,
)
from wtforms.fields.choices import SelectMultipleField
from wtforms.validators import (
    ValidationError,
    DataRequired,
    Email,
    EqualTo,
    Length,
    Optional,
)
from flask_babel import _, lazy_gettext as _l

from app.models import Community, User, CmsPage


class SiteProfileForm(FlaskForm):
    name = StringField(_l("Site Name"))
    description = StringField(_l("Tagline"))
    icon = FileField(
        _l("Icon"),
        validators=[FileAllowed(["jpg", "jpeg", "png", "webp", "svg"], "Images only!")],
        render_kw={"accept": "image/*"},
    )
    sidebar = TextAreaField(_l("Sidebar"))
    about = TextAreaField(_l("About"))
    announcement = TextAreaField(_l("Announcement at top of home page"))
    legal_information = TextAreaField(_l("Legal information"))
    tos_url = StringField(_l("Terms of service url"), validators=[Length(max=255)])
    contact_email = EmailField(
        _l("General instance contact email address"),
        validators=[DataRequired(), Length(min=5, max=255)],
    )
    submit = SubmitField(_l("Save"))


class SiteMiscForm(FlaskForm):
    enable_downvotes = BooleanField(_l("Enable downvotes"))
    enable_gif_reply_rep_decrease = BooleanField(
        _l("Decrease reputation when posting only a gif as a comment")
    )
    enable_chan_image_filter = BooleanField(
        _l("Decrease reputation when an image post matches the 4chan filter")
    )
    enable_this_comment_filter = BooleanField(
        _l('Filter out comments that are simply a form of "this"')
    )
    meme_comms_low_quality = BooleanField(_l("Meme communities = low-quality"))
    allow_local_image_posts = BooleanField(_l("Allow local image posts"))
    enable_nsfw = BooleanField(_l("Allow NSFW communities"))
    enable_nsfl = BooleanField(_l("Allow NSFL communities and posts"))
    nsfw_country_restriction = TextAreaField(
        _l("Bar people from these countries from accessing NSFW and NSFL content")
    )
    community_creation_admin_only = BooleanField(
        _l("Only admins can create new local communities")
    )
    reports_email_admins = BooleanField(
        _l("Notify admins about reports, not just moderators")
    )
    email_verification = BooleanField(
        _l("Require new accounts to verify their email address")
    )
    captcha_enabled = BooleanField(_l("Require CAPTCHA for new account registration"))
    types = [
        ("Open", _l("Open")),
        ("RequireApplication", _l("Require application")),
        ("Closed", _l("Closed")),
    ]
    registration_mode = SelectField(
        _l("Registration mode"),
        choices=types,
        default=1,
        coerce=str,
        render_kw={"class": "form-select"},
    )
    application_question = TextAreaField(
        _l("Question to ask people applying for an account")
    )
    registration_approved_email = TextAreaField(
        _l("Registration approved email"), render_kw={"rows": "5"}
    )

    choose_topics = BooleanField(_l("Provide a list of topics to subscribe to"))
    filter_selection = BooleanField(_l("Trump Musk filter setup"))
    auto_decline_countries = TextAreaField(
        _l("Ignore registrations from these countries")
    )
    auto_decline_referrers = TextAreaField(
        _l("Block registrations from these referrers (one per line)")
    )
    ban_check_servers = TextAreaField(
        _l("Warn if new account banned from these instances")
    )
    language_id = SelectField(
        _l("Primary language"),
        validators=[DataRequired()],
        coerce=int,
        render_kw={"class": "form-select"},
    )
    default_theme = SelectField(
        _l("Default theme"), coerce=str, render_kw={"class": "form-select"}
    )
    additional_css = TextAreaField(_l("Additional CSS"))
    additional_js = TextAreaField(_l("Additional JS"))
    filters = [
        ("subscribed", _l("Subscribed")),
        ("local", _l("Local")),
        ("popular", _l("Popular")),
        ("all", _l("All")),
    ]
    default_filter = SelectField(
        _l("Default home filter"),
        choices=filters,
        validators=[DataRequired()],
        coerce=str,
        render_kw={"class": "form-select"},
    )
    log_activitypub_json = BooleanField(_l("Log ActivityPub JSON for debugging"))
    public_modlog = BooleanField(_l("Show moderation actions publicly"))
    private_instance = BooleanField(_l("Private instance - require login to browse"))
    show_inoculation_block = BooleanField(
        _l("Show Rational Discourse Toolkit in sidebar")
    )
    allow_default_user_add_remote_community = BooleanField(
        _l("Allow non-admins to add remote communities")
    )

    submit = SubmitField(_l("Save"))


class InstanceChooserForm(FlaskForm):
    enable_instance_chooser = BooleanField(_l("Enable instance chooser"))
    elevator_pitch = StringField(
        _l("One-sentence elevator pitch"), validators=[Length(max=90)]
    )
    number_of_admins = IntegerField(_l("Number of admins with emergency access"))
    financial_stability = BooleanField(
        _l("Non-admins donate enough to pay for hosting")
    )
    daily_backups = BooleanField(_l("This instance has automated daily backups"))
    submit = SubmitField(_l("Save"))


class FederationForm(FlaskForm):
    federation_mode = RadioField(
        _l("Federation mode"),
        choices=[
            ("blocklist", _l("Blocklist - deny federation with specified instances")),
            (
                "allowlist",
                _l("Allowlist - only allow federation with specified instances"),
            ),
        ],
        default="blocklist",
    )
    allowlist = TextAreaField(_l("Allow federation with these instances"))
    blocklist = TextAreaField(_l("Deny federation with these instances"))
    defederation_subscription = TextAreaField(
        _l("Auto-defederate from any instance defederated by")
    )
    blocked_phrases = TextAreaField(
        _l("Discard all posts, comments and PMs with these phrases (one per line)")
    )
    blocked_actors = TextAreaField(
        _l(
            "Discard all posts and comments by users with these words in their name (one per line)"
        )
    )
    blocked_bio = TextAreaField(
        _l(
            "Discard all posts and comments by users with these phrases in their bio (one per line)"
        )
    )
    auto_add_remote_communities = BooleanField(
        _l("Automatically add new remote communities")
    )
    submit = SubmitField(_l("Save"))


class CloseInstanceForm(FlaskForm):
    announcement = TextAreaField(
        _l("Closing down announcement for home page"), validators=[DataRequired()]
    )
    submit = SubmitField(_l("Yes, close my instance"))


class PreLoadCommunitiesForm(FlaskForm):
    communities_num = IntegerField(_l("Number of Communities to add"), default=25)
    pre_load_submit = SubmitField(_l("Add Communities"))


class RemoteInstanceScanForm(FlaskForm):
    remote_url = StringField(_l("Remote Server"), validators=[DataRequired()])
    communities_requested = IntegerField(_l("Number of Communities to add"), default=25)
    minimum_posts = IntegerField(
        _l("Communities must have at least this many posts"), default=100
    )
    minimum_active_users = IntegerField(
        _l("Communities must have at least this many active users in the past week."),
        default=100,
    )
    dry_run = BooleanField(_l("Dry Run"))
    remote_scan_submit = SubmitField(_l("Scan"))


class ImportExportBannedListsForm(FlaskForm):
    import_file = FileField(_l("Import Bans List Json File"))
    import_submit = SubmitField(_l("Import"))
    export_submit = SubmitField(_l("Export"))


class EditCommunityForm(FlaskForm):
    title = StringField(_l("Title"), validators=[DataRequired()])
    url = StringField(_l("Url"), validators=[DataRequired()])
    description = TextAreaField(_l("Description"))
    icon_file = FileField(_l("Icon image"))
    banner_file = FileField(_l("Banner image"))
    rules = TextAreaField(_l("Rules"))
    nsfw = BooleanField(_l("NSFW community"))
    banned = BooleanField(_l("Banned - no new posts accepted"))
    local_only = BooleanField(_l("Only accept posts from current instance"))
    restricted_to_mods = BooleanField(_l("Only moderators can post"))
    new_mods_wanted = BooleanField(_l("New moderators wanted"))
    show_popular = BooleanField(_l("Posts can be popular"))
    show_all = BooleanField(_l("Posts show in All list"))
    low_quality = BooleanField(
        _l("Low quality / toxic - upvotes in here don't add to reputation")
    )
    options = [
        (-1, _l("Forever")),
        (7, _l("1 week")),
        (14, _l("2 weeks")),
        (28, _l("1 month")),
        (56, _l("2 months")),
        (84, _l("3 months")),
        (168, _l("6 months")),
        (365, _l("1 year")),
        (730, _l("2 years")),
        (1825, _l("5 years")),
        (3650, _l("10 years")),
    ]
    content_retention = SelectField(
        _l("Retain content"),
        choices=options,
        default=1,
        coerce=int,
        render_kw={"class": "form-select"},
    )
    topic = SelectField(
        _l("Topic"),
        coerce=int,
        validators=[Optional()],
        render_kw={"class": "form-select"},
    )
    layouts = [
        ("", _l("List")),
        ("masonry", _l("Masonry")),
        ("masonry_wide", _l("Wide masonry")),
    ]
    default_layout = SelectField(
        _l("Layout"),
        coerce=str,
        choices=layouts,
        validators=[Optional()],
        render_kw={"class": "form-select"},
    )
    posting_warning = StringField(
        _l("Posting warning"), validators=[Optional(), Length(min=3, max=512)]
    )
    languages = SelectMultipleField(
        _l("Languages"),
        coerce=int,
        validators=[Optional()],
        render_kw={"class": "form-select"},
    )
    ignore_remote_language = BooleanField(_l("Override remote language setting"))
    always_translate = BooleanField(_l("Always show translation icon on posts"))
    can_be_archived = BooleanField(_l("Old posts can be archived"))
    submit = SubmitField(_l("Save"))

    def validate(self, extra_validators=None):
        if not super().validate():
            return False
        if self.url.data.strip() == "":
            self.url.errors.append(_l("Url is required."))
            return False
        # commented out as PeerTube and NodeBB can both use dashes in their URLs
        # else:
        #    if '-' in self.url.data.strip():
        #        self.url.errors.append(_l('- cannot be in Url. Use _ instead?'))
        #        return False
        return True


class EditTopicForm(FlaskForm):
    name = StringField(
        _l("Name"),
        validators=[DataRequired()],
        render_kw={"title": _l("Human readable name for the topic.")},
    )
    machine_name = StringField(
        _l("Slug"),
        validators=[DataRequired()],
        render_kw={
            "title": _l("A short and unique identifier that becomes part of the URL.")
        },
    )
    parent_id = SelectField(
        _l("Parent topic"),
        coerce=int,
        validators=[Optional()],
        render_kw={"class": "form-select"},
    )
    show_posts_in_children = BooleanField(
        _l("Show posts from child topics"), validators=[Optional()]
    )
    submit = SubmitField(_l("Save"))


class EditInstanceForm(FlaskForm):
    vote_weight = FloatField(_l("Vote weight"))
    dormant = BooleanField(_l("Dormant"))
    gone_forever = BooleanField(_l("Gone forever"))
    trusted = BooleanField(_l("Trusted"))
    hide = BooleanField(_l("Hide from instance chooser"))
    posting_warning = TextAreaField(_l("Posting warning"))
    inbox = StringField(_l("Inbox"))
    submit = SubmitField(_l("Save"))


class CreateOfflineInstanceForm(FlaskForm):
    domain = StringField(_l("Domain (not including https://)"))
    submit = SubmitField(_l("Save"))


class EditBlockedImageForm(FlaskForm):
    hash = TextAreaField(
        _l("Hash"), validators=[DataRequired(), Length(min=256, max=256)]
    )
    file_name = StringField(_l("Filename"), validators=[Optional(), Length(max=256)])
    note = StringField(_l("Note"), validators=[Optional(), Length(max=256)])
    submit = SubmitField(_l("Save"))


class AddBlockedImageForm(FlaskForm):
    url = StringField(_l("Url"), validators=[Optional()])
    hash = TextAreaField(_l("Hash"), validators=[Optional(), Length(min=256, max=256)])
    file_name = StringField(_l("Filename"), validators=[Optional(), Length(max=256)])
    note = StringField(_l("Note"), validators=[Optional(), Length(max=256)])
    submit = SubmitField(_l("Save"))


class AddUserForm(FlaskForm):
    user_name = StringField(
        _l("User name"),
        validators=[DataRequired(), Length(max=50)],
        render_kw={"autofocus": True, "autocomplete": "off"},
    )
    email = StringField(_l("Email address"), validators=[Optional(), Length(max=255)])
    password = PasswordField(
        _l("Password"),
        validators=[DataRequired(), Length(min=8, max=50)],
        render_kw={"autocomplete": "new-password"},
    )
    password2 = PasswordField(
        _l("Repeat password"), validators=[DataRequired(), EqualTo("password")]
    )
    about = TextAreaField(_l("Bio"), validators=[Optional(), Length(min=3, max=5000)])
    matrix_user_id = StringField(
        _l("Matrix User ID"), validators=[Optional(), Length(max=255)]
    )
    profile_file = FileField(_l("Avatar image"))
    banner_file = FileField(_l("Top banner image"))
    bot = BooleanField(_l("This profile is a bot"))
    verified = BooleanField(_l("Email address is verified"))
    banned = BooleanField(_l("Banned"))
    newsletter = BooleanField(_l("Subscribe to email newsletter"))
    hide_type_choices = [
        (0, _l("Show")),
        (1, _l("Hide completely")),
        (2, _l("Blur")),
        (3, _l("Make semi-transparent")),
    ]
    ignore_bots = SelectField(
        _l("Hide posts by bots"),
        choices=hide_type_choices,
        default=0,
        coerce=int,
        render_kw={"class": "form-select"},
    )
    hide_nsfw = SelectField(
        _l("Show NSFW posts"),
        choices=hide_type_choices,
        default=1,
        coerce=int,
        render_kw={"class": "form-select"},
    )
    hide_nsfl = SelectField(
        _l("Show NSFL posts"),
        choices=hide_type_choices,
        default=1,
        coerce=int,
        render_kw={"class": "form-select"},
    )

    role_options = [
        (2, _l("User")),
        (3, _l("Staff")),
        (4, _l("Admin")),
    ]
    role = SelectField(
        _l("Role"),
        choices=role_options,
        default=2,
        coerce=int,
        render_kw={"class": "form-select"},
    )
    submit = SubmitField(_l("Save"))

    def validate_email(self, email):
        user = User.query.filter(
            func.lower(User.email) == func.lower(email.data.strip())
        ).first()
        if user is not None:
            raise ValidationError(
                _l("An account with this email address already exists.")
            )

    def validate_user_name(self, user_name):
        if "@" in user_name.data:
            raise ValidationError(_l("User names cannot contain @."))
        user = (
            User.query.filter(
                func.lower(User.user_name) == func.lower(user_name.data.strip())
            )
            .filter_by(ap_id=None)
            .first()
        )
        if user is not None:
            if user.deleted:
                raise ValidationError(
                    _l("This username was used in the past and cannot be reused.")
                )
            else:
                raise ValidationError(
                    _l("An account with this user name already exists.")
                )
        community = Community.query.filter(
            func.lower(Community.name) == func.lower(user_name.data.strip())
        ).first()
        if community is not None:
            raise ValidationError(
                _l("A community with this name exists so it cannot be used for a user.")
            )

    def validate_password(self, password):
        if not password.data:
            return
        password.data = password.data.strip()
        if (
            password.data == "password"
            or password.data == "12345678"
            or password.data == "1234567890"
        ):
            raise ValidationError(_l("This password is too common."))

        first_char = password.data[0]  # the first character in the string

        all_the_same = True
        # Compare all characters to the first character
        for char in password.data:
            if char != first_char:
                all_the_same = False
        if all_the_same:
            raise ValidationError(_l("This password is not secure."))

        if (
            password.data == "password"
            or password.data == "12345678"
            or password.data == "1234567890"
        ):
            raise ValidationError(_l("This password is too common."))


class EditUserForm(FlaskForm):
<<<<<<< HEAD
    bot = BooleanField(_l("This profile is a bot"))
    bot_override = BooleanField(_l("Flag their posts as from a bot"))
    suppress_crossposts = BooleanField(_l("Hide cross-posts by this user"))
    verified = BooleanField(_l("Email address is verified"))
    banned = BooleanField(_l("Banned"))
    ban_posts = BooleanField(_l("Ban posts"))
    ban_comments = BooleanField(_l("Ban comments"))
    hide_type_choices = [
        (0, _l("Show")),
        (1, _l("Hide completely")),
        (2, _l("Blur")),
        (3, _l("Make semi-transparent")),
    ]
    hide_nsfw = SelectField(
        _l("Show NSFW posts"),
        choices=hide_type_choices,
        default=1,
        coerce=int,
        render_kw={"class": "form-select"},
    )
    hide_nsfl = SelectField(
        _l("Show NSFL posts"),
        choices=hide_type_choices,
        default=1,
        coerce=int,
        render_kw={"class": "form-select"},
    )
    role_options = [
        (2, _l("User")),
        (3, _l("Staff")),
        (4, _l("Admin")),
    ]
    role = SelectField(
        _l("Role"),
        choices=role_options,
        default=2,
        coerce=int,
        render_kw={"class": "form-select"},
    )
    remove_avatar = BooleanField(_l("Remove avatar"))
    remove_banner = BooleanField(_l("Remove banner"))
    submit = SubmitField(_l("Save"))
=======
    bot = BooleanField(_l('This profile is a bot'))
    bot_override = BooleanField(_l('Flag their posts as from a bot'))
    suppress_crossposts = BooleanField(_l('Suppress cross-posts'))
    verified = BooleanField(_l('Email address is verified'))
    banned = BooleanField(_l('Banned'))
    ban_posts = BooleanField(_l('Ban posts'))
    ban_comments = BooleanField(_l('Ban comments'))
    hide_type_choices = [(0, _l('Show')),
                         (1, _l('Hide completely')),
                         (2, _l('Blur')),
                         (3, _l('Make semi-transparent'))]
    hide_nsfw = SelectField(_l('Show NSFW posts'), choices=hide_type_choices, default=1,
                            coerce=int, render_kw={'class': 'form-select'})
    hide_nsfl = SelectField(_l('Show NSFL posts'), choices=hide_type_choices, default=1,
                            coerce=int, render_kw={'class': 'form-select'})
    role_options = [(2, _l('User')),
               (3, _l('Staff')),
               (4, _l('Admin')),
               ]
    role = SelectField(_l('Role'), choices=role_options, default=2, coerce=int, render_kw={'class': 'form-select'})
    remove_avatar = BooleanField(_l('Remove avatar'))
    remove_banner = BooleanField(_l('Remove banner'))
    submit = SubmitField(_l('Save'))
>>>>>>> 2a09edca


class SendNewsletterForm(FlaskForm):
    subject = StringField(_l("Subject"), validators=[DataRequired()])
    body_text = TextAreaField(
        _l("Body (text)"), render_kw={"rows": 10}, validators=[DataRequired()]
    )
    body_html = TextAreaField(
        _l("Body (html)"), render_kw={"rows": 20}, validators=[DataRequired()]
    )
    test = BooleanField(_l("Test mode"), render_kw={"checked": True})
    submit = SubmitField(_l("Send newsletter"))


class MoveCommunityForm(FlaskForm):
    new_url = StringField(_l("New url"), validators=[DataRequired()])
    new_owner = BooleanField(_l("Set new owner"))
    submit = SubmitField(_l("Submit"))

    def validate_new_url(self, new_url):
        existing_community = Community.query.filter(
            Community.ap_id == None, Community.name == new_url.data.lower()
        ).first()
        if existing_community:
            raise ValidationError(_l("A local community at that url already exists"))


class CmsPageForm(FlaskForm):
    url = StringField(
        _l("URL path"),
        validators=[DataRequired(), Length(max=100)],
        render_kw={"placeholder": _l("e.g., /about-us")},
    )
    title = StringField(_l("Page title"), validators=[DataRequired(), Length(max=255)])
    body = TextAreaField(
        _l("Content (Markdown)"),
        validators=[DataRequired()],
        render_kw={
            "rows": 15,
            "placeholder": _l("Write your content in Markdown format..."),
        },
    )
    submit = SubmitField(_l("Save"))

    def __init__(self, original_page=None, *args, **kwargs):
        super().__init__(*args, **kwargs)
        self.original_page = original_page

    def validate_url(self, url):
        if not url.data.startswith("/"):
            url.data = "/" + url.data

        # Check if another page already uses this URL (excluding the current page if editing)
        existing_page = CmsPage.query.filter_by(url=url.data).first()
        if existing_page and (
            not self.original_page or existing_page.id != self.original_page.id
        ):
            raise ValidationError(_l("A page with this URL already exists."))<|MERGE_RESOLUTION|>--- conflicted
+++ resolved
@@ -1,307 +1,170 @@
 from flask_wtf import FlaskForm
 from flask_wtf.file import FileRequired, FileAllowed
 from sqlalchemy import func
-from wtforms import (
-    StringField,
-    PasswordField,
-    SubmitField,
-    EmailField,
-    HiddenField,
-    BooleanField,
-    TextAreaField,
-    SelectField,
-    FileField,
-    IntegerField,
-    FloatField,
-    RadioField,
-)
+from wtforms import StringField, PasswordField, SubmitField, EmailField, HiddenField, BooleanField, TextAreaField, \
+    SelectField, FileField, IntegerField, FloatField, RadioField
 from wtforms.fields.choices import SelectMultipleField
-from wtforms.validators import (
-    ValidationError,
-    DataRequired,
-    Email,
-    EqualTo,
-    Length,
-    Optional,
-)
+from wtforms.validators import ValidationError, DataRequired, Email, EqualTo, Length, Optional
 from flask_babel import _, lazy_gettext as _l
 
 from app.models import Community, User, CmsPage
 
 
 class SiteProfileForm(FlaskForm):
-    name = StringField(_l("Site Name"))
-    description = StringField(_l("Tagline"))
-    icon = FileField(
-        _l("Icon"),
-        validators=[FileAllowed(["jpg", "jpeg", "png", "webp", "svg"], "Images only!")],
-        render_kw={"accept": "image/*"},
-    )
-    sidebar = TextAreaField(_l("Sidebar"))
-    about = TextAreaField(_l("About"))
-    announcement = TextAreaField(_l("Announcement at top of home page"))
-    legal_information = TextAreaField(_l("Legal information"))
-    tos_url = StringField(_l("Terms of service url"), validators=[Length(max=255)])
-    contact_email = EmailField(
-        _l("General instance contact email address"),
-        validators=[DataRequired(), Length(min=5, max=255)],
-    )
-    submit = SubmitField(_l("Save"))
+    name = StringField(_l('Site Name'))
+    description = StringField(_l('Tagline'))
+    icon = FileField(_l('Icon'), validators=[FileAllowed(['jpg', 'jpeg', 'png', 'webp', 'svg'], 'Images only!')],
+                     render_kw={'accept': 'image/*'})
+    sidebar = TextAreaField(_l('Sidebar'))
+    about = TextAreaField(_l('About'))
+    announcement = TextAreaField(_l('Announcement at top of home page'))
+    legal_information = TextAreaField(_l('Legal information'))
+    tos_url = StringField(_l('Terms of service url'), validators=[Length(max=255)])
+    contact_email = EmailField(_l('General instance contact email address'), validators=[DataRequired(), Length(min=5, max=255)])
+    submit = SubmitField(_l('Save'))
 
 
 class SiteMiscForm(FlaskForm):
-    enable_downvotes = BooleanField(_l("Enable downvotes"))
-    enable_gif_reply_rep_decrease = BooleanField(
-        _l("Decrease reputation when posting only a gif as a comment")
-    )
-    enable_chan_image_filter = BooleanField(
-        _l("Decrease reputation when an image post matches the 4chan filter")
-    )
-    enable_this_comment_filter = BooleanField(
-        _l('Filter out comments that are simply a form of "this"')
-    )
-    meme_comms_low_quality = BooleanField(_l("Meme communities = low-quality"))
-    allow_local_image_posts = BooleanField(_l("Allow local image posts"))
-    enable_nsfw = BooleanField(_l("Allow NSFW communities"))
-    enable_nsfl = BooleanField(_l("Allow NSFL communities and posts"))
-    nsfw_country_restriction = TextAreaField(
-        _l("Bar people from these countries from accessing NSFW and NSFL content")
-    )
-    community_creation_admin_only = BooleanField(
-        _l("Only admins can create new local communities")
-    )
-    reports_email_admins = BooleanField(
-        _l("Notify admins about reports, not just moderators")
-    )
-    email_verification = BooleanField(
-        _l("Require new accounts to verify their email address")
-    )
-    captcha_enabled = BooleanField(_l("Require CAPTCHA for new account registration"))
-    types = [
-        ("Open", _l("Open")),
-        ("RequireApplication", _l("Require application")),
-        ("Closed", _l("Closed")),
-    ]
-    registration_mode = SelectField(
-        _l("Registration mode"),
-        choices=types,
-        default=1,
-        coerce=str,
-        render_kw={"class": "form-select"},
-    )
-    application_question = TextAreaField(
-        _l("Question to ask people applying for an account")
-    )
-    registration_approved_email = TextAreaField(
-        _l("Registration approved email"), render_kw={"rows": "5"}
-    )
-
-    choose_topics = BooleanField(_l("Provide a list of topics to subscribe to"))
-    filter_selection = BooleanField(_l("Trump Musk filter setup"))
-    auto_decline_countries = TextAreaField(
-        _l("Ignore registrations from these countries")
-    )
-    auto_decline_referrers = TextAreaField(
-        _l("Block registrations from these referrers (one per line)")
-    )
-    ban_check_servers = TextAreaField(
-        _l("Warn if new account banned from these instances")
-    )
-    language_id = SelectField(
-        _l("Primary language"),
-        validators=[DataRequired()],
-        coerce=int,
-        render_kw={"class": "form-select"},
-    )
-    default_theme = SelectField(
-        _l("Default theme"), coerce=str, render_kw={"class": "form-select"}
-    )
-    additional_css = TextAreaField(_l("Additional CSS"))
-    additional_js = TextAreaField(_l("Additional JS"))
-    filters = [
-        ("subscribed", _l("Subscribed")),
-        ("local", _l("Local")),
-        ("popular", _l("Popular")),
-        ("all", _l("All")),
-    ]
-    default_filter = SelectField(
-        _l("Default home filter"),
-        choices=filters,
-        validators=[DataRequired()],
-        coerce=str,
-        render_kw={"class": "form-select"},
-    )
-    log_activitypub_json = BooleanField(_l("Log ActivityPub JSON for debugging"))
-    public_modlog = BooleanField(_l("Show moderation actions publicly"))
-    private_instance = BooleanField(_l("Private instance - require login to browse"))
-    show_inoculation_block = BooleanField(
-        _l("Show Rational Discourse Toolkit in sidebar")
-    )
-    allow_default_user_add_remote_community = BooleanField(
-        _l("Allow non-admins to add remote communities")
-    )
-
-    submit = SubmitField(_l("Save"))
+    enable_downvotes = BooleanField(_l('Enable downvotes'))
+    enable_gif_reply_rep_decrease = BooleanField(_l('Decrease reputation when posting only a gif as a comment'))
+    enable_chan_image_filter = BooleanField(_l('Decrease reputation when an image post matches the 4chan filter'))
+    enable_this_comment_filter = BooleanField(_l('Filter out comments that are simply a form of "this"'))
+    meme_comms_low_quality = BooleanField(_l('Meme communities = low-quality'))
+    allow_local_image_posts = BooleanField(_l('Allow local image posts'))
+    enable_nsfw = BooleanField(_l('Allow NSFW communities'))
+    enable_nsfl = BooleanField(_l('Allow NSFL communities and posts'))
+    nsfw_country_restriction = TextAreaField(_l('Bar people from these countries from accessing NSFW and NSFL content'))
+    community_creation_admin_only = BooleanField(_l('Only admins can create new local communities'))
+    reports_email_admins = BooleanField(_l('Notify admins about reports, not just moderators'))
+    email_verification = BooleanField(_l('Require new accounts to verify their email address'))
+    captcha_enabled = BooleanField(_l('Require CAPTCHA for new account registration'))
+    types = [('Open', _l('Open')), ('RequireApplication', _l('Require application')), ('Closed', _l('Closed'))]
+    registration_mode = SelectField(_l('Registration mode'), choices=types, default=1, coerce=str, render_kw={'class': 'form-select'})
+    application_question = TextAreaField(_l('Question to ask people applying for an account'))
+    registration_approved_email = TextAreaField(_l('Registration approved email'), render_kw={'rows': '5'})
+
+    choose_topics = BooleanField(_l('Provide a list of topics to subscribe to'))
+    filter_selection = BooleanField(_l('Trump Musk filter setup'))
+    auto_decline_countries = TextAreaField(_l('Ignore registrations from these countries'))
+    auto_decline_referrers = TextAreaField(_l('Block registrations from these referrers (one per line)'))
+    ban_check_servers = TextAreaField(_l('Warn if new account banned from these instances'))
+    language_id = SelectField(_l('Primary language'), validators=[DataRequired()], coerce=int, render_kw={'class': 'form-select'})
+    default_theme = SelectField(_l('Default theme'), coerce=str, render_kw={'class': 'form-select'})
+    additional_css = TextAreaField(_l('Additional CSS'))
+    additional_js = TextAreaField(_l('Additional JS'))
+    filters = [('subscribed', _l('Subscribed')),
+               ('local', _l('Local')),
+               ('popular', _l('Popular')),
+               ('all', _l('All')),
+               ]
+    default_filter = SelectField(_l('Default home filter'), choices=filters, validators=[DataRequired()], coerce=str,
+                                 render_kw={'class': 'form-select'})
+    log_activitypub_json = BooleanField(_l('Log ActivityPub JSON for debugging'))
+    public_modlog = BooleanField(_l('Show moderation actions publicly'))
+    private_instance = BooleanField(_l('Private instance - require login to browse'))
+    show_inoculation_block = BooleanField(_l('Show Rational Discourse Toolkit in sidebar'))
+    allow_default_user_add_remote_community = BooleanField(_l('Allow non-admins to add remote communities'))
+
+    submit = SubmitField(_l('Save'))
 
 
 class InstanceChooserForm(FlaskForm):
-    enable_instance_chooser = BooleanField(_l("Enable instance chooser"))
-    elevator_pitch = StringField(
-        _l("One-sentence elevator pitch"), validators=[Length(max=90)]
-    )
-    number_of_admins = IntegerField(_l("Number of admins with emergency access"))
-    financial_stability = BooleanField(
-        _l("Non-admins donate enough to pay for hosting")
-    )
-    daily_backups = BooleanField(_l("This instance has automated daily backups"))
-    submit = SubmitField(_l("Save"))
+    enable_instance_chooser = BooleanField(_l('Enable instance chooser'))
+    elevator_pitch = StringField(_l('One-sentence elevator pitch'), validators=[Length(max=90)])
+    number_of_admins = IntegerField(_l('Number of admins with emergency access'))
+    financial_stability = BooleanField(_l('Non-admins donate enough to pay for hosting'))
+    daily_backups = BooleanField(_l('This instance has automated daily backups'))
+    submit = SubmitField(_l('Save'))
 
 
 class FederationForm(FlaskForm):
-    federation_mode = RadioField(
-        _l("Federation mode"),
-        choices=[
-            ("blocklist", _l("Blocklist - deny federation with specified instances")),
-            (
-                "allowlist",
-                _l("Allowlist - only allow federation with specified instances"),
-            ),
-        ],
-        default="blocklist",
-    )
-    allowlist = TextAreaField(_l("Allow federation with these instances"))
-    blocklist = TextAreaField(_l("Deny federation with these instances"))
-    defederation_subscription = TextAreaField(
-        _l("Auto-defederate from any instance defederated by")
-    )
-    blocked_phrases = TextAreaField(
-        _l("Discard all posts, comments and PMs with these phrases (one per line)")
-    )
-    blocked_actors = TextAreaField(
-        _l(
-            "Discard all posts and comments by users with these words in their name (one per line)"
-        )
-    )
-    blocked_bio = TextAreaField(
-        _l(
-            "Discard all posts and comments by users with these phrases in their bio (one per line)"
-        )
-    )
-    auto_add_remote_communities = BooleanField(
-        _l("Automatically add new remote communities")
-    )
-    submit = SubmitField(_l("Save"))
+    federation_mode = RadioField(_l('Federation mode'), choices=[
+        ('blocklist', _l('Blocklist - deny federation with specified instances')),
+        ('allowlist', _l('Allowlist - only allow federation with specified instances'))
+    ], default='blocklist')
+    allowlist = TextAreaField(_l('Allow federation with these instances'))
+    blocklist = TextAreaField(_l('Deny federation with these instances'))
+    defederation_subscription = TextAreaField(_l('Auto-defederate from any instance defederated by'))
+    blocked_phrases = TextAreaField(_l('Discard all posts, comments and PMs with these phrases (one per line)'))
+    blocked_actors = TextAreaField(_l('Discard all posts and comments by users with these words in their name (one per line)'))
+    blocked_bio = TextAreaField(_l('Discard all posts and comments by users with these phrases in their bio (one per line)'))
+    auto_add_remote_communities = BooleanField(_l('Automatically add new remote communities'))
+    submit = SubmitField(_l('Save'))
 
 
 class CloseInstanceForm(FlaskForm):
-    announcement = TextAreaField(
-        _l("Closing down announcement for home page"), validators=[DataRequired()]
-    )
-    submit = SubmitField(_l("Yes, close my instance"))
+    announcement = TextAreaField(_l('Closing down announcement for home page'), validators=[DataRequired()])
+    submit = SubmitField(_l('Yes, close my instance'))
 
 
 class PreLoadCommunitiesForm(FlaskForm):
-    communities_num = IntegerField(_l("Number of Communities to add"), default=25)
-    pre_load_submit = SubmitField(_l("Add Communities"))
+    communities_num = IntegerField(_l('Number of Communities to add'), default=25)
+    pre_load_submit = SubmitField(_l('Add Communities'))
 
 
 class RemoteInstanceScanForm(FlaskForm):
-    remote_url = StringField(_l("Remote Server"), validators=[DataRequired()])
-    communities_requested = IntegerField(_l("Number of Communities to add"), default=25)
-    minimum_posts = IntegerField(
-        _l("Communities must have at least this many posts"), default=100
-    )
-    minimum_active_users = IntegerField(
-        _l("Communities must have at least this many active users in the past week."),
-        default=100,
-    )
-    dry_run = BooleanField(_l("Dry Run"))
-    remote_scan_submit = SubmitField(_l("Scan"))
+    remote_url = StringField(_l('Remote Server'), validators=[DataRequired()])
+    communities_requested = IntegerField(_l('Number of Communities to add'), default=25)
+    minimum_posts = IntegerField(_l('Communities must have at least this many posts'), default=100)
+    minimum_active_users = IntegerField(_l('Communities must have at least this many active users in the past week.'), default=100)
+    dry_run = BooleanField(_l('Dry Run'))
+    remote_scan_submit = SubmitField(_l('Scan'))
 
 
 class ImportExportBannedListsForm(FlaskForm):
-    import_file = FileField(_l("Import Bans List Json File"))
-    import_submit = SubmitField(_l("Import"))
-    export_submit = SubmitField(_l("Export"))
+    import_file = FileField(_l('Import Bans List Json File'))
+    import_submit = SubmitField(_l('Import'))
+    export_submit = SubmitField(_l('Export'))
 
 
 class EditCommunityForm(FlaskForm):
-    title = StringField(_l("Title"), validators=[DataRequired()])
-    url = StringField(_l("Url"), validators=[DataRequired()])
-    description = TextAreaField(_l("Description"))
-    icon_file = FileField(_l("Icon image"))
-    banner_file = FileField(_l("Banner image"))
-    rules = TextAreaField(_l("Rules"))
-    nsfw = BooleanField(_l("NSFW community"))
-    banned = BooleanField(_l("Banned - no new posts accepted"))
-    local_only = BooleanField(_l("Only accept posts from current instance"))
-    restricted_to_mods = BooleanField(_l("Only moderators can post"))
-    new_mods_wanted = BooleanField(_l("New moderators wanted"))
-    show_popular = BooleanField(_l("Posts can be popular"))
-    show_all = BooleanField(_l("Posts show in All list"))
-    low_quality = BooleanField(
-        _l("Low quality / toxic - upvotes in here don't add to reputation")
-    )
-    options = [
-        (-1, _l("Forever")),
-        (7, _l("1 week")),
-        (14, _l("2 weeks")),
-        (28, _l("1 month")),
-        (56, _l("2 months")),
-        (84, _l("3 months")),
-        (168, _l("6 months")),
-        (365, _l("1 year")),
-        (730, _l("2 years")),
-        (1825, _l("5 years")),
-        (3650, _l("10 years")),
-    ]
-    content_retention = SelectField(
-        _l("Retain content"),
-        choices=options,
-        default=1,
-        coerce=int,
-        render_kw={"class": "form-select"},
-    )
-    topic = SelectField(
-        _l("Topic"),
-        coerce=int,
-        validators=[Optional()],
-        render_kw={"class": "form-select"},
-    )
-    layouts = [
-        ("", _l("List")),
-        ("masonry", _l("Masonry")),
-        ("masonry_wide", _l("Wide masonry")),
-    ]
-    default_layout = SelectField(
-        _l("Layout"),
-        coerce=str,
-        choices=layouts,
-        validators=[Optional()],
-        render_kw={"class": "form-select"},
-    )
-    posting_warning = StringField(
-        _l("Posting warning"), validators=[Optional(), Length(min=3, max=512)]
-    )
-    languages = SelectMultipleField(
-        _l("Languages"),
-        coerce=int,
-        validators=[Optional()],
-        render_kw={"class": "form-select"},
-    )
-    ignore_remote_language = BooleanField(_l("Override remote language setting"))
-    always_translate = BooleanField(_l("Always show translation icon on posts"))
-    can_be_archived = BooleanField(_l("Old posts can be archived"))
-    submit = SubmitField(_l("Save"))
+    title = StringField(_l('Title'), validators=[DataRequired()])
+    url = StringField(_l('Url'), validators=[DataRequired()])
+    description = TextAreaField(_l('Description'))
+    icon_file = FileField(_l('Icon image'))
+    banner_file = FileField(_l('Banner image'))
+    rules = TextAreaField(_l('Rules'))
+    nsfw = BooleanField(_l('NSFW community'))
+    banned = BooleanField(_l('Banned - no new posts accepted'))
+    local_only = BooleanField(_l('Only accept posts from current instance'))
+    restricted_to_mods = BooleanField(_l('Only moderators can post'))
+    new_mods_wanted = BooleanField(_l('New moderators wanted'))
+    show_popular = BooleanField(_l('Posts can be popular'))
+    show_all = BooleanField(_l('Posts show in All list'))
+    low_quality = BooleanField(_l("Low quality / toxic - upvotes in here don't add to reputation"))
+    options = [(-1, _l('Forever')),
+               (7, _l('1 week')),
+               (14, _l('2 weeks')),
+               (28, _l('1 month')),
+               (56, _l('2 months')),
+               (84, _l('3 months')),
+               (168, _l('6 months')),
+               (365, _l('1 year')),
+               (730, _l('2 years')),
+               (1825, _l('5 years')),
+               (3650, _l('10 years')),
+             ]
+    content_retention = SelectField(_l('Retain content'), choices=options, default=1, coerce=int, render_kw={'class': 'form-select'})
+    topic = SelectField(_l('Topic'), coerce=int, validators=[Optional()], render_kw={'class': 'form-select'})
+    layouts = [('', _l('List')),
+               ('masonry', _l('Masonry')),
+               ('masonry_wide', _l('Wide masonry'))]
+    default_layout = SelectField(_l('Layout'), coerce=str, choices=layouts, validators=[Optional()], render_kw={'class': 'form-select'})
+    posting_warning = StringField(_l('Posting warning'), validators=[Optional(), Length(min=3, max=512)])
+    languages = SelectMultipleField(_l('Languages'), coerce=int, validators=[Optional()], render_kw={'class': 'form-select'})
+    ignore_remote_language = BooleanField(_l('Override remote language setting'))
+    always_translate = BooleanField(_l('Always show translation icon on posts'))
+    can_be_archived = BooleanField(_l('Old posts can be archived'))
+    submit = SubmitField(_l('Save'))
 
     def validate(self, extra_validators=None):
         if not super().validate():
             return False
-        if self.url.data.strip() == "":
-            self.url.errors.append(_l("Url is required."))
+        if self.url.data.strip() == '':
+            self.url.errors.append(_l('Url is required.'))
             return False
         # commented out as PeerTube and NodeBB can both use dashes in their URLs
-        # else:
+        #else:
         #    if '-' in self.url.data.strip():
         #        self.url.errors.append(_l('- cannot be in Url. Use _ instead?'))
         #        return False
@@ -309,176 +172,101 @@
 
 
 class EditTopicForm(FlaskForm):
-    name = StringField(
-        _l("Name"),
-        validators=[DataRequired()],
-        render_kw={"title": _l("Human readable name for the topic.")},
-    )
-    machine_name = StringField(
-        _l("Slug"),
-        validators=[DataRequired()],
-        render_kw={
-            "title": _l("A short and unique identifier that becomes part of the URL.")
-        },
-    )
-    parent_id = SelectField(
-        _l("Parent topic"),
-        coerce=int,
-        validators=[Optional()],
-        render_kw={"class": "form-select"},
-    )
-    show_posts_in_children = BooleanField(
-        _l("Show posts from child topics"), validators=[Optional()]
-    )
-    submit = SubmitField(_l("Save"))
+    name = StringField(_l('Name'), validators=[DataRequired()], render_kw={'title': _l('Human readable name for the topic.')})
+    machine_name = StringField(_l('Slug'), validators=[DataRequired()], render_kw={'title': _l('A short and unique identifier that becomes part of the URL.')})
+    parent_id = SelectField(_l('Parent topic'), coerce=int, validators=[Optional()], render_kw={'class': 'form-select'})
+    show_posts_in_children = BooleanField(_l('Show posts from child topics'), validators=[Optional()])
+    submit = SubmitField(_l('Save'))
 
 
 class EditInstanceForm(FlaskForm):
-    vote_weight = FloatField(_l("Vote weight"))
-    dormant = BooleanField(_l("Dormant"))
-    gone_forever = BooleanField(_l("Gone forever"))
-    trusted = BooleanField(_l("Trusted"))
-    hide = BooleanField(_l("Hide from instance chooser"))
-    posting_warning = TextAreaField(_l("Posting warning"))
-    inbox = StringField(_l("Inbox"))
-    submit = SubmitField(_l("Save"))
+    vote_weight = FloatField(_l('Vote weight'))
+    dormant = BooleanField(_l('Dormant'))
+    gone_forever = BooleanField(_l('Gone forever'))
+    trusted = BooleanField(_l('Trusted'))
+    hide = BooleanField(_l('Hide from instance chooser'))
+    posting_warning = TextAreaField(_l('Posting warning'))
+    inbox = StringField(_l('Inbox'))
+    submit = SubmitField(_l('Save'))
 
 
 class CreateOfflineInstanceForm(FlaskForm):
-    domain = StringField(_l("Domain (not including https://)"))
-    submit = SubmitField(_l("Save"))
+    domain = StringField(_l('Domain (not including https://)'))
+    submit = SubmitField(_l('Save'))
 
 
 class EditBlockedImageForm(FlaskForm):
-    hash = TextAreaField(
-        _l("Hash"), validators=[DataRequired(), Length(min=256, max=256)]
-    )
-    file_name = StringField(_l("Filename"), validators=[Optional(), Length(max=256)])
-    note = StringField(_l("Note"), validators=[Optional(), Length(max=256)])
-    submit = SubmitField(_l("Save"))
+    hash = TextAreaField(_l('Hash'), validators=[DataRequired(), Length(min=256, max=256)])
+    file_name = StringField(_l('Filename'), validators=[Optional(), Length(max=256)])
+    note = StringField(_l('Note'), validators=[Optional(), Length(max=256)])
+    submit = SubmitField(_l('Save'))
 
 
 class AddBlockedImageForm(FlaskForm):
-    url = StringField(_l("Url"), validators=[Optional()])
-    hash = TextAreaField(_l("Hash"), validators=[Optional(), Length(min=256, max=256)])
-    file_name = StringField(_l("Filename"), validators=[Optional(), Length(max=256)])
-    note = StringField(_l("Note"), validators=[Optional(), Length(max=256)])
-    submit = SubmitField(_l("Save"))
+    url = StringField(_l('Url'), validators=[Optional()])
+    hash = TextAreaField(_l('Hash'), validators=[Optional(), Length(min=256, max=256)])
+    file_name = StringField(_l('Filename'), validators=[Optional(), Length(max=256)])
+    note = StringField(_l('Note'), validators=[Optional(), Length(max=256)])
+    submit = SubmitField(_l('Save'))
 
 
 class AddUserForm(FlaskForm):
-    user_name = StringField(
-        _l("User name"),
-        validators=[DataRequired(), Length(max=50)],
-        render_kw={"autofocus": True, "autocomplete": "off"},
-    )
-    email = StringField(_l("Email address"), validators=[Optional(), Length(max=255)])
-    password = PasswordField(
-        _l("Password"),
-        validators=[DataRequired(), Length(min=8, max=50)],
-        render_kw={"autocomplete": "new-password"},
-    )
-    password2 = PasswordField(
-        _l("Repeat password"), validators=[DataRequired(), EqualTo("password")]
-    )
-    about = TextAreaField(_l("Bio"), validators=[Optional(), Length(min=3, max=5000)])
-    matrix_user_id = StringField(
-        _l("Matrix User ID"), validators=[Optional(), Length(max=255)]
-    )
-    profile_file = FileField(_l("Avatar image"))
-    banner_file = FileField(_l("Top banner image"))
-    bot = BooleanField(_l("This profile is a bot"))
-    verified = BooleanField(_l("Email address is verified"))
-    banned = BooleanField(_l("Banned"))
-    newsletter = BooleanField(_l("Subscribe to email newsletter"))
-    hide_type_choices = [
-        (0, _l("Show")),
-        (1, _l("Hide completely")),
-        (2, _l("Blur")),
-        (3, _l("Make semi-transparent")),
-    ]
-    ignore_bots = SelectField(
-        _l("Hide posts by bots"),
-        choices=hide_type_choices,
-        default=0,
-        coerce=int,
-        render_kw={"class": "form-select"},
-    )
-    hide_nsfw = SelectField(
-        _l("Show NSFW posts"),
-        choices=hide_type_choices,
-        default=1,
-        coerce=int,
-        render_kw={"class": "form-select"},
-    )
-    hide_nsfl = SelectField(
-        _l("Show NSFL posts"),
-        choices=hide_type_choices,
-        default=1,
-        coerce=int,
-        render_kw={"class": "form-select"},
-    )
-
-    role_options = [
-        (2, _l("User")),
-        (3, _l("Staff")),
-        (4, _l("Admin")),
-    ]
-    role = SelectField(
-        _l("Role"),
-        choices=role_options,
-        default=2,
-        coerce=int,
-        render_kw={"class": "form-select"},
-    )
-    submit = SubmitField(_l("Save"))
+    user_name = StringField(_l('User name'), validators=[DataRequired(), Length(max=50)],
+                            render_kw={'autofocus': True, 'autocomplete': 'off'})
+    email = StringField(_l('Email address'), validators=[Optional(), Length(max=255)])
+    password = PasswordField(_l('Password'), validators=[DataRequired(), Length(min=8, max=50)],
+                             render_kw={'autocomplete': 'new-password'})
+    password2 = PasswordField(_l('Repeat password'), validators=[DataRequired(), EqualTo('password')])
+    about = TextAreaField(_l('Bio'), validators=[Optional(), Length(min=3, max=5000)])
+    matrix_user_id = StringField(_l('Matrix User ID'), validators=[Optional(), Length(max=255)])
+    profile_file = FileField(_l('Avatar image'))
+    banner_file = FileField(_l('Top banner image'))
+    bot = BooleanField(_l('This profile is a bot'))
+    verified = BooleanField(_l('Email address is verified'))
+    banned = BooleanField(_l('Banned'))
+    newsletter = BooleanField(_l('Subscribe to email newsletter'))
+    hide_type_choices = [(0, _l('Show')),
+                         (1, _l('Hide completely')),
+                         (2, _l('Blur')),
+                         (3, _l('Make semi-transparent'))]
+    ignore_bots = SelectField(_l('Hide posts by bots'), choices=hide_type_choices,
+                                 default=0, coerce=int, render_kw={'class': 'form-select'})
+    hide_nsfw = SelectField(_l('Show NSFW posts'), choices=hide_type_choices, default=1,
+                            coerce=int, render_kw={'class': 'form-select'})
+    hide_nsfl = SelectField(_l('Show NSFL posts'), choices=hide_type_choices, default=1,
+                            coerce=int, render_kw={'class': 'form-select'})
+
+    role_options = [(2, _l('User')),
+               (3, _l('Staff')),
+               (4, _l('Admin')),
+               ]
+    role = SelectField(_l('Role'), choices=role_options, default=2, coerce=int, render_kw={'class': 'form-select'})
+    submit = SubmitField(_l('Save'))
 
     def validate_email(self, email):
-        user = User.query.filter(
-            func.lower(User.email) == func.lower(email.data.strip())
-        ).first()
+        user = User.query.filter(func.lower(User.email) == func.lower(email.data.strip())).first()
         if user is not None:
-            raise ValidationError(
-                _l("An account with this email address already exists.")
-            )
+            raise ValidationError(_l('An account with this email address already exists.'))
 
     def validate_user_name(self, user_name):
-        if "@" in user_name.data:
-            raise ValidationError(_l("User names cannot contain @."))
-        user = (
-            User.query.filter(
-                func.lower(User.user_name) == func.lower(user_name.data.strip())
-            )
-            .filter_by(ap_id=None)
-            .first()
-        )
+        if '@' in user_name.data:
+            raise ValidationError(_l('User names cannot contain @.'))
+        user = User.query.filter(func.lower(User.user_name) == func.lower(user_name.data.strip())).filter_by(ap_id=None).first()
         if user is not None:
             if user.deleted:
-                raise ValidationError(
-                    _l("This username was used in the past and cannot be reused.")
-                )
+                raise ValidationError(_l('This username was used in the past and cannot be reused.'))
             else:
-                raise ValidationError(
-                    _l("An account with this user name already exists.")
-                )
-        community = Community.query.filter(
-            func.lower(Community.name) == func.lower(user_name.data.strip())
-        ).first()
+                raise ValidationError(_l('An account with this user name already exists.'))
+        community = Community.query.filter(func.lower(Community.name) == func.lower(user_name.data.strip())).first()
         if community is not None:
-            raise ValidationError(
-                _l("A community with this name exists so it cannot be used for a user.")
-            )
+            raise ValidationError(_l('A community with this name exists so it cannot be used for a user.'))
 
     def validate_password(self, password):
         if not password.data:
             return
         password.data = password.data.strip()
-        if (
-            password.data == "password"
-            or password.data == "12345678"
-            or password.data == "1234567890"
-        ):
-            raise ValidationError(_l("This password is too common."))
+        if password.data == 'password' or password.data == '12345678' or password.data == '1234567890':
+            raise ValidationError(_l('This password is too common.'))
 
         first_char = password.data[0]  # the first character in the string
 
@@ -488,61 +276,13 @@
             if char != first_char:
                 all_the_same = False
         if all_the_same:
-            raise ValidationError(_l("This password is not secure."))
-
-        if (
-            password.data == "password"
-            or password.data == "12345678"
-            or password.data == "1234567890"
-        ):
-            raise ValidationError(_l("This password is too common."))
+            raise ValidationError(_l('This password is not secure.'))
+
+        if password.data == 'password' or password.data == '12345678' or password.data == '1234567890':
+            raise ValidationError(_l('This password is too common.'))
 
 
 class EditUserForm(FlaskForm):
-<<<<<<< HEAD
-    bot = BooleanField(_l("This profile is a bot"))
-    bot_override = BooleanField(_l("Flag their posts as from a bot"))
-    suppress_crossposts = BooleanField(_l("Hide cross-posts by this user"))
-    verified = BooleanField(_l("Email address is verified"))
-    banned = BooleanField(_l("Banned"))
-    ban_posts = BooleanField(_l("Ban posts"))
-    ban_comments = BooleanField(_l("Ban comments"))
-    hide_type_choices = [
-        (0, _l("Show")),
-        (1, _l("Hide completely")),
-        (2, _l("Blur")),
-        (3, _l("Make semi-transparent")),
-    ]
-    hide_nsfw = SelectField(
-        _l("Show NSFW posts"),
-        choices=hide_type_choices,
-        default=1,
-        coerce=int,
-        render_kw={"class": "form-select"},
-    )
-    hide_nsfl = SelectField(
-        _l("Show NSFL posts"),
-        choices=hide_type_choices,
-        default=1,
-        coerce=int,
-        render_kw={"class": "form-select"},
-    )
-    role_options = [
-        (2, _l("User")),
-        (3, _l("Staff")),
-        (4, _l("Admin")),
-    ]
-    role = SelectField(
-        _l("Role"),
-        choices=role_options,
-        default=2,
-        coerce=int,
-        render_kw={"class": "form-select"},
-    )
-    remove_avatar = BooleanField(_l("Remove avatar"))
-    remove_banner = BooleanField(_l("Remove banner"))
-    submit = SubmitField(_l("Save"))
-=======
     bot = BooleanField(_l('This profile is a bot'))
     bot_override = BooleanField(_l('Flag their posts as from a bot'))
     suppress_crossposts = BooleanField(_l('Suppress cross-posts'))
@@ -566,62 +306,44 @@
     remove_avatar = BooleanField(_l('Remove avatar'))
     remove_banner = BooleanField(_l('Remove banner'))
     submit = SubmitField(_l('Save'))
->>>>>>> 2a09edca
 
 
 class SendNewsletterForm(FlaskForm):
-    subject = StringField(_l("Subject"), validators=[DataRequired()])
-    body_text = TextAreaField(
-        _l("Body (text)"), render_kw={"rows": 10}, validators=[DataRequired()]
-    )
-    body_html = TextAreaField(
-        _l("Body (html)"), render_kw={"rows": 20}, validators=[DataRequired()]
-    )
-    test = BooleanField(_l("Test mode"), render_kw={"checked": True})
-    submit = SubmitField(_l("Send newsletter"))
+    subject = StringField(_l('Subject'), validators=[DataRequired()])
+    body_text = TextAreaField(_l('Body (text)'), render_kw={"rows": 10}, validators=[DataRequired()])
+    body_html = TextAreaField(_l('Body (html)'), render_kw={"rows": 20}, validators=[DataRequired()])
+    test = BooleanField(_l('Test mode'), render_kw={'checked': True})
+    submit = SubmitField(_l('Send newsletter'))
 
 
 class MoveCommunityForm(FlaskForm):
-    new_url = StringField(_l("New url"), validators=[DataRequired()])
-    new_owner = BooleanField(_l("Set new owner"))
-    submit = SubmitField(_l("Submit"))
+    new_url = StringField(_l('New url'), validators=[DataRequired()])
+    new_owner = BooleanField(_l('Set new owner'))
+    submit = SubmitField(_l('Submit'))
 
     def validate_new_url(self, new_url):
-        existing_community = Community.query.filter(
-            Community.ap_id == None, Community.name == new_url.data.lower()
-        ).first()
+        existing_community = Community.query.filter(Community.ap_id == None, Community.name == new_url.data.lower()).first()
         if existing_community:
-            raise ValidationError(_l("A local community at that url already exists"))
+            raise ValidationError(_l('A local community at that url already exists'))
 
 
 class CmsPageForm(FlaskForm):
-    url = StringField(
-        _l("URL path"),
-        validators=[DataRequired(), Length(max=100)],
-        render_kw={"placeholder": _l("e.g., /about-us")},
-    )
-    title = StringField(_l("Page title"), validators=[DataRequired(), Length(max=255)])
-    body = TextAreaField(
-        _l("Content (Markdown)"),
-        validators=[DataRequired()],
-        render_kw={
-            "rows": 15,
-            "placeholder": _l("Write your content in Markdown format..."),
-        },
-    )
-    submit = SubmitField(_l("Save"))
+    url = StringField(_l('URL path'), validators=[DataRequired(), Length(max=100)], 
+                      render_kw={'placeholder': _l('e.g., /about-us')})
+    title = StringField(_l('Page title'), validators=[DataRequired(), Length(max=255)])
+    body = TextAreaField(_l('Content (Markdown)'), validators=[DataRequired()], 
+                        render_kw={'rows': 15, 'placeholder': _l('Write your content in Markdown format...')})
+    submit = SubmitField(_l('Save'))
 
     def __init__(self, original_page=None, *args, **kwargs):
         super().__init__(*args, **kwargs)
         self.original_page = original_page
 
     def validate_url(self, url):
-        if not url.data.startswith("/"):
-            url.data = "/" + url.data
-
+        if not url.data.startswith('/'):
+            url.data = '/' + url.data
+        
         # Check if another page already uses this URL (excluding the current page if editing)
         existing_page = CmsPage.query.filter_by(url=url.data).first()
-        if existing_page and (
-            not self.original_page or existing_page.id != self.original_page.id
-        ):
-            raise ValidationError(_l("A page with this URL already exists."))+        if existing_page and (not self.original_page or existing_page.id != self.original_page.id):
+            raise ValidationError(_l('A page with this URL already exists.'))