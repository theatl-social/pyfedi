import os
import re
from datetime import timedelta
from time import sleep
from io import BytesIO
import json as python_json
import shutil

from flask import (
    request,
    flash,
    json,
    url_for,
    current_app,
    redirect,
    g,
    abort,
    send_file,
)
from flask_login import current_user
from flask_babel import _
from slugify import slugify
from sqlalchemy import text, desc, or_
from PIL import Image
from urllib.parse import urlparse
from furl import furl

from app import db, celery, cache
from app.activitypub.routes import (
    process_inbox_request,
    process_delete_request,
    replay_inbox_request,
)
from app.activitypub.signature import post_request, default_context, RsaKeys
from app.activitypub.util import extract_domain_and_actor
from app.admin.constants import ReportTypes
from app.admin.forms import (
    FederationForm,
    SiteMiscForm,
    SiteProfileForm,
    EditCommunityForm,
    EditUserForm,
    EditTopicForm,
    SendNewsletterForm,
    AddUserForm,
    PreLoadCommunitiesForm,
    ImportExportBannedListsForm,
    EditInstanceForm,
    RemoteInstanceScanForm,
    MoveCommunityForm,
    EditBlockedImageForm,
    AddBlockedImageForm,
    CmsPageForm,
    CreateOfflineInstanceForm,
    InstanceChooserForm,
    CloseInstanceForm,
)
from flask_wtf import FlaskForm
from app.admin.util import (
    unsubscribe_from_everything_then_delete,
    unsubscribe_from_community,
    send_newsletter,
    topics_for_form,
    move_community_images_to_here,
)
from app.community.util import save_icon_file, save_banner_file, search_for_community
from app.community.routes import do_subscribe
from app.constants import (
    REPORT_STATE_NEW,
    REPORT_STATE_ESCALATED,
    POST_STATUS_REVIEWING,
    ROLE_ADMIN,
)
from app.email import send_registration_approved_email
from app.models import (
    AllowedInstances,
    BannedInstances,
    ActivityPubLog,
    utcnow,
    Site,
    Community,
    CommunityMember,
    User,
    Instance,
    File,
    Report,
    Topic,
    UserRegistration,
    Role,
    Post,
    PostReply,
    Language,
    RolePermission,
    Domain,
    Tag,
    DefederationSubscription,
    BlockedImage,
    CmsPage,
    Notification,
)
from app.shared.tasks import task_selector
from app.translation import LibreTranslateAPI
from app.utils import (
    render_template,
    permission_required,
    set_setting,
    get_setting,
    gibberish,
    markdown_to_html,
    moderating_communities,
    joined_communities,
    finalize_user_setup,
    theme_list,
    blocked_phrases,
    blocked_referrers,
    topic_tree,
    languages_for_form,
    menu_topics,
    ensure_directory_exists,
    add_to_modlog,
    get_request,
    file_get_contents,
    download_defeds,
    instance_banned,
    login_required,
    referrer,
    community_membership,
    retrieve_image_hash,
    posts_with_blocked_images,
    user_access,
    reported_posts,
    user_notes,
    safe_order_by,
    get_task_session,
    patch_db_session,
    low_value_reposters,
    moderating_communities_ids,
    instance_allowed,
    trusted_instance_ids,
)
from app.admin import bp


@bp.route("/", methods=["GET", "POST"])
@login_required
def admin_home():
    load1, load5, load15 = os.getloadavg()
    if current_app.config["NUM_CPU"] and current_app.config["NUM_CPU"] != 0:
        num_cores = current_app.config["NUM_CPU"]
    else:
        num_cores = os.cpu_count()
    path = os.getcwd()
    usage = shutil.disk_usage(path)

    total = usage.total
    used = usage.used
    percent_used = used / total * 100

    if percent_used > 95:
        disk_usage = f"<span class='blink red'>Storage used: {percent_used:.2f}%</span>"
    else:
        disk_usage = f"Storage used: {percent_used:.2f}%"

    # Get plugin information
    from app.plugins import get_loaded_plugins, get_plugin_hooks

    plugins = get_loaded_plugins()
    plugin_hooks = get_plugin_hooks()

    translation_languages = None
    if current_app.config["TRANSLATE_ENDPOINT"]:
        try:
            lt = LibreTranslateAPI(
                current_app.config["TRANSLATE_ENDPOINT"],
                api_key=current_app.config["TRANSLATE_KEY"],
            )
            translation_languages = lt.languages()
        except Exception:
            pass

    return render_template(
        "admin/home.html",
        title=_("Admin"),
        load1=load1,
        load5=load5,
        load15=load15,
        num_cores=num_cores,
        disk_usage=disk_usage,
        plugins=plugins,
        plugin_hooks=plugin_hooks,
        translation_languages=translation_languages,
    )


@bp.route("/site", methods=["GET", "POST"])
@permission_required("change instance settings")
@login_required
def admin_site():
    form = SiteProfileForm()
    site = Site.query.get(1)
    if site is None:
        site = Site()
    if form.validate_on_submit():
        site.name = form.name.data
        site.description = form.description.data  # tagline

        site.about = form.about.data
        if form.about.data:
            site.about_html = markdown_to_html(form.about.data, a_target="")
        else:
            site.about_html = ""

        site.sidebar = form.sidebar.data
        if form.sidebar.data:
            site.sidebar_html = markdown_to_html(form.sidebar.data, a_target="")
        else:
            site.sidebar_html = ""

        site.legal_information = form.legal_information.data
        if form.legal_information.data:
            site.legal_information_html = markdown_to_html(
                form.legal_information.data, a_target=""
            )
        else:
            site.legal_information_html = ""

        site.tos_url = form.tos_url.data
        site.updated = utcnow()
        site.contact_email = form.contact_email.data
        if site.id is None:
            db.session.add(site)
        # Save site icon
        uploaded_icon = request.files["icon"]
        if uploaded_icon and uploaded_icon.filename != "":
            allowed_extensions = [".gif", ".jpg", ".jpeg", ".png", ".webp", ".svg"]
            file_ext = os.path.splitext(uploaded_icon.filename)[1]
            if file_ext.lower() not in allowed_extensions:
                abort(400)
            directory = "app/static/media"
            ensure_directory_exists(directory)

            # Remove existing logo files
            if os.path.isfile(f"app{site.logo}"):
                os.unlink(f"app{site.logo}")
            if os.path.isfile(f"app{site.logo_180}"):
                os.unlink(f"app{site.logo_180}")
            if os.path.isfile(f"app{site.logo_152}"):
                os.unlink(f"app{site.logo_152}")
            if os.path.isfile(f"app{site.logo_32}"):
                os.unlink(f"app{site.logo_32}")
            if os.path.isfile(f"app{site.logo_16}"):
                os.unlink(f"app{site.logo_16}")
            # Remove existing 512x512 and 192x192 logo files
            logo_512 = get_setting("logo_512", "")
            logo_192 = get_setting("logo_192", "")
            if logo_512 and os.path.isfile(f"app{logo_512}"):
                os.unlink(f"app{logo_512}")
            if logo_192 and os.path.isfile(f"app{logo_192}"):
                os.unlink(f"app{logo_192}")

            # Save logo file
            base_filename = f"logo_{gibberish(5)}"
            uploaded_icon.save(f"{directory}/{base_filename}{file_ext}")

            if file_ext == ".svg":
                # For SVG uploads, clear all logo fields and settings
                site.logo = f"/static/media/{base_filename}{file_ext}"
                site.logo_180 = ""
                site.logo_152 = ""
                site.logo_32 = ""
                site.logo_16 = ""
                set_setting("logo_512", "")
                set_setting("logo_192", "")
                delete_original = False
            else:
                # For non-SVG uploads, create PNG thumbnails for PWA compatibility
                img = Image.open(f"{directory}/{base_filename}{file_ext}")
                if img.width > 100:
                    img.thumbnail((100, 100))
                    img.save(f"{directory}/{base_filename}_100.png")
                    site.logo = f"/static/media/{base_filename}_100.png"
                    delete_original = True
                else:
                    img.save(f"{directory}/{base_filename}.png")
                    site.logo = f"/static/media/{base_filename}.png"
                    delete_original = True

                # Save multiple copies of the logo - different sizes, all as PNG
                img = Image.open(f"{directory}/{base_filename}{file_ext}")
                img.thumbnail((180, 180))
                img.save(f"{directory}/{base_filename}_180.png")
                site.logo_180 = f"/static/media/{base_filename}_180.png"

                img = Image.open(f"{directory}/{base_filename}{file_ext}")
                img.thumbnail((152, 152))
                img.save(f"{directory}/{base_filename}_152.png")
                site.logo_152 = f"/static/media/{base_filename}_152.png"

                img = Image.open(f"{directory}/{base_filename}{file_ext}")
                img.thumbnail((32, 32))
                img.save(f"{directory}/{base_filename}_32.png")
                site.logo_32 = f"/static/media/{base_filename}_32.png"

                img = Image.open(f"{directory}/{base_filename}{file_ext}")
                img.thumbnail((16, 16))
                img.save(f"{directory}/{base_filename}_16.png")
                site.logo_16 = f"/static/media/{base_filename}_16.png"

                # Create 512x512 and 192x192 versions using settings
                img = Image.open(f"{directory}/{base_filename}{file_ext}")
                img.thumbnail((512, 512))
                img.save(f"{directory}/{base_filename}_512.png")
                set_setting("logo_512", f"/static/media/{base_filename}_512.png")

                img = Image.open(f"{directory}/{base_filename}{file_ext}")
                img.thumbnail((192, 192))
                img.save(f"{directory}/{base_filename}_192.png")
                set_setting("logo_192", f"/static/media/{base_filename}_192.png")

            if delete_original:
                os.unlink(f"app/static/media/{base_filename}{file_ext}")

        db.session.commit()
        set_setting("announcement", form.announcement.data)
        set_setting(
            "announcement_html",
            markdown_to_html(
                form.announcement.data, anchors_new_tab=False, a_target=""
            ),
        )
        flash(_("Settings saved."))
    elif request.method == "GET":
        form.name.data = site.name
        form.description.data = site.description
        form.about.data = site.about if site.about is not None else ""
        form.sidebar.data = site.sidebar if site.sidebar is not None else ""
        form.legal_information.data = (
            site.legal_information if site.legal_information is not None else ""
        )
        form.tos_url.data = site.tos_url
        form.contact_email.data = site.contact_email
        form.announcement.data = get_setting("announcement", "")
    return render_template("admin/site.html", title=_("Site profile"), form=form)


@bp.route("/misc", methods=["GET", "POST"])
@permission_required("change instance settings")
@login_required
def admin_misc():
    form = SiteMiscForm()
    close_form = CloseInstanceForm()
    site = Site.query.get(1)
    if site is None:
        site = Site()
    form.default_theme.choices = theme_list()
    form.language_id.choices = languages_for_form(all_languages=True)
    if close_form.submit.data and close_form.validate():
        from app import redis_client

        redis_client.set("pause_federation", "666", ex=86400 * 365 * 10)
        site.registration_mode = "Closed"
        if close_form.announcement.data:
            set_setting("announcement", close_form.announcement.data)
            set_setting(
                "announcement_html",
                markdown_to_html(
                    close_form.announcement.data, anchors_new_tab=False, a_target=""
                ),
            )
        db.session.commit()
        flash(_("Settings saved."))
    elif form.validate_on_submit():
        site.enable_downvotes = form.enable_downvotes.data
        site.enable_gif_reply_rep_decrease = form.enable_gif_reply_rep_decrease.data
        site.enable_chan_image_filter = form.enable_chan_image_filter.data
        site.enable_this_comment_filter = form.enable_this_comment_filter.data
        site.allow_local_image_posts = form.allow_local_image_posts.data
        site.enable_nsfw = form.enable_nsfw.data
        site.enable_nsfl = form.enable_nsfl.data
        site.community_creation_admin_only = form.community_creation_admin_only.data
        site.reports_email_admins = form.reports_email_admins.data
        site.registration_mode = form.registration_mode.data
        site.application_question = form.application_question.data
        site.auto_decline_referrers = form.auto_decline_referrers.data
        site.log_activitypub_json = form.log_activitypub_json.data
        site.show_inoculation_block = form.show_inoculation_block.data
        site.updated = utcnow()
        site.default_theme = form.default_theme.data
        site.additional_css = form.additional_css.data
        site.additional_js = form.additional_js.data
        site.default_filter = form.default_filter.data
        site.private_instance = form.private_instance.data
        site.language_id = form.language_id.data
        if site.id is None:
            db.session.add(site)
        db.session.commit()
        cache.delete_memoized(blocked_referrers)
<<<<<<< HEAD
        set_setting("meme_comms_low_quality", form.meme_comms_low_quality.data)
        set_setting("public_modlog", form.public_modlog.data)
        set_setting("email_verification", form.email_verification.data)
        set_setting("captcha_enabled", form.captcha_enabled.data)
        set_setting("choose_topics", form.choose_topics.data)
        set_setting("filter_selection", form.filter_selection.data)
        set_setting(
            "registration_approved_email", form.registration_approved_email.data
        )
        set_setting("ban_check_servers", form.ban_check_servers.data)
        set_setting(
            "nsfw_country_restriction", form.nsfw_country_restriction.data.strip()
        )
        set_setting("auto_decline_countries", form.auto_decline_countries.data.strip())
        flash(_("Settings saved."))
    elif request.method == "GET":
=======
        set_setting("allow_default_user_add_remote_community", form.allow_default_user_add_remote_community.data)
        set_setting('meme_comms_low_quality', form.meme_comms_low_quality.data)
        set_setting('public_modlog', form.public_modlog.data)
        set_setting('email_verification', form.email_verification.data)
        set_setting('captcha_enabled', form.captcha_enabled.data)
        set_setting('choose_topics', form.choose_topics.data)
        set_setting('filter_selection', form.filter_selection.data)
        set_setting('registration_approved_email', form.registration_approved_email.data)
        set_setting('ban_check_servers', form.ban_check_servers.data)
        set_setting('nsfw_country_restriction', form.nsfw_country_restriction.data.strip())
        set_setting('auto_decline_countries', form.auto_decline_countries.data.strip())
        flash(_('Settings saved.'))
    elif request.method == 'GET':
>>>>>>> 6ed8eabc
        form.enable_downvotes.data = site.enable_downvotes
        form.enable_gif_reply_rep_decrease.data = site.enable_gif_reply_rep_decrease
        form.enable_chan_image_filter.data = site.enable_chan_image_filter
        form.enable_this_comment_filter.data = site.enable_this_comment_filter
        form.meme_comms_low_quality.data = get_setting("meme_comms_low_quality", False)
        form.allow_local_image_posts.data = site.allow_local_image_posts
        form.enable_nsfw.data = site.enable_nsfw
        form.enable_nsfl.data = site.enable_nsfl
        form.nsfw_country_restriction.data = get_setting(
            "nsfw_country_restriction", ""
        ).upper()
        form.community_creation_admin_only.data = site.community_creation_admin_only
        form.allow_default_user_add_remote_community.data = get_setting("allow_default_user_add_remote_community", True) 
        form.reports_email_admins.data = site.reports_email_admins
        form.registration_mode.data = site.registration_mode
        form.application_question.data = site.application_question
        form.auto_decline_referrers.data = site.auto_decline_referrers
        form.auto_decline_countries.data = get_setting(
            "auto_decline_countries", ""
        ).upper()
        form.log_activitypub_json.data = site.log_activitypub_json
        form.language_id.data = site.language_id
        form.show_inoculation_block.data = site.show_inoculation_block
        form.default_theme.data = (
            site.default_theme if site.default_theme is not None else ""
        )
        form.additional_css.data = (
            site.additional_css if site.additional_css is not None else ""
        )
        form.additional_js.data = (
            site.additional_js if site.additional_js is not None else ""
        )
        form.default_filter.data = (
            site.default_filter if site.default_filter else "popular"
        )
        form.public_modlog.data = get_setting("public_modlog", False)
        form.email_verification.data = get_setting("email_verification", True)
        form.captcha_enabled.data = get_setting("captcha_enabled", False)
        form.choose_topics.data = get_setting("choose_topics", True)
        form.filter_selection.data = get_setting("filter_selection", True)
        form.private_instance.data = site.private_instance
        form.registration_approved_email.data = get_setting(
            "registration_approved_email", ""
        )
        form.ban_check_servers.data = get_setting("ban_check_servers", "")
    return render_template(
        "admin/misc.html", title=_("Misc settings"), form=form, close_form=close_form
    )


@bp.route("/instance_chooser", methods=["GET", "POST"])
@permission_required("change instance settings")
@login_required
def admin_instance_chooser():
    form = InstanceChooserForm()
    if form.validate_on_submit():
        set_setting("enable_instance_chooser", form.enable_instance_chooser.data)
        set_setting("elevator_pitch", form.elevator_pitch.data or "")
        set_setting("number_of_admins", form.number_of_admins.data)
        set_setting("financial_stability", form.financial_stability.data)
        set_setting("daily_backups", form.daily_backups.data)
        flash(
            _(
                "Settings saved. It might take up to 24 hours before other instances show your changes."
            )
        )
    elif request.method == "GET":
        form.enable_instance_chooser.data = get_setting(
            "enable_instance_chooser", False
        )
        form.elevator_pitch.data = get_setting("elevator_pitch", "")
        form.number_of_admins.data = get_setting("number_of_admins", 0)
        form.financial_stability.data = get_setting("financial_stability", False)
        form.daily_backups.data = get_setting("daily_backups", False)

    return render_template(
        "admin/instance_chooser.html", title=_("Misc settings"), form=form
    )


@bp.route("/federation", methods=["GET", "POST"])
@permission_required("change instance settings")
@login_required
def admin_federation():
    form = FederationForm()
    preload_form = PreLoadCommunitiesForm()
    ban_lists_form = ImportExportBannedListsForm()
    remote_scan_form = RemoteInstanceScanForm()

    # this is the pre-load communities button
    if preload_form.pre_load_submit.data and preload_form.validate():
        # how many communities to add
        if preload_form.communities_num.data:
            communities_to_add = preload_form.communities_num.data
        else:
            communities_to_add = 25

        # pull down the community.full.json
        resp = get_request("https://data.lemmyverse.net/data/community.full.json")
        community_json = resp.json()
        resp.close()

        already_known = list(
            db.session.execute(text('SELECT ap_public_url FROM "community"')).scalars()
        )
        banned_urls = list(
            db.session.execute(text('SELECT domain FROM "banned_instances"')).scalars()
        )
        seven_things_plus = [
            "shit",
            "piss",
            "fuck",
            "cunt",
            "cocksucker",
            "motherfucker",
            "tits",
            "memes",
            "piracy",
            "196",
            "greentext",
            "usauthoritarianism",
            "enoughmuskspam",
            "political_weirdos",
            "4chan",
        ]

        total_count = already_known_count = nsfw_count = low_content_count = (
            low_active_users_count
        ) = banned_count = bad_words_count = 0
        candidate_communities = []

        for community in community_json:
            total_count += 1

            # sort out already known communities
            if community["url"] in already_known:
                already_known_count += 1
                continue

            # sort out the nsfw communities
            elif community["nsfw"]:
                nsfw_count += 1
                continue

            # sort out any that have less than 100 posts
            elif community["counts"]["posts"] < 100:
                low_content_count += 1
                continue

            # sort out any that do not have greater than 500 active users over the past week
            elif community["counts"]["users_active_week"] < 500:
                low_active_users_count += 1
                continue

            # sort out any instances we have already banned
            elif community["baseurl"] in banned_urls:
                banned_count += 1
                continue

            # sort out the 'seven things you can't say on tv' names (cursewords), plus some
            # "low effort" communities
            if any(
                badword in community["name"].lower() for badword in seven_things_plus
            ):
                bad_words_count += 1
                continue

            else:
                candidate_communities.append(community)

        filtered_count = (
            already_known_count
            + nsfw_count
            + low_content_count
            + low_active_users_count
            + banned_count
            + bad_words_count
        )
        flash(
            _(
                "%d out of %d communities were excluded using current filters"
                % (filtered_count, total_count)
            )
        )

        # sort the list based on the users_active_week key
        parsed_communities_sorted = sorted(
            candidate_communities,
            key=lambda c: c["counts"]["users_active_week"],
            reverse=True,
        )

        # get the community urls to join
        community_urls_to_join = []

        # if the admin user wants more added than we have, then just add all of them
        if communities_to_add > len(parsed_communities_sorted):
            communities_to_add = len(parsed_communities_sorted)

        # make the list of urls
        for i in range(communities_to_add):
            community_urls_to_join.append(parsed_communities_sorted[i]["url"].lower())

        # loop through the list and send off the follow requests
        # use User #1, the first instance admin

        # NOTE: Subscribing using the admin's alt_profile causes problems:
        # 1. 'Leave' will use the main user name so unsubscribe won't succeed.
        # 2. De-selecting and re-selecting 'vote privately' generates a new alt_user_name every time,
        #    so the username needed for a successful unsubscribe might get lost
        # 3. If the admin doesn't have 'vote privately' selected, the federation JSON will populate
        #    with a blank space for the name, so the subscription won't succeed.
        # 4. Membership is based on user id, so using the alt_profile doesn't decrease the admin's joined communities
        #
        # Therefore, 'main_user_name=False' has been changed to 'admin_preload=True' below

        user = User.query.get(1)
        pre_load_messages = []
        for community in community_urls_to_join:
            # get the relevant url bits
            server, community = extract_domain_and_actor(community)

            # find the community
            new_community = search_for_community("!" + community + "@" + server)
            if not new_community:
                continue
            # subscribe to the community
            # capture the messages returned by do_subscibe
            # and show to user if instance is in debug mode
            if current_app.debug:
                message = do_subscribe(new_community.ap_id, user.id, admin_preload=True)
                pre_load_messages.append(message)
            else:
                do_subscribe.delay(new_community.ap_id, user.id, admin_preload=True)

        if current_app.debug:
            flash(_("Results: %(results)s", results=str(pre_load_messages)))
        else:
            flash(
                _(
                    "Subscription process for %(communities_to_add)d of %(parsed_communities_sorted)d communities launched in background, check admin/activities for details",
                    communities_to_add=communities_to_add,
                    parsed_communities_sorted=len(parsed_communities_sorted),
                )
            )

        return redirect(url_for("admin.admin_federation"))

    # this is the remote server scan
    elif remote_scan_form.remote_scan_submit.data and remote_scan_form.validate():
        # filters to be used later
        already_known = list(
            db.session.execute(text('SELECT ap_public_url FROM "community"')).scalars()
        )
        banned_urls = list(
            db.session.execute(text('SELECT domain FROM "banned_instances"')).scalars()
        )
        seven_things_plus = [
            "shit",
            "piss",
            "fuck",
            "cunt",
            "cocksucker",
            "motherfucker",
            "tits",
            "memes",
            "piracy",
            "196",
            "greentext",
            "usauthoritarianism",
            "enoughmuskspam",
            "political_weirdos",
            "4chan",
        ]
        is_lemmy = False
        is_mbin = False
        is_piefed = False

        # get the remote_url data
        remote_url = remote_scan_form.remote_url.data

        # test to make sure its a valid fqdn
        regex_pattern = "^(https:\\/\\/)(?=.{1,255}$)((.{1,63}\\.){1,127}(?![0-9]*$)[a-z0-9-]+\\.?)$"
        result = re.match(regex_pattern, remote_url)
        if result is None:
            flash(
                _(
                    f'{remote_url} does not appear to be a valid url. Make sure input is in the form "https://server-name.tld" without trailing slashes or paths.'
                )
            )
            return redirect(url_for("admin.admin_federation"))

        # check if it's a banned instance
        # Parse the URL
        parsed_url = urlparse(remote_url)
        # Extract the server domain name
        server_domain = parsed_url.netloc
        if server_domain in banned_urls:
            flash(_(f"{remote_url} is a banned instance."))
            return redirect(url_for("admin.admin_federation"))

        # get dry run
        dry_run = remote_scan_form.dry_run.data

        # get the number of follows requested
        communities_requested = remote_scan_form.communities_requested.data

        # get the minimums
        min_posts = remote_scan_form.minimum_posts.data
        min_users = remote_scan_form.minimum_active_users.data

        # get the nodeinfo
        resp = get_request(f"{remote_url}/.well-known/nodeinfo")
        nodeinfo_dict = json.loads(resp.text)

        # check the ['links'] for instanceinfo url
        schema2p0 = "http://nodeinfo.diaspora.software/ns/schema/2.0"
        schema2p1 = "http://nodeinfo.diaspora.software/ns/schema/2.1"
        for e in nodeinfo_dict["links"]:
            if e["rel"] == schema2p0 or e["rel"] == schema2p1:
                remote_instanceinfo_url = e["href"]

        # get the instanceinfo
        resp = get_request(remote_instanceinfo_url)
        instanceinfo_dict = json.loads(resp.text)

        # determine the instance software
        instance_software_name = instanceinfo_dict["software"]["name"]
        # instance_software_version = instanceinfo_dict['software']['version']

        # if the instance is not running lemmy or mbin break for now as
        # we dont yet support others for scanning
        if instance_software_name == "lemmy":
            is_lemmy = True
        elif instance_software_name == "mbin":
            is_mbin = True
        elif instance_software_name == "piefed":
            is_piefed = True
        else:
            flash(
                _(
                    f"{remote_url} does not appear to be a lemmy, mbin, or piefed instance."
                )
            )
            return redirect(url_for("admin.admin_federation"))

        if is_lemmy:
            # lemmy has a hard-coded upper limit of 50 commnities
            # in their api response
            # loop through and send off requests to the remote endpoint for 50 communities at a time
            comms_list = []
            page = 1
            get_more_communities = True
            while get_more_communities:
                params = {
                    "sort": "Active",
                    "type_": "Local",
                    "limit": "50",
                    "page": f"{page}",
                    "show_nsfw": "false",
                }
                resp = get_request(f"{remote_url}/api/v3/community/list", params=params)
                page_dict = json.loads(resp.text)
                # get the individual communities out of the communities[] list in the response and
                # add them to a holding list[] of our own
                for c in page_dict["communities"]:
                    comms_list.append(c)
                # check the amount of items in the page_dict['communities'] list
                # if it's lesss than 50 then we know its the last page of communities
                # so we break the loop
                if len(page_dict["communities"]) < 50:
                    get_more_communities = False
                else:
                    page += 1

            # filter out the communities
            already_known_count = nsfw_count = low_content_count = (
                low_active_users_count
            ) = bad_words_count = 0
            candidate_communities = []
            for community in comms_list:
                # sort out already known communities
                if community["community"]["actor_id"] in already_known:
                    already_known_count += 1
                    continue
                # sort out any that have less than minimum posts
                elif community["counts"]["posts"] < min_posts:
                    low_content_count += 1
                    continue
                # sort out any that do not have greater than the requested active users over the past week
                elif community["counts"]["users_active_week"] < min_users:
                    low_active_users_count += 1
                    continue
                # sort out the 'seven things you can't say on tv' names (cursewords), plus some
                # "low effort" communities
                if any(
                    badword in community["community"]["name"].lower()
                    for badword in seven_things_plus
                ):
                    bad_words_count += 1
                    continue
                else:
                    candidate_communities.append(community)

            # get the community urls to join
            community_urls_to_join = []

            # if the admin user wants more added than we have, then just add all of them
            if communities_requested > len(candidate_communities):
                communities_to_add = len(candidate_communities)
            else:
                communities_to_add = communities_requested

            # make the list of urls
            for i in range(communities_to_add):
                community_urls_to_join.append(
                    candidate_communities[i]["community"]["actor_id"].lower()
                )

            # if its a dry run, just return the stats
            if dry_run:
                message = f"Dry-Run for {remote_url}: \
                            Local Communities on the server: {len(comms_list)}, \
                            Communities we already have: {already_known_count}, \
                            Communities below minimum posts: {low_content_count}, \
                            Communities below minimum users: {low_active_users_count}, \
                            Candidate Communities based on filters: {len(candidate_communities)}, \
                            Communities to join request: {communities_requested}, \
                            Communities to join based on current filters: {len(community_urls_to_join)}."
                flash(_(message))
                return redirect(url_for("admin.admin_federation"))

        if is_piefed:
            # loop through and send off requests to the remote endpoint for 50 communities at a time
            comms_list = []
            page = 1
            get_more_communities = True
            while get_more_communities:
                params = {
                    "sort": "Active",
                    "type_": "Local",
                    "limit": "50",
                    "page": f"{page}",
                    "show_nsfw": "false",
                }
                resp = get_request(
                    f"{remote_url}/api/alpha/community/list", params=params
                )
                page_dict = json.loads(resp.text)
                # get the individual communities out of the communities[] list in the response and
                # add them to a holding list[] of our own
                for c in page_dict["communities"]:
                    comms_list.append(c)
                # check the amount of items in the page_dict['communities'] list
                # if it's less than 50 then we know its the last page of communities
                # so we break the loop
                if len(page_dict["communities"]) < 50:
                    get_more_communities = False
                else:
                    page += 1

            # filter out the communities
            already_known_count = nsfw_count = low_content_count = (
                low_active_users_count
            ) = bad_words_count = 0
            candidate_communities = []
            for community in comms_list:
                # sort out already known communities
                if community["community"]["actor_id"] in already_known:
                    already_known_count += 1
                    continue
                # sort out any that have less than minimum posts
                elif community["counts"]["post_count"] < min_posts:
                    low_content_count += 1
                    continue

                # sort out any that do not have greater than the requested active users over the past week
                elif community["counts"]["active_weekly"] < min_users:
                    low_active_users_count += 1
                    continue

                # sort out the 'seven things you can't say on tv' names (cursewords), plus some
                # "low effort" communities
                if any(
                    badword in community["community"]["name"].lower()
                    for badword in seven_things_plus
                ):
                    bad_words_count += 1
                    continue
                else:
                    candidate_communities.append(community)

            # get the community urls to join
            community_urls_to_join = []

            # if the admin user wants more added than we have, then just add all of them
            if communities_requested > len(candidate_communities):
                communities_to_add = len(candidate_communities)
            else:
                communities_to_add = communities_requested

            # make the list of urls
            for i in range(communities_to_add):
                community_urls_to_join.append(
                    candidate_communities[i]["community"]["actor_id"].lower()
                )

            # if its a dry run, just return the stats
            if dry_run:
                message = f"Dry-Run for {remote_url}: \
                            Local Communities on the server: {len(comms_list)}, \
                            Communities we already have: {already_known_count}, \
                            Communities below minimum posts: {low_content_count}, \
                            Communities below minimum users: {low_active_users_count}, \
                            Candidate Communities based on filters: {len(candidate_communities)}, \
                            Communities to join request: {communities_requested}, \
                            Communities to join based on current filters: {len(community_urls_to_join)}."
                flash(_(message))
                return redirect(url_for("admin.admin_federation"))

        if is_mbin:
            # loop through and send the right number of requests to the remote endpoint for mbin
            # mbin does not have the hard-coded limit, but lets stick with 50 to match lemmy
            mags_list = []
            page = 1
            get_more_magazines = True
            while get_more_magazines:
                params = {
                    "p": f"{page}",
                    "perPage": "50",
                    "sort": "active",
                    "federation": "local",
                    "hide_adult": "hide",
                }
                resp = get_request(f"{remote_url}/api/magazines", params=params)
                page_dict = json.loads(resp.text)
                # get the individual magazines out of the items[] list in the response and
                # add them to a holding list[] of our own
                for m in page_dict["items"]:
                    mags_list.append(m)
                # check the amount of items in the page_dict['items'] list
                # if it's lesss than 50 then we know its the last page of magazines
                # so we break the loop
                if len(page_dict["items"]) < 50:
                    get_more_magazines = False
                else:
                    page += 1

            # filter out the magazines
            already_known_count = low_content_count = low_subscribed_users_count = (
                bad_words_count
            ) = 0
            candidate_communities = []
            for magazine in mags_list:
                # sort out already known communities
                if magazine["apProfileId"] in already_known:
                    already_known_count += 1
                    continue
                # sort out any that have less than minimum posts
                elif magazine["entryCount"] < min_posts:
                    low_content_count += 1
                    continue
                # sort out any that do not have greater than the requested users over the past week
                # mbin does not show active users here, so its based on subscriber count
                elif magazine["subscriptionsCount"] < min_users:
                    low_subscribed_users_count += 1
                    continue
                # sort out the 'seven things you can't say on tv' names (cursewords), plus some
                # "low effort" communities
                if any(
                    badword in magazine["name"].lower() for badword in seven_things_plus
                ):
                    bad_words_count += 1
                    continue
                else:
                    candidate_communities.append(magazine)

            # get the community urls to join
            community_urls_to_join = []

            # if the admin user wants more added than we have, then just add all of them
            if communities_requested > len(candidate_communities):
                magazines_to_add = len(candidate_communities)
            else:
                magazines_to_add = communities_requested

            # make the list of urls
            for i in range(magazines_to_add):
                community_urls_to_join.append(
                    candidate_communities[i]["apProfileId"].lower()
                )

            # if its a dry run, just return the stats
            if dry_run:
                message = f"Dry-Run for {remote_url}: \
                            Local Magazines on the server: {len(mags_list)}, \
                            Magazines we already have: {already_known_count}, \
                            Magazines below minimum posts: {low_content_count}, \
                            Magazines below minimum users: {low_subscribed_users_count}, \
                            Candidate Magazines based on filters: {len(candidate_communities)}, \
                            Magazines to join request: {communities_requested}, \
                            Magazines to join based on current filters: {len(community_urls_to_join)}."
                flash(_(message))
                return redirect(url_for("admin.admin_federation"))

        user = User.query.get(1)
        remote_scan_messages = []
        for community in community_urls_to_join:
            # get the relevant url bits
            server, community = extract_domain_and_actor(community)
            # find the community
            new_community = search_for_community("!" + community + "@" + server)
            if not new_community:
                continue
            # subscribe to the community
            # capture the messages returned by do_subscribe
            # and show to user if instance is in debug mode
            if current_app.debug:
                message = do_subscribe(new_community.ap_id, user.id, admin_preload=True)
                remote_scan_messages.append(message)
            else:
                do_subscribe.delay(new_community.ap_id, user.id, admin_preload=True)

        if current_app.debug:
            flash(_("Results: %(results)s", results=str(remote_scan_messages)))
        else:
            flash(
                _(
                    "Based on current filters, the subscription process for %(communities_to_join)d of %(candidate_communities)d communities launched in background, check admin/activities for details",
                    communities_to_join=len(community_urls_to_join),
                    candidate_communities=len(candidate_communities),
                )
            )

        return redirect(url_for("admin.admin_federation"))

    # this is the import bans button
    elif ban_lists_form.import_submit.data and ban_lists_form.validate():
        import_file = request.files["import_file"]
        if import_file and import_file.filename != "":
            file_ext = os.path.splitext(import_file.filename)[1]
            if file_ext.lower() != ".json":
                abort(400)
            new_filename = gibberish(15) + ".json"

            directory = "app/static/media/"

            # save the file
            final_place = os.path.join(directory, new_filename + file_ext)
            import_file.save(final_place)

            # import bans in background task
            if current_app.debug:
                import_bans_task(final_place)
                return redirect(url_for("admin.admin_federation"))
            else:
                import_bans_task.delay(final_place)
                flash(_("Ban imports started in a background process."))
                return redirect(url_for("admin.admin_federation"))
        else:
            flash(_("Ban imports requested, but no json provided."))
            return redirect(url_for("admin.admin_federation"))

    # this is the export bans button
    elif ban_lists_form.export_submit.data and ban_lists_form.validate():
        ban_lists_dict = {}

        if get_setting("use_allowlist"):
            # get the allowed_instances info
            allowed_instances = []
            already_allowed = AllowedInstances.query.all()
            if len(already_allowed) > 0:
                for aa in already_allowed:
                    allowed_instances.append(aa.domain)
            ban_lists_dict["allowed_instances"] = allowed_instances
        else:
            # get banned_instances info
            banned_instances = []
            instance_bans = BannedInstances.query.all()
            if len(instance_bans) > 0:
                for bi in instance_bans:
                    banned_instances.append(bi.domain)
            ban_lists_dict["banned_instances"] = banned_instances

        # get banned_domains info
        banned_domains = []
        domain_bans = Domain.query.filter_by(banned=True).all()
        if len(domain_bans) > 0:
            for domain in domain_bans:
                banned_domains.append(domain.name)
        ban_lists_dict["banned_domains"] = banned_domains

        # get banned_tags info
        banned_tags = []
        tag_bans = Tag.query.filter_by(banned=True).all()
        if len(tag_bans) > 0:
            for tag_ban in tag_bans:
                tag_dict = {}
                tag_dict["name"] = tag_ban.name
                tag_dict["display_as"] = tag_ban.display_as
                banned_tags.append(tag_dict)
        ban_lists_dict["banned_tags"] = banned_tags

        # get banned_users info
        banned_users = []
        user_bans = User.query.filter_by(banned=True).all()
        if len(user_bans) > 0:
            for user_ban in user_bans:
                banned_users.append(user_ban.ap_id)
        ban_lists_dict["banned_users"] = banned_users

        # setup the BytesIO buffer
        buffer = BytesIO()
        buffer.write(str(python_json.dumps(ban_lists_dict)).encode("utf-8"))
        buffer.seek(0)

        # send the file to the user as a download
        # the as_attachment=True results in flask
        # redirecting to the current page, so no
        # url_for needed here
        return send_file(
            buffer,
            download_name=f'{current_app.config["SERVER_NAME"]}_bans.json',
            as_attachment=True,
            mimetype="application/json",
        )

    # this is the main settings form
    elif form.validate_on_submit():
        if form.federation_mode.data == "allowlist":
            set_setting("use_allowlist", True)
            db.session.execute(text("DELETE FROM allowed_instances"))
            for allow in form.allowlist.data.split("\n"):
                if allow.strip():
                    db.session.add(AllowedInstances(domain=allow.strip().lower()))
                    cache.delete_memoized(instance_allowed, allow.strip())
        else:  # blocklist mode
            set_setting("use_allowlist", False)
            db.session.execute(
                text("DELETE FROM banned_instances WHERE subscription_id is null")
            )
            for banned in form.blocklist.data.split("\n"):
                if banned.strip():
                    db.session.add(BannedInstances(domain=banned.strip().lower()))
                    cache.delete_memoized(instance_banned, banned.strip())

        # update and sync defederation subscriptions
        db.session.execute(
            text("DELETE FROM banned_instances WHERE subscription_id is not null")
        )
        db.session.query(DefederationSubscription).delete()
        db.session.commit()
        for defed_subscription in form.defederation_subscription.data.split("\n"):
            if defed_subscription.strip():
                db.session.add(
                    DefederationSubscription(domain=defed_subscription.strip().lower())
                )
        db.session.commit()
        for defederation_sub in DefederationSubscription.query.all():
            download_defeds(defederation_sub.id, defederation_sub.domain)

        g.site.blocked_phrases = form.blocked_phrases.data
        set_setting("actor_blocked_words", form.blocked_actors.data)
        set_setting("actor_bio_blocked_words", form.blocked_bio.data)
        set_setting(
            "auto_add_remote_communities", form.auto_add_remote_communities.data
        )
        cache.delete_memoized(blocked_phrases)
        cache.delete_memoized(get_setting, "actor_blocked_words")
        db.session.commit()

        flash(_("Admin settings saved"))

    # this is just the regular page load
    elif request.method == "GET":
        use_allowlist = get_setting("use_allowlist", False)
        form.federation_mode.data = "allowlist" if use_allowlist else "blocklist"
        instances = BannedInstances.query.filter(
            BannedInstances.subscription_id == None
        ).all()
        form.blocklist.data = "\n".join([instance.domain for instance in instances])
        instances = AllowedInstances.query.all()
        form.allowlist.data = "\n".join([instance.domain for instance in instances])
        form.defederation_subscription.data = "\n".join(
            [instance.domain for instance in DefederationSubscription.query.all()]
        )
        form.blocked_phrases.data = g.site.blocked_phrases
        form.blocked_actors.data = get_setting("actor_blocked_words", "88")
        form.blocked_bio.data = get_setting("actor_bio_blocked_words", "")
        form.auto_add_remote_communities.data = get_setting(
            "auto_add_remote_communities", False
        )

    return render_template(
        "admin/federation.html",
        title=_("Federation settings"),
        form=form,
        preload_form=preload_form,
        ban_lists_form=ban_lists_form,
        remote_scan_form=remote_scan_form,
        current_app_debug=current_app.debug,
    )


@celery.task
def import_bans_task(filename):
    with current_app.app_context():
        session = get_task_session()
        try:
            with patch_db_session(session):
                contents = file_get_contents(filename)
                contents_json = json.loads(contents)

                # import allowed_instances
                if get_setting("use_allowlist"):
                    # check for allowed_instances existing and being more than 0 entries
                    instances_allowed = contents_json["allowed_instances"]
                    if isinstance(instance_allowed, list) and len(instance_allowed) > 0:
                        # get the existing allows and their domains
                        already_allowed_instances = []
                        already_allowed = AllowedInstances.query.all()
                        if len(already_allowed) > 0:
                            for already_allowed in already_allowed:
                                already_allowed_instances.append(already_allowed.domain)

                        # loop through the instances_allowed
                        for allowed_instance in instances_allowed:
                            # check if we have already allowed this instance
                            if allowed_instance in already_allowed_instances:
                                continue
                            else:
                                # allow the instance
                                db.session.add(
                                    AllowedInstances(domain=allowed_instance)
                                )
                    # commit to the db
                    db.session.commit()

                # import banned_instances
                else:
                    # check for banned_instances existing and being more than 0 entries
                    instance_bans = contents_json["banned_instances"]
                    if isinstance(instance_bans, list) and len(instance_bans) > 0:
                        # get the existing bans and their domains
                        already_banned_instances = []
                        already_banned = BannedInstances.query.all()
                        if len(already_banned) > 0:
                            for ab in already_banned:
                                already_banned_instances.append(ab.domain)

                        # loop through the instance_bans
                        for instance_ban in instance_bans:
                            # check if we have already banned this instance
                            if instance_ban in already_banned_instances:
                                continue
                            else:
                                # ban the domain
                                db.session.add(BannedInstances(domain=instance_ban))
                    # commit to the db
                    db.session.commit()

                # import banned_domains
                # check for banned_domains existing and being more than 0 entries
                domain_bans = contents_json["banned_domains"]
                if isinstance(domain_bans, list) and len(domain_bans) > 0:
                    # get the existing bans and their domains
                    already_banned_domains = []
                    already_banned = Domain.query.filter_by(banned=True).all()
                    if len(already_banned) > 0:
                        for ab in already_banned:
                            already_banned_domains.append(ab.name)

                    # loop through the domain_bans
                    for domain_ban in domain_bans:
                        # check if we have already banned this domain
                        if domain_ban in already_banned_domains:
                            continue
                        else:
                            # ban the domain
                            db.session.add(Domain(name=domain_ban, banned=True))
                    # commit to the db
                    db.session.commit()

                # import banned_tags
                # check for banned_tags existing and being more than 0 entries
                tag_bans = contents_json["banned_tags"]
                if isinstance(tag_bans, list) and len(tag_bans) > 0:
                    # get the existing bans and their domains
                    already_banned_tags = []
                    already_banned = Tag.query.filter_by(banned=True).all()
                    if len(already_banned) > 0:
                        for ab in already_banned:
                            already_banned_tags.append(ab.name)

                    # loop through the tag_bans
                    for tag_ban in tag_bans:
                        # check if we have already banned this tag
                        if tag_ban["name"] in already_banned_tags:
                            continue
                        else:
                            # ban the domain
                            db.session.add(
                                Tag(
                                    name=tag_ban["name"],
                                    display_as=tag_ban["display_as"],
                                    banned=True,
                                )
                            )
                    # commit to the db
                    db.session.commit()

                # import banned_users
                # check for banned_users existing and being more than 0 entries
                user_bans = contents_json["banned_users"]
                if isinstance(user_bans, list) and len(user_bans) > 0:
                    # get the existing bans and their domains
                    already_banned_users = []
                    already_banned = User.query.filter_by(banned=True).all()
                    if len(already_banned) > 0:
                        for ab in already_banned:
                            already_banned_users.append(ab.ap_id)

                    # loop through the user_bans
                    for user_ban in user_bans:
                        # check if we have already banned this user
                        if user_ban in already_banned_users:
                            continue
                        else:
                            # ban the user
                            db.session.add(
                                User(
                                    user_name=user_ban.split("@")[0],
                                    ap_id=user_ban,
                                    banned=True,
                                )
                            )
                    # commit to the db
                    db.session.commit()
        except Exception:
            session.rollback()
            raise
        finally:
            session.close()


@bp.route("/activities", methods=["GET"])
@permission_required("change instance settings")
@login_required
def admin_activities():
    if current_app.config["LOG_ACTIVITYPUB_TO_DB"] is False:
        flash(
            _(
                "LOG_ACTIVITYPUB_TO_DB is off so no incoming activities are being logged to the database."
            ),
            "warning",
        )

    db.session.query(ActivityPubLog).filter(
        ActivityPubLog.created_at < utcnow() - timedelta(days=3)
    ).delete()
    db.session.commit()

    page = request.args.get("page", 1, type=int)
    result_filter = request.args.get("result", type=str)
    direction_filter = request.args.get("direction", type=str)

    activities = ActivityPubLog.query.order_by(desc(ActivityPubLog.created_at))
    if result_filter:
        activities = activities.filter(ActivityPubLog.result == result_filter)
    if direction_filter:
        activities = activities.filter(ActivityPubLog.direction == direction_filter)

    activities = activities.paginate(page=page, per_page=1000, error_out=False)

    next_url = (
        url_for(
            "admin.admin_activities",
            page=activities.next_num,
            result=result_filter,
            direction=direction_filter,
        )
        if activities.has_next
        else None
    )
    prev_url = (
        url_for(
            "admin.admin_activities",
            page=activities.prev_num,
            result=result_filter,
            direction=direction_filter,
        )
        if activities.has_prev and page != 1
        else None
    )

    return render_template(
        "admin/activities.html",
        title=_("ActivityPub Log"),
        next_url=next_url,
        prev_url=prev_url,
        activities=activities,
    )


@bp.route("/activity_json/<int:activity_id>")
@permission_required("change instance settings")
@login_required
def activity_json(activity_id):
    activity = ActivityPubLog.query.get_or_404(activity_id)
    return render_template(
        "admin/activity_json.html",
        title=_("Activity JSON"),
        activity_json_data=activity.activity_json,
        activity=activity,
        current_app=current_app,
    )


@bp.route("/activity_json/<int:activity_id>/replay")
@permission_required("change instance settings")
@login_required
def activity_replay(activity_id):
    activity = ActivityPubLog.query.get_or_404(activity_id)
    request_json = json.loads(activity.activity_json)
    replay_inbox_request(request_json)

    return "Ok"


@bp.route("/communities", methods=["GET"])
@permission_required("administer all communities")
@login_required
def admin_communities():
    page = request.args.get("page", 1, type=int)
    search = request.args.get("search", "")
    sort_by = request.args.get("sort_by", "title ASC")

    communities = Community.query
    if search:
        communities = communities.filter(
            or_(
                Community.title.ilike(f"%{search}%"),
                Community.ap_id.ilike(f"%{search}%"),
            )
        )
    communities = communities.order_by(
        safe_order_by(
            sort_by,
            Community,
            {
                "title",
                "topic_id",
                "subscriptions_count",
                "show_popular",
                "show_all",
                "post_count",
                "content_retention",
                "nsfw",
                "post_reply_count",
                "last_active",
            },
        )
    )
    communities = communities.paginate(page=page, per_page=1000, error_out=False)

    next_url = (
        url_for(
            "admin.admin_communities",
            page=communities.next_num,
            search=search,
            sort_by=sort_by,
        )
        if communities.has_next
        else None
    )
    prev_url = (
        url_for(
            "admin.admin_communities",
            page=communities.prev_num,
            search=search,
            sort_by=sort_by,
        )
        if communities.has_prev and page != 1
        else None
    )

    return render_template(
        "admin/communities.html",
        title=_("Communities"),
        next_url=next_url,
        prev_url=prev_url,
        communities=communities,
        search=search,
        sort_by=sort_by,
    )


@bp.route("/communities/no-topic", methods=["GET"])
@permission_required("administer all communities")
@login_required
def admin_communities_no_topic():
    page = request.args.get("page", 1, type=int)
    search = request.args.get("search", "")

    communities = Community.query.filter(Community.topic_id == None)
    if search:
        communities = communities.filter(Community.title.ilike(f"%{search}%"))
    communities = communities.order_by(-Community.post_count).paginate(
        page=page, per_page=1000, error_out=False
    )

    next_url = (
        url_for("admin.admin_communities_no_topic", page=communities.next_num)
        if communities.has_next
        else None
    )
    prev_url = (
        url_for("admin.admin_communities_no_topic", page=communities.prev_num)
        if communities.has_prev and page != 1
        else None
    )

    return render_template(
        "admin/communities.html",
        title=_("Communities with no topic"),
        next_url=next_url,
        prev_url=prev_url,
        communities=communities,
    )


@bp.route("/communities/low-quality", methods=["GET"])
@permission_required("administer all communities")
@login_required
def admin_communities_low_quality():
    page = request.args.get("page", 1, type=int)
    search = request.args.get("search", "")

    communities = Community.query.filter(Community.low_quality == True)
    if search:
        communities = communities.filter(Community.title.ilike(f"%{search}%"))
    communities = communities.order_by(-Community.post_count).paginate(
        page=page, per_page=1000, error_out=False
    )

    next_url = (
        url_for("admin.admin_communities_low_quality", page=communities.next_num)
        if communities.has_next
        else None
    )
    prev_url = (
        url_for("admin.admin_communities_low_quality", page=communities.prev_num)
        if communities.has_prev and page != 1
        else None
    )

    return render_template(
        "admin/communities.html",
        title=_("Communities with low_quality == True"),
        next_url=next_url,
        prev_url=prev_url,
        communities=communities,
    )


@bp.route("/community/<int:community_id>/edit", methods=["GET", "POST"])
@permission_required("administer all communities")
@login_required
def admin_community_edit(community_id):
    form = EditCommunityForm()
    community = Community.query.get_or_404(community_id)
    old_topic_id = community.topic_id if community.topic_id else None
    form.topic.choices = topics_for_form(0)
    form.languages.choices = languages_for_form(all_languages=True)
    if form.validate_on_submit():
        community.name = form.url.data
        community.title = form.title.data
        community.description = form.description.data
        community.description_html = markdown_to_html(form.description.data)
        community.rules = form.rules.data
        community.nsfw = form.nsfw.data
        community.banned = form.banned.data
        community.local_only = form.local_only.data
        community.restricted_to_mods = form.restricted_to_mods.data
        community.new_mods_wanted = form.new_mods_wanted.data
        community.show_popular = form.show_popular.data
        community.show_all = form.show_all.data
        community.low_quality = form.low_quality.data
        community.content_retention = form.content_retention.data
        community.topic_id = form.topic.data if form.topic.data > 0 else None
        community.default_layout = form.default_layout.data
        community.posting_warning = form.posting_warning.data
        community.ignore_remote_language = form.ignore_remote_language.data
        community.always_translate = form.always_translate.data
        community.can_be_archived = form.can_be_archived.data

        icon_file = request.files["icon_file"]
        if icon_file and icon_file.filename != "":
            if community.icon_id:
                community.icon.delete_from_disk()
            file = save_icon_file(icon_file)
            if file:
                community.icon = file
        banner_file = request.files["banner_file"]
        if banner_file and banner_file.filename != "":
            if community.image_id:
                community.image.delete_from_disk()
            file = save_banner_file(banner_file)
            if file:
                community.image = file

        # Languages of the community
        db.session.execute(
            text('DELETE FROM "community_language" WHERE community_id = :community_id'),
            {"community_id": community_id},
        )
        for language_choice in form.languages.data:
            community.languages.append(Language.query.get(language_choice))
        # Always include the undetermined language, so posts with no language will be accepted
        community.languages.append(
            Language.query.filter(Language.code == "und").first()
        )
        db.session.commit()

        if community.topic_id != old_topic_id:
            if community.topic_id:
                community.topic.num_communities = community.topic.communities.count()
            if old_topic_id:
                topic = Topic.query.get(old_topic_id)
                if topic:
                    topic.num_communities = topic.communities.count()
            db.session.commit()

        flash(_("Saved"))
        return redirect(url_for("admin.admin_communities"))
    else:
        if not community.is_local():
            flash(
                _(
                    "This is a remote community - most settings here will be regularly overwritten with data from the original server."
                ),
                "warning",
            )
        form.url.data = community.name
        form.title.data = community.title
        form.description.data = community.description
        form.rules.data = community.rules
        form.nsfw.data = community.nsfw
        form.banned.data = community.banned
        form.local_only.data = community.local_only
        form.new_mods_wanted.data = community.new_mods_wanted
        form.restricted_to_mods.data = community.restricted_to_mods
        form.show_popular.data = community.show_popular
        form.show_all.data = community.show_all
        form.low_quality.data = community.low_quality
        form.content_retention.data = community.content_retention
        form.topic.data = community.topic_id if community.topic_id else None
        form.default_layout.data = community.default_layout
        form.posting_warning.data = community.posting_warning
        form.languages.data = community.language_ids()
        form.ignore_remote_language.data = community.ignore_remote_language
        form.always_translate.data = community.always_translate
        form.can_be_archived.data = community.can_be_archived
    return render_template(
        "admin/edit_community.html",
        title=_("Edit community"),
        form=form,
        community=community,
    )


@bp.route("/community/<int:community_id>/delete", methods=["POST"])
@permission_required("administer all communities")
@login_required
def admin_community_delete(community_id):
    community = Community.query.get_or_404(community_id)

    community.banned = True  # Unsubscribing everyone could take a long time so until that is completed hide this community from the UI by banning it.
    community.last_active = utcnow()
    db.session.commit()

    unsubscribe_everyone_then_delete(community.id)

    flash(_("Community deleted"))
    return redirect(url_for("admin.admin_communities"))


def unsubscribe_everyone_then_delete(community_id):
    if current_app.debug:
        unsubscribe_everyone_then_delete_task(community_id)
    else:
        unsubscribe_everyone_then_delete_task.delay(community_id)


@celery.task
def unsubscribe_everyone_then_delete_task(community_id):
    with current_app.app_context():
        session = get_task_session()
        try:
            with patch_db_session(session):
                community = session.query(Community).get(community_id)
                if not community.is_local():
                    members = (
                        session.query(CommunityMember)
                        .filter_by(community_id=community_id)
                        .all()
                    )
                    for member in members:
                        user = session.query(User).get(member.user_id)
                        unsubscribe_from_community(community, user)
                    sleep(5)
                else:
                    # todo: federate delete of local community out to all following instances
                    ...

                community.delete_dependencies()
                session.delete(
                    community
                )  # todo: when a remote community is deleted it will be able to be re-created by using the 'Add remote' function. Not ideal. Consider soft-delete.
                session.commit()
        except Exception:
            session.rollback()
            raise
        finally:
            session.close()


@bp.route("/topics", methods=["GET"])
@permission_required("administer all communities")
@login_required
def admin_topics():
    topics = topic_tree()
    return render_template("admin/topics.html", title=_("Topics"), topics=topics)


@bp.route("/topic/add", methods=["GET", "POST"])
@permission_required("administer all communities")
@login_required
def admin_topic_add():
    form = EditTopicForm()
    form.parent_id.choices = topics_for_form(0)
    if form.validate_on_submit():
<<<<<<< HEAD
        topic = Topic(
            name=form.name.data,
            machine_name=slugify(form.machine_name.data.strip()),
            num_communities=0,
            show_posts_in_children=form.show_posts_in_children.data,
        )
        if form.parent_id.data:
=======
        topic = Topic(name=form.name.data, machine_name=slugify(form.machine_name.data.strip()), num_communities=0,
                      show_posts_in_children=form.show_posts_in_children.data)
        if form.parent_id.data and form.parent_id.data != -1:
>>>>>>> 6ed8eabc
            topic.parent_id = form.parent_id.data
        else:
            topic.parent_id = None
        db.session.add(topic)
        db.session.commit()
        cache.delete_memoized(menu_topics)

        flash(_("Saved"))
        return redirect(url_for("admin.admin_topics"))

    return render_template("admin/edit_topic.html", title=_("Add topic"), form=form)


@bp.route("/topic/<int:topic_id>/edit", methods=["GET", "POST"])
@permission_required("administer all communities")
@login_required
def admin_topic_edit(topic_id):
    form = EditTopicForm()
    topic = Topic.query.get_or_404(topic_id)
    form.parent_id.choices = topics_for_form(topic_id)
    if form.validate_on_submit():
        topic.name = form.name.data
        topic.num_communities = topic.communities.count()
        topic.machine_name = slugify(form.machine_name.data.strip())
        topic.show_posts_in_children = form.show_posts_in_children.data
        if form.parent_id.data > 0:
            topic.parent_id = form.parent_id.data
        else:
            topic.parent_id = None
        db.session.commit()
        cache.delete_memoized(menu_topics)
        flash(_("Saved"))
        return redirect(url_for("admin.admin_topics"))
    else:
        form.name.data = topic.name
        form.machine_name.data = topic.machine_name
        form.parent_id.data = topic.parent_id
        form.show_posts_in_children.data = topic.show_posts_in_children
    return render_template(
        "admin/edit_topic.html", title=_("Edit topic"), form=form, topic=topic
    )


@bp.route("/topic/<int:topic_id>/delete", methods=["POST"])
@permission_required("administer all communities")
@login_required
def admin_topic_delete(topic_id):
    topic = Topic.query.get_or_404(topic_id)
    topic.num_communities = topic.communities.count()
    if topic.num_communities == 0:
        db.session.delete(topic)
        flash(_("Topic deleted"))
    else:
        flash(_("Cannot delete topic with communities assigned to it.", "error"))
    db.session.commit()

    cache.delete_memoized(menu_topics)

    return redirect(url_for("admin.admin_topics"))


@bp.route("/users", methods=["GET"])
@permission_required("administer all users")
@login_required
def admin_users():
    page = request.args.get("page", 1, type=int)
    search = request.args.get("search", "")
    local_remote = request.args.get("local_remote", "")
    sort_by = request.args.get("sort_by", "last_seen DESC")
    last_seen = request.args.get("last_seen", 0, type=int)

    sort_by_btn = request.args.get("sort_by_btn", "")
    if sort_by_btn:
        return redirect(
            url_for(
                "admin.admin_users",
                page=page,
                search=search,
                local_remote=local_remote,
                sort_by=sort_by_btn,
                last_seen=last_seen,
            )
        )

    users = User.query.filter_by(deleted=False)
    if local_remote == "local":
        users = users.filter_by(ap_id=None)
    elif local_remote == "remote":
        users = users.filter(User.ap_id != None)
    if search:
        users = users.filter(
            or_(User.email.ilike(f"%{search}%"), User.user_name.ilike(f"%{search}%"))
        )
    if last_seen > 0:
        users = users.filter(User.last_seen > utcnow() - timedelta(days=last_seen))
    if "attitude" in sort_by:
        users = users.filter(User.attitude != None)
    users = users.order_by(
        safe_order_by(
            sort_by,
            User,
            {
                "user_name",
                "banned",
                "reports",
                "attitude",
                "reputation",
                "created",
                "last_seen",
            },
        )
    )
    users = users.paginate(page=page, per_page=500, error_out=False)

    next_url = (
        url_for(
            "admin.admin_users",
            page=users.next_num,
            search=search,
            local_remote=local_remote,
            sort_by=sort_by,
            last_seen=last_seen,
        )
        if users.has_next
        else None
    )
    prev_url = (
        url_for(
            "admin.admin_users",
            page=users.prev_num,
            search=search,
            local_remote=local_remote,
            sort_by=sort_by,
            last_seen=last_seen,
        )
        if users.has_prev and page != 1
        else None
    )

    return render_template(
        "admin/users.html",
        title=_("Users"),
        next_url=next_url,
        prev_url=prev_url,
        users=users,
        local_remote=local_remote,
        search=search,
        sort_by=sort_by,
        last_seen=last_seen,
        user_notes=user_notes(current_user.get_id()),
    )


@bp.route("/content", methods=["GET"])
@permission_required("administer all communities")
@login_required
def admin_content():
    page = request.args.get("page", 1, type=int)
    replies_page = request.args.get("replies_page", 1, type=int)
    posts_replies = request.args.get("posts_replies", "")
    show = request.args.get("show", "trash")
    days = request.args.get("days", 3, type=int)

    posts = Post.query.join(User, User.id == Post.user_id).filter(
        Post.deleted == False, Post.status > POST_STATUS_REVIEWING
    )
    post_replies = PostReply.query.join(User, User.id == PostReply.user_id).filter(
        PostReply.deleted == False
    )
    if show == "trash":
        title = _("Bad / Most downvoted")
        posts = posts.filter(Post.down_votes > 1, Post.score < 10)
        if days > 0:
            posts = posts.filter(Post.posted_at > utcnow() - timedelta(days=days))
        posts = posts.order_by(Post.score)
        post_replies = post_replies.filter(
            PostReply.down_votes > 1, PostReply.score < 10
        )
        if days > 0:
            post_replies = post_replies.filter(
                PostReply.posted_at > utcnow() - timedelta(days=days)
            )
        post_replies = post_replies.order_by(PostReply.score)
    elif show == "spammy":
        title = _("Likely spam")
        posts = posts.filter(Post.score <= 0)
        if days > 0:
            posts = posts.filter(
                Post.posted_at > utcnow() - timedelta(days=days),
                User.created > utcnow() - timedelta(days=days),
            )
        posts = posts.order_by(Post.score)
        post_replies = post_replies.filter(PostReply.score <= 0)
        if days > 0:
            post_replies = post_replies.filter(
                PostReply.posted_at > utcnow() - timedelta(days=days),
                User.created > utcnow() - timedelta(days=days),
            )
        post_replies = post_replies.order_by(PostReply.score)
    elif show == "deleted":
        title = _("Deleted content")
        posts = Post.query.filter(Post.deleted == True)
        if days > 0:
            posts = posts.filter(Post.posted_at > utcnow() - timedelta(days=days))
        posts = posts.order_by(desc(Post.posted_at))
        post_replies = PostReply.query.filter(PostReply.deleted == True)
        if days > 0:
            post_replies = post_replies.filter(
                PostReply.posted_at > utcnow() - timedelta(days=days)
            )
        post_replies = post_replies.order_by(desc(PostReply.posted_at))

    if posts_replies == "posts":
        post_replies = post_replies.filter(False)
    elif posts_replies == "replies":
        posts = posts.filter(False)

    posts = posts.paginate(page=page, per_page=100, error_out=False)
    post_replies = post_replies.paginate(
        page=replies_page, per_page=100, error_out=False
    )

    next_url = (
        url_for(
            "admin.admin_content",
            page=posts.next_num,
            replies_page=replies_page,
            posts_replies=posts_replies,
            show=show,
            days=days,
        )
        if posts.has_next
        else None
    )
    prev_url = (
        url_for(
            "admin.admin_content",
            page=posts.prev_num,
            replies_page=replies_page,
            posts_replies=posts_replies,
            show=show,
            days=days,
        )
        if posts.has_prev and page != 1
        else None
    )
    next_url_replies = (
        url_for(
            "admin.admin_content",
            replies_page=post_replies.next_num,
            page=page,
            posts_replies=posts_replies,
            show=show,
            days=days,
        )
        if post_replies.has_next
        else None
    )
    prev_url_replies = (
        url_for(
            "admin.admin_content",
            replies_page=post_replies.prev_num,
            page=page,
            posts_replies=posts_replies,
            show=show,
            days=days,
        )
        if post_replies.has_prev and replies_page != 1
        else None
    )

    return render_template(
        "admin/content.html",
        title=title,
        next_url=next_url,
        prev_url=prev_url,
        next_url_replies=next_url_replies,
        prev_url_replies=prev_url_replies,
        posts=posts,
        post_replies=post_replies,
        user_notes=user_notes(current_user.get_id()),
        posts_replies=posts_replies,
        show=show,
        days=days,
        reported_posts=reported_posts(current_user.get_id(), g.admin_ids),
        moderated_community_ids=moderating_communities_ids(current_user.get_id()),
    )


@bp.route("/approve_registrations", methods=["GET"])
@permission_required("approve registrations")
@login_required
def admin_approve_registrations():
    if current_app.config["FLAG_THROWAWAY_EMAILS"] and os.path.isfile(
        "app/static/tmp/disposable_domains.txt"
    ):
        with open("app/static/tmp/disposable_domains.txt", "r", encoding="utf-8") as f:
            disposable_domains = [line.rstrip("\n") for line in f]
    else:
        disposable_domains = []

    registrations = (
        UserRegistration.query.filter_by(status=0)
        .order_by(UserRegistration.created_at)
        .all()
    )
    recently_approved = (
        UserRegistration.query.filter_by(status=1)
        .order_by(desc(UserRegistration.approved_at))
        .limit(30)
    )
    return render_template(
        "admin/approve_registrations.html",
        registrations=registrations,
        disposable_domains=disposable_domains,
        recently_approved=recently_approved,
    )


@bp.route("/approve_registrations/<int:user_id>/approve", methods=["POST"])
@permission_required("approve registrations")
@login_required
def admin_approve_registrations_approve(user_id):
    user = User.query.get_or_404(user_id)
    registration = UserRegistration.query.filter_by(status=0, user_id=user_id).first()
    if registration:
        registration.status = 1
        registration.approved_at = utcnow()
        registration.approved_by = current_user.id
        db.session.commit()
        if user.verified:
            finalize_user_setup(user)
            send_registration_approved_email(user)

        flash(_("Registration approved."))

    return redirect(url_for("admin.admin_approve_registrations"))


@bp.route("/approve_registrations/<int:user_id>/deny", methods=["POST"])
@permission_required("approve registrations")
@login_required
def admin_approve_registrations_denied(user_id):
    user = User.query.get_or_404(user_id)
    registration = UserRegistration.query.filter_by(status=0, user_id=user_id).first()
    if registration:
        # remove the registration attempt
        db.session.delete(registration)

        # remove notifications caused by the registration attempt
        reg_notifs = Notification.query.filter_by(author_id=user.id)
        for n in reg_notifs:
            db.session.delete(n)

        # remove the user from the db so the username is available again
        user.deleted = True
        user.delete_dependencies()
        db.session.delete(user)

        # save that to the db
        db.session.commit()

        flash(_("Registration denied. User removed from the database."))

    return redirect(url_for("admin.admin_approve_registrations"))


@bp.route("/user/<int:user_id>/edit", methods=["GET", "POST"])
@permission_required("administer all users")
@login_required
def admin_user_edit(user_id):
    form = EditUserForm()
    user = User.query.get_or_404(user_id)
    if form.validate_on_submit():
        user.bot = form.bot.data
        user.bot_override = form.bot_override.data
        user.suppress_crossposts = form.suppress_crossposts.data
        user.banned = form.banned.data
        user.ban_posts = form.ban_posts.data
        user.ban_comments = form.ban_comments.data
        user.hide_nsfw = form.hide_nsfw.data
        user.hide_nsfl = form.hide_nsfl.data
        if form.verified.data and not user.verified:
            finalize_user_setup(user)
        user.verified = form.verified.data
        if form.remove_avatar.data and user.avatar_id:
            file = File.query.get(user.avatar_id)
            file.delete_from_disk()
            user.avatar_id = None
            db.session.delete(file)

        if form.remove_banner.data and user.cover_id:
            file = File.query.get(user.cover_id)
            file.delete_from_disk()
            user.cover_id = None
            db.session.delete(file)

        # Update user roles. The UI only lets the user choose 1 role but the DB structure allows for multiple roles per user.
        db.session.execute(
            text("DELETE FROM user_role WHERE user_id = :user_id"), {"user_id": user.id}
        )
        user.roles.append(Role.query.get(form.role.data))
        if form.role.data == 4:
            flash(
                _(
                    "Permissions are cached for 50 seconds so new admin roles won't take effect immediately."
                )
            )

        db.session.commit()
        cache.delete_memoized(low_value_reposters)
        g.admin_ids = list(
            db.session.execute(
                text("""SELECT u.id FROM "user" u WHERE u.id = 1
                                UNION
                                SELECT u.id
                                FROM "user" u
                                JOIN user_role ur ON u.id = ur.user_id AND ur.role_id = :role_admin AND u.deleted = false AND u.banned = false
                                ORDER BY id"""),
                {"role_admin": ROLE_ADMIN},
            ).scalars()
        )
        set_setting("admin_ids", g.admin_ids)

        flash(_("Saved"))
        return redirect(
            url_for(
                "admin.admin_users",
                local_remote="local" if user.is_local() else "remote",
            )
        )
    else:
        if not user.is_local():
            flash(
                _(
                    "This is a remote user - most settings here will be regularly overwritten with data from the original server."
                ),
                "warning",
            )
        form.bot.data = user.bot
        form.bot_override.data = user.bot_override
        form.suppress_crossposts.data = user.suppress_crossposts
        form.verified.data = user.verified
        form.banned.data = user.banned
        form.ban_posts.data = user.ban_posts
        form.ban_comments.data = user.ban_comments
        form.hide_nsfw.data = user.hide_nsfw
        form.hide_nsfl.data = user.hide_nsfl
        if user.roles and user.roles.count() > 0:
            form.role.data = user.roles[0].id

    return render_template(
        "admin/edit_user.html", title=_("Edit user"), form=form, user=user
    )


@bp.route("/users/add", methods=["GET", "POST"])
@permission_required("administer all users")
@login_required
def admin_users_add():
    form = AddUserForm()
    user = User()
    if form.validate_on_submit():
        user.user_name = form.user_name.data
        user.title = form.user_name.data
        user.set_password(form.password.data)
        user.about = form.about.data
        user.email = form.email.data
        user.about_html = markdown_to_html(form.about.data)
        user.matrix_user_id = form.matrix_user_id.data
        user.bot = form.bot.data
        profile_file = request.files["profile_file"]
        if profile_file and profile_file.filename != "":
            # remove old avatar
            if user.avatar_id:
                file = File.query.get(user.avatar_id)
                file.delete_from_disk()
                user.avatar_id = None
                db.session.delete(file)

            # add new avatar
            file = save_icon_file(profile_file, "users")
            if file:
                user.avatar = file
        banner_file = request.files["banner_file"]
        if banner_file and banner_file.filename != "":
            # remove old cover
            if user.cover_id:
                file = File.query.get(user.cover_id)
                file.delete_from_disk()
                user.cover_id = None
                db.session.delete(file)

            # add new cover
            file = save_banner_file(banner_file, "users")
            if file:
                user.cover = file
        user.newsletter = form.newsletter.data
        user.ignore_bots = form.ignore_bots.data
        user.hide_nsfw = form.hide_nsfw.data
        user.hide_nsfl = form.hide_nsfl.data

        user.instance_id = 1
        user.roles.append(Role.query.get(form.role.data))
        db.session.add(user)
        db.session.commit()
        finalize_user_setup(user)

        flash(_("User added"))
        return redirect(url_for("admin.admin_users", local_remote="local"))

    return render_template(
        "admin/add_user.html", title=_("Add user"), form=form, user=user
    )


@bp.route("/user/<int:user_id>/delete", methods=["POST"])
@permission_required("administer all users")
@login_required
def admin_user_delete(user_id):
    if user_id == 1:
        flash(_("This user cannot be deleted."))
        return redirect(referrer())
    user = User.query.get_or_404(user_id)

    user.banned = True  # Unsubscribing everyone could take a long time so until that is completed hide this user from the UI by banning it.
    user.last_active = utcnow()
    user.deleted_by = current_user.id
    db.session.commit()

    if user.is_local():
        if (
            user.private_key is not None
        ):  # They have a private key once the registration is fully completed
            unsubscribe_from_everything_then_delete(user.id)
        else:  # Non-finalized users can just be deleted as they will not have been federated anywhere.
            user.deleted = True
            user.delete_dependencies()
            db.session.commit()
    else:
        user.deleted = True
        user.delete_dependencies()
        db.session.commit()

        add_to_modlog(
            "delete_user",
            actor=current_user,
            target_user=user,
            link_text=user.display_name(),
            link=user.link(),
        )

    flash(_("User deleted"))
    return redirect(referrer())


@bp.route("/reports", methods=["GET"])
@permission_required("administer all users")
@login_required
def admin_reports():
    page = request.args.get("page", 1, type=int)
    search = request.args.get("search", "")
    local_remote = request.args.get("local_remote", "")
    report_types = request.args.getlist(
        "report_types", type=int
    )  # Extract multiple values

    if len(report_types) == 0:
        report_types = [-1]

    reports = Report.query.filter(
        or_(Report.status == REPORT_STATE_NEW, Report.status == REPORT_STATE_ESCALATED)
    )
    if local_remote == "local":
        reports = reports.filter_by(source_instance_id=1)
    if local_remote == "remote":
        reports = reports.filter(Report.source_instance_id != 1)
    if len(report_types) > 0 and -1 not in report_types:
        reports = reports.filter(Report.type.in_(report_types))
    reports = reports.order_by(desc(Report.created_at)).paginate(
        page=page, per_page=1000, error_out=False
    )

    next_url = (
        url_for("admin.admin_reports", page=reports.next_num)
        if reports.has_next
        else None
    )
    prev_url = (
        url_for("admin.admin_reports", page=reports.prev_num)
        if reports.has_prev and page != 1
        else None
    )

    return render_template(
        "admin/reports.html",
        title=_("Reports"),
        next_url=next_url,
        prev_url=prev_url,
        reports=reports,
        local_remote=local_remote,
        search=search,
        report_types=report_types,
        report_types_list=ReportTypes.get_choices(),
    )


@bp.route("/newsletter", methods=["GET", "POST"])
@permission_required("change instance settings")
@login_required
def newsletter():
    form = SendNewsletterForm()
    if form.validate_on_submit():
        send_newsletter(form)
        flash(_("Newsletter sent"))
        return redirect(url_for("admin.newsletter"))

    return render_template(
        "admin/newsletter.html", form=form, title=_("Send newsletter")
    )


@bp.route("/permissions", methods=["GET", "POST"])
@permission_required("change user roles")
@login_required
def admin_permissions():
    form = FlaskForm()
    if request.method == "POST":
        permissions = db.session.execute(
            text('SELECT DISTINCT permission FROM "role_permission"')
        ).fetchall()
        db.session.execute(text('DELETE FROM "role_permission"'))
        roles = [3, 4]  # 3 = Staff, 4 = Admin
        staff_user_ids = list(
            db.session.execute(
                text('SELECT user_id FROM "user_role" WHERE role_id = 3')
            ).scalars()
        )
        for permission in permissions:
            for role in roles:
                if request.form.get(f"role_{role}_{permission[0]}"):
                    db.session.add(
                        RolePermission(role_id=role, permission=permission[0])
                    )
            for staff_user_id in staff_user_ids:
                cache.delete_memoized(user_access, permission, staff_user_id)
        db.session.commit()

        flash(_("Settings saved"))

    roles = Role.query.filter(Role.id > 2).order_by(Role.weight).all()
    permissions = db.session.execute(
        text('SELECT DISTINCT permission FROM "role_permission"')
    ).fetchall()

    return render_template(
        "admin/permissions.html",
        title=_("Role permissions"),
        roles=roles,
        form=form,
        permissions=permissions,
    )


@bp.route("/instances", methods=["GET", "POST"])
@permission_required("change instance settings")
@login_required
def admin_instances():
    page = request.args.get("page", 1, type=int)
    search = request.args.get("search", "")
    filter = request.args.get("filter", "")
    sort_by = request.args.get("sort_by", "domain ASC")
    low_bandwidth = request.cookies.get("low_bandwidth", "0") == "1"

    instances = Instance.query

    if search:
        instances = instances.filter(Instance.domain.ilike(f"%{search}%"))
    title = "Instances"
    if filter:
        if filter == "trusted":
            instances = instances.filter(Instance.trusted == True)
            title = "Trusted instances"
        elif filter == "online":
            instances = instances.filter(
                Instance.dormant == False, Instance.gone_forever == False
            )
            title = "Online instances"
        elif filter == "dormant":
            instances = instances.filter(
                Instance.dormant == True, Instance.gone_forever == False
            )
            title = "Dormant instances"
        elif filter == "gone_forever":
            instances = instances.filter(Instance.gone_forever == True)
            title = "Gone forever instances"
        elif filter == "blocked":
            instances = instances.join(
                BannedInstances, BannedInstances.domain == Instance.domain
            )

    instances = instances.order_by(
        safe_order_by(
            sort_by,
            Instance,
            {
                "domain",
                "software",
                "version",
                "vote_weight",
                "trusted",
                "last_seen",
                "last_successful_send",
                "failures",
                "gone_forever",
                "dormant",
            },
        )
    )
    instances = instances.paginate(page=page, per_page=50, error_out=False)
    next_url = (
        url_for(
            "admin.admin_instances",
            page=instances.next_num,
            search=search,
            filter=filter,
            sort_by=sort_by,
        )
        if instances.has_next
        else None
    )
    prev_url = (
        url_for(
            "admin.admin_instances",
            page=instances.prev_num,
            search=search,
            filter=filter,
            sort_by=sort_by,
        )
        if instances.has_prev and page != 1
        else None
    )

    return render_template(
        "admin/instances.html",
        instances=instances,
        title=_(title),
        search=search,
        filter=filter,
        sort_by=sort_by,
        next_url=next_url,
        prev_url=prev_url,
        low_bandwidth=low_bandwidth,
    )


@bp.route("/instance/<int:instance_id>/edit", methods=["GET", "POST"])
@permission_required("administer all communities")
@login_required
def admin_instance_edit(instance_id):
    form = EditInstanceForm()
    instance = Instance.query.get_or_404(instance_id)
    if instance.software != "piefed":
        del form.hide
    if form.validate_on_submit():
        instance.vote_weight = form.vote_weight.data
        instance.dormant = form.dormant.data
        instance.gone_forever = form.gone_forever.data
        instance.trusted = form.trusted.data
        instance.posting_warning = form.posting_warning.data
        instance.inbox = form.inbox.data

        if instance.software == "piefed":
            db.session.execute(
                text(
                    'UPDATE "instance_chooser" SET hide = :hide WHERE domain = :domain'
                ),
                {"hide": form.hide.data, "domain": instance.domain},
            )

        db.session.commit()

        cache.delete_memoized(trusted_instance_ids)

        flash(_("Saved"))
        return redirect(url_for("admin.admin_instances"))
    else:
        form.vote_weight.data = instance.vote_weight
        form.dormant.data = instance.dormant
        form.gone_forever.data = instance.gone_forever
        form.trusted.data = instance.trusted
        form.posting_warning.data = instance.posting_warning
        form.inbox.data = instance.inbox
        if instance.software == "piefed":
            hide = db.session.execute(
                text('SELECT hide FROM "instance_chooser" WHERE domain = :domain'),
                {"domain": instance.domain},
            ).scalar_one_or_none()
            form.hide.data = hide

    return render_template(
        "admin/edit_instance.html",
        title=_("Edit instance"),
        form=form,
        instance=instance,
    )


@bp.route("/instance/create_offline", methods=["GET", "POST"])
@permission_required("administer all communities")
@login_required
def admin_instance_create_offline():
    form = CreateOfflineInstanceForm()
    if form.validate_on_submit():
        new_instance = Instance(
            domain=form.domain.data,
            inbox=f"https://{form.domain.data}/inbox",
            created_at=utcnow(),
            gone_forever=True,
        )
        try:
            db.session.add(new_instance)
            db.session.commit()
            flash(_("Saved"))
        except:
            flash(_("Problem adding instance to database"))

        return redirect(url_for("admin.admin_instances"))

    return render_template("admin/create_offline_instance.html", form=form)


@bp.route("/community/<int:community_id>/move/<int:new_owner>", methods=["GET", "POST"])
@permission_required("change instance settings")
@login_required
def admin_community_move(community_id, new_owner):
    community = Community.query.get_or_404(community_id)
    new_owner_user = User.query.get_or_404(new_owner)
    form = MoveCommunityForm()

    form.new_owner.label.text = _(
        "Set community owner to %(user_name)s", user_name=new_owner_user.link()
    )

    if form.validate_on_submit():
        form.new_url.data = slugify(form.new_url.data, separator="_").lower()
        old_name = community.link()
        community.ap_id = None
        private_key, public_key = RsaKeys.generate_keypair()
        community.name = form.new_url.data.lower()
        community.private_key = private_key
        community.public_key = public_key
        community.ap_profile_id = (
            "https://" + current_app.config["SERVER_NAME"] + "/c/" + form.new_url.data
        )
        community.ap_public_url = (
            "https://" + current_app.config["SERVER_NAME"] + "/c/" + form.new_url.data
        )
        community.ap_followers_url = (
            "https://"
            + current_app.config["SERVER_NAME"]
            + "/c/"
            + form.new_url.data
            + "/followers"
        )
        community.ap_featured_url = (
            "https://"
            + current_app.config["SERVER_NAME"]
            + "/c/"
            + form.new_url.data
            + "/featured"
        )
        community.ap_moderators_url = (
            "https://"
            + current_app.config["SERVER_NAME"]
            + "/c/"
            + form.new_url.data
            + "/moderators"
        )
        community.ap_domain = current_app.config["SERVER_NAME"]
        community.instance_id = 1

        if form.new_owner.data:
            community.user_id = new_owner_user.id
        db.session.commit()
        try:
            membership = CommunityMember(
                user_id=new_owner_user.id,
                community_id=community.id,
                is_owner=new_owner_user.id,
            )
            db.session.add(membership)
            db.session.commit()
        except:
            db.session.rollback()

        cache.delete_memoized(community_membership, new_owner_user, community)
        cache.delete_memoized(joined_communities, new_owner_user.id)
        cache.delete_memoized(moderating_communities, new_owner_user.id)

        if current_app.debug:
            move_community_images_to_here(community.id)
        else:
            move_community_images_to_here.delay(community.id)

        new_url = f'https://{current_app.config["SERVER_NAME"]}/c/{community.link()}'
        flash(
            _(
                "%(community_name)s is now %(new_url)s. Contact the initiator of this request to let them know.",
                community_name=old_name,
                new_url=new_url,
            )
        )

        flash(_("Ensure this community has the right moderators."))
        return redirect(
            url_for("community.community_mod_list", community_id=community.id)
        )

    form.new_url.data = community.name

    return render_template(
        "admin/community_move.html",
        title=_("Move community"),
        form=form,
        community=community,
    )


@bp.route("/blocked_images", methods=["GET"])
@permission_required("administer all communities")
@login_required
def admin_blocked_images():
    low_bandwidth = request.cookies.get("low_bandwidth", "0") == "1"
    blocked_images = BlockedImage.query.order_by(desc(BlockedImage.id)).all()
    return render_template(
        "admin/blocked_images.html",
        blocked_images=blocked_images,
        title=_("Blocked images"),
        low_bandwidth=low_bandwidth,
    )


@bp.route("/blocked_image/<int:image_id>/edit", methods=["GET", "POST"])
@permission_required("administer all communities")
@login_required
def admin_blocked_image_edit(image_id):
    form = EditBlockedImageForm()
    image = BlockedImage.query.get_or_404(image_id)
    if form.validate_on_submit():
        image.hash = form.hash.data
        image.file_name = form.file_name.data
        image.note = form.note.data
        db.session.commit()

        flash(_("Saved"))
        return redirect(url_for("admin.admin_blocked_images"))
    else:
        form.hash.data = image.hash
        form.file_name.data = image.file_name
        form.note.data = image.note

    return render_template(
        "admin/edit_blocked_image.html",
        title=_("Edit blocked image"),
        form=form,
        blocked_image=image,
    )


@bp.route("/blocked_image/add", methods=["GET", "POST"])
@permission_required("administer all communities")
@login_required
def admin_blocked_image_add():
    form = AddBlockedImageForm()
    if form.validate_on_submit():
        if form.url.data:
            hash = retrieve_image_hash(form.url.data)
            file_name = str(furl(form.url.data).path).split("/")
            file_name = file_name[-1]
        else:
            hash = form.hash.data
            file_name = form.file_name.data
        image = BlockedImage(hash=hash, file_name=file_name, note=form.note.data)
        db.session.add(image)
        db.session.commit()

        flash(_("Saved"))
        return redirect(url_for("admin.admin_blocked_image_purge_posts"))

    flash(
        _(
            "Provide the url of an image or the hash (and file name) of it, but not both."
        )
    )

    return render_template(
        "admin/edit_blocked_image.html", title=_("Add blocked image"), form=form
    )


@bp.route("/block_image_purge_posts", methods=["GET", "POST"])
@permission_required("administer all communities")
@login_required
def admin_blocked_image_purge_posts():
    form = FlaskForm()
    if request.method == "POST":
        post_ids = request.form.getlist("post_ids")

        task_selector(
            "delete_posts_with_blocked_images",
            post_ids=post_ids,
            user_id=current_user.id,
            send_async=not current_app.debug,
        )

        flash(_("%(count)s posts deleted.", count=len(post_ids)))

        return redirect(url_for("admin.admin_blocked_images"))

    posts = (
        Post.query.filter(
            Post.id.in_(posts_with_blocked_images()), Post.deleted == False
        )
        .order_by(desc(Post.posted_at))
        .all()
    )
    return render_template(
        "post/post_block_image_purge_posts.html",
        posts=posts,
        title=_("Posts containing blocked images"),
        form=form,
        referrer=request.args.get("referrer"),
    )


@bp.route("/blocked_image/<int:image_id>/delete", methods=["POST"])
@permission_required("administer all communities")
@login_required
def admin_blocked_image_delete(image_id):
    image = BlockedImage.query.get_or_404(image_id)

    db.session.delete(image)
    db.session.commit()

    flash(_("Blocked image deleted"))

    return redirect(url_for("admin.admin_blocked_images"))


# CMS pages
@bp.route("/pages", methods=["GET"])
@permission_required("edit cms pages")
@login_required
def admin_cms_pages():
    pages = CmsPage.query.order_by(CmsPage.created_at.desc()).all()
    return render_template("admin/cms_pages.html", pages=pages, title=_("CMS Pages"))


@bp.route("/pages/add", methods=["GET", "POST"])
@permission_required("edit cms pages")
@login_required
def admin_cms_page_add():
    form = CmsPageForm()
    if form.validate_on_submit():
        page = CmsPage(
            url=form.url.data,
            title=form.title.data,
            body=form.body.data,
            body_html=markdown_to_html(form.body.data),
            last_edited_by=current_user.display_name(),
        )
        db.session.add(page)
        db.session.commit()
        flash(_("Page saved."))
        return redirect(url_for("admin.admin_cms_pages"))

    return render_template(
        "admin/cms_page_edit.html", form=form, title=_("Add CMS Page")
    )


@bp.route("/pages/<int:page_id>/edit", methods=["GET", "POST"])
@permission_required("edit cms pages")
@login_required
def admin_cms_page_edit(page_id):
    page = CmsPage.query.get_or_404(page_id)
    form = CmsPageForm(original_page=page, obj=page)

    if form.validate_on_submit():
        page.url = form.url.data
        page.title = form.title.data
        page.body = form.body.data
        page.body_html = markdown_to_html(form.body.data, a_target="")
        page.last_edited_by = current_user.display_name()
        page.edited_at = utcnow()
        db.session.commit()
        flash(_("Page saved."))
        return redirect(url_for("admin.admin_cms_pages"))

    return render_template(
        "admin/cms_page_edit.html", form=form, page=page, title=_("Edit page")
    )


@bp.route("/pages/<int:page_id>/delete", methods=["POST"])
@permission_required("edit cms pages")
@login_required
def admin_cms_page_delete(page_id):
    page = CmsPage.query.get_or_404(page_id)
    db.session.delete(page)
    db.session.commit()
    flash(_("Page deleted."))
    return redirect(url_for("admin.admin_cms_pages"))<|MERGE_RESOLUTION|>--- conflicted
+++ resolved
@@ -395,7 +395,10 @@
             db.session.add(site)
         db.session.commit()
         cache.delete_memoized(blocked_referrers)
-<<<<<<< HEAD
+        set_setting(
+            "allow_default_user_add_remote_community",
+            form.allow_default_user_add_remote_community.data,
+        )
         set_setting("meme_comms_low_quality", form.meme_comms_low_quality.data)
         set_setting("public_modlog", form.public_modlog.data)
         set_setting("email_verification", form.email_verification.data)
@@ -412,21 +415,6 @@
         set_setting("auto_decline_countries", form.auto_decline_countries.data.strip())
         flash(_("Settings saved."))
     elif request.method == "GET":
-=======
-        set_setting("allow_default_user_add_remote_community", form.allow_default_user_add_remote_community.data)
-        set_setting('meme_comms_low_quality', form.meme_comms_low_quality.data)
-        set_setting('public_modlog', form.public_modlog.data)
-        set_setting('email_verification', form.email_verification.data)
-        set_setting('captcha_enabled', form.captcha_enabled.data)
-        set_setting('choose_topics', form.choose_topics.data)
-        set_setting('filter_selection', form.filter_selection.data)
-        set_setting('registration_approved_email', form.registration_approved_email.data)
-        set_setting('ban_check_servers', form.ban_check_servers.data)
-        set_setting('nsfw_country_restriction', form.nsfw_country_restriction.data.strip())
-        set_setting('auto_decline_countries', form.auto_decline_countries.data.strip())
-        flash(_('Settings saved.'))
-    elif request.method == 'GET':
->>>>>>> 6ed8eabc
         form.enable_downvotes.data = site.enable_downvotes
         form.enable_gif_reply_rep_decrease.data = site.enable_gif_reply_rep_decrease
         form.enable_chan_image_filter.data = site.enable_chan_image_filter
@@ -439,7 +427,9 @@
             "nsfw_country_restriction", ""
         ).upper()
         form.community_creation_admin_only.data = site.community_creation_admin_only
-        form.allow_default_user_add_remote_community.data = get_setting("allow_default_user_add_remote_community", True) 
+        form.allow_default_user_add_remote_community.data = get_setting(
+            "allow_default_user_add_remote_community", True
+        )
         form.reports_email_admins.data = site.reports_email_admins
         form.registration_mode.data = site.registration_mode
         form.application_question.data = site.application_question
@@ -1769,19 +1759,13 @@
     form = EditTopicForm()
     form.parent_id.choices = topics_for_form(0)
     if form.validate_on_submit():
-<<<<<<< HEAD
         topic = Topic(
             name=form.name.data,
             machine_name=slugify(form.machine_name.data.strip()),
             num_communities=0,
             show_posts_in_children=form.show_posts_in_children.data,
         )
-        if form.parent_id.data:
-=======
-        topic = Topic(name=form.name.data, machine_name=slugify(form.machine_name.data.strip()), num_communities=0,
-                      show_posts_in_children=form.show_posts_in_children.data)
         if form.parent_id.data and form.parent_id.data != -1:
->>>>>>> 6ed8eabc
             topic.parent_id = form.parent_id.data
         else:
             topic.parent_id = None
