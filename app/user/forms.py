from flask_login import current_user
from flask_wtf import FlaskForm
from wtforms import (
    StringField,
    SubmitField,
    PasswordField,
    BooleanField,
    EmailField,
    TextAreaField,
    FileField,
    RadioField,
    DateField,
    SelectField,
    IntegerField,
    SelectMultipleField,
    HiddenField,
)
from wtforms.validators import (
    ValidationError,
    DataRequired,
    Email,
    EqualTo,
    Length,
    Optional,
)
from flask_babel import _, lazy_gettext as _l

from app.utils import MultiCheckboxField, get_timezones


class ProfileForm(FlaskForm):
    title = StringField(_l("Display name"), validators=[Optional(), Length(max=255)])
    email = EmailField(
        _l("Email address"),
        validators=[Email(), DataRequired(), Length(min=5, max=255)],
    )
    password = PasswordField(
        _l("Set new password"),
        validators=[Optional(), Length(min=8, max=129)],
        render_kw={
            "autocomplete": "new-password",
            "title": _l("Minimum length 8, maximum 128"),
        },
    )
    about = TextAreaField(
        _l("Bio"),
        validators=[Optional(), Length(min=3, max=1000)],
        render_kw={"rows": 5, "class": "autoresize"},
    )
    extra_label_1 = StringField(
        _l("Extra field 1 - label"),
        validators=[Optional(), Length(max=50)],
        render_kw={"placeholder": _l("e.g. Pronouns")},
    )
    extra_text_1 = StringField(
        _l("Extra field 1 - text"),
        validators=[Optional(), Length(max=256)],
        render_kw={"placeholder": _l("he/him, she/her, they/them, etc")},
    )
    extra_label_2 = StringField(
        _l("Extra field 2 - label"),
        validators=[Optional(), Length(max=50)],
        render_kw={"placeholder": _l("What I care about")},
    )
    extra_text_2 = StringField(
        _l("Extra field 2 - text"),
        validators=[Optional(), Length(max=256)],
        render_kw={"placeholder": _l("Cats, Peace, Family")},
    )
    extra_label_3 = StringField(
        _l("Extra field 3 - label"),
        validators=[Optional(), Length(max=50)],
        render_kw={"placeholder": _l("People who influence me")},
    )
    extra_text_3 = StringField(
        _l("Extra field 3 - text"), validators=[Optional(), Length(max=256)]
    )
    extra_label_4 = StringField(
        _l("Extra field 4 - label"),
        validators=[Optional(), Length(max=50)],
        render_kw={"placeholder": _l("Things I've changed my mind about")},
    )
    extra_text_4 = StringField(
        _l("Extra field 4 - text"), validators=[Optional(), Length(max=256)]
    )
    matrixuserid = StringField(
        _l("Matrix User ID"),
        validators=[Optional(), Length(max=255)],
        render_kw={"autocomplete": "off"},
    )
    profile_file = FileField(_l("Avatar image"), render_kw={"accept": "image/*"})
    banner_file = FileField(_l("Top banner image"), render_kw={"accept": "image/*"})
    bot = BooleanField(_l("This profile is a bot"))
    timezone = SelectField(
        _("Timezone"),
        validators=[DataRequired()],
        render_kw={"id": "timezone", "class": "form-control tom-select"},
    )
    submit = SubmitField(_l("Save profile"))

    def __init__(self, *args, **kwargs):
        super().__init__(*args, **kwargs)
        self.timezone.choices = get_timezones()

    def validate_email(self, field):
        if current_user.another_account_using_email(field.data):
            raise ValidationError(
                _l("That email address is already in use by another account")
            )

    def validate_matrix_user_id(self, matrix_user_id):
        if not matrix_user_id.data.strip().startswith("@"):
            raise ValidationError(_l("Matrix user ids start with @"))


class SettingsForm(FlaskForm):
    interface_language = SelectField(
        _l("Interface language"),
        coerce=str,
        validators=[Optional()],
        render_kw={"class": "form-select"},
    )
    read_languages = MultiCheckboxField(
        _l("Content language"),
        coerce=int,
        validators=[Optional()],
        render_kw={"class": "form-multicheck-columns"},
    )
    newsletter = BooleanField(_l("Subscribe to email newsletter"))
    email_unread = BooleanField(_l("Receive email about missed notifications"))
    ignore_bots = BooleanField(_l("Hide posts by bots"))
    nsfw = BooleanField(_l("Show NSFW posts"))
    nsfl = BooleanField(_l("Show NSFL posts"))
    reply_collapse_threshold = IntegerField(
        _l("Reply collapse threshold"), validators=[Optional()]
    )
    reply_hide_threshold = IntegerField(
        _l("Reply hide threshold"), validators=[Optional()]
    )
    markdown_editor = BooleanField(_l("Use markdown editor GUI when writing"))
    low_bandwidth_mode = BooleanField(_l("Low bandwidth mode"))
    searchable = BooleanField(_l("Show profile in user list"))
    indexable = BooleanField(_l("My posts appear in search results"))
    hide_read_posts = BooleanField(
        _l(
            "Do not display posts with which I have already interacted (opened/upvoted/downvoted)"
        )
    )
    show_subscribed_communities = BooleanField(
        _l("Show communities I've joined on my profile")
    )
    manually_approves_followers = BooleanField(_l("Manually approve followers"))
    federate_votes = BooleanField(_l("Federate votes"))
    feed_auto_follow = BooleanField(
        _l("Enable Automatic Follow of Feed Communities."), default=True
    )
    feed_auto_leave = BooleanField(
        _l("Enable Automatic Leave of Feed Communities."), default=False
    )
    sorts = [
        ("hot", _l("Hot")),
        ("top", _l("Top")),
        ("new", _l("New")),
        ("old", _l("Old")),
        ("active", _l("Active")),
        ("scaled", _l("Scaled")),
    ]
    default_sort = SelectField(
        _l("Default post sort"),
        choices=sorts,
        validators=[DataRequired()],
        coerce=str,
        render_kw={"class": "form-select"},
    )
    comment_sorts = [
        ("hot", _l("Hot")),
        ("top", _l("Top")),
        ("new", _l("New")),
        ("old", _l("Old")),
    ]
    default_comment_sort = SelectField(
        _l("Default comment sort"),
        choices=comment_sorts,
        validators=[DataRequired()],
        coerce=str,
        render_kw={"class": "form-select"},
    )
    filters = [
        ("subscribed", _l("Subscribed")),
        ("moderating", _l("Moderating")),
        ("local", _l("Local")),
        ("popular", _l("Popular")),
        ("all", _l("All")),
    ]
    default_filter = SelectField(
        _l("Default home filter"),
        choices=filters,
        validators=[DataRequired()],
        coerce=str,
        render_kw={"class": "form-select"},
    )
    theme = SelectField(_l("Theme"), coerce=str, render_kw={"class": "form-select"})
    compact_levels = [
        ("", _l("Not compact - expand images")),
        ("compact-min", _l("More compact - only thumbnails for images")),
        (
            "compact-min compact-max",
            _l("Most compact - no images, only text"),
        ),  # this will apply both classes to the body tag
    ]
    compaction = SelectField(
        _l("Compact UI"),
        choices=compact_levels,
        coerce=str,
        render_kw={"class": "form-select"},
    )
    fonts = [
        ("", _l("Theme default - fastest")),
        ("atkinson", _l("Atkinson Hyperlegible - low vision")),
        ("inter", _l("Inter - pretty")),
        ("roboto", _l("Roboto - pretty")),
    ]
    font = SelectField(
        _l("Font"),
        choices=fonts,
        validators=[Optional()],
        coerce=str,
        render_kw={"class": "form-select"},
    )
    code_styles = [
        "autumn",
        "borland",
        "bw",
        "colorful",
        "default",
        "emacs",
        "friendly",
        "fruity",
        "manni",
        "monokai",
        "murphy",
        "native",
        "pastie",
        "perldoc",
        "tango",
        "trac",
        "vim",
        "vs",
    ]
    code_style = SelectField(
        _l("Code syntax highlighting color scheme"),
        choices=code_styles,
        coerce=str,
        render_kw={"class": "form-select"},
    )
    accept_from = [
        ("0", _l("None")),
        ("1", _l("This instance")),
        ("2", _l("Trusted instances")),
        ("3", _l("All instances")),
    ]
    accept_private_messages = SelectField(
        _l("Accept private messages from"),
        choices=accept_from,
        coerce=int,
        render_kw={"class": "form-select"},
    )
    additional_css = TextAreaField(_l("Additional CSS"))
    submit = SubmitField(_l("Save settings"))


class ImportExportForm(FlaskForm):
    import_file = FileField(
        _l("Import community subscriptions and user blocks from Lemmy")
    )
    export_settings = SubmitField(_l("Export"))
    submit = SubmitField(_l("Import"))


class DeleteAccountForm(FlaskForm):
    submit = SubmitField(_l("Yes, delete my account"))


class BanUserForm(FlaskForm):
    reason = StringField(_l("Reason"), render_kw={"list": "reasons"})
    ip_address = BooleanField(_l("Ban IP address"))
    purge = BooleanField(_l("Delete all content by this account"))
    flush = BooleanField(_l("Flush CDN cache when deleting (slow)"))
    submit = SubmitField(_l("Ban"), render_kw={"autofocus": True})


class ReportUserForm(FlaskForm):
<<<<<<< HEAD
    reason_choices = [
        ("1", _l("Breaks community rules")),
        ("7", _l("Spam")),
        ("2", _l("Harassment")),
        ("3", _l("Threatening violence")),
        ("4", _l("Promoting hate / genocide")),
        ("15", _l("Misinformation / disinformation")),
        ("16", _l("Racism, sexism, transphobia")),
        ("17", _l("Malicious reporting")),
        ("6", _l("Sharing personal info - doxing")),
        ("5", _l("Minor abuse or sexualization")),
        ("8", _l("Non-consensual intimate media")),
        ("9", _l("Prohibited transaction")),
        ("10", _l("Impersonation")),
        ("11", _l("Copyright violation")),
        ("12", _l("Trademark violation")),
        ("13", _l("Self-harm or suicide")),
        ("14", _l("Other")),
    ]
    reasons = MultiCheckboxField(_l("Reason"), choices=reason_choices)
    description = StringField(_l("More info"))
    report_remote = BooleanField("Also send report to originating instance")
    submit = SubmitField(_l("Report"))
=======
    reason_choices = [('1', _l('Breaks community rules')),
                      ('7', _l('Spam')),
                      ('2', _l('Harassment')),
                      ('3', _l('Threatening violence')),
                      ('4', _l('Promoting hate / genocide')),
                      ('15', _l('Misinformation / disinformation')),
                      ('16', _l('Racism, sexism, transphobia')),
                      ('17', _l('Malicious reporting')),
                      ('6', _l('Sharing personal info - doxing')),
                      ('5', _l('Minor abuse or sexualization')),
                      ('8', _l('Non-consensual intimate media')),
                      ('9', _l('Prohibited transaction')), ('10', _l('Impersonation')),
                      ('11', _l('Copyright violation')), ('12', _l('Trademark violation')),
                      ('13', _l('Self-harm or suicide')),
                      ('14', _l('Other'))]
    reasons = MultiCheckboxField(_l('Reason'), choices=reason_choices)
    description = StringField(_l('More info'), validators=[Length(max=256)])
    report_remote = BooleanField('Also send report to originating instance')
    submit = SubmitField(_l('Report'))
>>>>>>> 2a09edca

    def reasons_to_string(self, reason_data) -> str:
        result = []
        for reason_id in reason_data:
            for choice in self.reason_choices:
                if choice[0] == reason_id:
                    result.append(str(choice[1]))
        return ", ".join(result)[:255]


class FilterForm(FlaskForm):
    community_keyword_filter = StringField(
        _l("Hide posts in communities with these words in their name")
    )
    hide_type_choices = [
        (0, _l("Show")),
        (1, _l("Hide completely")),
        (2, _l("Blur thumbnail")),
        (3, _l("Make post semi-transparent")),
    ]
    ignore_bots = SelectField(
        _l("Hide posts by bots"),
        choices=hide_type_choices,
        default=0,
        coerce=int,
        render_kw={"class": "form-select"},
    )
    hide_nsfw = SelectField(
        _l("Show NSFW posts"),
        choices=hide_type_choices,
        default=1,
        coerce=int,
        render_kw={"class": "form-select"},
    )
    hide_nsfl = SelectField(
        _l("Show NSFL posts"),
        choices=hide_type_choices,
        default=1,
        coerce=int,
        render_kw={"class": "form-select"},
    )
    reply_collapse_threshold = IntegerField(_l("Reply collapse threshold"))
    reply_hide_threshold = IntegerField(_l("Reply hide threshold"))
    hide_low_quality = BooleanField(_l("Hide posts in low quality communities"))
    submit = SubmitField(_l("Save settings"))


class KeywordFilterEditForm(FlaskForm):
    title = StringField(_l("Name"), validators=[DataRequired(), Length(min=3, max=50)])
    filter_home = BooleanField(_l("Home feed"), default=True)
    filter_posts = BooleanField(_l("Posts in communities"))
    filter_replies = BooleanField(_l("Comments on posts"))
    hide_type_choices = [(0, _l("Make semi-transparent")), (1, _l("Hide completely"))]
    hide_type = RadioField(
        _l("Action to take"), choices=hide_type_choices, default=1, coerce=int
    )
    keywords = TextAreaField(
        _l("Keywords that trigger this filter"),
        render_kw={"placeholder": "One keyword or phrase per line", "rows": 3},
        validators=[DataRequired(), Length(min=3, max=500)],
    )
    expire_after = DateField(_l("Expire after"), validators=[Optional()])
    submit = SubmitField(_l("Save"))


class RemoteFollowForm(FlaskForm):
    instance_url = StringField(
        _l("Your remote instance:"),
        validators=[DataRequired(), Length(min=3, max=50)],
        render_kw={"placeholder": "e.g. mastodon.social"},
    )
    type_choices = [
        ("mastodon", _l("Mastodon, Misskey, Akkoma, Iceshrimp and friends")),
        ("friendica", _l("Friendica")),
        ("hubzilla", _l("Hubzilla")),
        ("lemmy", _l("Lemmy")),
        ("pixelfed", _l("Pixelfed")),
    ]

    instance_type = SelectField(
        _l("Instance type"), choices=type_choices, render_kw={"class": "form-select"}
    )
    submit = SubmitField(_l("View profile on remote instance"))


class UserNoteForm(FlaskForm):
    note = StringField(_l("User note"), validators=[Optional(), Length(max=50)])
    submit = SubmitField(_l("Save note"))


class DeleteFileForm(FlaskForm):
    referrer = HiddenField()
    submit = SubmitField(_l("Delete"), render_kw={"autofocus": True})


class UploadFileForm(FlaskForm):
    referrer = HiddenField()
    urls = TextAreaField(
        _l("URLs to files (one per line)"), validators=[Length(max=10000)]
    )
    file1 = FileField(_l("File 1"), render_kw={"accept": "image/*"})
    file2 = FileField(_l("File 2"), render_kw={"accept": "image/*"})
    file3 = FileField(_l("File 3"), render_kw={"accept": "image/*"})
    file4 = FileField(_l("File 4"), render_kw={"accept": "image/*"})
    file5 = FileField(_l("File 5"), render_kw={"accept": "image/*"})
    file6 = FileField(_l("File 6"), render_kw={"accept": "image/*"})
    file7 = FileField(_l("File 7"), render_kw={"accept": "image/*"})
    file8 = FileField(_l("File 8"), render_kw={"accept": "image/*"})
    file9 = FileField(_l("File 9"), render_kw={"accept": "image/*"})
    file10 = FileField(_l("File 10"), render_kw={"accept": "image/*"})

    submit = SubmitField(_l("Upload"))


class BlockUserForm(FlaskForm):
    username = StringField(
        _l("Username or ActivityPub ID"),
        validators=[DataRequired(), Length(min=1, max=255)],
        render_kw={"placeholder": _l("e.g. @user@example.com or user")},
    )
    submit = SubmitField(_l("Block user"))


class BlockCommunityForm(FlaskForm):
    community_name = StringField(
        _l("Community name or ActivityPub ID"),
        validators=[DataRequired(), Length(min=1, max=255)],
        render_kw={"placeholder": _l("e.g. !community@example.com or community")},
    )
    submit = SubmitField(_l("Block community"))


class BlockDomainForm(FlaskForm):
    domain_name = StringField(
        _l("Domain name"),
        validators=[DataRequired(), Length(min=1, max=255)],
        render_kw={"placeholder": _l("e.g. example.com")},
    )
    submit = SubmitField(_l("Block domain"))


class BlockInstanceForm(FlaskForm):
    instance_domain = StringField(
        _l("Instance domain"),
        validators=[DataRequired(), Length(min=1, max=255)],
        render_kw={"placeholder": _l("e.g. lemmy.example.com")},
    )
    submit = SubmitField(_l("Block instance"))<|MERGE_RESOLUTION|>--- conflicted
+++ resolved
@@ -1,102 +1,40 @@
 from flask_login import current_user
 from flask_wtf import FlaskForm
-from wtforms import (
-    StringField,
-    SubmitField,
-    PasswordField,
-    BooleanField,
-    EmailField,
-    TextAreaField,
-    FileField,
-    RadioField,
-    DateField,
-    SelectField,
-    IntegerField,
-    SelectMultipleField,
-    HiddenField,
-)
-from wtforms.validators import (
-    ValidationError,
-    DataRequired,
-    Email,
-    EqualTo,
-    Length,
-    Optional,
-)
+from wtforms import StringField, SubmitField, PasswordField, BooleanField, EmailField, TextAreaField, FileField, \
+    RadioField, DateField, SelectField, IntegerField, SelectMultipleField, HiddenField
+from wtforms.validators import ValidationError, DataRequired, Email, EqualTo, Length, Optional
 from flask_babel import _, lazy_gettext as _l
 
 from app.utils import MultiCheckboxField, get_timezones
 
 
 class ProfileForm(FlaskForm):
-    title = StringField(_l("Display name"), validators=[Optional(), Length(max=255)])
-    email = EmailField(
-        _l("Email address"),
-        validators=[Email(), DataRequired(), Length(min=5, max=255)],
-    )
-    password = PasswordField(
-        _l("Set new password"),
-        validators=[Optional(), Length(min=8, max=129)],
-        render_kw={
-            "autocomplete": "new-password",
-            "title": _l("Minimum length 8, maximum 128"),
-        },
-    )
-    about = TextAreaField(
-        _l("Bio"),
-        validators=[Optional(), Length(min=3, max=1000)],
-        render_kw={"rows": 5, "class": "autoresize"},
-    )
-    extra_label_1 = StringField(
-        _l("Extra field 1 - label"),
-        validators=[Optional(), Length(max=50)],
-        render_kw={"placeholder": _l("e.g. Pronouns")},
-    )
-    extra_text_1 = StringField(
-        _l("Extra field 1 - text"),
-        validators=[Optional(), Length(max=256)],
-        render_kw={"placeholder": _l("he/him, she/her, they/them, etc")},
-    )
-    extra_label_2 = StringField(
-        _l("Extra field 2 - label"),
-        validators=[Optional(), Length(max=50)],
-        render_kw={"placeholder": _l("What I care about")},
-    )
-    extra_text_2 = StringField(
-        _l("Extra field 2 - text"),
-        validators=[Optional(), Length(max=256)],
-        render_kw={"placeholder": _l("Cats, Peace, Family")},
-    )
-    extra_label_3 = StringField(
-        _l("Extra field 3 - label"),
-        validators=[Optional(), Length(max=50)],
-        render_kw={"placeholder": _l("People who influence me")},
-    )
-    extra_text_3 = StringField(
-        _l("Extra field 3 - text"), validators=[Optional(), Length(max=256)]
-    )
-    extra_label_4 = StringField(
-        _l("Extra field 4 - label"),
-        validators=[Optional(), Length(max=50)],
-        render_kw={"placeholder": _l("Things I've changed my mind about")},
-    )
-    extra_text_4 = StringField(
-        _l("Extra field 4 - text"), validators=[Optional(), Length(max=256)]
-    )
-    matrixuserid = StringField(
-        _l("Matrix User ID"),
-        validators=[Optional(), Length(max=255)],
-        render_kw={"autocomplete": "off"},
-    )
-    profile_file = FileField(_l("Avatar image"), render_kw={"accept": "image/*"})
-    banner_file = FileField(_l("Top banner image"), render_kw={"accept": "image/*"})
-    bot = BooleanField(_l("This profile is a bot"))
-    timezone = SelectField(
-        _("Timezone"),
-        validators=[DataRequired()],
-        render_kw={"id": "timezone", "class": "form-control tom-select"},
-    )
-    submit = SubmitField(_l("Save profile"))
+    title = StringField(_l('Display name'), validators=[Optional(), Length(max=255)])
+    email = EmailField(_l('Email address'), validators=[Email(), DataRequired(), Length(min=5, max=255)])
+    password = PasswordField(_l('Set new password'), validators=[Optional(), Length(min=8, max=129)],
+                             render_kw={'autocomplete': 'new-password', 'title': _l('Minimum length 8, maximum 128')})
+    about = TextAreaField(_l('Bio'), validators=[Optional(), Length(min=3, max=1000)], render_kw={'rows': 5, 'class': 'autoresize'})
+    extra_label_1 = StringField(_l('Extra field 1 - label'), validators=[Optional(), Length(max=50)],
+                                render_kw={"placeholder": _l('e.g. Pronouns')})
+    extra_text_1 = StringField(_l('Extra field 1 - text'), validators=[Optional(), Length(max=256)],
+                               render_kw={"placeholder": _l("he/him, she/her, they/them, etc")})
+    extra_label_2 = StringField(_l('Extra field 2 - label'), validators=[Optional(), Length(max=50)],
+                                render_kw={"placeholder": _l('What I care about')})
+    extra_text_2 = StringField(_l('Extra field 2 - text'), validators=[Optional(), Length(max=256)],
+                               render_kw={"placeholder": _l('Cats, Peace, Family')})
+    extra_label_3 = StringField(_l('Extra field 3 - label'), validators=[Optional(), Length(max=50)],
+                                render_kw={"placeholder": _l('People who influence me')})
+    extra_text_3 = StringField(_l('Extra field 3 - text'), validators=[Optional(), Length(max=256)])
+    extra_label_4 = StringField(_l('Extra field 4 - label'), validators=[Optional(), Length(max=50)],
+                                render_kw={"placeholder": _l("Things I've changed my mind about")})
+    extra_text_4 = StringField(_l('Extra field 4 - text'), validators=[Optional(), Length(max=256)])
+    matrixuserid = StringField(_l('Matrix User ID'), validators=[Optional(), Length(max=255)],
+                               render_kw={'autocomplete': 'off'})
+    profile_file = FileField(_l('Avatar image'), render_kw={'accept': 'image/*'})
+    banner_file = FileField(_l('Top banner image'), render_kw={'accept': 'image/*'})
+    bot = BooleanField(_l('This profile is a bot'))
+    timezone = SelectField(_('Timezone'), validators=[DataRequired()], render_kw={'id': 'timezone', 'class': 'form-control tom-select'})
+    submit = SubmitField(_l('Save profile'))
 
     def __init__(self, *args, **kwargs):
         super().__init__(*args, **kwargs)
@@ -104,217 +42,107 @@
 
     def validate_email(self, field):
         if current_user.another_account_using_email(field.data):
-            raise ValidationError(
-                _l("That email address is already in use by another account")
-            )
+            raise ValidationError(_l('That email address is already in use by another account'))
 
     def validate_matrix_user_id(self, matrix_user_id):
-        if not matrix_user_id.data.strip().startswith("@"):
-            raise ValidationError(_l("Matrix user ids start with @"))
+        if not matrix_user_id.data.strip().startswith('@'):
+            raise ValidationError(_l('Matrix user ids start with @'))
 
 
 class SettingsForm(FlaskForm):
-    interface_language = SelectField(
-        _l("Interface language"),
-        coerce=str,
-        validators=[Optional()],
-        render_kw={"class": "form-select"},
-    )
-    read_languages = MultiCheckboxField(
-        _l("Content language"),
-        coerce=int,
-        validators=[Optional()],
-        render_kw={"class": "form-multicheck-columns"},
-    )
-    newsletter = BooleanField(_l("Subscribe to email newsletter"))
-    email_unread = BooleanField(_l("Receive email about missed notifications"))
-    ignore_bots = BooleanField(_l("Hide posts by bots"))
-    nsfw = BooleanField(_l("Show NSFW posts"))
-    nsfl = BooleanField(_l("Show NSFL posts"))
-    reply_collapse_threshold = IntegerField(
-        _l("Reply collapse threshold"), validators=[Optional()]
-    )
-    reply_hide_threshold = IntegerField(
-        _l("Reply hide threshold"), validators=[Optional()]
-    )
-    markdown_editor = BooleanField(_l("Use markdown editor GUI when writing"))
-    low_bandwidth_mode = BooleanField(_l("Low bandwidth mode"))
-    searchable = BooleanField(_l("Show profile in user list"))
-    indexable = BooleanField(_l("My posts appear in search results"))
-    hide_read_posts = BooleanField(
-        _l(
-            "Do not display posts with which I have already interacted (opened/upvoted/downvoted)"
-        )
-    )
-    show_subscribed_communities = BooleanField(
-        _l("Show communities I've joined on my profile")
-    )
-    manually_approves_followers = BooleanField(_l("Manually approve followers"))
-    federate_votes = BooleanField(_l("Federate votes"))
-    feed_auto_follow = BooleanField(
-        _l("Enable Automatic Follow of Feed Communities."), default=True
-    )
-    feed_auto_leave = BooleanField(
-        _l("Enable Automatic Leave of Feed Communities."), default=False
-    )
-    sorts = [
-        ("hot", _l("Hot")),
-        ("top", _l("Top")),
-        ("new", _l("New")),
-        ("old", _l("Old")),
-        ("active", _l("Active")),
-        ("scaled", _l("Scaled")),
+    interface_language = SelectField(_l('Interface language'), coerce=str, validators=[Optional()],
+                                     render_kw={'class': 'form-select'})
+    read_languages = MultiCheckboxField(_l('Content language'), coerce=int, validators=[Optional()],
+                                        render_kw={'class':'form-multicheck-columns'})
+    newsletter = BooleanField(_l('Subscribe to email newsletter'))
+    email_unread = BooleanField(_l('Receive email about missed notifications'))
+    ignore_bots = BooleanField(_l('Hide posts by bots'))
+    nsfw = BooleanField(_l('Show NSFW posts'))
+    nsfl = BooleanField(_l('Show NSFL posts'))
+    reply_collapse_threshold = IntegerField(_l('Reply collapse threshold'), validators=[Optional()])
+    reply_hide_threshold = IntegerField(_l('Reply hide threshold'), validators=[Optional()])
+    markdown_editor = BooleanField(_l('Use markdown editor GUI when writing'))
+    low_bandwidth_mode = BooleanField(_l('Low bandwidth mode'))
+    searchable = BooleanField(_l('Show profile in user list'))
+    indexable = BooleanField(_l('My posts appear in search results'))
+    hide_read_posts = BooleanField(_l('Do not display posts with which I have already interacted (opened/upvoted/downvoted)'))
+    show_subscribed_communities = BooleanField(_l("Show communities I've joined on my profile"))
+    manually_approves_followers = BooleanField(_l('Manually approve followers'))
+    federate_votes = BooleanField(_l('Federate votes'))
+    feed_auto_follow = BooleanField(_l('Enable Automatic Follow of Feed Communities.'), default=True)
+    feed_auto_leave = BooleanField(_l('Enable Automatic Leave of Feed Communities.'), default=False)
+    sorts = [('hot', _l('Hot')),
+             ('top', _l('Top')),
+             ('new', _l('New')),
+             ('old', _l('Old')),
+             ('active', _l('Active')),
+             ('scaled', _l('Scaled')),
+             ]
+    default_sort = SelectField(_l('Default post sort'), choices=sorts, validators=[DataRequired()], coerce=str,
+                               render_kw={'class': 'form-select'})
+    comment_sorts = [('hot', _l('Hot')),
+                     ('top', _l('Top')),
+                     ('new', _l('New')),
+                     ('old', _l('Old')),
+                     ]
+    default_comment_sort = SelectField(_l('Default comment sort'), choices=comment_sorts, validators=[DataRequired()], coerce=str,
+                               render_kw={'class': 'form-select'})
+    filters = [('subscribed', _l('Subscribed')),
+               ('moderating', _l('Moderating')),
+               ('local', _l('Local')),
+               ('popular', _l('Popular')),
+               ('all', _l('All')),
+               ]
+    default_filter = SelectField(_l('Default home filter'), choices=filters, validators=[DataRequired()], coerce=str,
+                                 render_kw={'class': 'form-select'})
+    theme = SelectField(_l('Theme'), coerce=str, render_kw={'class': 'form-select'})
+    compact_levels = [
+        ('', _l('Not compact - expand images')),
+        ('compact-min', _l('More compact - only thumbnails for images')),
+        ('compact-min compact-max', _l('Most compact - no images, only text')),  # this will apply both classes to the body tag
     ]
-    default_sort = SelectField(
-        _l("Default post sort"),
-        choices=sorts,
-        validators=[DataRequired()],
-        coerce=str,
-        render_kw={"class": "form-select"},
-    )
-    comment_sorts = [
-        ("hot", _l("Hot")),
-        ("top", _l("Top")),
-        ("new", _l("New")),
-        ("old", _l("Old")),
+    compaction = SelectField(_l('Compact UI'), choices=compact_levels, coerce=str, render_kw={'class': 'form-select'})
+    fonts = [('', _l('Theme default - fastest')),
+             ('atkinson', _l('Atkinson Hyperlegible - low vision')),
+             ('inter', _l('Inter - pretty')),
+             ('roboto', _l('Roboto - pretty')),
+             ]
+    font = SelectField(_l('Font'), choices=fonts, validators=[Optional()], coerce=str,
+                               render_kw={'class': 'form-select'})
+    code_styles = ['autumn', 'borland', 'bw', 'colorful', 'default', 'emacs', 'friendly', 'fruity', 'manni', 'monokai',
+                   'murphy', 'native', 'pastie', 'perldoc', 'tango', 'trac', 'vim', 'vs']
+    code_style = SelectField(_l('Code syntax highlighting color scheme'), choices=code_styles, coerce=str,
+                             render_kw={'class': 'form-select'})
+    accept_from = [
+        ('0', _l('None')),
+        ('1', _l('This instance')),
+        ('2', _l('Trusted instances')),
+        ('3', _l('All instances')),
     ]
-    default_comment_sort = SelectField(
-        _l("Default comment sort"),
-        choices=comment_sorts,
-        validators=[DataRequired()],
-        coerce=str,
-        render_kw={"class": "form-select"},
-    )
-    filters = [
-        ("subscribed", _l("Subscribed")),
-        ("moderating", _l("Moderating")),
-        ("local", _l("Local")),
-        ("popular", _l("Popular")),
-        ("all", _l("All")),
-    ]
-    default_filter = SelectField(
-        _l("Default home filter"),
-        choices=filters,
-        validators=[DataRequired()],
-        coerce=str,
-        render_kw={"class": "form-select"},
-    )
-    theme = SelectField(_l("Theme"), coerce=str, render_kw={"class": "form-select"})
-    compact_levels = [
-        ("", _l("Not compact - expand images")),
-        ("compact-min", _l("More compact - only thumbnails for images")),
-        (
-            "compact-min compact-max",
-            _l("Most compact - no images, only text"),
-        ),  # this will apply both classes to the body tag
-    ]
-    compaction = SelectField(
-        _l("Compact UI"),
-        choices=compact_levels,
-        coerce=str,
-        render_kw={"class": "form-select"},
-    )
-    fonts = [
-        ("", _l("Theme default - fastest")),
-        ("atkinson", _l("Atkinson Hyperlegible - low vision")),
-        ("inter", _l("Inter - pretty")),
-        ("roboto", _l("Roboto - pretty")),
-    ]
-    font = SelectField(
-        _l("Font"),
-        choices=fonts,
-        validators=[Optional()],
-        coerce=str,
-        render_kw={"class": "form-select"},
-    )
-    code_styles = [
-        "autumn",
-        "borland",
-        "bw",
-        "colorful",
-        "default",
-        "emacs",
-        "friendly",
-        "fruity",
-        "manni",
-        "monokai",
-        "murphy",
-        "native",
-        "pastie",
-        "perldoc",
-        "tango",
-        "trac",
-        "vim",
-        "vs",
-    ]
-    code_style = SelectField(
-        _l("Code syntax highlighting color scheme"),
-        choices=code_styles,
-        coerce=str,
-        render_kw={"class": "form-select"},
-    )
-    accept_from = [
-        ("0", _l("None")),
-        ("1", _l("This instance")),
-        ("2", _l("Trusted instances")),
-        ("3", _l("All instances")),
-    ]
-    accept_private_messages = SelectField(
-        _l("Accept private messages from"),
-        choices=accept_from,
-        coerce=int,
-        render_kw={"class": "form-select"},
-    )
-    additional_css = TextAreaField(_l("Additional CSS"))
-    submit = SubmitField(_l("Save settings"))
+    accept_private_messages = SelectField(_l('Accept private messages from'), choices=accept_from, coerce=int, render_kw={'class': 'form-select'})
+    additional_css = TextAreaField(_l('Additional CSS'))
+    submit = SubmitField(_l('Save settings'))
 
 
 class ImportExportForm(FlaskForm):
-    import_file = FileField(
-        _l("Import community subscriptions and user blocks from Lemmy")
-    )
-    export_settings = SubmitField(_l("Export"))
-    submit = SubmitField(_l("Import"))
+    import_file = FileField(_l('Import community subscriptions and user blocks from Lemmy'))
+    export_settings = SubmitField(_l('Export'))
+    submit = SubmitField(_l('Import'))
 
 
 class DeleteAccountForm(FlaskForm):
-    submit = SubmitField(_l("Yes, delete my account"))
+    submit = SubmitField(_l('Yes, delete my account'))
 
 
 class BanUserForm(FlaskForm):
-    reason = StringField(_l("Reason"), render_kw={"list": "reasons"})
-    ip_address = BooleanField(_l("Ban IP address"))
-    purge = BooleanField(_l("Delete all content by this account"))
-    flush = BooleanField(_l("Flush CDN cache when deleting (slow)"))
-    submit = SubmitField(_l("Ban"), render_kw={"autofocus": True})
+    reason = StringField(_l('Reason'), render_kw={'list': 'reasons'})
+    ip_address = BooleanField(_l('Ban IP address'))
+    purge = BooleanField(_l('Delete all content by this account'))
+    flush = BooleanField(_l('Flush CDN cache when deleting (slow)'))
+    submit = SubmitField(_l('Ban'), render_kw={'autofocus': True})
 
 
 class ReportUserForm(FlaskForm):
-<<<<<<< HEAD
-    reason_choices = [
-        ("1", _l("Breaks community rules")),
-        ("7", _l("Spam")),
-        ("2", _l("Harassment")),
-        ("3", _l("Threatening violence")),
-        ("4", _l("Promoting hate / genocide")),
-        ("15", _l("Misinformation / disinformation")),
-        ("16", _l("Racism, sexism, transphobia")),
-        ("17", _l("Malicious reporting")),
-        ("6", _l("Sharing personal info - doxing")),
-        ("5", _l("Minor abuse or sexualization")),
-        ("8", _l("Non-consensual intimate media")),
-        ("9", _l("Prohibited transaction")),
-        ("10", _l("Impersonation")),
-        ("11", _l("Copyright violation")),
-        ("12", _l("Trademark violation")),
-        ("13", _l("Self-harm or suicide")),
-        ("14", _l("Other")),
-    ]
-    reasons = MultiCheckboxField(_l("Reason"), choices=reason_choices)
-    description = StringField(_l("More info"))
-    report_remote = BooleanField("Also send report to originating instance")
-    submit = SubmitField(_l("Report"))
-=======
     reason_choices = [('1', _l('Breaks community rules')),
                       ('7', _l('Spam')),
                       ('2', _l('Harassment')),
@@ -334,7 +162,6 @@
     description = StringField(_l('More info'), validators=[Length(max=256)])
     report_remote = BooleanField('Also send report to originating instance')
     submit = SubmitField(_l('Report'))
->>>>>>> 2a09edca
 
     def reasons_to_string(self, reason_data) -> str:
         result = []
@@ -342,144 +169,102 @@
             for choice in self.reason_choices:
                 if choice[0] == reason_id:
                     result.append(str(choice[1]))
-        return ", ".join(result)[:255]
+        return ', '.join(result)[:255]
 
 
 class FilterForm(FlaskForm):
-    community_keyword_filter = StringField(
-        _l("Hide posts in communities with these words in their name")
-    )
-    hide_type_choices = [
-        (0, _l("Show")),
-        (1, _l("Hide completely")),
-        (2, _l("Blur thumbnail")),
-        (3, _l("Make post semi-transparent")),
+    community_keyword_filter = StringField(_l('Hide posts in communities with these words in their name'))
+    hide_type_choices = [(0, _l('Show')),
+                         (1, _l('Hide completely')),
+                         (2, _l('Blur thumbnail')),
+                         (3, _l('Make post semi-transparent'))]
+    ignore_bots = SelectField(_l('Hide posts by bots'), choices=hide_type_choices,
+                              default=0, coerce=int, render_kw={'class': 'form-select'})
+    hide_nsfw = SelectField(_l('Show NSFW posts'), choices=hide_type_choices,
+                            default=1, coerce=int, render_kw={'class': 'form-select'})
+    hide_nsfl = SelectField(_l('Show NSFL posts'), choices=hide_type_choices,
+                            default=1, coerce=int, render_kw={'class': 'form-select'})
+    reply_collapse_threshold = IntegerField(_l('Reply collapse threshold'))
+    reply_hide_threshold = IntegerField(_l('Reply hide threshold'))
+    hide_low_quality = BooleanField(_l('Hide posts in low quality communities'))
+    submit = SubmitField(_l('Save settings'))
+
+
+class KeywordFilterEditForm(FlaskForm):
+    title = StringField(_l('Name'), validators=[DataRequired(), Length(min=3, max=50)])
+    filter_home = BooleanField(_l('Home feed'), default=True)
+    filter_posts = BooleanField(_l('Posts in communities'))
+    filter_replies = BooleanField(_l('Comments on posts'))
+    hide_type_choices = [(0, _l('Make semi-transparent')), (1, _l('Hide completely'))]
+    hide_type = RadioField(_l('Action to take'), choices=hide_type_choices, default=1, coerce=int)
+    keywords = TextAreaField(_l('Keywords that trigger this filter'),
+                             render_kw={'placeholder': 'One keyword or phrase per line', 'rows': 3},
+                             validators=[DataRequired(), Length(min=3, max=500)])
+    expire_after = DateField(_l('Expire after'), validators=[Optional()])
+    submit = SubmitField(_l('Save'))
+
+
+class RemoteFollowForm(FlaskForm):
+    instance_url = StringField(_l('Your remote instance:'), validators=[DataRequired(), Length(min=3, max=50)],
+                               render_kw={'placeholder': 'e.g. mastodon.social'})
+    type_choices = [
+        ('mastodon', _l('Mastodon, Misskey, Akkoma, Iceshrimp and friends')),
+        ('friendica', _l('Friendica')),
+        ('hubzilla', _l('Hubzilla')),
+        ('lemmy', _l('Lemmy')),
+        ('pixelfed', _l('Pixelfed')),
     ]
-    ignore_bots = SelectField(
-        _l("Hide posts by bots"),
-        choices=hide_type_choices,
-        default=0,
-        coerce=int,
-        render_kw={"class": "form-select"},
-    )
-    hide_nsfw = SelectField(
-        _l("Show NSFW posts"),
-        choices=hide_type_choices,
-        default=1,
-        coerce=int,
-        render_kw={"class": "form-select"},
-    )
-    hide_nsfl = SelectField(
-        _l("Show NSFL posts"),
-        choices=hide_type_choices,
-        default=1,
-        coerce=int,
-        render_kw={"class": "form-select"},
-    )
-    reply_collapse_threshold = IntegerField(_l("Reply collapse threshold"))
-    reply_hide_threshold = IntegerField(_l("Reply hide threshold"))
-    hide_low_quality = BooleanField(_l("Hide posts in low quality communities"))
-    submit = SubmitField(_l("Save settings"))
-
-
-class KeywordFilterEditForm(FlaskForm):
-    title = StringField(_l("Name"), validators=[DataRequired(), Length(min=3, max=50)])
-    filter_home = BooleanField(_l("Home feed"), default=True)
-    filter_posts = BooleanField(_l("Posts in communities"))
-    filter_replies = BooleanField(_l("Comments on posts"))
-    hide_type_choices = [(0, _l("Make semi-transparent")), (1, _l("Hide completely"))]
-    hide_type = RadioField(
-        _l("Action to take"), choices=hide_type_choices, default=1, coerce=int
-    )
-    keywords = TextAreaField(
-        _l("Keywords that trigger this filter"),
-        render_kw={"placeholder": "One keyword or phrase per line", "rows": 3},
-        validators=[DataRequired(), Length(min=3, max=500)],
-    )
-    expire_after = DateField(_l("Expire after"), validators=[Optional()])
-    submit = SubmitField(_l("Save"))
-
-
-class RemoteFollowForm(FlaskForm):
-    instance_url = StringField(
-        _l("Your remote instance:"),
-        validators=[DataRequired(), Length(min=3, max=50)],
-        render_kw={"placeholder": "e.g. mastodon.social"},
-    )
-    type_choices = [
-        ("mastodon", _l("Mastodon, Misskey, Akkoma, Iceshrimp and friends")),
-        ("friendica", _l("Friendica")),
-        ("hubzilla", _l("Hubzilla")),
-        ("lemmy", _l("Lemmy")),
-        ("pixelfed", _l("Pixelfed")),
-    ]
-
-    instance_type = SelectField(
-        _l("Instance type"), choices=type_choices, render_kw={"class": "form-select"}
-    )
-    submit = SubmitField(_l("View profile on remote instance"))
+
+    instance_type = SelectField(_l('Instance type'), choices=type_choices, render_kw={'class': 'form-select'})
+    submit = SubmitField(_l('View profile on remote instance'))
 
 
 class UserNoteForm(FlaskForm):
-    note = StringField(_l("User note"), validators=[Optional(), Length(max=50)])
-    submit = SubmitField(_l("Save note"))
+    note = StringField(_l('User note'), validators=[Optional(), Length(max=50)])
+    submit = SubmitField(_l('Save note'))
 
 
 class DeleteFileForm(FlaskForm):
     referrer = HiddenField()
-    submit = SubmitField(_l("Delete"), render_kw={"autofocus": True})
+    submit = SubmitField(_l('Delete'), render_kw={'autofocus': True})
 
 
 class UploadFileForm(FlaskForm):
     referrer = HiddenField()
-    urls = TextAreaField(
-        _l("URLs to files (one per line)"), validators=[Length(max=10000)]
-    )
-    file1 = FileField(_l("File 1"), render_kw={"accept": "image/*"})
-    file2 = FileField(_l("File 2"), render_kw={"accept": "image/*"})
-    file3 = FileField(_l("File 3"), render_kw={"accept": "image/*"})
-    file4 = FileField(_l("File 4"), render_kw={"accept": "image/*"})
-    file5 = FileField(_l("File 5"), render_kw={"accept": "image/*"})
-    file6 = FileField(_l("File 6"), render_kw={"accept": "image/*"})
-    file7 = FileField(_l("File 7"), render_kw={"accept": "image/*"})
-    file8 = FileField(_l("File 8"), render_kw={"accept": "image/*"})
-    file9 = FileField(_l("File 9"), render_kw={"accept": "image/*"})
-    file10 = FileField(_l("File 10"), render_kw={"accept": "image/*"})
-
-    submit = SubmitField(_l("Upload"))
+    urls = TextAreaField(_l('URLs to files (one per line)'), validators=[Length(max=10000)])
+    file1 = FileField(_l('File 1'), render_kw={'accept': 'image/*'})
+    file2 = FileField(_l('File 2'), render_kw={'accept': 'image/*'})
+    file3 = FileField(_l('File 3'), render_kw={'accept': 'image/*'})
+    file4 = FileField(_l('File 4'), render_kw={'accept': 'image/*'})
+    file5 = FileField(_l('File 5'), render_kw={'accept': 'image/*'})
+    file6 = FileField(_l('File 6'), render_kw={'accept': 'image/*'})
+    file7 = FileField(_l('File 7'), render_kw={'accept': 'image/*'})
+    file8 = FileField(_l('File 8'), render_kw={'accept': 'image/*'})
+    file9 = FileField(_l('File 9'), render_kw={'accept': 'image/*'})
+    file10 = FileField(_l('File 10'), render_kw={'accept': 'image/*'})
+
+    submit = SubmitField(_l('Upload'))
 
 
 class BlockUserForm(FlaskForm):
-    username = StringField(
-        _l("Username or ActivityPub ID"),
-        validators=[DataRequired(), Length(min=1, max=255)],
-        render_kw={"placeholder": _l("e.g. @user@example.com or user")},
-    )
-    submit = SubmitField(_l("Block user"))
+    username = StringField(_l('Username or ActivityPub ID'), validators=[DataRequired(), Length(min=1, max=255)],
+                          render_kw={'placeholder': _l('e.g. @user@example.com or user')})
+    submit = SubmitField(_l('Block user'))
 
 
 class BlockCommunityForm(FlaskForm):
-    community_name = StringField(
-        _l("Community name or ActivityPub ID"),
-        validators=[DataRequired(), Length(min=1, max=255)],
-        render_kw={"placeholder": _l("e.g. !community@example.com or community")},
-    )
-    submit = SubmitField(_l("Block community"))
+    community_name = StringField(_l('Community name or ActivityPub ID'), validators=[DataRequired(), Length(min=1, max=255)],
+                                render_kw={'placeholder': _l('e.g. !community@example.com or community')})
+    submit = SubmitField(_l('Block community'))
 
 
 class BlockDomainForm(FlaskForm):
-    domain_name = StringField(
-        _l("Domain name"),
-        validators=[DataRequired(), Length(min=1, max=255)],
-        render_kw={"placeholder": _l("e.g. example.com")},
-    )
-    submit = SubmitField(_l("Block domain"))
+    domain_name = StringField(_l('Domain name'), validators=[DataRequired(), Length(min=1, max=255)],
+                             render_kw={'placeholder': _l('e.g. example.com')})
+    submit = SubmitField(_l('Block domain'))
 
 
 class BlockInstanceForm(FlaskForm):
-    instance_domain = StringField(
-        _l("Instance domain"),
-        validators=[DataRequired(), Length(min=1, max=255)],
-        render_kw={"placeholder": _l("e.g. lemmy.example.com")},
-    )
-    submit = SubmitField(_l("Block instance"))+    instance_domain = StringField(_l('Instance domain'), validators=[DataRequired(), Length(min=1, max=255)],
+                                 render_kw={'placeholder': _l('e.g. lemmy.example.com')})
+    submit = SubmitField(_l('Block instance'))