from flask_login import current_user
from flask_wtf import FlaskForm
from wtforms import (
    StringField,
    SubmitField,
    PasswordField,
    BooleanField,
    EmailField,
    TextAreaField,
    FileField,
    RadioField,
    DateField,
    SelectField,
    IntegerField,
    SelectMultipleField,
    HiddenField,
)
from wtforms.validators import (
    ValidationError,
    DataRequired,
    Email,
    EqualTo,
    Length,
    Optional,
)
from flask_babel import _, lazy_gettext as _l

from app.utils import MultiCheckboxField, get_timezones


class ProfileForm(FlaskForm):
    title = StringField(_l("Display name"), validators=[Optional(), Length(max=255)])
    email = EmailField(
        _l("Email address"),
        validators=[Email(), DataRequired(), Length(min=5, max=255)],
    )
    password = PasswordField(
        _l("Set new password"),
        validators=[Optional(), Length(min=8, max=129)],
        render_kw={
            "autocomplete": "new-password",
            "title": _l("Minimum length 8, maximum 128"),
        },
    )
    about = TextAreaField(
        _l("Bio"),
        validators=[Optional(), Length(min=3, max=1000)],
        render_kw={"rows": 5, "class": "autoresize"},
    )
    extra_label_1 = StringField(
        _l("Extra field 1 - label"),
        validators=[Optional(), Length(max=50)],
        render_kw={"placeholder": _l("e.g. Pronouns")},
    )
    extra_text_1 = StringField(
        _l("Extra field 1 - text"),
        validators=[Optional(), Length(max=256)],
        render_kw={"placeholder": _l("he/him, she/her, they/them, etc")},
    )
    extra_label_2 = StringField(
        _l("Extra field 2 - label"),
        validators=[Optional(), Length(max=50)],
        render_kw={"placeholder": _l("What I care about")},
    )
    extra_text_2 = StringField(
        _l("Extra field 2 - text"),
        validators=[Optional(), Length(max=256)],
        render_kw={"placeholder": _l("Cats, Peace, Family")},
    )
    extra_label_3 = StringField(
        _l("Extra field 3 - label"),
        validators=[Optional(), Length(max=50)],
        render_kw={"placeholder": _l("People who influence me")},
    )
    extra_text_3 = StringField(
        _l("Extra field 3 - text"), validators=[Optional(), Length(max=256)]
    )
    extra_label_4 = StringField(
        _l("Extra field 4 - label"),
        validators=[Optional(), Length(max=50)],
        render_kw={"placeholder": _l("Things I've changed my mind about")},
    )
    extra_text_4 = StringField(
        _l("Extra field 4 - text"), validators=[Optional(), Length(max=256)]
    )
    matrixuserid = StringField(
        _l("Matrix User ID"),
        validators=[Optional(), Length(max=255)],
        render_kw={"autocomplete": "off"},
    )
    profile_file = FileField(_l("Avatar image"), render_kw={"accept": "image/*"})
    banner_file = FileField(_l("Top banner image"), render_kw={"accept": "image/*"})
    bot = BooleanField(_l("This profile is a bot"))
    timezone = SelectField(
        _("Timezone"),
        validators=[DataRequired()],
        render_kw={"id": "timezone", "class": "form-control tom-select"},
    )
    submit = SubmitField(_l("Save profile"))

    def __init__(self, *args, **kwargs):
        super().__init__(*args, **kwargs)
        self.timezone.choices = get_timezones()

    def validate_email(self, field):
        if current_user.another_account_using_email(field.data):
            raise ValidationError(
                _l("That email address is already in use by another account")
            )

    def validate_matrix_user_id(self, matrix_user_id):
        if not matrix_user_id.data.strip().startswith("@"):
            raise ValidationError(_l("Matrix user ids start with @"))


class SettingsForm(FlaskForm):
    interface_language = SelectField(
        _l("Interface language"),
        coerce=str,
        validators=[Optional()],
        render_kw={"class": "form-select"},
    )
    read_languages = MultiCheckboxField(
        _l("Content language"),
        coerce=int,
        validators=[Optional()],
        render_kw={"class": "form-multicheck-columns"},
    )
    newsletter = BooleanField(_l("Subscribe to email newsletter"))
    email_unread = BooleanField(_l("Receive email about missed notifications"))
    ignore_bots = BooleanField(_l("Hide posts by bots"))
    nsfw = BooleanField(_l("Show NSFW posts"))
    nsfl = BooleanField(_l("Show NSFL posts"))
    reply_collapse_threshold = IntegerField(
        _l("Reply collapse threshold"), validators=[Optional()]
    )
    reply_hide_threshold = IntegerField(
        _l("Reply hide threshold"), validators=[Optional()]
    )
    markdown_editor = BooleanField(_l("Use markdown editor GUI when writing"))
    low_bandwidth_mode = BooleanField(_l("Low bandwidth mode"))
    searchable = BooleanField(_l("Show profile in user list"))
    indexable = BooleanField(_l("My posts appear in search results"))
    hide_read_posts = BooleanField(
        _l(
            "Do not display posts with which I have already interacted (opened/upvoted/downvoted)"
        )
    )
    show_subscribed_communities = BooleanField(
        _l("Show communities I've joined on my profile")
    )
    manually_approves_followers = BooleanField(_l("Manually approve followers"))
    federate_votes = BooleanField(_l("Federate votes"))
    feed_auto_follow = BooleanField(
        _l("Enable Automatic Follow of Feed Communities."), default=True
    )
    feed_auto_leave = BooleanField(
        _l("Enable Automatic Leave of Feed Communities."), default=False
    )
    sorts = [
        ("hot", _l("Hot")),
        ("top", _l("Top")),
        ("new", _l("New")),
        ("old", _l("Old")),
        ("active", _l("Active")),
        ("scaled", _l("Scaled")),
    ]
    default_sort = SelectField(
        _l("Default post sort"),
        choices=sorts,
        validators=[DataRequired()],
        coerce=str,
        render_kw={"class": "form-select"},
    )
    comment_sorts = [
        ("hot", _l("Hot")),
        ("top", _l("Top")),
        ("new", _l("New")),
        ("old", _l("Old")),
    ]
    default_comment_sort = SelectField(
        _l("Default comment sort"),
        choices=comment_sorts,
        validators=[DataRequired()],
        coerce=str,
        render_kw={"class": "form-select"},
    )
    filters = [
        ("subscribed", _l("Subscribed")),
        ("moderating", _l("Moderating")),
        ("local", _l("Local")),
        ("popular", _l("Popular")),
        ("all", _l("All")),
    ]
    default_filter = SelectField(
        _l("Default home filter"),
        choices=filters,
        validators=[DataRequired()],
        coerce=str,
        render_kw={"class": "form-select"},
    )
    theme = SelectField(_l("Theme"), coerce=str, render_kw={"class": "form-select"})
    compact_levels = [
        ("", _l("Not compact - expand images")),
        ("compact-min", _l("More compact - only thumbnails for images")),
        (
            "compact-min compact-max",
            _l("Most compact - no images, only text"),
        ),  # this will apply both classes to the body tag
    ]
<<<<<<< HEAD
    compaction = SelectField(
        _l("Compact UI"),
        choices=compact_levels,
        coerce=str,
        render_kw={"class": "form-select"},
    )
    fonts = [
        ("", _l("Theme default - fastest")),
        ("atkinson", _l("Atkinson Hyperlegible - low vision")),
        ("inter", _l("Inter - pretty")),
        ("roboto", _l("Roboto - pretty")),
    ]
    font = SelectField(
        _l("Font"),
        choices=fonts,
        validators=[Optional()],
        coerce=str,
        render_kw={"class": "form-select"},
    )
=======
    compaction = SelectField(_l('Compact UI'), choices=compact_levels, coerce=str, render_kw={'class': 'form-select'})
    fonts = [('', _l('Theme default - fastest')),
             ('atkinson', _l('Atkinson Hyperlegible - low vision')),
             ('inter', _l('Inter - pretty')),
             ('roboto', _l('Roboto - pretty')),
             ]
    font = SelectField(_l('Font'), choices=fonts, validators=[Optional()], coerce=str,
                               render_kw={'class': 'form-select'})
    code_styles = ['autumn', 'borland', 'bw', 'colorful', 'default', 'emacs', 'friendly', 'fruity', 'manni', 'monokai',
                   'murphy', 'native', 'pastie', 'perldoc', 'tango', 'trac', 'vim', 'vs']
    code_style = SelectField(_l('Code syntax highlighting color scheme'), choices=code_styles, coerce=str,
                             render_kw={'class': 'form-select'})
>>>>>>> d9a8c4df
    accept_from = [
        ("0", _l("None")),
        ("1", _l("This instance")),
        ("2", _l("Trusted instances")),
        ("3", _l("All instances")),
    ]
    accept_private_messages = SelectField(
        _l("Accept private messages from"),
        choices=accept_from,
        coerce=int,
        render_kw={"class": "form-select"},
    )
    additional_css = TextAreaField(_l("Additional CSS"))
    submit = SubmitField(_l("Save settings"))


class ImportExportForm(FlaskForm):
    import_file = FileField(
        _l("Import community subscriptions and user blocks from Lemmy")
    )
    export_settings = SubmitField(_l("Export"))
    submit = SubmitField(_l("Import"))


class DeleteAccountForm(FlaskForm):
    submit = SubmitField(_l("Yes, delete my account"))


class BanUserForm(FlaskForm):
    reason = StringField(_l("Reason"), render_kw={"list": "reasons"})
    ip_address = BooleanField(_l("Ban IP address"))
    purge = BooleanField(_l("Delete all content by this account"))
    flush = BooleanField(_l("Flush CDN cache when deleting (slow)"))
    submit = SubmitField(_l("Ban"), render_kw={"autofocus": True})


class ReportUserForm(FlaskForm):
    reason_choices = [
        ("1", _l("Breaks community rules")),
        ("7", _l("Spam")),
        ("2", _l("Harassment")),
        ("3", _l("Threatening violence")),
        ("4", _l("Promoting hate / genocide")),
        ("15", _l("Misinformation / disinformation")),
        ("16", _l("Racism, sexism, transphobia")),
        ("17", _l("Malicious reporting")),
        ("6", _l("Sharing personal info - doxing")),
        ("5", _l("Minor abuse or sexualization")),
        ("8", _l("Non-consensual intimate media")),
        ("9", _l("Prohibited transaction")),
        ("10", _l("Impersonation")),
        ("11", _l("Copyright violation")),
        ("12", _l("Trademark violation")),
        ("13", _l("Self-harm or suicide")),
        ("14", _l("Other")),
    ]
    reasons = MultiCheckboxField(_l("Reason"), choices=reason_choices)
    description = StringField(_l("More info"))
    report_remote = BooleanField("Also send report to originating instance")
    submit = SubmitField(_l("Report"))

    def reasons_to_string(self, reason_data) -> str:
        result = []
        for reason_id in reason_data:
            for choice in self.reason_choices:
                if choice[0] == reason_id:
                    result.append(str(choice[1]))
<<<<<<< HEAD
        return ", ".join(result)
=======
        return ', '.join(result)[:255]
>>>>>>> d9a8c4df


class FilterForm(FlaskForm):
    community_keyword_filter = StringField(
        _l("Hide posts in communities with these words in their name")
    )
    hide_type_choices = [
        (0, _l("Show")),
        (1, _l("Hide completely")),
        (2, _l("Blur thumbnail")),
        (3, _l("Make post semi-transparent")),
    ]
    ignore_bots = SelectField(
        _l("Hide posts by bots"),
        choices=hide_type_choices,
        default=0,
        coerce=int,
        render_kw={"class": "form-select"},
    )
    hide_nsfw = SelectField(
        _l("Show NSFW posts"),
        choices=hide_type_choices,
        default=1,
        coerce=int,
        render_kw={"class": "form-select"},
    )
    hide_nsfl = SelectField(
        _l("Show NSFL posts"),
        choices=hide_type_choices,
        default=1,
        coerce=int,
        render_kw={"class": "form-select"},
    )
    reply_collapse_threshold = IntegerField(_l("Reply collapse threshold"))
    reply_hide_threshold = IntegerField(_l("Reply hide threshold"))
    hide_low_quality = BooleanField(_l("Hide posts in low quality communities"))
    submit = SubmitField(_l("Save settings"))


class KeywordFilterEditForm(FlaskForm):
    title = StringField(_l("Name"), validators=[DataRequired(), Length(min=3, max=50)])
    filter_home = BooleanField(_l("Home feed"), default=True)
    filter_posts = BooleanField(_l("Posts in communities"))
    filter_replies = BooleanField(_l("Comments on posts"))
    hide_type_choices = [(0, _l("Make semi-transparent")), (1, _l("Hide completely"))]
    hide_type = RadioField(
        _l("Action to take"), choices=hide_type_choices, default=1, coerce=int
    )
    keywords = TextAreaField(
        _l("Keywords that trigger this filter"),
        render_kw={"placeholder": "One keyword or phrase per line", "rows": 3},
        validators=[DataRequired(), Length(min=3, max=500)],
    )
    expire_after = DateField(_l("Expire after"), validators=[Optional()])
    submit = SubmitField(_l("Save"))


class RemoteFollowForm(FlaskForm):
    instance_url = StringField(
        _l("Your remote instance:"),
        validators=[DataRequired(), Length(min=3, max=50)],
        render_kw={"placeholder": "e.g. mastodon.social"},
    )
    type_choices = [
        ("mastodon", _l("Mastodon, Misskey, Akkoma, Iceshrimp and friends")),
        ("friendica", _l("Friendica")),
        ("hubzilla", _l("Hubzilla")),
        ("lemmy", _l("Lemmy")),
        ("pixelfed", _l("Pixelfed")),
    ]

    instance_type = SelectField(
        _l("Instance type"), choices=type_choices, render_kw={"class": "form-select"}
    )
    submit = SubmitField(_l("View profile on remote instance"))


class UserNoteForm(FlaskForm):
<<<<<<< HEAD
    note = StringField(_l("User note"), validators=[Optional(), Length(max=50)])
    submit = SubmitField(_l("Save note"))
=======
    note = StringField(_l('User note'), validators=[Optional(), Length(max=50)])
    submit = SubmitField(_l('Save note'))


class DeleteFileForm(FlaskForm):
    referrer = HiddenField()
    submit = SubmitField(_l('Delete'), render_kw={'autofocus': True})


class UploadFileForm(FlaskForm):
    referrer = HiddenField()
    urls = TextAreaField(_l('URLs to files (one per line)'), validators=[Length(max=10000)])
    file1 = FileField(_l('File 1'), render_kw={'accept': 'image/*'})
    file2 = FileField(_l('File 2'), render_kw={'accept': 'image/*'})
    file3 = FileField(_l('File 3'), render_kw={'accept': 'image/*'})
    file4 = FileField(_l('File 4'), render_kw={'accept': 'image/*'})
    file5 = FileField(_l('File 5'), render_kw={'accept': 'image/*'})
    file6 = FileField(_l('File 6'), render_kw={'accept': 'image/*'})
    file7 = FileField(_l('File 7'), render_kw={'accept': 'image/*'})
    file8 = FileField(_l('File 8'), render_kw={'accept': 'image/*'})
    file9 = FileField(_l('File 9'), render_kw={'accept': 'image/*'})
    file10 = FileField(_l('File 10'), render_kw={'accept': 'image/*'})

    submit = SubmitField(_l('Upload'))
>>>>>>> d9a8c4df
<|MERGE_RESOLUTION|>--- conflicted
+++ resolved
@@ -208,7 +208,6 @@
             _l("Most compact - no images, only text"),
         ),  # this will apply both classes to the body tag
     ]
-<<<<<<< HEAD
     compaction = SelectField(
         _l("Compact UI"),
         choices=compact_levels,
@@ -228,20 +227,32 @@
         coerce=str,
         render_kw={"class": "form-select"},
     )
-=======
-    compaction = SelectField(_l('Compact UI'), choices=compact_levels, coerce=str, render_kw={'class': 'form-select'})
-    fonts = [('', _l('Theme default - fastest')),
-             ('atkinson', _l('Atkinson Hyperlegible - low vision')),
-             ('inter', _l('Inter - pretty')),
-             ('roboto', _l('Roboto - pretty')),
-             ]
-    font = SelectField(_l('Font'), choices=fonts, validators=[Optional()], coerce=str,
-                               render_kw={'class': 'form-select'})
-    code_styles = ['autumn', 'borland', 'bw', 'colorful', 'default', 'emacs', 'friendly', 'fruity', 'manni', 'monokai',
-                   'murphy', 'native', 'pastie', 'perldoc', 'tango', 'trac', 'vim', 'vs']
-    code_style = SelectField(_l('Code syntax highlighting color scheme'), choices=code_styles, coerce=str,
-                             render_kw={'class': 'form-select'})
->>>>>>> d9a8c4df
+    code_styles = [
+        "autumn",
+        "borland",
+        "bw",
+        "colorful",
+        "default",
+        "emacs",
+        "friendly",
+        "fruity",
+        "manni",
+        "monokai",
+        "murphy",
+        "native",
+        "pastie",
+        "perldoc",
+        "tango",
+        "trac",
+        "vim",
+        "vs",
+    ]
+    code_style = SelectField(
+        _l("Code syntax highlighting color scheme"),
+        choices=code_styles,
+        coerce=str,
+        render_kw={"class": "form-select"},
+    )
     accept_from = [
         ("0", _l("None")),
         ("1", _l("This instance")),
@@ -309,11 +320,7 @@
             for choice in self.reason_choices:
                 if choice[0] == reason_id:
                     result.append(str(choice[1]))
-<<<<<<< HEAD
-        return ", ".join(result)
-=======
-        return ', '.join(result)[:255]
->>>>>>> d9a8c4df
+        return ", ".join(result)[:255]
 
 
 class FilterForm(FlaskForm):
@@ -392,32 +399,29 @@
 
 
 class UserNoteForm(FlaskForm):
-<<<<<<< HEAD
     note = StringField(_l("User note"), validators=[Optional(), Length(max=50)])
     submit = SubmitField(_l("Save note"))
-=======
-    note = StringField(_l('User note'), validators=[Optional(), Length(max=50)])
-    submit = SubmitField(_l('Save note'))
 
 
 class DeleteFileForm(FlaskForm):
     referrer = HiddenField()
-    submit = SubmitField(_l('Delete'), render_kw={'autofocus': True})
+    submit = SubmitField(_l("Delete"), render_kw={"autofocus": True})
 
 
 class UploadFileForm(FlaskForm):
     referrer = HiddenField()
-    urls = TextAreaField(_l('URLs to files (one per line)'), validators=[Length(max=10000)])
-    file1 = FileField(_l('File 1'), render_kw={'accept': 'image/*'})
-    file2 = FileField(_l('File 2'), render_kw={'accept': 'image/*'})
-    file3 = FileField(_l('File 3'), render_kw={'accept': 'image/*'})
-    file4 = FileField(_l('File 4'), render_kw={'accept': 'image/*'})
-    file5 = FileField(_l('File 5'), render_kw={'accept': 'image/*'})
-    file6 = FileField(_l('File 6'), render_kw={'accept': 'image/*'})
-    file7 = FileField(_l('File 7'), render_kw={'accept': 'image/*'})
-    file8 = FileField(_l('File 8'), render_kw={'accept': 'image/*'})
-    file9 = FileField(_l('File 9'), render_kw={'accept': 'image/*'})
-    file10 = FileField(_l('File 10'), render_kw={'accept': 'image/*'})
-
-    submit = SubmitField(_l('Upload'))
->>>>>>> d9a8c4df
+    urls = TextAreaField(
+        _l("URLs to files (one per line)"), validators=[Length(max=10000)]
+    )
+    file1 = FileField(_l("File 1"), render_kw={"accept": "image/*"})
+    file2 = FileField(_l("File 2"), render_kw={"accept": "image/*"})
+    file3 = FileField(_l("File 3"), render_kw={"accept": "image/*"})
+    file4 = FileField(_l("File 4"), render_kw={"accept": "image/*"})
+    file5 = FileField(_l("File 5"), render_kw={"accept": "image/*"})
+    file6 = FileField(_l("File 6"), render_kw={"accept": "image/*"})
+    file7 = FileField(_l("File 7"), render_kw={"accept": "image/*"})
+    file8 = FileField(_l("File 8"), render_kw={"accept": "image/*"})
+    file9 = FileField(_l("File 9"), render_kw={"accept": "image/*"})
+    file10 = FileField(_l("File 10"), render_kw={"accept": "image/*"})
+
+    submit = SubmitField(_l("Upload"))