--- conflicted
+++ resolved
@@ -115,21 +115,14 @@
                 "href": "https://www.econlib.org/archives/2012/09/the_tautologica.html",
             },
             {
-<<<<<<< HEAD
                 "title": "Dicto Simpliciter fallacy",
                 "href": "https://www.thoughtco.com/dicto-simpliciter-logical-fallacy-1690451",
             },
+            {
+                "title": "24 common cognitive biases",
+                "href": "https://www.openculture.com/2019/03/24-common-cognitive-biases.html",
+            },
         ],
-=======
-                'title': 'Dicto Simpliciter fallacy',
-                'href': 'https://www.thoughtco.com/dicto-simpliciter-logical-fallacy-1690451'
-            },
-            {
-                'title': '24 common cognitive biases',
-                'href': 'https://www.openculture.com/2019/03/24-common-cognitive-biases.html'
-            }
-        ]
->>>>>>> d9a8c4df
     },
     {
         "id": "fact-check",
