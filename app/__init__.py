# This file is part of PieFed, which is licensed under the GNU Affero General Public License (AGPL) version 3.0.
# You should have received a copy of the GPL along with this program. If not, see <http://www.gnu.org/licenses/>.

import logging
from logging.handlers import SMTPHandler, RotatingFileHandler
import os
from flask import Flask, request, current_app, session
from flask_sqlalchemy import SQLAlchemy
from flask_migrate import Migrate
from flask_login import LoginManager
from flask_bootstrap import Bootstrap5
from flask_mail import Mail
from flask_babel import Babel, lazy_gettext as _l
from flask_caching import Cache
from flask_limiter import Limiter
from flask_smorest import Api
from flask_bcrypt import Bcrypt
from werkzeug.middleware.proxy_fix import ProxyFix
from celery import Celery
from sqlalchemy_searchable import make_searchable
import httpx
from authlib.integrations.flask_client import OAuth

from config import Config


def get_locale():
    try:
        if session.get('ui_language', None):
            return session['ui_language']
        else:
            try:
                return request.accept_languages.best_match(current_app.config['LANGUAGES'])
            except:
                return 'en'
    except:
        return 'en'


def get_ip_address() -> str:
    ip = request.headers.get('CF-Connecting-IP') or request.headers.get('X-Forwarded-For') or request.remote_addr
    if ',' in ip:  # Remove all but first ip addresses
        ip = ip[:ip.index(',')].strip()
    return ip


db = SQLAlchemy(session_options={"autoflush": False}, engine_options={'pool_size': Config.DB_POOL_SIZE, 'max_overflow': Config.DB_MAX_OVERFLOW, 'pool_recycle': 3600})
make_searchable(db.metadata)
migrate = Migrate()
login = LoginManager()
login.login_view = 'auth.login'
login.login_message = _l('Please log in to access this page.')
mail = Mail()
bootstrap = Bootstrap5()
babel = Babel(locale_selector=get_locale)
cache = Cache()
limiter = Limiter(get_ip_address, storage_uri='redis+'+Config.CACHE_REDIS_URL if Config.CACHE_REDIS_URL.startswith("unix://") else Config.CACHE_REDIS_URL)
celery = Celery(__name__, broker=Config.CELERY_BROKER_URL)
httpx_client = httpx.Client(http2=True)
oauth = OAuth()
redis_client = None  # Will be initialized in create_app()
rest_api = Api()
app_bcrypt = Bcrypt()


def create_app(config_class=Config):
    app = Flask(__name__)
    app.config.from_object(config_class)

    if app.config['SENTRY_DSN']:
        import sentry_sdk
        sentry_sdk.init(
            dsn=app.config["SENTRY_DSN"],
            enable_tracing=False,
        )

    app.wsgi_app = ProxyFix(app.wsgi_app, x_for=1)

    app.config["API_TITLE"] = "PieFed 1.2 Alpha API"
    app.config["API_VERSION"] = "alpha 1.2"
    app.config["OPENAPI_VERSION"] = "3.1.1"
    if app.config["SERVE_API_DOCS"]:
        app.config["OPENAPI_URL_PREFIX"] = "/api/alpha"
        app.config["OPENAPI_JSON_PATH"] = "/swagger.json"
        app.config["OPENAPI_SWAGGER_UI_PATH"] = "/swagger"
        app.config["OPENAPI_SWAGGER_UI_URL"] = "https://cdn.jsdelivr.net/npm/swagger-ui-dist/"
        app.config["API_SPEC_OPTIONS"] = {
            "security": [{"bearerAuth": []}],
            "components": {
                "securitySchemes": {
                    "bearerAuth": {
                        "type": "http",
                        "scheme": "bearer",
                        "bearerFormat": "JWT"
                    },
                    "PrivateRegistrationSecret": {
                        "type": "apiKey",
                        "in": "header",
                        "name": "X-PieFed-Secret",
                        "description": "Private registration secret for admin endpoints"
                    }
                }
            },
            "servers": [
                {
                    "url": f"{app.config['HTTP_PROTOCOL']}://{app.config['SERVER_NAME']}",
                    "description": "This instance"
                },
                {
                    "url": "https://crust.piefed.social",
                    "description": "Development instance",
                },
                {
                    "url": "https://piefed.social",
                },
                {
                    "url": "https://preferred.social"
                },
                {
                    "url": "https://feddit.online"
                },
                {
                    "url": "https://piefed.world"
                }
            ],
            "info": {
                "title": "PieFed 1.2 Alpha API",
                "contact": {
                    "name": "Developer",
                    "url": "https://codeberg.org/rimu/pyfedi"
                },
                "license": {
                    "name": "AGPLv3",
                    "url": "https://www.gnu.org/licenses/agpl-3.0.en.html#license-text"
                }
            }
        }
    rest_api.init_app(app)
    rest_api.DEFAULT_ERROR_RESPONSE_NAME = None  # Don't include default errors, define them ourselves

    db.init_app(app)
    migrate.init_app(app, db, render_as_batch=True)
    login.init_app(app)
    mail.init_app(app)
    bootstrap.init_app(app)
    babel.init_app(app, locale_selector=get_locale)
    cache.init_app(app)
    limiter.init_app(app)
    app_bcrypt.init_app(app)
    celery.conf.update(app.config)

    celery.conf.update(CELERY_ROUTES={
        'app.shared.tasks.users.check_user_application': {'queue': 'background'},
        'app.user.utils.purge_user_then_delete_task': {'queue': 'background'},
        'app.community.util.retrieve_mods_and_backfill': {'queue': 'background'},
        'app.activitypub.signature.post_request': {'queue': 'send'},
        # Maintenance tasks - all go to background queue
        'app.shared.tasks.maintenance.*': {'queue': 'background'},
        'app.admin.routes.*': {'queue': 'background'},
        'app.admin.util.*': {'queue': 'background'},
        'app.utils.archive_post': {'queue': 'background'},
    })

    # Initialize redis_client
    global redis_client
    from app.utils import get_redis_connection
    redis_client = get_redis_connection(app.config['CACHE_REDIS_URL'])

    oauth.init_app(app)
    if app.config['GOOGLE_OAUTH_CLIENT_ID']:
        oauth.register(
            name='google',
            client_id=app.config['GOOGLE_OAUTH_CLIENT_ID'],
            client_secret=app.config['GOOGLE_OAUTH_SECRET'],
            access_token_url='https://oauth2.googleapis.com/token',
            authorize_url='https://accounts.google.com/o/oauth2/v2/auth',
            api_base_url='https://www.googleapis.com/',
            client_kwargs={'scope': 'email profile'}
        )
    if app.config["MASTODON_OAUTH_CLIENT_ID"]:
        oauth.register(
            name="mastodon",
            client_id=app.config["MASTODON_OAUTH_CLIENT_ID"],
            client_secret=app.config["MASTODON_OAUTH_SECRET"],
            access_token_url=f"https://{app.config['MASTODON_OAUTH_DOMAIN']}/oauth/token",
            authorize_url=f"https://{app.config['MASTODON_OAUTH_DOMAIN']}/oauth/authorize",
            api_base_url=f"https://{app.config['MASTODON_OAUTH_DOMAIN']}/api/v1/",
            client_kwargs={"response_type": "code"}
        )

    if app.config["DISCORD_OAUTH_CLIENT_ID"]:
        oauth.register(
            name="discord",
            client_id=app.config["DISCORD_OAUTH_CLIENT_ID"],
            client_secret=app.config["DISCORD_OAUTH_SECRET"],
            access_token_url="https://discord.com/api/oauth2/token",
            authorize_url="https://discord.com/api/oauth2/authorize",
            api_base_url="https://discord.com/api/",
            client_kwargs={"scope": "identify email"}
        )

    from app.main import bp as main_bp
    app.register_blueprint(main_bp)

    from app.errors import bp as errors_bp
    app.register_blueprint(errors_bp)

    from app.admin import bp as admin_bp
    app.register_blueprint(admin_bp, url_prefix='/admin')

    from app.activitypub import bp as activitypub_bp
    app.register_blueprint(activitypub_bp)

    from app.auth import bp as auth_bp
    app.register_blueprint(auth_bp, url_prefix='/auth')

    from app.community import bp as community_bp
    app.register_blueprint(community_bp, url_prefix='/community')

    from app.post import bp as post_bp
    app.register_blueprint(post_bp)

    from app.user import bp as user_bp
    app.register_blueprint(user_bp)

    from app.domain import bp as domain_bp
    app.register_blueprint(domain_bp)

    from app.feed import bp as feed_bp
    app.register_blueprint(feed_bp)

    from app.instance import bp as instance_bp
    app.register_blueprint(instance_bp)

    from app.topic import bp as topic_bp
    app.register_blueprint(topic_bp)

    from app.chat import bp as chat_bp
    app.register_blueprint(chat_bp)

    from app.search import bp as search_bp
    app.register_blueprint(search_bp)

    from app.tag import bp as tag_bp
    app.register_blueprint(tag_bp)

    from app.dev import bp as dev_bp
    app.register_blueprint(dev_bp)

    from app.api.alpha import bp as app_api_bp
    app.register_blueprint(app_api_bp)

    # API Namespaces
<<<<<<< HEAD
    from app.api.alpha import site_bp, misc_bp, comm_bp, feed_bp, topic_bp, user_bp, admin_bp
=======
    from app.api.alpha import site_bp, misc_bp, comm_bp, feed_bp, topic_bp, user_bp, \
                              reply_bp, post_bp
>>>>>>> 44b2fb07
    rest_api.register_blueprint(site_bp)
    rest_api.register_blueprint(misc_bp)
    rest_api.register_blueprint(comm_bp)
    rest_api.register_blueprint(feed_bp)
    rest_api.register_blueprint(topic_bp)
    rest_api.register_blueprint(user_bp)
<<<<<<< HEAD
    rest_api.register_blueprint(admin_bp)
=======
    rest_api.register_blueprint(reply_bp)
    rest_api.register_blueprint(post_bp)
>>>>>>> 44b2fb07

    # send error reports via email
    if app.config['MAIL_SERVER'] and app.config['ERRORS_TO']:
        auth = None
        if app.config['MAIL_USERNAME'] or app.config['MAIL_PASSWORD']:
            auth = (app.config['MAIL_USERNAME'],
                    app.config['MAIL_PASSWORD'])
        secure = None
        if app.config['MAIL_USE_TLS']:
            secure = ()
        mail_handler = SMTPHandler(
            mailhost=(app.config['MAIL_SERVER'], app.config['MAIL_PORT']),
            fromaddr=(app.config['MAIL_FROM']),
            toaddrs=app.config['ERRORS_TO'], subject='PieFed error',
            credentials=auth, secure=secure)
        mail_handler.setLevel(logging.ERROR)
        app.logger.addHandler(mail_handler)

    # log rotation
    if not os.path.exists('logs'):
        os.mkdir('logs')
    file_handler = RotatingFileHandler('logs/pyfedi.log',
                                       maxBytes=1002400, backupCount=15)
    file_handler.setFormatter(logging.Formatter(
        '%(asctime)s %(levelname)s: %(message)s '
        '[in %(pathname)s:%(lineno)d]'))
    file_handler.setLevel(logging.INFO)
    app.logger.addHandler(file_handler)

    app.logger.setLevel(logging.INFO)
    app.logger.info('Started!') # let's go!

    # Load plugins
    from app.plugins import load_plugins
    load_plugins()

    return app


from app import models<|MERGE_RESOLUTION|>--- conflicted
+++ resolved
@@ -251,24 +251,17 @@
     app.register_blueprint(app_api_bp)
 
     # API Namespaces
-<<<<<<< HEAD
-    from app.api.alpha import site_bp, misc_bp, comm_bp, feed_bp, topic_bp, user_bp, admin_bp
-=======
     from app.api.alpha import site_bp, misc_bp, comm_bp, feed_bp, topic_bp, user_bp, \
-                              reply_bp, post_bp
->>>>>>> 44b2fb07
+                              reply_bp, post_bp, admin_bp
     rest_api.register_blueprint(site_bp)
     rest_api.register_blueprint(misc_bp)
     rest_api.register_blueprint(comm_bp)
     rest_api.register_blueprint(feed_bp)
     rest_api.register_blueprint(topic_bp)
     rest_api.register_blueprint(user_bp)
-<<<<<<< HEAD
-    rest_api.register_blueprint(admin_bp)
-=======
     rest_api.register_blueprint(reply_bp)
     rest_api.register_blueprint(post_bp)
->>>>>>> 44b2fb07
+    rest_api.register_blueprint(admin_bp)
 
     # send error reports via email
     if app.config['MAIL_SERVER'] and app.config['ERRORS_TO']:
