# This file is part of PieFed, which is licensed under the GNU Affero General Public License (AGPL) version 3.0.
# You should have received a copy of the GPL along with this program. If not, see <http://www.gnu.org/licenses/>.

import logging
from logging.handlers import SMTPHandler, RotatingFileHandler
import os
from flask import Flask, request, current_app, session
from flask_sqlalchemy import SQLAlchemy
from flask_migrate import Migrate
from flask_login import LoginManager
from flask_bootstrap import Bootstrap5
from flask_mail import Mail
from flask_babel import Babel, lazy_gettext as _l
from flask_caching import Cache
from flask_limiter import Limiter
from flask_smorest import Api
from flask_bcrypt import Bcrypt
from werkzeug.middleware.proxy_fix import ProxyFix
from celery import Celery
from sqlalchemy_searchable import make_searchable
import httpx
from authlib.integrations.flask_client import OAuth

from config import Config


def get_locale():
    try:
        if session.get('ui_language', None):
            return session['ui_language']
        else:
            try:
                return request.accept_languages.best_match(current_app.config['LANGUAGES'])
            except:
                return 'en'
    except:
        return 'en'


def get_ip_address() -> str:
    ip = request.headers.get('CF-Connecting-IP') or request.headers.get('X-Forwarded-For') or request.remote_addr
    if ',' in ip:  # Remove all but first ip addresses
        ip = ip[:ip.index(',')].strip()
    return ip


db = SQLAlchemy(session_options={"autoflush": False}, engine_options={'pool_size': Config.DB_POOL_SIZE, 'max_overflow': Config.DB_MAX_OVERFLOW, 'pool_recycle': 3600})
make_searchable(db.metadata)
migrate = Migrate()
login = LoginManager()
login.login_view = 'auth.login'
login.login_message = _l('Please log in to access this page.')
mail = Mail()
bootstrap = Bootstrap5()
babel = Babel(locale_selector=get_locale)
cache = Cache()
limiter = Limiter(get_ip_address, storage_uri='redis+'+Config.CACHE_REDIS_URL if Config.CACHE_REDIS_URL.startswith("unix://") else Config.CACHE_REDIS_URL)
celery = Celery(__name__, broker=Config.CELERY_BROKER_URL)
httpx_client = httpx.Client(http2=True)
oauth = OAuth()
redis_client = None  # Will be initialized in create_app()
rest_api = Api()
app_bcrypt = Bcrypt()


def create_app(config_class=Config):
    app = Flask(__name__)
    app.config.from_object(config_class)

    if app.config['SENTRY_DSN']:
        import sentry_sdk
        sentry_sdk.init(
            dsn=app.config["SENTRY_DSN"],
            enable_tracing=False,
        )

    app.wsgi_app = ProxyFix(app.wsgi_app, x_for=1)

    app.config["API_TITLE"] = "PieFed 1.2 Alpha API"
    app.config["API_VERSION"] = "alpha 1.2"
    app.config["OPENAPI_VERSION"] = "3.1.1"
    if app.config["SERVE_API_DOCS"]:
        app.config["OPENAPI_URL_PREFIX"] = "/api/alpha"
        app.config["OPENAPI_JSON_PATH"] = "/swagger.json"
        app.config["OPENAPI_SWAGGER_UI_PATH"] = "/swagger"
        app.config["OPENAPI_SWAGGER_UI_URL"] = "https://cdn.jsdelivr.net/npm/swagger-ui-dist/"
        app.config["API_SPEC_OPTIONS"] = {
            "security": [{"bearerAuth": []}],
            "components": {
                "securitySchemes": {
                    "bearerAuth": {
                        "type": "http",
                        "scheme": "bearer",
                        "bearerFormat": "JWT"
                    },
                    "PrivateRegistrationSecret": {
                        "type": "apiKey",
                        "in": "header",
                        "name": "X-PieFed-Secret",
                        "description": "Private registration secret for admin endpoints"
                    }
                }
            },
            "servers": [
                {
                    "url": f"{app.config['HTTP_PROTOCOL']}://{app.config['SERVER_NAME']}",
                    "description": "This instance"
                },
                {
                    "url": "https://crust.piefed.social",
                    "description": "Development instance",
                },
                {
                    "url": "https://piefed.social",
                },
                {
                    "url": "https://preferred.social"
                },
                {
                    "url": "https://feddit.online"
                },
                {
                    "url": "https://piefed.world"
                }
            ],
            "info": {
                "title": "PieFed 1.2 Alpha API",
                "contact": {
                    "name": "Developer",
                    "url": "https://codeberg.org/rimu/pyfedi"
                },
                "license": {
                    "name": "AGPLv3",
                    "url": "https://www.gnu.org/licenses/agpl-3.0.en.html#license-text"
                }
            }
        }
    rest_api.init_app(app)
    rest_api.DEFAULT_ERROR_RESPONSE_NAME = None  # Don't include default errors, define them ourselves

    db.init_app(app)
    migrate.init_app(app, db, render_as_batch=True)
    login.init_app(app)
    mail.init_app(app)
    bootstrap.init_app(app)
    babel.init_app(app, locale_selector=get_locale)
    cache.init_app(app)
    limiter.init_app(app)
    app_bcrypt.init_app(app)
    celery.conf.update(app.config)

    celery.conf.update(CELERY_ROUTES={
        'app.shared.tasks.users.check_user_application': {'queue': 'background'},
        'app.user.utils.purge_user_then_delete_task': {'queue': 'background'},
        'app.community.util.retrieve_mods_and_backfill': {'queue': 'background'},
        'app.community.util.send_to_remote_instance_task': {'queue': 'send'},
        'app.activitypub.signature.post_request': {'queue': 'send'},
        # Maintenance tasks - all go to background queue
        'app.shared.tasks.maintenance.*': {'queue': 'background'},
        'app.admin.routes.*': {'queue': 'background'},
        'app.admin.util.*': {'queue': 'background'},
        'app.utils.archive_post': {'queue': 'background'},
    })

    # Initialize redis_client
    global redis_client
    from app.utils import get_redis_connection
    redis_client = get_redis_connection(app.config['CACHE_REDIS_URL'])

    oauth.init_app(app)
    if app.config['GOOGLE_OAUTH_CLIENT_ID']:
        oauth.register(
            name='google',
            client_id=app.config['GOOGLE_OAUTH_CLIENT_ID'],
            client_secret=app.config['GOOGLE_OAUTH_SECRET'],
            access_token_url='https://oauth2.googleapis.com/token',
            authorize_url='https://accounts.google.com/o/oauth2/v2/auth',
            api_base_url='https://www.googleapis.com/',
            client_kwargs={'scope': 'email profile'}
        )
    if app.config["MASTODON_OAUTH_CLIENT_ID"]:
        oauth.register(
            name="mastodon",
            client_id=app.config["MASTODON_OAUTH_CLIENT_ID"],
            client_secret=app.config["MASTODON_OAUTH_SECRET"],
            access_token_url=f"https://{app.config['MASTODON_OAUTH_DOMAIN']}/oauth/token",
            authorize_url=f"https://{app.config['MASTODON_OAUTH_DOMAIN']}/oauth/authorize",
            api_base_url=f"https://{app.config['MASTODON_OAUTH_DOMAIN']}/api/v1/",
            client_kwargs={"response_type": "code"}
        )

    if app.config["DISCORD_OAUTH_CLIENT_ID"]:
        oauth.register(
            name="discord",
            client_id=app.config["DISCORD_OAUTH_CLIENT_ID"],
            client_secret=app.config["DISCORD_OAUTH_SECRET"],
            access_token_url="https://discord.com/api/oauth2/token",
            authorize_url="https://discord.com/api/oauth2/authorize",
            api_base_url="https://discord.com/api/",
            client_kwargs={"scope": "identify email"}
        )

    from app.main import bp as main_bp
    app.register_blueprint(main_bp)

    from app.errors import bp as errors_bp
    app.register_blueprint(errors_bp)

    from app.admin import bp as admin_bp
    app.register_blueprint(admin_bp, url_prefix='/admin')

    from app.activitypub import bp as activitypub_bp
    app.register_blueprint(activitypub_bp)

    from app.auth import bp as auth_bp
    app.register_blueprint(auth_bp, url_prefix='/auth')

    from app.community import bp as community_bp
    app.register_blueprint(community_bp, url_prefix='/community')

    from app.post import bp as post_bp
    app.register_blueprint(post_bp)

    from app.user import bp as user_bp
    app.register_blueprint(user_bp)

    from app.domain import bp as domain_bp
    app.register_blueprint(domain_bp)

    from app.feed import bp as feed_bp
    app.register_blueprint(feed_bp)

    from app.instance import bp as instance_bp
    app.register_blueprint(instance_bp)

    from app.topic import bp as topic_bp
    app.register_blueprint(topic_bp)

    from app.chat import bp as chat_bp
    app.register_blueprint(chat_bp)

    from app.search import bp as search_bp
    app.register_blueprint(search_bp)

    from app.tag import bp as tag_bp
    app.register_blueprint(tag_bp)

    from app.dev import bp as dev_bp
    app.register_blueprint(dev_bp)

    from app.api.alpha import bp as app_api_bp
    app.register_blueprint(app_api_bp)

    # API Namespaces
    from app.api.alpha import site_bp, misc_bp, comm_bp, feed_bp, topic_bp, user_bp, \
<<<<<<< HEAD
                              reply_bp, post_bp, admin_bp
=======
                              reply_bp, post_bp, upload_bp
>>>>>>> 97b37d6d
    rest_api.register_blueprint(site_bp)
    rest_api.register_blueprint(misc_bp)
    rest_api.register_blueprint(comm_bp)
    rest_api.register_blueprint(feed_bp)
    rest_api.register_blueprint(topic_bp)
    rest_api.register_blueprint(user_bp)
    rest_api.register_blueprint(reply_bp)
    rest_api.register_blueprint(post_bp)
<<<<<<< HEAD
    rest_api.register_blueprint(admin_bp)
=======
    rest_api.register_blueprint(upload_bp)
>>>>>>> 97b37d6d

    # send error reports via email
    if app.config['MAIL_SERVER'] and app.config['ERRORS_TO']:
        auth = None
        if app.config['MAIL_USERNAME'] or app.config['MAIL_PASSWORD']:
            auth = (app.config['MAIL_USERNAME'],
                    app.config['MAIL_PASSWORD'])
        secure = None
        if app.config['MAIL_USE_TLS']:
            secure = ()
        mail_handler = SMTPHandler(
            mailhost=(app.config['MAIL_SERVER'], app.config['MAIL_PORT']),
            fromaddr=(app.config['MAIL_FROM']),
            toaddrs=app.config['ERRORS_TO'], subject='PieFed error',
            credentials=auth, secure=secure)
        mail_handler.setLevel(logging.ERROR)
        app.logger.addHandler(mail_handler)

    # log rotation
    if not os.path.exists('logs'):
        os.mkdir('logs')
    file_handler = RotatingFileHandler('logs/pyfedi.log',
                                       maxBytes=1002400, backupCount=15)
    file_handler.setFormatter(logging.Formatter(
        '%(asctime)s %(levelname)s: %(message)s '
        '[in %(pathname)s:%(lineno)d]'))
    file_handler.setLevel(logging.INFO)
    app.logger.addHandler(file_handler)

    app.logger.setLevel(logging.INFO)
    app.logger.info('Started!') # let's go!

    # Load plugins
    from app.plugins import load_plugins
    load_plugins()

    return app


from app import models<|MERGE_RESOLUTION|>--- conflicted
+++ resolved
@@ -253,11 +253,7 @@
 
     # API Namespaces
     from app.api.alpha import site_bp, misc_bp, comm_bp, feed_bp, topic_bp, user_bp, \
-<<<<<<< HEAD
-                              reply_bp, post_bp, admin_bp
-=======
-                              reply_bp, post_bp, upload_bp
->>>>>>> 97b37d6d
+                              reply_bp, post_bp, admin_bp, upload_bp
     rest_api.register_blueprint(site_bp)
     rest_api.register_blueprint(misc_bp)
     rest_api.register_blueprint(comm_bp)
@@ -266,11 +262,8 @@
     rest_api.register_blueprint(user_bp)
     rest_api.register_blueprint(reply_bp)
     rest_api.register_blueprint(post_bp)
-<<<<<<< HEAD
     rest_api.register_blueprint(admin_bp)
-=======
     rest_api.register_blueprint(upload_bp)
->>>>>>> 97b37d6d
 
     # send error reports via email
     if app.config['MAIL_SERVER'] and app.config['ERRORS_TO']:
