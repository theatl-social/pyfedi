# This file is part of PieFed, which is licensed under the GNU Affero General Public License (AGPL) version 3.0.
# You should have received a copy of the GPL along with this program. If not, see <http://www.gnu.org/licenses/>.

import logging
from logging.handlers import SMTPHandler, RotatingFileHandler
import os
from flask import Flask, request, current_app, session
from flask_sqlalchemy import SQLAlchemy
from flask_migrate import Migrate
from flask_login import LoginManager
from flask_bootstrap import Bootstrap5
from flask_mail import Mail
from flask_babel import Babel, lazy_gettext as _l
from flask_caching import Cache
from flask_limiter import Limiter
from flask_smorest import Api
from flask_bcrypt import Bcrypt
from werkzeug.middleware.proxy_fix import ProxyFix
from celery import Celery
from sqlalchemy_searchable import make_searchable
import httpx
from authlib.integrations.flask_client import OAuth

from config import Config


def get_locale():
    try:
        if session.get("ui_language", None):
            return session["ui_language"]
        else:
            try:
                return request.accept_languages.best_match(
                    current_app.config["LANGUAGES"]
                )
            except:
                return "en"
    except:
        return "en"


def get_ip_address() -> str:
    ip = (
        request.headers.get("CF-Connecting-IP")
        or request.headers.get("X-Forwarded-For")
        or request.remote_addr
    )
    if "," in ip:  # Remove all but first ip addresses
        ip = ip[: ip.index(",")].strip()
    return ip


db = SQLAlchemy(session_options={"autoflush": False})
make_searchable(db.metadata)
migrate = Migrate()
login = LoginManager()
login.login_view = "auth.login"
login.login_message = _l("Please log in to access this page.")
mail = Mail()
bootstrap = Bootstrap5()
babel = Babel(locale_selector=get_locale)
cache = Cache()
limiter = Limiter(
    get_ip_address,
    storage_uri="redis+" + Config.CACHE_REDIS_URL
    if Config.CACHE_REDIS_URL.startswith("unix://")
    else Config.CACHE_REDIS_URL,
)
celery = Celery(__name__, broker=Config.CELERY_BROKER_URL)
httpx_client = httpx.Client(http2=True)
oauth = OAuth()
redis_client = None  # Will be initialized in create_app()
rest_api = Api()
app_bcrypt = Bcrypt()


def create_app(config_class=Config):
    app = Flask(__name__)
    app.config.from_object(config_class)

    if app.config["SENTRY_DSN"]:
        import sentry_sdk

        sentry_sdk.init(
            dsn=app.config["SENTRY_DSN"],
            enable_tracing=False,
        )

    app.wsgi_app = ProxyFix(app.wsgi_app, x_for=1)

    app.config["API_TITLE"] = "PieFed 1.3 Alpha API"
    app.config["API_VERSION"] = "alpha 1.3"
    app.config["OPENAPI_VERSION"] = "3.1.1"
    if app.config["SERVE_API_DOCS"]:
        app.config["OPENAPI_URL_PREFIX"] = "/api/alpha"
        app.config["OPENAPI_JSON_PATH"] = "/swagger.json"
        app.config["OPENAPI_SWAGGER_UI_PATH"] = "/swagger"
        app.config["OPENAPI_SWAGGER_UI_URL"] = (
            "https://cdn.jsdelivr.net/npm/swagger-ui-dist/"
        )
        app.config["API_SPEC_OPTIONS"] = {
            "security": [{"bearerAuth": []}],
            "components": {
                "securitySchemes": {
                    "bearerAuth": {
                        "type": "http",
                        "scheme": "bearer",
                        "bearerFormat": "JWT",
                    },
                    "PrivateRegistrationSecret": {
                        "type": "apiKey",
                        "in": "header",
                        "name": "X-PieFed-Secret",
                        "description": "Private registration secret for admin endpoints",
                    },
                }
            },
            "servers": [
                {
                    "url": f"{app.config['HTTP_PROTOCOL']}://{app.config['SERVER_NAME']}",
                    "description": "This instance",
                },
                {
                    "url": "https://crust.piefed.social",
                    "description": "Development instance",
                },
                {
                    "url": "https://piefed.social",
                },
                {"url": "https://preferred.social"},
                {"url": "https://feddit.online"},
                {"url": "https://piefed.world"},
            ],
            "info": {
                "title": "PieFed 1.3 Alpha API",
                "contact": {
                    "name": "Developer",
                    "url": "https://codeberg.org/rimu/pyfedi",
                },
                "license": {
                    "name": "AGPLv3",
                    "url": "https://www.gnu.org/licenses/agpl-3.0.en.html#license-text",
                },
            },
        }
    rest_api.init_app(app)
    rest_api.DEFAULT_ERROR_RESPONSE_NAME = (
        None  # Don't include default errors, define them ourselves
    )

    db.init_app(app)
    migrate.init_app(app, db, render_as_batch=True)
    login.init_app(app)
    mail.init_app(app)
    bootstrap.init_app(app)
    babel.init_app(app, locale_selector=get_locale)
    cache.init_app(app)
    limiter.init_app(app)
    app_bcrypt.init_app(app)
    celery.conf.update(app.config)

<<<<<<< HEAD
    celery.conf.update(
        CELERY_ROUTES={
            "app.shared.tasks.users.check_user_application": {"queue": "background"},
            "app.user.utils.purge_user_then_delete_task": {"queue": "background"},
            "app.community.util.retrieve_mods_and_backfill": {"queue": "background"},
            "app.community.util.send_to_remote_instance_task": {"queue": "send"},
            "app.activitypub.signature.post_request": {"queue": "send"},
            # Maintenance tasks - all go to background queue
            "app.shared.tasks.maintenance.*": {"queue": "background"},
            "app.admin.routes.*": {"queue": "background"},
            "app.admin.util.*": {"queue": "background"},
            "app.utils.archive_post": {"queue": "background"},
        }
    )
=======
    celery.conf.update(CELERY_ROUTES={
        'app.shared.tasks.users.check_user_application': {'queue': 'background'},
        'app.user.utils.purge_user_then_delete_task': {'queue': 'background'},
        'app.community.util.retrieve_mods_and_backfill': {'queue': 'background'},
        'app.community.util.send_to_remote_instance_task': {'queue': 'send'},
        'app.activitypub.signature.post_request': {'queue': 'send'},
        # Maintenance tasks - all go to background queue
        'app.shared.tasks.maintenance.*': {'queue': 'background'},
        'app.admin.routes.*': {'queue': 'background'},
        'app.admin.util.*': {'queue': 'background'},
    })
>>>>>>> 6ed8eabc

    # Initialize redis_client
    global redis_client
    from app.utils import get_redis_connection

    redis_client = get_redis_connection(app.config["CACHE_REDIS_URL"])

    oauth.init_app(app)
    if app.config["GOOGLE_OAUTH_CLIENT_ID"]:
        oauth.register(
            name="google",
            client_id=app.config["GOOGLE_OAUTH_CLIENT_ID"],
            client_secret=app.config["GOOGLE_OAUTH_SECRET"],
            access_token_url="https://oauth2.googleapis.com/token",
            authorize_url="https://accounts.google.com/o/oauth2/v2/auth",
            api_base_url="https://www.googleapis.com/",
            client_kwargs={"scope": "email profile"},
        )
    if app.config["MASTODON_OAUTH_CLIENT_ID"]:
        oauth.register(
            name="mastodon",
            client_id=app.config["MASTODON_OAUTH_CLIENT_ID"],
            client_secret=app.config["MASTODON_OAUTH_SECRET"],
            access_token_url=f"https://{app.config['MASTODON_OAUTH_DOMAIN']}/oauth/token",
            authorize_url=f"https://{app.config['MASTODON_OAUTH_DOMAIN']}/oauth/authorize",
            api_base_url=f"https://{app.config['MASTODON_OAUTH_DOMAIN']}/api/v1/",
            client_kwargs={"response_type": "code"},
        )

    if app.config["DISCORD_OAUTH_CLIENT_ID"]:
        oauth.register(
            name="discord",
            client_id=app.config["DISCORD_OAUTH_CLIENT_ID"],
            client_secret=app.config["DISCORD_OAUTH_SECRET"],
            access_token_url="https://discord.com/api/oauth2/token",
            authorize_url="https://discord.com/api/oauth2/authorize",
            api_base_url="https://discord.com/api/",
            client_kwargs={"scope": "identify email"},
        )

    from app.main import bp as main_bp

    app.register_blueprint(main_bp)

    from app.errors import bp as errors_bp

    app.register_blueprint(errors_bp)

    from app.admin import bp as admin_bp

    app.register_blueprint(admin_bp, url_prefix="/admin")

    from app.activitypub import bp as activitypub_bp

    app.register_blueprint(activitypub_bp)

    from app.auth import bp as auth_bp

    app.register_blueprint(auth_bp, url_prefix="/auth")

    from app.community import bp as community_bp

    app.register_blueprint(community_bp, url_prefix="/community")

    from app.post import bp as post_bp

    app.register_blueprint(post_bp)

    from app.user import bp as user_bp

    app.register_blueprint(user_bp)

    from app.domain import bp as domain_bp

    app.register_blueprint(domain_bp)

    from app.feed import bp as feed_bp

    app.register_blueprint(feed_bp)

    from app.instance import bp as instance_bp

    app.register_blueprint(instance_bp)

    from app.topic import bp as topic_bp

    app.register_blueprint(topic_bp)

    from app.chat import bp as chat_bp

    app.register_blueprint(chat_bp)

    from app.search import bp as search_bp

    app.register_blueprint(search_bp)

    from app.tag import bp as tag_bp

    app.register_blueprint(tag_bp)

    from app.dev import bp as dev_bp

    app.register_blueprint(dev_bp)

    from app.api.alpha import bp as app_api_bp

    app.register_blueprint(app_api_bp)

    # API Namespaces
    from app.api.alpha import (
        site_bp,
        misc_bp,
        comm_bp,
        feed_bp,
        topic_bp,
        user_bp,
        reply_bp,
        post_bp,
        admin_bp,
        upload_bp,
        private_message_bp,
    )

    rest_api.register_blueprint(site_bp)
    rest_api.register_blueprint(misc_bp)
    rest_api.register_blueprint(comm_bp)
    rest_api.register_blueprint(feed_bp)
    rest_api.register_blueprint(topic_bp)
    rest_api.register_blueprint(user_bp)
    rest_api.register_blueprint(reply_bp)
    rest_api.register_blueprint(post_bp)
    rest_api.register_blueprint(admin_bp)
    rest_api.register_blueprint(upload_bp)
    rest_api.register_blueprint(private_message_bp)

    # send error reports via email
    if app.config["MAIL_SERVER"] and app.config["ERRORS_TO"]:
        auth = None
        if app.config["MAIL_USERNAME"] or app.config["MAIL_PASSWORD"]:
            auth = (app.config["MAIL_USERNAME"], app.config["MAIL_PASSWORD"])
        secure = None
        if app.config["MAIL_USE_TLS"]:
            secure = ()
        mail_handler = SMTPHandler(
            mailhost=(app.config["MAIL_SERVER"], app.config["MAIL_PORT"]),
            fromaddr=(app.config["MAIL_FROM"]),
            toaddrs=app.config["ERRORS_TO"],
            subject="PieFed error",
            credentials=auth,
            secure=secure,
        )
        mail_handler.setLevel(logging.ERROR)
        app.logger.addHandler(mail_handler)

    # log rotation
    if not os.path.exists("logs"):
        os.mkdir("logs")
    file_handler = RotatingFileHandler(
        "logs/pyfedi.log", maxBytes=1002400, backupCount=15
    )
    file_handler.setFormatter(
        logging.Formatter(
            "%(asctime)s %(levelname)s: %(message)s " "[in %(pathname)s:%(lineno)d]"
        )
    )
    file_handler.setLevel(logging.INFO)
    app.logger.addHandler(file_handler)

    app.logger.setLevel(logging.INFO)
    app.logger.info("Started!")  # let's go!

    # Load plugins
    from app.plugins import load_plugins

    load_plugins()

    # Run startup validations to fix any data integrity issues
    with app.app_context():
        from app.startup_validation import run_startup_validations

        run_startup_validations()

    return app


from app import models<|MERGE_RESOLUTION|>--- conflicted
+++ resolved
@@ -50,7 +50,14 @@
     return ip
 
 
-db = SQLAlchemy(session_options={"autoflush": False})
+db = SQLAlchemy(
+    session_options={"autoflush": False},
+    engine_options={
+        "pool_size": Config.DB_POOL_SIZE,
+        "max_overflow": Config.DB_MAX_OVERFLOW,
+        "pool_recycle": 3600,
+    },
+)
 make_searchable(db.metadata)
 migrate = Migrate()
 login = LoginManager()
@@ -106,13 +113,7 @@
                         "type": "http",
                         "scheme": "bearer",
                         "bearerFormat": "JWT",
-                    },
-                    "PrivateRegistrationSecret": {
-                        "type": "apiKey",
-                        "in": "header",
-                        "name": "X-PieFed-Secret",
-                        "description": "Private registration secret for admin endpoints",
-                    },
+                    }
                 }
             },
             "servers": [
@@ -159,7 +160,6 @@
     app_bcrypt.init_app(app)
     celery.conf.update(app.config)
 
-<<<<<<< HEAD
     celery.conf.update(
         CELERY_ROUTES={
             "app.shared.tasks.users.check_user_application": {"queue": "background"},
@@ -171,22 +171,8 @@
             "app.shared.tasks.maintenance.*": {"queue": "background"},
             "app.admin.routes.*": {"queue": "background"},
             "app.admin.util.*": {"queue": "background"},
-            "app.utils.archive_post": {"queue": "background"},
         }
     )
-=======
-    celery.conf.update(CELERY_ROUTES={
-        'app.shared.tasks.users.check_user_application': {'queue': 'background'},
-        'app.user.utils.purge_user_then_delete_task': {'queue': 'background'},
-        'app.community.util.retrieve_mods_and_backfill': {'queue': 'background'},
-        'app.community.util.send_to_remote_instance_task': {'queue': 'send'},
-        'app.activitypub.signature.post_request': {'queue': 'send'},
-        # Maintenance tasks - all go to background queue
-        'app.shared.tasks.maintenance.*': {'queue': 'background'},
-        'app.admin.routes.*': {'queue': 'background'},
-        'app.admin.util.*': {'queue': 'background'},
-    })
->>>>>>> 6ed8eabc
 
     # Initialize redis_client
     global redis_client
@@ -305,7 +291,6 @@
         user_bp,
         reply_bp,
         post_bp,
-        admin_bp,
         upload_bp,
         private_message_bp,
     )
@@ -318,7 +303,6 @@
     rest_api.register_blueprint(user_bp)
     rest_api.register_blueprint(reply_bp)
     rest_api.register_blueprint(post_bp)
-    rest_api.register_blueprint(admin_bp)
     rest_api.register_blueprint(upload_bp)
     rest_api.register_blueprint(private_message_bp)
 
@@ -363,12 +347,6 @@
 
     load_plugins()
 
-    # Run startup validations to fix any data integrity issues
-    with app.app_context():
-        from app.startup_validation import run_startup_validations
-
-        run_startup_validations()
-
     return app
 
 
