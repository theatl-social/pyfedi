--- conflicted
+++ resolved
@@ -47,8 +47,4 @@
             for choice in self.reason_choices:
                 if choice[0] == reason_id:
                     result.append(str(choice[1]))
-<<<<<<< HEAD
-        return ", ".join(result)
-=======
-        return ', '.join(result)[:255]
->>>>>>> d9a8c4df
+        return ", ".join(result)[:255]