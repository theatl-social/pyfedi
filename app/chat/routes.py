--- conflicted
+++ resolved
@@ -46,24 +46,21 @@
             else:
                 messages = []
 
-<<<<<<< HEAD
+            # Check if user is alone in conversation (other member left)
+            members = db.session.execute(text("SELECT user_id FROM conversation_member WHERE joined = :state AND conversation_id = :conversation_id"),
+                                         {"state": True, "conversation_id": conversation_id}).all()
+
+            if len(members) == 1:
+                alone = True
+            else:
+                alone = False
+
+            # Mark notifications as read (using parameterized query for security)
             sql = "UPDATE notification SET read = true WHERE url LIKE :url_pattern AND user_id = :user_id"
             db.session.execute(text(sql), {
                 'url_pattern': f'/chat/{conversation_id}%',
                 'user_id': current_user.id
             })
-=======
-            members = db.session.execute(text("SELECT user_id FROM conversation_member WHERE joined = :state AND conversation_id = :conversation_id"),
-                                         {"state": True, "conversation_id": conversation_id}).all()
-            
-            if len(members) == 1:
-                alone = True
-            else:
-                alone = False
-
-            sql = f"UPDATE notification SET read = true WHERE url LIKE '/chat/{conversation_id}%' AND user_id = {current_user.id}"
-            db.session.execute(text(sql))
->>>>>>> b8fa8800
             db.session.commit()
             current_user.unread_notifications = Notification.query.filter_by(user_id=current_user.id, read=False).count()
             db.session.commit()
