--- conflicted
+++ resolved
@@ -1,8 +1,4 @@
-<<<<<<< HEAD
-VERSION = "1.3.0"
-=======
 VERSION = '1.3.3'
->>>>>>> 2a09edca
 
 POST_TYPE_LINK = 1
 POST_TYPE_ARTICLE = 2
@@ -66,9 +62,7 @@
 NOTIF_REPORT = 20  # a user, post, comment, or community have been reported
 
 # --- admin level ---
-NOTIF_REPORT_ESCALATION = (
-    40  # a USER, POST, or COMMENT report has been escalated from mods to admins
-)
+NOTIF_REPORT_ESCALATION = 40  # a USER, POST, or COMMENT report has been escalated from mods to admins
 NOTIF_REGISTRATION = 41  # a new registration / sign up has been generated
 
 # --model/db default--
@@ -92,36 +86,36 @@
 
 APLOG_IN = True
 
-APLOG_MONITOR = (True, "Debug this")
+APLOG_MONITOR = (True, 'Debug this')
 
-APLOG_SUCCESS = (True, "success")
-APLOG_FAILURE = (True, "failure")
-APLOG_IGNORED = (True, "ignored")
-APLOG_PROCESSING = (True, "processing")
+APLOG_SUCCESS = (True, 'success')
+APLOG_FAILURE = (True, 'failure')
+APLOG_IGNORED = (True, 'ignored')
+APLOG_PROCESSING = (True, 'processing')
 
-APLOG_NOTYPE = (True, "Unknown")
-APLOG_DUPLICATE = (True, "Duplicate")
-APLOG_FOLLOW = (True, "Follow")
-APLOG_ACCEPT = (True, "Accept")
-APLOG_DELETE = (True, "Delete")
-APLOG_CHATMESSAGE = (True, "Create ChatMessage")
-APLOG_CREATE = (True, "Create")
-APLOG_UPDATE = (True, "Update")
-APLOG_LIKE = (True, "Like")
-APLOG_DISLIKE = (True, "Dislike")
-APLOG_REPORT = (True, "Report")
-APLOG_USERBAN = (True, "User Ban")
-APLOG_LOCK = (True, "Post Lock")
+APLOG_NOTYPE = (True, 'Unknown')
+APLOG_DUPLICATE = (True, 'Duplicate')
+APLOG_FOLLOW = (True, 'Follow')
+APLOG_ACCEPT = (True, 'Accept')
+APLOG_DELETE = (True, 'Delete')
+APLOG_CHATMESSAGE = (True, 'Create ChatMessage')
+APLOG_CREATE = (True, 'Create')
+APLOG_UPDATE = (True, 'Update')
+APLOG_LIKE = (True, 'Like')
+APLOG_DISLIKE = (True, 'Dislike')
+APLOG_REPORT = (True, 'Report')
+APLOG_USERBAN = (True, 'User Ban')
+APLOG_LOCK = (True, 'Post Lock')
 
-APLOG_UNDO_FOLLOW = (True, "Undo Follow")
-APLOG_UNDO_DELETE = (True, "Undo Delete")
-APLOG_UNDO_VOTE = (True, "Undo Vote")
-APLOG_UNDO_USERBAN = (True, "Undo User Ban")
+APLOG_UNDO_FOLLOW = (True, 'Undo Follow')
+APLOG_UNDO_DELETE = (True, 'Undo Delete')
+APLOG_UNDO_VOTE = (True, 'Undo Vote')
+APLOG_UNDO_USERBAN = (True, 'Undo User Ban')
 
-APLOG_ADD = (True, "Add")
-APLOG_REMOVE = (True, "Remove")
+APLOG_ADD = (True, 'Add')
+APLOG_REMOVE = (True, 'Remove')
 
-APLOG_ANNOUNCE = (True, "Announce")
-APLOG_PT_VIEW = (True, "PeerTube View")
+APLOG_ANNOUNCE = (True, 'Announce')
+APLOG_PT_VIEW = (True, 'PeerTube View')
 
 REQUEST_TIMEOUT = 2