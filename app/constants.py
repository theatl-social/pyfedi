--- conflicted
+++ resolved
@@ -1,8 +1,4 @@
-<<<<<<< HEAD
-VERSION = '1.2.0-dev-20250915-nightly'
-=======
-VERSION = '1.3.0-dev'
->>>>>>> d7ed819e
+VERSION = '1.3.0-dev-20250919-theatl'
 
 POST_TYPE_LINK = 1
 POST_TYPE_ARTICLE = 2
