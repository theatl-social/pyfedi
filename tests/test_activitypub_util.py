--- conflicted
+++ resolved
@@ -23,15 +23,8 @@
 
 def test_find_actor_or_create(app):
     with app.app_context():
-<<<<<<< HEAD
         server_name = app.config["SERVER_NAME"]
-        user_name = (
-            "rimu"  # Note to others: change this to your login before running this test
-        )
-=======
-        server_name = app.config['SERVER_NAME']
-        user_name = 'rimuadmin'  # Note to others: change this to your login before running this test
->>>>>>> 6ed8eabc
+        user_name = "rimuadmin"  # Note to others: change this to your login before running this test
 
         # Test with a local URL
         local_user = find_actor_or_create(
@@ -75,10 +68,7 @@
             f"{user_name}@{server_name}", create_if_not_found=True
         )
         # Assert that the result matches expectations
-<<<<<<< HEAD
         assert local_user is not None and hasattr(local_user, "id")
-=======
-        assert local_user is not None and hasattr(local_user, 'id')
 
 
 def test_find_actor_or_create_cached(app):
@@ -86,58 +76,76 @@
         # Clear the cache before testing
         cache.clear()
 
-        server_name = app.config['SERVER_NAME']
-        user_name = 'rimuadmin'  # Note to others: change this to your login before running this test
+        server_name = app.config["SERVER_NAME"]
+        user_name = "rimuadmin"  # Note to others: change this to your login before running this test
 
         # Test with a local URL - first call (not cached)
-        local_user = find_actor_or_create_cached(f"https://{server_name}/u/{user_name}", create_if_not_found=False)
-        assert local_user is not None and hasattr(local_user, 'id')
+        local_user = find_actor_or_create_cached(
+            f"https://{server_name}/u/{user_name}", create_if_not_found=False
+        )
+        assert local_user is not None and hasattr(local_user, "id")
         user_id_first = local_user.id
 
         # Test with a local URL - second call (should be cached)
-        local_user_cached = find_actor_or_create_cached(f"https://{server_name}/u/{user_name}", create_if_not_found=False)
+        local_user_cached = find_actor_or_create_cached(
+            f"https://{server_name}/u/{user_name}", create_if_not_found=False
+        )
         assert local_user_cached is not None
         assert local_user_cached.id == user_id_first  # Should return the same user
 
         # Test with a remote URL that doesn't exist
-        remote_user = find_actor_or_create_cached("https://notreal.example.com/u/fake", create_if_not_found=False)
+        remote_user = find_actor_or_create_cached(
+            "https://notreal.example.com/u/fake", create_if_not_found=False
+        )
         assert remote_user is None
 
         # Test with community_only flag - invalid community
-        remote_with_filter = find_actor_or_create_cached(f"https://{server_name}/c/asdfasdf",
-                                                         community_only=True,
-                                                         create_if_not_found=False)
+        remote_with_filter = find_actor_or_create_cached(
+            f"https://{server_name}/c/asdfasdf",
+            community_only=True,
+            create_if_not_found=False,
+        )
         assert remote_with_filter is None
 
         # Test with community_only flag - valid community
-        remote_community = find_actor_or_create_cached("https://piefed.social/c/piefed_meta",
-                                                       community_only=True,
-                                                       create_if_not_found=True)
+        remote_community = find_actor_or_create_cached(
+            "https://piefed.social/c/piefed_meta",
+            community_only=True,
+            create_if_not_found=True,
+        )
         assert remote_community is not None
         community_id = remote_community.id
 
         # Test that the community is now cached
-        remote_community_cached = find_actor_or_create_cached("https://piefed.social/c/piefed_meta",
-                                                              community_only=True,
-                                                              create_if_not_found=False)
+        remote_community_cached = find_actor_or_create_cached(
+            "https://piefed.social/c/piefed_meta",
+            community_only=True,
+            create_if_not_found=False,
+        )
         assert remote_community_cached is not None
         assert remote_community_cached.id == community_id
 
         # Test with feed_only flag
-        feed_with_filter = find_actor_or_create_cached(f"https://{server_name}/f/asdfasdf",
-                                                       feed_only=True,
-                                                       create_if_not_found=False)
+        feed_with_filter = find_actor_or_create_cached(
+            f"https://{server_name}/f/asdfasdf",
+            feed_only=True,
+            create_if_not_found=False,
+        )
         assert feed_with_filter is None
 
         # Test whatever@server.tld style actor
-        local_user_webfinger = find_actor_or_create_cached(f"{user_name}@{server_name}", create_if_not_found=True)
-        assert local_user_webfinger is not None and hasattr(local_user_webfinger, 'id')
+        local_user_webfinger = find_actor_or_create_cached(
+            f"{user_name}@{server_name}", create_if_not_found=True
+        )
+        assert local_user_webfinger is not None and hasattr(local_user_webfinger, "id")
 
         # Test that cache returns fresh SQLAlchemy models (not stale cached objects)
         # This is important because we cache only the ID, not the full model
-        user_before = find_actor_or_create_cached(f"https://{server_name}/u/{user_name}", create_if_not_found=False)
+        user_before = find_actor_or_create_cached(
+            f"https://{server_name}/u/{user_name}", create_if_not_found=False
+        )
         assert user_before is not None
         # The model should be attached to the current session
         from app import db
-        assert user_before in db.session or user_before.id is not None
->>>>>>> 6ed8eabc
+
+        assert user_before in db.session or user_before.id is not None